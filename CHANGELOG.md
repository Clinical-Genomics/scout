# Change Log
All notable changes to this project will be documented in this file.
This project adheres to [Semantic Versioning](http://semver.org/).

About changelog [here](https://keepachangelog.com/en/1.0.0/)

## [unreleased]
### Added
- ClinVar data with link to ClinVar for variants present on the general case report (#5478)
- Customise Scout instance color and name, by adding INSTANCE_NAME and INSTANCE_HEX_COLOR parameters in the app config file (#5479)
- Display local archived frequencies on general case report (#5492)
### Changed
- Refactored and simplified code that fetches case's genome build (#5443)
- On caseS page, dim cases only included from the always display cases with status option (#5464)
- Reuse the variant frequencies table from variant page on case reports (#5478)
- Loading of outliers files (Fraser and Outrider) do not raise error when path to these files is missing or wrong, just a warning (#5485)
### Fixed
- Fix long STR variant pinned display on case page (#5455)
- Variant page crashing when Loqusdb instance is chosen on institute settings but is not found at the given URL (#5447)
- Show assignees in case list when user ID is different from email (#5460)
- When removing a germline variant from a ClinVar submission, make sure to remove also its associated observations from the database (#5463)
- Chanjo2 genes full coverage check when variant has no genes (#5468)
- Full Flask user logout blocked by session clear (#5470)
- SV page UCSC link for breakpoints did not detect genome build 38 (#5489)
- HPO term deep link URL updated to a working one (#5488)
- Add `str_trid` as a sorting criterion when selecting STRs. This fixes the sort order problem of STRs from cases with genome build 38 (#5491)
- Always use GitHub original for igv.js genomes.json config - it is intended as official backup URL already (#5496)
- Update igv.js to v3.3.0 (#5496)
- Introduced a function that checks redirect URLs to avoid redirection to external sites (#5458)
- Loading of missing outliers files should also not raise error if key exists but is unset (#5497)
- Do not add null references to HPO-associated genes when parsing errors occur (#5472)
<<<<<<< HEAD
- Trust hgnc_id for unique aliases for HPO-associated genes (#5498)
=======
- Possibility to change user immediately after logging out from Google Oauth or Keycloak (#5493)
>>>>>>> 10d2ea2d

## [4.101]
### Changed
- Institutes are now sorted by ID on gene panels page (#5436)
- Simplified visualization of previous ACMG and CCV classifications for a variant on variantS page (#5439 & #5440)
- On ClinVar multistep submission form, skip fetching transcript versions for build 38 transcripts which are not MANE Select or MANE Plus Clinical (#5426)
### Fixed
- Malformatted table cell for analysis date on caseS page (#5438)
- Remove "Add to ClinVar submission" button for pinned MEI variants as submission is not supported at the moment (#5442)
- Clinical variant files could once again be read in arbitrary order on load (#5452)
- Fix test_sanger_validation test to be run with a mock app instantiated (#5453)

## [4.100.2]
### Fixed
- Keyerror 'ensembl_transcript_id' when loading transcripts from a pre-downloaded Ensembl transcripts file (#5435)

## [4.100.1]
### Fixed
- Removed an extra `x` from compounds functional annotation cells (#5432)

## [4.100]
### Added
- Button with link to cancerhotspots.org on variant page for cancer cases (#5359)
- Link to ClinGen ACMG CSPEC Criteria Specification Registry from ACMG classification page (#5364)
- Documentation on how to export data from the scout database using the command line (#5373)
- Filter cancer SNVs by ClinVar oncogenicity. OBS: since annotations are still sparse in ClinVar, relying solely on them could be too restrictive (#5367)
- Include eventual gene-matching WTS outliers on variantS page (Overlap column) and variant page (Gene overlapping non-SNVs table) (#5371)
- Minor Allele Frequency (HiFiCNV) IGV.js track for Nallo cases (#5401)
- A page showing all cases submitted to the Matchmaker Exchange, accessible from the institute's sidebar (#5378)
- Variants' loader progress bar (#5411)
### Changed
- Allow matching compounded subcategories from SV callers e.g. DUP:INV (#5360)
- Adjust the link to the chanjo2 gene coverage report to reflect the type of analyses used for the samples (#5368)
- Gene panels open in new tabs from case panels and display case name on the top of the page (#5369)
- When uploading research variants, use rank threshold defined in case settings, if available, otherwise use the default threshold of 8 (#5370)
- Display genome build version on case general report (#5381)
- On pull request template, fixed instructions on how to deploy a branch to the development server (#5382)
- On case general report, when a variant is classified (ACMG or CCV), tagged, commented and also dismissed, will only be displayed among the dismissed variants (#5377)
- If case is re-runned/re-uploaded with the `--keep-actions` tag, remember also previously assigned diseases, HPO terms, phenotype groups and HPO panels (#5365)
- Case load config alias and updated track label for TIDDIT coverage tracks to accommodate HiFiCNV dito (#5401)
- On variants page, compounds popup table, truncate the display name of compound variants with display name that exceeds 20 characters (#5404)
- Update dataTables js (#5407)
- Load variants command prints more clearly which categories of variants are being loaded (#5409)
- Tooltips instead of popovers (no click needed) for matching indicators on variantS page (#5419)
- Call chanjo2 coverage completeness indicator via API after window loading completes (#5366)
- On ClinVar multistep submission form, silence warnings coming from missing HGVS version using Entrez Eutils (#5424)
### Fixed
- Style of Alamut button on variant page (#5358)
- Scope of overlapping functions (#5385)
- Tests involving the variants controllers, which failed when not run in a specific order (#5391)
- Option to return to the previous step in each of the steps of the ClinVar submission form (#5393)
- chanjo2 MT report for cases in build 38 (#5397)
- Fixed some variantS view tests accessing database out of app context (#5415)
- Display of matching manual rank on the SV variant page (#5419)
- Broken `scout setup database` command (#5422)
- Collecting submission data for cases which have been removed (#5421)
- Speed up query for gene overlapping variants (#5413)
- Removing submission data for cases which have been removed (#5430)

## [4.99]
### Added
- De novo assembly alignment file load and display (#5284)
- Paraphase bam-let alignment file load and display (#5284)
- Parsing and showing ClinVar somatic oncogenicity anontations, when available (#5304)
- Gene overlapping variants (superset of compounds) for SVs (#5332)
- Gene overlapping variants for MEIs (#5332)
- Gene overlapping variants for cancer (and cancer_sv) (#5332)
- Tests for the Google login functionality (#5335)
- Support for login using Keycloak (#5337)
- Documentation on Keycloak login system integration (#5342)
- Integrity check for genes/transcripts/exons files downloaded from Ensembl (#5353)
- Options for custom ID/display name for PanelApp Green updates (#5355)
### Changed
- Allow ACMG criteria strength modification to Very strong/Stand-alone (#5297)
- Mocked the Ensembl liftover service in igv tracks tests (#5319)
- Refactored the login function into smaller functions, handling respectively: user consent, LDAP login, Google login, database login and user validation (#5331)
- Allow loading of mixed analysis type cases where some individuals are fully WTS and do not appear in DNA VCFs (#5327)
- Documentation available in dark mode, and expanded installation instructions (#5343)
### Fixed
- Re-enable display of case and individual specific tracks (pre-computed coverage, UPD, zygosity) (#5300)
- Disable 2-color mode in IGV.js by default, since it obscures variant proportion of reads. Can be manually enabled (#5311)
- Institute settings reset (#5309)
- Updated color scheme for variant assessment badges that were hard to see in light mode, notably Risk Factor (#5318)
- Avoid page timeout by skipping HGVS validations in ClinVar multistep submission for non-MANE transcripts from variants in build 38 (#5302)
- Sashimi view page displaying an error message when Ensembl REST API (LiftOver) is not available (#5322)
- Refactored the liftover functionality to avoid using the old Ensembl REST API (#5326)
- Downloading of Ensembl resources by fixing the URL to the schug server, pointing to the production instance instead of the staging one (#5348)
- Missing MT genes from the IGV track (#5339)
- Paraphase and de novo assembly tracks could mismatch alignment sample labels - refactor to case specific tracks (#5357)

## [4.98]
### Added
- Documentation on how to delete variants for one or more cases
- Document the option to collect green genes from any panel when updating the PanelApp green genes panel
- On the institute's filters page, display also any soft filters applied to institute's variants
### Fixed
- Case page patch for research cases without WTS outliers

## [4.97]
### Added
- Software version and link to the relative release on GitHub on the top left dropdown menu
- Option to sort WTS outliers by p_value, Δψ, ψ value, zscore or l2fc
- Display pLI score and LOEUF on rare diseases and cancer SNV pages
- Preselect MANE SELECT transcripts in the multi-step ClinVar variant add to submission process
- Allow updating case with WTS Fraser and Outrider research files
- Load research WTS outliers using the `scout load variants --outliers-research` command
- Chanjo2 gene coverage completeness indicator and report from variant page, summary card
- Enhanced SNV and SV filtering for cancer and rare disease cases, now supporting size thresholds (≥ or < a specified base pair length)
- Option to exclude ClinVar significance status in SNVs filters form
- Made HRD a config parameter and display it for cancer cases.
- Preset institute-level soft filters for variants (filtering based on "filters" values on variant documents). Settings editable by admins on the institute's settings page. Allows e.g. hiding tumor `in_normal` and `germline_risk` filter status variants.
- Load pedigree and sex check from Somalier, provided by e.g. the Nallo pipeline
- Expand the command line to remove more types of variants. Now supports: `cancer`, `cancer_sv`, `fusion`, `mei`, `outlier`, `snv`, `str`, and `sv`.
- New `prioritise_clinvar` checkbox on rare diseases cases, SNVs page, used by clinical filter or for expanding the search to always return variants that match the selected ClinVar conditions
- ClinVar CLNSIG Exclude option on cancer variantS filters
### Changed
- Do not show overlapping gene panels badge on variants from cases runned without gene panels
- Set case as research case if it contains any type of research variants
- Update igv.js to 3.2.0
- IGV DNA alignment track defaults to group by tag:HP and color by methylation (useful for LRS), and show soft-clips
- Update gnomAD constraint to v4.1
- HG38 genes track in igv.js browser, to correctly display gene names
- Refactored code for prioritizing the order of variant loading
- Modified the web pages body style to adapt content to smaller screens
- Refactored filters to filter variants by ClinVar significance, CLINSIG Confident and ClinVar hits at the same time
- Improved tooltips for ClinVar filter in SNVs filter form
- `showSoftClips` parameter in igv.js is set to false by default for WES and PANEL samples
- Updated dependencies in uv.lock file
### Fixed
- Don't save any "-1", "." or "0" frequency values for SNVs - same as for SVs
- Downloading and parsing of genes from Ensembl (including MT-TP)
- Don't parse SV frequencies for SNVs even if the name matches. Also accept "." as missing value for SV frequencies.
- HPO search on WTS Outliers page
- Stop using dynamic gene panel (HPO generated list) for clinical filter when the last gene is removed from the dynamic gene panel
- Return only variants with ClinVar annotation when `ClinVar hits` checkbox is checked on variants search form
- Legacy variant filter option `clinsig_confident_always_returned` on saved filters is remapped as `prioritised_clivar` and `clinvar_trusted_revstat`
- Variants queries excluding ClinVar tags without `prioritise_clinvar` checkbox checked
- Pedigree QC Somalier loading demo ancestry file and operator priority

## [4.96]
### Added
- Support case status assignment upon loading (by providing case status in the case config file)
- Severity predictions on general case report for SNVs and cancer SNVs
- Variant functional annotation on general case report for SNVs and cancer SNVs
- Version of Scout used when the case was loaded is displayed on case page and general report
### Removed
- Discontinue ClinVar submissions via CSV files and support only submission via API: removed buttons for downloading ClinVar submission objects as CSV files
### Changed
- Display STR variant filter status on corresponding variantS page
- Warning and reference to Biesecker et al when using PP1/BS4 and PP4 together in ACMG classifications
- Warning to not use PP4 criterion together with PS2/PM6 in ACMG classifications with reference to the SVI Recommendation for _de novo_ Criteria (PS2 & PM6)
- Button to directly remove accepted submissions from ClinVar
- Upgraded libs in uv.lock file
### Fixed
- Release docs to include instructions for upgrading dependencies
- Truncated long HGVS descriptions on cancer SNV and SNVs pages
- Avoid recurrent error by removing variant ranking settings in unranked demo case
- Actually re-raise exception after load aborts and has rolled back variant insertion

## [4.95]
### Added
- CCV score / temperature on case reports
- ACMG SNV classification form also accessible from SV variant page
- Simplify updating of the PanelApp Green panel from all source types in the command line interactive session
### Changed
- Clearer link to `Richards 2015` on ACMG classification section on SVs and cancer SVs variants pages
- Parse HGNC Ids directly from PanelApp when updating/downloading PanelApp panels
- Skip variant genotype matching check and just return True when matching causative is found in a case with only one individual/sample
- Reduced number of research MEI variants present in the demo case from 17K to 145 to speed up automatic tests
### Fixed
- ACMG temperature on case general report should respect term modifiers
- Missing inheritance, constraint info for genes with symbols matching other genes previous aliases with some lower case letters
- Loading of all PanelApp panels from command line
- Saving gene inheritance models when loading/updating specific/all PanelApp panels (doesn't apply to the `PanelApp Green Genes panel`)
- Save also complete penetrance status (in addition to incomplete) if available when loading specific/all PanelApp panels (does not apply to the `PanelApp Green Genes panel`)
- Variants and managed variants query by coordinates, which was returning all variants in the chromosome if start position was 0
- Compound loading matches also "chr"-containing compound variant names

## [4.94.1]
### Fixed
- Temporary directory generation for MT reports and pedigree file for case general report

## [4.94]
### Added
- Max-level provenance and Software Bill Of Materials (SBOM) to the Docker images pushed to Docker Hub
- ACMG VUS Bayesian score / temperature on case reports
- Button to filter and download case individuals/samples from institute's caseS page
### Changed
- On variant page, RefSeq transcripts panel, truncate very long protein change descriptions
- Build system changed to uv/hatchling, remove setuptools, version file, add project toml and associated files
- On variantS pages, display chromosome directly on start and end chromosome if different
- On cancer variantS pages, display allele counts and frequency the same way for SNVs and SVs (refactor macro)
- Stricter coordinate check in BND variants queries (affecting search results on SV variants page)
### Fixed
- UCSC hg38 links are updated
- Variants page tooltip errors
- Cancer variantS page had poor visibility of VAF and chromosome coordinate on causatives (green background)

## [4.93.1]
### Fixed
- Updated PyPi build GitHub action to explicitly include setuptools (for Python 3.12 distro)

## [4.93]
### Added
- ClinGen-CGC-VICC oncogenicity classification for cancer SNVs
- A warning to not to post sensitive or personal info when opening an issue
### Changed
- "Show more/less" button to toggle showing 50 (instead of 10) observed cases in LoqusDB observation panel
- Show customer id on share and revoke sharing case collapsible sidebar dialog
- Switch to python v.3.12 in Dockerfiles and automatic tests
### Fixed
- Limit the size of custom images displayed on case and variant pages and add a link to display them in full size in a new tab
- Classified variants not showing on case report when collaborator adds classification
- On variantS page, when a variant has more than one gene, then the gene panel badge reflect the panels each gene is actually in
- Updating genes on a gene panel using a file
- Link out to Horak 2020 from CCV classify page opens in new tab

## [4.92]
### Added
- PanelApp link on gene page and on gene panels description
- Add more filters to the delete variants command (institute ID and text file with list of case IDs)
### Changed
- Use the `clinicalgenomics/python3.11-venv:1.0` image everywhere in the Dockerfiles
### Fixed
- list/List typing issue on PanelApp extension module

## [4.91.2]
### Fixed
- Stranger TRGT parsing of `.` in `FORMAT.MC`
- Parse ClinVar low-penetrance info and display it alongside Pathogenic and likely pathogenic on SNVs pages
- Gene panel indexes to reflect the indexes used in production database
- Panel version check while editing the genes of a panel
- Display unknown filter tags as "danger" marked badges
- Open WTS variantS SNVs and SVs in new tabs
- PanelApp panels update documentation to reflect the latest changes in the command line
- Display panel IDs alongside panel display names on gene panels page
- Just one `Hide removed panels` checkbox for all panels on gene panels page
- Variant filters redecoration from multiple classifications crash on general case report

## [4.91.1]
### Fixed
- Update IGV.js to v3.1.0
- Columns/headings on SV variantS shifted

## [4.91]
### Added
- Variant link to Franklin in database buttons (different depending on rare or cancer track)
- MANE badges on list of variant's Genes/Transcripts/Proteins table, this way also SVs will display MANE annotations
- Export variant type and callers-related info fields when exporting variants from variantS pages
- Cases advanced search on the dashboard page
- Possibility to use only signed off panels when building the PanelApp GREEN panel
### Changed
- On genes panel page and gene panel PDF export, it's more evident which genes were newly introduced into the panel
- WTS outlier position copy button on WTS outliers page
- Update IGV.js to v3.0.9
- Managed variants VCF export more verbose on SVs
- `/api/v1/hpo-terms` returns pymongo OperationFailure errors when provided query string contains problematic characters
- When parsing variants, prioritise caller AF if set in FORMAT over recalculation from AD
- Expand the submissions information section on the ClinVar submissions page to fully display long text entries
- Jarvik et al for PP1 added to ACMG modification guidelines
- Display institute `_id` + display name on dashboard filters
- ClinVar category 8 has changed to "Conflicting classifications of pathogenicity" instead of "interpretations"
- Simplify always loading ClinVar `CLNSIG` P, LP and conflicting annotations slightly
- Increased visibility of variant callers's "Pass" or "Filtered" on the following pages: SNV variants (cancer cases), SV variants (both RD and cancer cases)
- Names on IGV buttons, including an overview level IGV MT button
- Cases query no longer accepts strings for the `name_query` parameter, only ImmutableMultiDict (form data)
- Refactor the loading of PanelApp panels to use the maintained API - Customised PanelApp GREEN panels
- Better layout for Consequence cell on cancer SNVs page
- Merged `Qual` and `Callers` cell on cancer SNVs page
### Fixed
- Empty custom_images dicts in case load config do not crash
- Tracks missing alignment files are skipped on generating IGV views
- ClinVar form to accept MedGen phenotypes
- Cancer SV variantS page spinner on variant export
- STRs variants export (do not allow null estimated variant size and repeat locus ID)
- STRs variants page when one or more variants have SweGen mean frequency but lack Short Tandem Repeat motif count
- ClinVar submission enquiry status for all submissions after the latest
- CLI scout update type hint error when running commands using Python 3.9
- Missing alignment files but present index files could crash the function creating alignment tracks for IGV display
- Fix missing "Repeat locus" info on STRs export

## [4.90.1]
### Fixed
- Parsing Matchmaker Exchange's matches dates

## [4.90]
### Added
- Link to chanjo2 MANE coverage overview on case page and panel page
- More SVI recommendation links on the ACMG page
- IGV buttons for SMN CN page
- Warnings on ACMG classifications for potentially conflicting classification pairs
- ACMG Bayesian foundation point scale after Tavtigian for variant heat profile
### Changed
- Variants query backend allows rank_score filtering
- Added script to tabulate causatives clinical filter rank
- Do not display inheritance models associated to ORPHA terms on variant page
- Moved edit and delete buttons close to gene names on gene panel page and other aesthetical fixes
- SNV VariantS page functional annotation and region annotation columns merged
- VariantS pages (not cancer) gene cells show OMIM inheritance pattern badges also without hover
- STR variantS page to show STR inheritance model without hover (fallback to OMIM for non-Stranger annotation)
- VariantS page local observation badges have counts visible also without hover
- On Matchmaker page, show number of matches together with matching attempt date
- Display all custom inheritance models, both standard and non-standard, as gathered from the gene panel information on the variant page
- Moved PanelApp-related code to distinct modules/extension
### Fixed
- Make BA1 fully stand-alone to Benign prediction
- Modifying Benign terms to "Moderate" has no effect under Richards. Ignored completely before, will retain unmodified significance now
- Extract all fields correctly when exporting a panel to file from gene panel page
- Custom updates to a gene in a panel
- Gene panel PDF export, including gene links
- Cancer SV, Fusion, MEI and Outlier filters are shown on the Institute Filters overview
- CaseS advanced search limit
- Visibility of Matchmaker Exchange matches on dark mode
- When creating a new gene panel from file, all gene fields are saved, including comments and manual inheritance models
- Downloading on gene names from EBI
- Links to gene panels on variant page, summary panel
- Exporting gene variants when one or more variants' genes are missing HGNC symbol

## [4.89.2]
## Fixed
- If OMIM gene panel gene symbols are not mapping to hgnc_id, allow fallback use of a unique gene alias

## [4.89.1]
### Fixed
- General case report crash when encountering STR variants without `source` tags
- Coloring and SV inheritance patterns on general case report

## [4.89]
### Added
- Button on SMN CN page to search variants within SMN1 and SMN2 genes
- Options for selectively updating OMICS variants (fraser, outrider) on a case
- Log users' activity to file by specifying `USERS_ACTIVITY_LOG_PATH` parameter in app config
- `Mean MT coverage`, `Mean chrom 14 coverage` and `Estimated mtDNA copy number` on MT coverage file from chanjo2 if available
- In ClinVar multistep form, preselect ACMG criteria according to the variant's ACMG classification, if available
- Subject id search from caseS page (supporting multiple sample types e.g.) - adding indexes to speed up caseS queries
- Advanced cases search to narrow down results using more than one search parameter
- Coverage report available for any case with samples containing d4 files, even if case has no associated gene panels
- RNA delivery reports
- Two new LRS SV callers (hificnv, severus)
### Changed
- Documentation for OMICS variants and updating a case
- Include both creation and deletion dates in gene panels pages
- Moved code to collect MT copy number stats for the MT report to the chanjo extension
- On the gene panelS page, show expanded gene panel version list in one column only
- IGV.js WTS loci default to zoom to a region around a variant instead of whole gene
- Refactored logging module
- Case general report no longer shows ORPHA inheritance models. OMIM models are shown colored.
- Chromosome alias tab files used in the igv.js browser, which now contain the alias for chromosome "M"
- Renamed "Comment on clinical significance" to "Comment on classification" in ClinVar multistep form
- Enable Gens CN button also for non-wgs cancer track cases
### Fixed
- Broken heading anchors in the documentation (`admin-guide/login-system.md` and `admin-guide/setup-scout.md` files)
- Avoid open login redirect attacks by always redirecting to cases page upon user login
- Stricter check of ID of gene panels to prevent file downloading vulnerability
- Removed link to the retired SPANR service. SPIDEX scores are still parsed and displayed if available from variant annotation.
- Omics variant view test coverage
- String pattern escape warnings
- Code creating Alamut links for variant genes without canonical_transcript set
- Variant delete button in ClinVar submissions page
- Broken search cases by case similarity
- Missing caller tag for TRGT

## [4.88.1]
### Fixed
- Patch update igv.js to 3.0.5

## [4.88]
### Added
- Added CoLoRSdb frequency to Pop Freq column on variantS page
- Hovertip to gene panel names with associated genes in SV variant view, when variant covers more than one gene
- RNA sample ID can be provided in case load config if different from sample_id
### Fixed
- Broken `scout setup database` command
- Update demo VCF header, adding missing keys found on variants
- Broken upload to Codecov step in Tests & Coverage GitHub action
- Tomte DROP column names have been updated (backwards compatibility preserved for main fields)
- WTS outlierS view to display correct individual IDs for cases with multiple individuals
- WTS outlierS not displayed on WTS outlierS view

## [4.87.1]
### Fixed
- Positioning and alignment of genes cell on variantS page

## [4.87]
### Added
- Option to configure RNA build on case load (default '38')
### Changed
- Tooltip on RNA alignments now shows RNA genome build version
- Updated igv.js to v3.0.4
### Fixed
- Style of "SNVs" and "SVs" buttons on WTS Outliers page
- Chromosome alias files for igv.js
- Genes track displayed also when RNA alignments are present without splice junctions track on igv browser
- Genes track displayed again when splice junction tracks are present

## [4.86.1]
### Fixed
- Loading and updating PanelApp panels, including PanelApp green

## [4.86]
### Added
- Display samples' name (tooltip) and affected status directly on caseS page
- Search SVs across all cases, in given genes
- `CLINVAR_API_URL` param can be specified in app settings to override the URL used to send ClinVar submissions to. Intended for testing.
- Support for loading and storing OMICS data
- Parse DROP Fraser and Outrider TSVs
- Display omics variants - wts outliers (Fraser, Outrider)
- Parse GNOMAD `gnomad_af` and `gnomad_popmax_af` keys from variants annotated with `echtvar`
- Make removed panel optionally visible to non-admin or non maintainers
- Parse CoLoRSdb frequencies annotated in the variant INFO field with the `colorsdb_af` key
- Download -omics variants using the `Filter and export button`
- Clickable COSMIC links on IGV tracks
- Possibility to un-audit previously audited filters
- Reverted table style and removed font awesome style from IGV template
- Case status tags displayed on dashboard case overview
### Changed
- Updated igv.js to v3.0.1
- Alphabetically sort IGV track available for custom selection
- Updated wokeignore to avoid unfixable warning
- Update Chart.js to v4.4.3
- Use tornado library version >= 6.4.1
- Fewer variants in the MEI demo file
- Switch to FontAwesome v.6 instead of using icons v.5 + kit with icons v.6
- Show time (hours and minutes) additionally to date on comments and activity panel
### Fixed
- Only add expected caller keys to variant (FOUND_IN or SVDB_ORIGIN)
- Splice junction merged track height offset in IGV.js
- Splice junction initiation crash with empty variant obj
- Splice junction variant routing for cases with WTS but without outlier data
- Variant links to ExAC, now pointing to gnomAD, since the ExAC browser is no longer available
- Style of HPO terms assigned to a case, now one phenotype per line
- RNA sashimi view rendering should work also if the gene track is user disabled
- Respect IGV tracks chosen by user in variant IGV settings

## [4.85]
### Added
- Load also genes which are missing Ensembl gene ID (72 in both builds), including immunoglobulins and fragile sites
### Changed
- Unfreeze werkzeug again
- Show "(Removed)" after removed panels in dropdown
- The REVEL score is collected as the maximum REVEL score from all of the variant's transcripts
- Parse GNOMAD POPMAX values only if they are numerical when loading variants
### Fixed
- Alphabetically sort "select default panels" dropdown menu options on case page
- Show gene panel removed status on case page
- Fixed visibility of the following buttons: remove assignee, remove pinned/causative, remove comment, remove case from group

## [4.84]
### Changed
- Clearer error message when a loqusdb query fails for an instance that initially connected
- Do not load chanjo-report module if not needed and more visible message when it fails loading
- Converted the HgncGene class into a Pydantic class
- Swap menu open and collapse indicator chevrons - down is now displayed-open, right hidden-closed
- Linters and actions now all use python 3.11
### Fixed
- Safer way to update variant genes and compounds that avoids saving temporary decorators into variants' database documents
- Link to HGNC gene report on gene page
- Case file load priority so that e.g. SNV get loaded before SV, or clinical before research, for consistent variant_id collisions

## [4.83]
### Added
- Edit ACMG classifications from variant page (only for classifications with criteria)
- Events for case CLI events (load case, update case, update individual)
- Support for loading and displaying local custom IGV tracks
- MANE IGV track to be used as a local track for igv.js (see scout demo config file)
- Optional separate MT VCFs, for `nf-core/raredisease`
### Changed
- Avoid passing verbs from CaseHandler - functions for case sample and individual in CaseEventHandler
- Hide mtDNA report and coverage report links on case sidebar for cases with WTS data only
- Modified OMIM-AUTO gene panel to include genes in both genome builds
- Moved chanjo code into a dedicated extension
- Optimise the function that collects "match-safe" genes for an institute by avoiding duplicated genes from different panels
- Users must actively select "show matching causatives/managed" on a case page to see matching numbers
- Upgraded python version from 3.8 to 3.11 in Docker images
### Fixed
- Fix several tests that relied on number of events after setup to be 0
- Removed unused load case function
- Artwork logo sync sketch with png and export svg
- Clearer exception handling on chanjo-report setup - fail early and visibly
- mtDNA report crashing when one or more samples from a case is not in the chanjo database
- Case page crashing on missing phenotype terms
- ACMG benign modifiers
- Speed up tests by caching python env correctly in Github action and adding two more test groups
- Agile issue templates were added globally to the CG-org. Adding custom issue templates to avoid exposing customers
- PanelApp panel not saving genes with empty `EnsembleGeneIds` list
- Speed up checking outdated gene panels
- Do not load research variants automatically when loading a case

## [4.82.2]
### Fixed
- Warning icon in case pages for individuals where `confirmed_sex` is false
- Show allele sizes form ExpansionHunter on STR variantS page again

## [4.82.1]
### Fixed
- Revert the installation of flask-ldapconn to use the version available on PyPI to be able to push new scout releases to PyPI

## [4.82]
### Added
- Tooltip for combined score in tables for compounds and overlapping variants
- Checkbox to filter variants by excluding genes listed in selected gene panels, files or provided as list
- STR variant information card with database links, replacing empty frequency panel
- Display paging and number of HPO terms available in the database on Phenotypes page
- On case page, typeahead hints when searching for a disease using substrings containing source ("OMIM:", "ORPHA:")
- Button to monitor the status of submissions on ClinVar Submissions page
- Option to filter cancer variants by number of observations in somatic and germline archived database
- Documentation for integrating chanjo2
- More up-to-date VEP CSQ dbNSFP frequency keys
- Parse PacBio TRGT (Tandem repeat genotyping tool) Short Tandem Repeat VCFs
### Changed
- In the case_report #panel-tables has a fixed width
- Updated IGV.js to 2.15.11
- Fusion variants in case report now contain same info as on fusion variantS page
- Block submission of somatic variants to ClinVar until we harmonise with their changed API
- Additional control on the format of conditions provided in ClinVar form
- Errors while loading managed variants from file are now displayed on the Managed Variants page
- Chanjo2 coverage button visible only when query will contain a list of HGNC gene IDs
- Use Python-Markdown directly instead of the unmaintained Flask-Markdown
- Use Markupsafe instead of long deprecated, now removed Flask Markup
- Prepare to unfreeze Werkzeug, but don't actually activate until chanjo can deal with the change
### Fixed
- Submit requests to Chanjo2 using HTML forms instead of JSON data
- `Research somatic variants` link name on caseS page
- Broken `Install the HTML 2 PDF renderer` step in a GitHub action
- Fix ClinVar form parsing to not include ":" in conditionType.id when condition conditionType.db is Orphanet
- Fix condition dropdown and pre-selection on ClinVar form for cases with associated ORPHA diagnoses
- Improved visibility of ClinVar form in dark mode
- End coordinates for indels in ClinVar form
- Diagnoses API search crashing with empty search string
- Variant's overlapping panels should show overlapping of variant genes against the latest version of the panel
- Case page crashing when case has both variants in a ClinVar submission and pinned not loaded variants
- Installation of git in second build stage of Dockerfile, allowing correct installation of libraries

## [4.81]
### Added
- Tag for somatic SV IGH-DUX4 detection samtools script
### Changed
- Upgraded Bootstrap version in reports from 4.3.1 to 5.1.3
### Fixed
- Buttons layout in HPO genes panel on case page
- Added back old variant rankscore index with different key order to help loading on demo instance
- Cancer case_report panel-table no longer contains inheritance information
- Case report pinned variants card now displays info text if all pinned variants are present in causatives
- Darkmode setting now applies to the comment-box accordion
- Typo in case report causing `cancer_rank_options is undefined` error

## [4.80]
### Added
- Support for .d4 files coverage using chanjo2 (Case page sidebar link) with test
- Link to chanjo2 coverage report and coverage gene overview on gene panel page
- Link to chanjo2 coverage report on Case page, HPO dynamic gene list
- Link to genes coverage overview report on Case page, HPO dynamic gene list
### Changed
- All links in disease table on diagnosis page now open in a new tab
- Dark mode settings applied to multi-selects on institute settings page
- Comments on case and variant pages can be viewed by expanding an accordion
- On case page information on pinned variants and variants submitted to ClinVar are displayed in the same table
- Demo case file paths are now stored as absolute paths
- Optimised indices to address slow queries
- On case page default panels are now found at the top of the table, and it can be sorted by this trait
### Fixed
- On variants page, search for variants in genes present only in build 38 returning no results
- Pin/unpin with API was not able to make event links
- A new field `Explanation for multiple conditions` is available in ClinVar for submitting variants with more than one associated condition
- Fusion genes with partners lacking gene HGNC id will still be fully loaded
- Fusion variantS export now contains fusion variant specific columns
- When Loqusdb observations count is one the table includes information on if observation was for the current or another case

## [4.79.1]
### Fixed
- Exporting variants without rank score causing page to crash
- Display custom annotations also on cancer variant page

## [4.79]
### Added
- Added tags for Sniffles and CNVpytor, two LRS SV callers
- Button on case page for displaying STR variants occurring in the dynamic HPO panel
- Display functional annotation relative to variant gene's MANE transcripts on variant summary, when available
- Links to ACMG structural variant pathogenicity classification guidelines
- Phenomodels checkboxes can now include orpha terms
- Add incidental finding to case tags
- Get an alert on caseS page when somebody validates variants you ordered Sanger sequencing for
### Changed
- In the diagnoses page genes associated with a disease are displayed using hgnc symbol instead of hgnc id
- Refactor view route to allow navigation directly to unique variant document id, improve permissions check
- Do not show MANE and MANE Plus Clinical transcripts annotated from VEP (saved in variants) but collect this info from the transcripts database collection
- Refactor view route to allow navigation directly to unique case id (in particular for gens)
- `Institutes to share cases with` on institute's settings page now displays institutes names and IDs
- View route with document id selects view template based on variant category
### Fixed
- Refactored code in cases blueprints and variant_events adapter (set diseases for partial causative variants) to use "disease" instead of "omim" to encompass also ORPHA terms
- Refactored code in `scout/parse/omim.py` and `scout/parse/disease_terms.py` to use "disease" instead of "phenotype" to differentiate from HPO terms
- Be more careful about checking access to variant on API access
- Show also ACMG VUS on general report (could be missing if not e.g. pinned)

## [4.78]
### Added
- Case status labels can be added, giving more finegrained details on a solved status (provisional, diagnostic, carrier, UPD, SMN, ...)
- New SO terms: `sequence_variant` and `coding_transcript_variant`
- More MEI specific annotation is shown on the variant page
- Parse and save MANE transcripts info when updating genes in build 38
- ClinVar submission can now be downloaded as a json file
- `Mane Select` and `Mane Plus Clinical` badges on Gene page, when available
- ClinVar submission can now be downloaded as a json file
- API endpoint to pin variant
- Display common/uncommon/rare on summary of mei variant page
### Changed
- In the ClinVar form, database and id of assertion criteria citation are now separate inputs
- Customise institute settings to be able to display all cases with a certain status on cases page (admin users)
- Renamed `Clinical Significance` to `Germline Classification` on multistep ClinVar form
- Changed the "x" in cases.utils.remove_form button text to red for better visibility in dark mode
- Update GitHub actions
- Default loglevel up to INFO, making logs with default start easier to read
- Add XTR region to PAR region definition
- Diagnoses can be searched on diagnoses page without waiting for load first
### Fixed
- Removed log info showing hgnc IDs used in variantS search
- Maintain Matchmaker Exchange and Beacon submission status when a case is re-uploaded
- Inheritance mode from ORPHA should not be confounded with the OMIM inheritance model
- Decipher link URL changes
- Refactored code in cases blueprints to use "disease" instead of "omim" to encompass also ORPHA terms

## [4.77]
### Added
- Orpha disease terms now include information on inheritance
- Case loading via .yaml config file accepts subject_id and phenotype_groups (if previously defined as constant default or added per institute)
- Possibility to submit variants associated with Orphanet conditions to ClinVar
- Option update path to .d4 files path for individuals of an existing case using the command line
- More constraint information is displayed per gene in addition to pLi: missense and LoF OE, CI (inluding LOEUF) and Z-score.
### Changed
- Introduce validation in the ClinVar multistep form to make sure users provide at least one variant-associated condition
- CLI scout update individual accepts subject_id
- Update ClinVar inheritance models to reflect changes in ClinVar submission API
- Handle variant-associated condition ID format in background when creating ClinVar submissions
- Replace the code that downloads Ensembl genes, transcripts and exons with the Schug web app
- Add more info to error log when transcript variant frequency parsing fails.
- GnomAD v4 constraint information replaces ExAC constraints (pLi).
### Fixed
- Text input of associated condition in ClinVar form now aligns to the left
- Alignment of contents in the case report has been updated
- Missing number of phenotypes and genes from case diagnoses
- Associate OMIM and/or ORPHA diagnoses with partial causatives
- Visualization of partial causatives' diagnoses on case page: style and links
- Revert style of pinned variants window on the case page
- Rename `Clinical significanc` to `Germline classification` in ClinVar submissions exported files
- Rename `Clinical significance citations` to `Classification citations` in ClinVar submissions exported files
- Rename `Comment on clinical significance` to `Comment on classification` in ClinVar submissions exported files
- Show matching partial causatives on variant page
- Matching causatives shown on case page consisting only of variant matching the default panels of the case - bug introduced since scout v4.72 (Oct 18, 2023)
- Missing somatic variant read depth leading to report division by zero

## [4.76]
### Added
- Orphacodes are visible in phenotype tables
- Pydantic validation of image paths provided in case load config file
- Info on the user which created a ClinVar submission, when available
- Associate .d4 files to case individuals when loading a case via config file
### Changed
- In diagnoses page the load of diseases are initiated by clicking a button
- Revel score, Revel rank score and SpliceAI values are also displayed in Causatives and Validated variants tables
- Remove unused functions and tests
- Analysis type and direct link from cases list for OGM cases
- Removed unused `case_obj` parameter from server/blueprints/variant/controllers/observations function
- Possibility to reset ClinVar submission ID
- Allow ClinVar submissions with custom API key for users registered as ClinVar submitters or when institute doesn't have a preset list of ClinVar submitters
- Ordered event verbs alphabetically and created ClinVar-related user events
- Removed the unused "no-variants" option from the load case command line
### Fixed
- All disease_terms have gene HGNC ids as integers when added to the scout database
- Disease_term identifiers are now prefixed with the name of the coding system
- Command line crashing with error when updating a user that doesn't exist
- Thaw coloredlogs - 15.0.1 restores errorhandler issue
- Thaw crypography - current base image and library version allow Docker builds
- Missing delete icons on phenomodels page
- Missing cryptography lib error while running Scout container on an ARM processor
- Round CADD values with many decimals on causatives and validated variants pages
- Dark-mode visibility of some fields on causatives and validated variants pages
- Clinvar submitters would be cleared when unprivileged users saved institute settings page
- Added a default empty string in cases search form to avoid None default value
- Page crashing when user tries to remove the same variant from a ClinVar submission in different browser tabs
- Update more GnomAD links to GnomAD v4 (v38 SNVs, MT vars, STRs)
- Empty cells for RNA fusion variants in Causatives and Verified variants page
- Submenu icons missing from collapsible actionbar
- The collapsible actionbar had some non-collapsing overly long entries
- Cancer observations for SVs not appearing in the variant details view
- Archived local observations not visible on cancer variantS page
- Empty Population Frequency column in the Cancer SV Variants view
- Capital letters in ClinVar events description shown on case page

## [4.75]
### Added
- Hovertip to gene panel names with associated genes in variant view, when variant covers more than one gene
- Tests for panel to genes
- Download of Orphadata en_product6 and en_product4 from CLI
- Parse and save `database_found` key/values for RNA fusion variants
- Added fusion_score, ffpm, split_reads, junction_reads and fusion_caller to the list of filters on RNA fusion variants page
- Renamed the function `get_mei_info` to `set_mei_info` to be consistent with the other functions
- Fixed removing None key/values from parsed variants
- Orphacodes are included in the database disease_terms
### Changed
- Allow use of projections when retrieving gene panels
- Do not save custom images as binary data into case and variant database documents
- Retrieve and display case and variant custom images using image's saved path
- Cases are activated by viewing FSHD and SMA reports
- Split multi-gene SNV variants into single genes when submitting to Matchmaker Exchange
- Alamut links also on the gene level, using transcript and HGVS: better for indels. Keep variant link for missing HGVS
- Thaw WTForms - explicitly coerce form decimal field entries when filters fetched from db
### Fixed
- Removed some extra characters from top of general report left over from FontAwsome fix
- Do not save fusion variants-specific key/values in other types of variants
- Alamut link for MT variants in build 38
- Convert RNA fusions variants `tool_hits` and `fusion_score` keys from string to numbers
- Fix genotype reference and alternative sequencing depths defaulting to -1 when values are 0
- DecimalFields were limited to two decimal places for several forms - lifting restrictions on AF, CADD etc.

## [4.74.1]
### Changed
- Parse and save into database also OMIM terms not associated to genes
### Fixed
- BioNano API FSHD report requests are GET in Access 1.8, were POST in 1.7
- Update more FontAwesome icons to avoid Pro icons
- Test if files still exist before attempting to load research variants
- Parsing of genotypes error, resulting in -1 values when alt or ref read depths are 0

## [4.74]
### Added
- SNVs and Indels, MEI and str variants genes have links to Decipher
- An `owner + case display name` index for cases database collection
- Test and fixtures for RNA fusion case page
- Load and display fusion variants from VCF files as the other variant types
- Option to update case document with path to mei variants (clinical and research)
### Changed
- Details on variant type and category for audit filters on case general report
- Enable Gens CN profile button also in somatic case view
- Fix case of analysis type check for Gens analysis button - only show for WGS
### Fixed
- loqusdb table no longer has empty row below each loqusid
- MatchMaker submission details page crashing because of change in date format returned by PatientMatcher
- Variant external links buttons style does not change color when visited
- Hide compounds with compounds follow filter for region or function would fail for variants in multiple genes
- Updated FontAwesome version to fix missing icons

## [4.73]
### Added
- Shortcut button for HPO panel MEI variants from case page
- Export managed variants from CLI
### Changed
- STRs visualization on case panel to emphasize abnormal repeat count and associated condition
- Removed cytoband column from STRs variant view on case report
- More long integers formatted with thin spaces, and copy to clipboard buttons added
### Fixed
- OMIM table is scrollable if higher than 700px on SV page
- Pinned variants validation badge is now red for false positives.
- Case display name defaulting to case ID when `family_name` or `display_name` are missing from case upload config file
- Expanded menu visible at screen sizes below 1000px now has background color
- The image in ClinVar howto-modal is now responsive
- Clicking on a case in case groups when case was already removed from group in another browser tab
- Page crashing when saving filters for mei variants
- Link visited color of images

## [4.72.4]
### Changed
- Automatic test mongod version increased to v7
### Fixed
- GnomAD now defaults to hg38 - change build 37 links accordingly

## [4.72.3]
### Fixed
- Somatic general case report small variant table can crash with unclassified variants

## [4.72.2]
### Changed
- A gunicorn maxrequests parameter for Docker server image - default to 1200
- STR export limit increased to 500, as for other variants
- Prevent long number wrapping and use thin spaces for separation, as per standards from SI, NIST, IUPAC, BIPM.
- Speed up case retrieval and lower memory use by projecting case queries
- Make relatedness check fails stand out a little more to new users
- Speed up case retrieval and lower memory use by projecting case queries
- Speed up variant pages by projecting only the necessary keys in disease collection query
### Fixed
- Huge memory use caused by cases and variants pages pulling complete disease documents from DB
- Do not include genes fetched from HPO terms when loading diseases
- Consider the renamed fields `Approved Symbol` -> `Approved Gene Symbol` and `Gene Symbols` -> `Gene/Locus And Other Related Symbols` when parsing OMIM terms from genemap2.txt file

## [4.72.1]
### Fixed
- Jinja filter that renders long integers
- Case cache when looking for causatives in other cases causing the server to hang

## [4.72]
### Added
- A GitHub action that checks for broken internal links in docs pages
- Link validation settings in mkdocs.yml file
- Load and display full RNA alignments on alignment viewer
- Genome build check when loading a case
- Extend event index to previous causative variants and always load them
### Fixed
- Documentation nav links for a few documents
- Slightly extended the BioNano Genomics Access integration docs
- Loading of SVs when VCF is missing the INFO.END field but has INFO.SVLEN field
- Escape protein sequence name (if available) in case general report to render special characters correctly
- CaseS HPO term searches for multiple terms works independent of order
- CaseS search regexp should not allow backslash
- CaseS cohort tags can contain whitespace and still match
- Remove diagnoses from cases even if OMIM term is not found in the database
- Parsing of disease-associated genes
- Removed an annoying warning while updating database's disease terms
- Displaying custom case images loaded with scout version <= 4.71
- Use pydantic version >=2 in requirements.txt file
### Changed
- Column width adjustment on caseS page
- Use Python 3.11 in tests
- Update some github actions
- Upgraded Pydantic to version 2
- Case validation fails on loading when associated files (alignments, VCFs and reports) are not present on disk
- Case validation fails on loading when custom images have format different then ["gif", "svg", "png", "jpg", "jpeg"]
- Custom images keys `case` and `str` in case config yaml file are renamed to `case_images` and `str_variants_images`
- Simplify and speed up case general report code
- Speed up case retrieval in case_matching_causatives
- Upgrade pymongo to version 4
- When updating disease terms, check that all terms are consistent with a DiseaseTerm model before dropping the old collection
- Better separation between modules loading HPO terms and diseases
- Deleted unused scout.build.phenotype module
- Stricter validation of mandatory genome build key when loading a case. Allowed values are ['37','38',37,38]
- Improved readability of variants length and coordinates on variantS pages

## [4.71]
### Added
- Added Balsamic keys for SweGen and loqusdb local archive frequecies, SNV and SV
- New filter option for Cancer variantS: local archive RD loqusdb
- Show annotated observations on SV variantS view, also for cancer somatic SVs
- Revel filter for variantS
- Show case default panel on caseS page
- CADD filter for Cancer Somatic SNV variantS - show score
- SpliceAI-lookup link (BROAD, shows SpliceAI and Pangolin) from variant page
- BioNano Access server API - check projects, samples and fetch FSHD reports
### Fixed
- Name of reference genome build for RNA for compatibility with IGV locus search change
- Howto to run the Docker image on Mac computers in `admin-guide/containers/container-deploy.md`
- Link to Weasyprint installation howto in README file
- Avoid filling up disk by creating a reduced VCF file for every variant that is visualized
- Remove legacy incorrectly formatted CODEOWNERS file
- Restrain variant_type requests to variantS views to "clinical" or "research"
- Visualization of cancer variants where cancer case has no affected individual
- ProteinPaint gene link (small StJude API change)
- Causative MEI variant link on causatives page
- Bionano access api settings commented out by default in Scout demo config file.
- Do not show FSHD button on freshly loaded cases without bionano_access individuals
- Truncate long variants' HGVS on causative/Clinically significant and pinned variants case panels
### Changed
- Remove function call that tracks users' browser version
- Include three more splice variant SO terms in clinical filter severe SO terms
- Drop old HPO term collection only after parsing and validation of new terms completes
- Move score to own column on Cancer Somatic SNV variantS page
- Refactored a few complex case operations, breaking out sub functionalities

## [4.70]
### Added
- Download a list of Gene Variants (max 500) resulting from SNVs and Indels search
- Variant PubMed link to search for gene symbol and any aliases
### Changed
- Clearer gnomAD values in Variants page
### Fixed
- CaseS page uniform column widths
- Include ClinVar variants into a scrollable div element on Case page
- `canonical_transcript` variable not initialized in get_hgvs function (server.blueprints.institutes.controllers.py)
- Catch and display any error while importing Phenopacket info
- Modified Docker files to use python:3.8-slim-bullseye to prevent gunicorn workers booting error

## [4.69]
### Added
- ClinVar submission howto available also on Case page
- Somatic score and filtering for somatic SV callers, if available
- Show caller as a tooltip on variantS list
### Fixed
- Crash when attempting to export phenotype from a case that had never had phenotypes
- Aesthetic fix to Causative and Pinned Variants on Case page
- Structural inconsistency for ClinVar Blueprint templates
- Updated igv.js to 2.15.8 to fix track default color bug
- Fixed release versions for actions.
- Freeze tornado below 6.3.0 for compatibility with livereload 2.6.3
- Force update variants count on case re-upload
- IGV locus search not working - add genome reference id
- Pin links to MEI variants should end up on MEI not SV variant view
- Load also matching MEI variants on forced region load
- Allow excluding MEI from case variant deletion
- Fixed the name of the assigned user when the internal user ID is different from the user email address
- Gene variantS should display gene function, region and full hgvs
### Changed
- FontAwesome integrity check fail (updated resource)
- Removed ClinVar API validation buttons in favour of direct API submission
- Improved layout of Institute settings page
- ClinVar API key and allowed submitters are set in the Institute settings page


## [4.68]
### Added
- Rare Disease Mobile Element Insertion variants view
### Changed
- Updated igv.js to 2.15.6
### Fixed
- Docker stage build pycairo.
- Restore SNV and SV rank models versions on Causatives and Verified pages
- Saving `REVEL_RANKSCORE` value in a field named `revel` in variants database documents

## [4.67]
### Added
- Prepare to filter local SV frequency
### Changed
- Speed up instituteS page loading by refactoring cases/institutes query
- Clinical Filter for SVs includes `splice_polypyrimidine_tract_variant` as a severe consequence
- Clinical Filter for SVs includes local variant frequency freeze ("old") for filtering, starting at 30 counts
- Speed up caseS page loading by adding status to index and refactoring totals count
- HPO file parsing is updated to reflect that HPO have changed a few downloadable file formats with their 230405 release.
### Fixed
- Page crashing when a user tries to edit a comment that was removed
- Warning instead of crashed page when attempting to retrieve a non-existent Phenopacket
- Fixed StJude ProteinPaint gene link (URL change)
- Freeze of werkzeug library to version<2.3 to avoid problems resulting from the consequential upgrade of the Flask lib
- Huge list of genes in case report for megabases-long structural variants.
- Fix displaying institutes without associated cases on institutes page
- Fix default panel selection on SVs in cancer case report

## [4.66]
### Changed
- Moved Phenomodels code under a dedicated blueprint
- Updated the instructions to load custom case report under admin guide
- Keep variants filter window collapsed except when user expands it to filter
### Added
- A summary table of pinned variants on the cancer case general report
- New openable matching causatives and managed variants lists for default gene panels only for convenience
### Fixed
- Gens structural variant page link individual id typo

## [4.65.2]
### Fixed
- Generating general case report with str variants containing comments

## [4.65.1]
### Fixed
- Visibility of `Gene(s)` badges on SV VariantS page
- Hide dismiss bar on SV page not working well
- Delivery report PDF download
- Saving Pipeline version file when loading a case
- Backport compatible import of importlib metadata for old python versions (<3.8)

## [4.65]
### Added
- Option to mark a ClinVar submission as submitted
- Docs on how to create/update the PanelApp green genes as a system admin
- `individual_id`-parameter to both Gens links
- Download a gene panel in TXT format from gene panel page
- Panel gene comments on variant page: genes in panels can have comments that describe the gene in a panel context
### Changed
- Always show each case category on caseS page, even if 0 cases in total or after current query
- Improved sorting of ClinVar submissions
- Pre-populate SV type select in ClinVar submission form, when possible
- Show comment badges in related comments tables on general report
- Updated version of several GitHub actions
- Migrate from deprecated `pkg_resources` lib to `importlib_resources`
- Dismiss bar on variantS pages is thinner.
- Dismiss bar on variantS pages can be toggled open or closed for the duration of a login session.
### Fixed
- Fixed Sanger order / Cancel order modal close buttons
- Visibility of SV type in ClinVar submission form
- Fixed a couple of creations where now was called twice, so updated_at and created_at could differ
- Deprecated Ubuntu version 18.04 in one GitHub action
- Panels that have been removed (hidden) should not be visible in views where overlapping gene panels for genes are shown
- Gene panel test pointing to the right function

## [4.64]
### Added
- Create/Update a gene panel containing all PanelApp green genes (`scout update panelapp-green -i <cust_id>`)
- Links for ACMG pathogenicity impact modification on the ACMG classification page
### Changed
- Open local observation matching cases in new windows
### Fixed
- Matching manual ranked variants are now shown also on the somatic variant page
- VarSome links to hg19/GRCh37
- Managed variants filter settings lost when navigating to additional pages
- Collect the right variant category after submitting filter form from research variantS page
- Beacon links are templated and support variants in genome build 38

## [4.63]
### Added
- Display data sharing info for ClinVar, Matchmaker Exchange and Beacon in a dedicated column on Cases page
- Test for `commands.download.omim.print_omim`
- Display dismissed variants comments on general case report
- Modify ACMG pathogenicity impact (most commonly PVS1, PS3) based on strength of evidence with lab director's professional judgement
- REViewer button on STR variant page
- Alamut institution parameter in institute settings for Alamut Visual Plus software
- Added Manual Ranks Risk Factor, Likely Risk Factor and Uncertain Risk Factor
- Display matching manual ranks from previous cases the user has access to on VariantS and Variant pages
- Link to gnomAD gene SVs v2.1 for SV variants with gnomAD frequency
- Support for nf-core/rnafusion reports
### Changed
- Display chrY for sex unknown
- Deprecate legacy scout_load() method API call.
- Message shown when variant tag is updated for a variant
- When all ACMG classifications are deleted from a variant, the current variant classification status is also reset.
- Refactored the functions that collect causative variants
- Removed `scripts/generate_test_data.py`
### Fixed
- Default IGV tracks (genes, ClinVar, ClinVar CNVs) showing even if user unselects them all
- Freeze Flask-Babel below v3.0 due to issue with a locale decorator
- Thaw Flask-Babel and fix according to v3 standard. Thank you @TkTech!
- Show matching causatives on somatic structural variant page
- Visibility of gene names and functional annotations on Causatives/Verified pages
- Panel version can be manually set to floating point numbers, when modified
- Causatives page showing also non-causative variants matching causatives in other cases
- ClinVar form submission for variants with no selected transcript and HGVS
- Validating and submitting ClinVar objects not containing both Variant and Casedata info

## [4.62.1]
### Fixed
- Case page crashing when adding a case to a group without providing a valid case name

## [4.62]
### Added
- Validate ClinVar submission objects using the ClinVar API
- Wrote tests for case and variant API endpoints
- Create ClinVar submissions from Scout using the ClinVar API
- Export Phenopacket for affected individual
- Import Phenopacket from JSON file or Phenopacket API backend server
- Use the new case name option for GENS requests
- Pre-validate refseq:HGVS items using VariantValidator in ClinVar submission form
### Fixed
- Fallback for empty alignment index for REViewer service
- Source link out for MIP 11.1 reference STR annotation
- Avoid duplicate causatives and pinned variants
- ClinVar clinical significance displays only the ACMG terms when user selects ACMG 2015 as assertion criteria
- Spacing between icon and text on Beacon and MatchMaker links on case page sidebar
- Truncate IDs and HGVS representations in ClinVar pages if longer than 25 characters
- Update ClinVar submission ID form
- Handle connection timeout when sending requests requests to external web services
- Validate any ClinVar submission regardless of its status
- Empty Phenopackets import crashes
- Stop Spinner on Phenopacket JSON download
### Changed
- Updated ClinVar submission instructions

## [4.61.1]
### Fixed
- Added `UMLS` as an option of `Condition ID type` in ClinVar Variant downloaded files
- Missing value for `Condition ID type` in ClinVar Variant downloaded files
- Possibility to open, close or delete a ClinVar submission even if it doesn't have an associated name
- Save SV type, ref and alt n. copies to exported ClinVar files
- Inner and outer start and stop SV coordinates not exported in ClinVar files
- ClinVar submissions page crashing when SV files don't contain breakpoint exact coordinates
- Align OMIM diagnoses with delete diagnosis button on case page
- In ClinVar form, reset condition list and customize help when condition ID changes

## [4.61]
### Added
- Filter case list by cases with variants in ClinVar submission
- Filter case list by cases containing RNA-seq data - gene_fusion_reports and sample-level tracks (splice junctions and RNA coverage)
- Additional case category `Ignored`, to be used for cases that don't fall in the existing 'inactive', 'archived', 'solved', 'prioritized' categories
- Display number of cases shown / total number of cases available for each category on Cases page
- Moved buttons to modify case status from sidebar to main case page
- Link to Mutalyzer Normalizer tool on variant's transcripts overview to retrieve official HVGS descriptions
- Option to manually load RNA MULTIQC report using the command `scout load report -t multiqc_rna`
- Load RNA MULTIQC automatically for a case if config file contains the `multiqc_rna` key/value
- Instructions in admin-guide on how to load case reports via the command line
- Possibility to filter RD variants by a specific genotype call
- Distinct colors for different inheritance models on RD Variant page
- Gene panels PDF export with case variants hits by variant type
- A couple of additional README badges for GitHub stats
- Upload and display of pipeline reference info and executable version yaml files as custom reports
- Testing CLI on hasta in PR template
### Changed
- Instructions on how to call dibs on scout-stage server in pull request template
- Deprecated CLI commands `scout load <delivery_report, gene_fusion_report, coverage_qc_report, cnv_report>` to replace them with command `scout load report -t <report type>`
- Refactored code to display and download custom case reports
- Do not export `Assertion method` and `Assertion method citation` to ClinVar submission files according to changes to ClinVar's submission spreadsheet templates.
- Simplified code to create and download ClinVar CSV files
- Colorize inheritance models badges by category on VariantS page
- `Safe variants matching` badge more visible on case page
### Fixed
- Non-admin users saving institute settings would clear loqusdb instance selection
- Layout of variant position, cytoband and type in SV variant summary
- Broken `Build Status - GitHub badge` on GitHub README page
- Visibility of text on grey badges in gene panels PDF exports
- Labels for dashboard search controls
- Dark mode visibility for ClinVar submission
- Whitespaces on outdated panel in extent report

## [4.60]
### Added
- Mitochondrial deletion signatures (mitosign) can be uploaded and shown with mtDNA report
- A `Type of analysis` column on Causatives and Validated variants pages
- List of "safe" gene panels available for matching causatives and managed variants in institute settings, to avoid secondary findings
- `svdb_origin` as a synonym for `FOUND_IN` to complement `set` for variants found by all callers
### Changed
- Hide removed gene panels by default in panels page
- Removed option for filtering cancer SVs by Tumor and Normal alt AF
- Hide links to coverage report from case dynamic HPO panel if cancer analysis
- Remove rerun emails and redirect users to the analysis order portal instead
- Updated clinical SVs igv.js track (dbVar) and added example of external track from `https://trackhubregistry.org/`
- Rewrote the ClinVar export module to simplify and add one variant at the time
- ClinVar submissions with phenotype conditions from: [OMIM, MedGen, Orphanet, MeSH, HP, MONDO]
### Fixed
- If trying to load a badly formatted .tsv file an error message is displayed.
- Avoid showing case as rerun when first attempt at case upload failed
- Dynamic autocomplete search not working on phenomodels page
- Callers added to variant when loading case
- Now possible to update managed variant from file without deleting it first
- Missing preselected chromosome when editing a managed variant
- Preselected variant type and subtype when editing a managed variant
- Typo in dbVar ClinVar track, hg19


## [4.59]
### Added
- Button to go directly to HPO SV filter variantS page from case
- `Scout-REViewer-Service` integration - show `REViewer` picture if available
- Link to HPO panel coverage overview on Case page
- Specify a confidence threshold (green|amber|red) when loading PanelApp panels
- Functional annotations in variants lists exports (all variants)
- Cancer/Normal VAFs and COSMIC ids in in variants lists exports (cancer variants)
### Changed
- Better visualization of regional annotation for long lists of genes in large SVs in Variants tables
- Order of cells in variants tables
- More evident links to gene coverage from Variant page
- Gene panels sorted by display name in the entire Case page
- Round CADD and GnomAD values in variants export files
### Fixed
- HPO filter button on SV variantS page
- Spacing between region|function cells in SVs lists
- Labels on gene panel Chanjo report
- Fixed ambiguous duplicated response headers when requesting a BAM file from /static
- Visited color link on gene coverage button (Variant page)

## [4.58.1]
### Fixed
- Case search with search strings that contain characters that can be escaped

## [4.58]
### Added
- Documentation on how to create/update PanelApp panels
- Add filter by local observations (archive) to structural variants filters
- Add more splicing consequences to SO term definitions
- Search for a specific gene in all gene panels
- Institute settings option to force show all variants on VariantS page for all cases of an institute
- Filter cases by validation pending status
- Link to The Clinical Knowledgebase (CKB) (https://ckb.jax.org/) in cancer variant's page
### Fixed
- Added a not-authorized `auto-login` fixture according to changes in Flask-Login 0.6.2
- Renamed `cache_timeout` param name of flask.send_file function to `max_age` (Flask 2.2 compliant)
- Replaced deprecated `app.config["JSON_SORT_KEYS"]` with app.json.sort_keys in app settings
- Bug in gene variants page (All SNVs and INDELs) when variant gene doesn't have a hgnc id that is found in the database
- Broken export of causatives table
- Query for genes in build 38 on `Search SNVs and INDELs` page
- Prevent typing special characters `^<>?!=\/` in case search form
- Search matching causatives also among research variants in other cases
- Links to variants in Verified variants page
- Broken filter institute cases by pinned gene
- Better visualization of long lists of genes in large SVs on Causative and Verified Variants page
- Reintroduced missing button to export Causative variants
- Better linking and display of matching causatives and managed variants
- Reduced code complexity in `scout/parse/variant/variant.py`
- Reduced complexity of code in `scout/build/variant/variant.py`

### Changed
- State that loqusdb observation is in current case if observations count is one and no cases are shown
- Better pagination and number of variants returned by queries in `Search SNVs and INDELs` page
- Refactored and simplified code used for collecting gene variants for `Search SNVs and INDELs` page
- Fix sidebar panel icons in Case view
- Fix panel spacing in Case view
- Removed unused database `sanger_ordered` and `case_id,category,rank_score` indexes (variant collection)
- Verified variants displayed in a dedicated page reachable from institute sidebar
- Unified stats in dashboard page
- Improved gene info for large SVs and cancer SVs
- Remove the unused `variant.str_variant` endpoint from variant views
- Easier editing of HPO gene panel on case page
- Assign phenotype panel less cramped on Case page
- Causatives and Verified variants pages to use the same template macro
- Allow hyphens in panel names
- Reduce resolution of example images
- Remove some animations in web gui which where rendered slow


## [4.57.4]
### Fixed
- Parsing of variant.FORMAT "DR" key in parse variant file

## [4.57.3]
### Fixed
- Export of STR verified variants
- Do not download as verified variants first verified and then reset to not validated
- Avoid duplicated lines in downloaded verified variants reflecting changes in variant validation status

## [4.57.2]
### Fixed
- Export of verified variants when variant gene has no transcripts
- HTTP 500 when visiting a the details page for a cancer variant that had been ranked with genmod

## [4.57.1]
### Fixed
- Updating/replacing a gene panel from file with a corrupted or malformed file

## [4.57]
### Added
- Display last 50 or 500 events for a user in a timeline
- Show dismiss count from other cases on matching variantS
- Save Beacon-related events in events collection
- Institute settings allow saving multiple loqusdb instances for one institute
- Display stats from multiple instances of loqusdb on variant page
- Display date and frequency of obs derived from count of local archive observations from MIP11 (requires fix in MIP)
### Changed
- Prior ACMG classifications view is no longer limited by pathogenicity
### Fixed
- Visibility of Sanger ordered badge on case page, light mode
- Some of the DataTables tables (Phenotypes and Diagnoses pages) got a bit dark in dark mode
- Remove all redundancies when displaying timeline events (some events are saved both as case-related and variant-related)
- Missing link in saved MatchMaker-related events
- Genes with mixed case gene symbols missing in PanelApp panels
- Alignment of elements on the Beacon submission modal window
- Locus info links from STR variantS page open in new browser tabs

## [4.56]
### Added
- Test for PanelApp panels loading
- `panel-umi` tag option when loading cancer analyses
### Changed
- Black text to make comments more visible in dark mode
- Loading PanelApp panels replaces pre-existing panels with same version
- Removed sidebar from Causatives page - navigation is available on the top bar for now
- Create ClinVar submissions from pinned variants list in case page
- Select which pinned variants will be included in ClinVar submission documents
### Fixed
- Remove a:visited css style from all buttons
- Update of HPO terms via command line
- Background color of `MIXED` and `PANEL-UMI` sequencing types on cases page
- Fixed regex error when searching for cases with query ending with `\ `
- Gene symbols on Causatives page lighter in dark mode
- SpliceAI tooltip of multigene variants

## [4.55]
### Changed
- Represent different tumor samples as vials in cases page
- Option to force-update the OMIM panel
### Fixed
- Low tumor purity badge alignment in cancer samples table on cancer case view
- VariantS comment popovers reactivate on hover
- Updating database genes in build 37
- ACMG classification summary hidden by sticky navbar
- Logo backgrounds fixed to white on welcome page
- Visited links turn purple again
- Style of link buttons and dropdown menus
- Update KUH and GMS logos
- Link color for Managed variants

## [4.54]
### Added
- Dark mode, using browser/OS media preference
- Allow marking case as solved without defining causative variants
- Admin users can create missing beacon datasets from the institute's settings page
- GenCC links on gene and variant pages
- Deprecation warnings when launching the app using a .yaml config file or loading cases using .ped files
### Changed
- Improved HTML syntax in case report template
- Modified message displayed when variant rank stats could not be calculated
- Expanded instructions on how to test on CG development server (cg-vm1)
- Added more somatic variant callers (Balsamic v9 SNV, develop SV)
### Fixed
- Remove load demo case command from docker-compose.yml
- Text elements being split across pages in PDF reports
- Made login password field of type `password` in LDAP login form
- Gene panels HTML select in institute's settings page
- Bootstrap upgraded to version 5
- Fix some Sourcery and SonarCloud suggestions
- Escape special characters in case search on institute and dashboard pages
- Broken case PDF reports when no Madeline pedigree image can be created
- Removed text-white links style that were invisible in new pages style
- Variants pagination after pressing "Filter variants" or "Clinical filter"
- Layout of buttons Matchmaker submission panel (case page)
- Removing cases from Matchmaker (simplified code and fixed functionality)
- Reintroduce check for missing alignment files purged from server

## [4.53]
### Added
### Changed
- Point Alamut API key docs link to new API version
- Parse dbSNP id from ID only if it says "rs", else use VEP CSQ fields
- Removed MarkupSafe from the dependencies
### Fixed
- Reintroduced loading of SVs for demo case 643595
- Successful parse of FOUND_IN should avoid GATK caller default
- All vulnerabilities flagged by SonarCloud

## [4.52]
### Added
- Demo cancer case gets loaded together with demo RD case in demo instance
- Parse REVEL_score alongside REVEL_rankscore from csq field and display it on SNV variant page
- Rank score results now show the ranking range
- cDNA and protein changes displayed on institute causatives pages
- Optional SESSION_TIMEOUT_MINUTES configuration in app config files
- Script to convert old OMIM case format (list of integers) to new format (list of dictionaries)
- Additional check for user logged in status before serving alignment files
- Download .cgh files from cancer samples table on cancer case page
- Number of documents and date of last update on genes page
### Changed
- Verify user before redirecting to IGV alignments and sashimi plots
- Build case IGV tracks starting from case and variant objects instead of passing all params in a form
- Unfreeze Werkzeug lib since Flask_login v.0.6 with bugfix has been released
- Sort gene panels by name (panelS and variant page)
- Removed unused `server.blueprints.alignviewers.unindexed_remote_static` endpoint
- User sessions to check files served by `server.blueprints.alignviewers.remote_static` endpoint
- Moved Beacon-related functions to a dedicated app extension
- Audit Filter now also loads filter displaying the variants for it
### Fixed
- Handle `attachment_filename` parameter renamed to `download_name` when Flask 2.2 will be released
- Removed cursor timeout param in cases find adapter function to avoid many code warnings
- Removed stream argument deprecation warning in tests
- Handle `no intervals found` warning in load_region test
- Beacon remove variants
- Protect remote_cors function in alignviewers view from Server-Side Request Forgery (SSRF)
- Check creation date of last document in gene collection to display when genes collection was updated last

## [4.51]
### Added
- Config file containing codecov settings for pull requests
- Add an IGV.js direct link button from case page
- Security policy file
- Hide/shade compound variants based on rank score on variantS from filter
- Chromograph legend documentation direct link
### Changed
- Updated deprecated Codecov GitHub action to v.2
- Simplified code of scout/adapter/mongo/variant
- Update IGV.js to v2.11.2
- Show summary number of variant gene panels on general report if more than 3
### Fixed
- Marrvel link for variants in genome build 38 (using liftover to build 37)
- Remove flags from codecov config file
- Fixed filter bug with high negative SPIDEX scores
- Renamed IARC TP53 button to to `TP53 Database`, modified also link since IARC has been moved to the US NCI: `https://tp53.isb-cgc.org/`
- Parsing new format of OMIM case info when exporting patients to Matchmaker
- Remove flask-debugtoolbar lib dependency that is using deprecated code and causes app to crash after new release of Jinja2 (3.1)
- Variant page crashing for cases with old OMIM terms structure (a list of integers instead of dictionary)
- Variant page crashing when creating MARRVEL link for cases with no genome build
- SpliceAI documentation link
- Fix deprecated `safe_str_cmp` import from `werkzeug.security` by freezing Werkzeug lib to v2.0 until Flask_login v.0.6 with bugfix is released
- List gene names densely in general report for SVs that contain more than 3 genes
- Show transcript ids on refseq genes on hg19 in IGV.js, using refgene source
- Display correct number of genes in general report for SVs that contain more than 32 genes
- Broken Google login after new major release of `lepture/authlib`
- Fix frequency and callers display on case general report

## [4.50.1]
### Fixed
- Show matching causative STR_repid for legacy str variants (pre Stranger hgnc_id)

## [4.50]
### Added
- Individual-specific OMIM terms
- OMIM disease descriptions in ClinVar submission form
- Add a toggle for melter rerun monitoring of cases
- Add a config option to show the rerun monitoring toggle
- Add a cli option to export cases with rerun monitoring enabled
- Add a link to STRipy for STR variants; shallow for ARX and HOXA13
- Hide by default variants only present in unaffected individuals in variants filters
- OMIM terms in general case report
- Individual-level info on OMIM and HPO terms in general case report
- PanelApp gene link among the external links on variant page
- Dashboard case filters fields help
- Filter cases by OMIM terms in cases and dashboard pages
### Fixed
- A malformed panel id request would crash with exception: now gives user warning flash with redirect
- Link to HPO resource file hosted on `http://purl.obolibrary.org`
- Gene search form when gene exists only in build 38
- Fixed odd redirect error and poor error message on missing column for gene panel csv upload
- Typo in parse variant transcripts function
- Modified keys name used to parse local observations (archived) frequencies to reflect change in MIP keys naming
- Better error handling for partly broken/timed out chanjo reports
- Broken javascript code when case Chromograph data is malformed
- Broader space for case synopsis in general report
- Show partial causatives on causatives and matching causatives panels
- Partial causative assignment in cases with no OMIM or HPO terms
- Partial causative OMIM select options in variant page
### Changed
- Slightly smaller and improved layout of content in case PDF report
- Relabel more cancer variant pages somatic for navigation
- Unify caseS nav links
- Removed unused `add_compounds` param from variant controllers function
- Changed default hg19 genome for IGV.js to legacy hg19_1kg_decoy to fix a few problematic loci
- Reduce code complexity (parse/ensembl.py)
- Silence certain fields in ClinVar export if prioritised ones exist (chrom-start-end if hgvs exist)
- Made phenotype non-mandatory when marking a variant as partial causative
- Only one phenotype condition type (OMIM or HPO) per variant is used in ClinVar submissions
- ClinVar submission variant condition prefers OMIM over HPO if available
- Use lighter version of gene objects in Omim MongoDB adapter, panels controllers, panels views and institute controllers
- Gene-variants table size is now adaptive
- Remove unused file upload on gene-variants page

## [4.49]
### Fixed
- Pydantic model types for genome_build, madeline_info, peddy_ped_check and peddy_sex_check, rank_model_version and sv_rank_model_version
- Replace `MatchMaker` with `Matchmaker` in all places visible by a user
- Save diagnosis labels along with OMIM terms in Matchmaker Exchange submission objects
- `libegl-mesa0_21.0.3-0ubuntu0.3~20.04.5_amd64.deb` lib not found by GitHub actions Docker build
- Remove unused `chromograph_image_files` and `chromograph_prefixes` keys saved when creating or updating an RD case
- Search managed variants by description and with ignore case
### Changed
- Introduced page margins on exported PDF reports
- Smaller gene fonts in downloaded HPO genes PDF reports
- Reintroduced gene coverage data in the PDF-exported general report of rare-disease cases
- Check for existence of case report files before creating sidebar links
- Better description of HPO and OMIM terms for patients submitted to Matchmaker Exchange
- Remove null non-mandatory key/values when updating a case
- Freeze WTForms<3 due to several form input rendering changes

## [4.48.1]
### Fixed
- General case PDF report for recent cases with no pedigree

## [4.48]
### Added
- Option to cancel a request for research variants in case page
### Changed
- Update igv.js to v2.10.5
- Updated example of a case delivery report
- Unfreeze cyvcf2
- Builder images used in Scout Dockerfiles
- Crash report email subject gives host name
- Export general case report to PDF using PDFKit instead of WeasyPrint
- Do not include coverage report in PDF case report since they might have different orientation
- Export cancer cases's "Coverage and QC report" to PDF using PDFKit instead of Weasyprint
- Updated cancer "Coverage and QC report" example
- Keep portrait orientation in PDF delivery report
- Export delivery report to PDF using PDFKit instead of Weasyprint
- PDF export of clinical and research HPO panels using PDFKit instead of Weasyprint
- Export gene panel report to PDF using PDFKit
- Removed WeasyPrint lib dependency

### Fixed
- Reintroduced missing links to Swegen and Beacon and dbSNP in RD variant page, summary section
- Demo delivery report orientation to fit new columns
- Missing delivery report in demo case
- Cast MNVs to SNV for test
- Export verified variants from all institutes when user is admin
- Cancer coverage and QC report not found for demo cancer case
- Pull request template instructions on how to deploy to test server
- PDF Delivery report not showing Swedac logo
- Fix code typos
- Disable codefactor raised by ESLint for javascript functions located on another file
- Loading spinner stuck after downloading a PDF gene panel report
- IGV browser crashing when file system with alignment files is not mounted

## [4.47]
### Added
- Added CADD, GnomAD and genotype calls to variantS export
### Changed
- Pull request template, to illustrate how to deploy pull request branches on cg-vm1 stage server
### Fixed
- Compiled Docker image contains a patched version (v4.9) of chanjo-report

## [4.46.1]
### Fixed
- Downloading of files generated within the app container (MT-report, verified variants, pedigrees, ..)

## [4.46]
### Added
- Created a Dockefile to be used to serve the dockerized app in production
- Modified the code to collect database params specified as env vars
- Created a GitHub action that pushes the Dockerfile-server image to Docker Hub (scout-server-stage) every time a PR is opened
- Created a GitHub action that pushes the Dockerfile-server image to Docker Hub (scout-server) every time a new release is created
- Reassign MatchMaker Exchange submission to another user when a Scout user is deleted
- Expose public API JSON gene panels endpoint, primarily to enable automated rerun checking for updates
- Add utils for dictionary type
- Filter institute cases using multiple HPO terms
- Vulture GitHub action to identify and remove unused variables and imports
### Changed
- Updated the python config file documentation in admin guide
- Case configuration parsing now uses Pydantic for improved typechecking and config handling
- Removed test matrices to speed up automatic testing of PRs
- Switch from Coveralls to Codecov to handle CI test coverage
- Speed-up CI tests by caching installation of libs and splitting tests into randomized groups using pytest-test-groups
- Improved LDAP login documentation
- Use lib flask-ldapconn instead of flask_ldap3_login> to handle ldap authentication
- Updated Managed variant documentation in user guide
- Fix and simplify creating and editing of gene panels
- Simplified gene variants search code
- Increased the height of the genes track in the IGV viewer
### Fixed
- Validate uploaded managed variant file lines, warning the user.
- Exporting validated variants with missing "genes" database key
- No results returned when searching for gene variants using a phenotype term
- Variants filtering by gene symbols file
- Make gene HGNC symbols field mandatory in gene variants page and run search only on form submit
- Make sure collaborator gene variants are still visible, even if HPO filter is used

## [4.45]
### Added
### Changed
- Start Scout also when loqusdbapi is not reachable
- Clearer definition of manual standard and custom inheritance models in gene panels
- Allow searching multiple chromosomes in filters
### Fixed
- Gene panel crashing on edit action

## [4.44]
### Added
### Changed
- Display Gene track beneath each sample track when displaying splice junctions in igv browser
- Check outdated gene symbols and update with aliases for both RD and cancer variantS
### Fixed
- Added query input check and fixed the Genes API endpoint to return a json formatted error when request is malformed
- Typo in ACMG BP6 tooltip

## [4.43.1]
### Added
- Added database index for OMIM disease term genes
### Changed
### Fixed
- Do not drop HPO terms collection when updating HPO terms via the command line
- Do not drop disease (OMIM) terms collection when updating diseases via the command line

## [4.43]
### Added
- Specify which collection(s) update/build indexes for
### Fixed
- Do not drop genes and transcripts collections when updating genes via the command line

## [4.42.1]
### Added
### Changed
### Fixed
- Freeze PyMongo lib to version<4.0 to keep supporting previous MongoDB versions
- Speed up gene panels creation and update by collecting only light gene info from database
- Avoid case page crash on Phenomizer queries timeout

## [4.42]
### Added
- Choose custom pinned variants to submit to MatchMaker Exchange
- Submit structural variant as genes to the MatchMaker Exchange
- Added function for maintainers and admins to remove gene panels
- Admins can restore deleted gene panels
- A development docker-compose file illustrating the scout/chanjo-report integration
- Show AD on variants view for cancer SV (tumor and normal)
- Cancer SV variants filter AD, AF (tumor and normal)
- Hiding the variants score column also from cancer SVs, as for the SNVs
### Changed
- Enforce same case _id and display_name when updating a case
- Enforce same individual ids, display names and affected status when updating a case
- Improved documentation for connecting to loqusdb instances (including loqusdbapi)
- Display and download HPO gene panels' gene symbols in italics
- A faster-built and lighter Docker image
- Reduce complexity of `panels` endpoint moving some code to the panels controllers
- Update requirements to use flask-ldap3-login>=0.9.17 instead of freezing WTForm
### Fixed
- Use of deprecated TextField after the upgrade of WTF to v3.0
- Freeze to WTForms to version < 3
- Remove the extra files (bed files and madeline.svg) introduced by mistake
- Cli command loading demo data in docker-compose when case custom images exist and is None
- Increased MongoDB connection serverSelectionTimeoutMS parameter to 30K (default value according to MongoDB documentation)
- Better differentiate old obs counts 0 vs N/A
- Broken cancer variants page when default gene panel was deleted
- Typo in tx_overview function in variant controllers file
- Fixed loqusdbapi SV search URL
- SV variants filtering using Decipher criterion
- Removing old gene panels that don't contain the `maintainer` key.

## [4.41.1]
### Fixed
- General reports crash for variant annotations with same variant on other cases

## [4.41]
### Added
- Extended the instructions for running the Scout Docker image (web app and cli).
- Enabled inclusion of custom images to STR variant view
### Fixed
- General case report sorting comments for variants with None genetic models
- Do not crash but redirect to variants page with error when a variant is not found for a case
- UCSC links coordinates for SV variants with start chromosome different than end chromosome
- Human readable variants name in case page for variants having start chromosome different from end chromosome
- Avoid always loading all transcripts when checking gene symbol: introduce gene captions
- Slow queries for evaluated variants on e.g. case page - use events instead
### Changed
- Rearrange variant page again, moving severity predictions down.
- More reactive layout width steps on variant page

## [4.40.1]
### Added
### Fixed
- Variants dismissed with inconsistent inheritance pattern can again be shown in general case report
- General report page for variants with genes=None
- General report crashing when variants have no panels
- Added other missing keys to case and variant dictionaries passed to general report
### Changed

## [4.40]
### Added
- A .cff citation file
- Phenotype search API endpoint
- Added pagination to phenotype API
- Extend case search to include internal MongoDB id
- Support for connecting to a MongoDB replica set (.py config files)
- Support for connecting to a MongoDB replica set (.yaml config files)
### Fixed
- Command to load the OMIM gene panel (`scout load panel --omim`)
- Unify style of pinned and causative variants' badges on case page
- Removed automatic spaces after punctuation in comments
- Remove the hardcoded number of total individuals from the variant's old observations panel
- Send delete requests to a connected Beacon using the DELETE method
- Layout of the SNV and SV variant page - move frequency up
### Changed
- Stop updating database indexes after loading exons via command line
- Display validation status badge also for not Sanger-sequenced variants
- Moved Frequencies, Severity and Local observations panels up in RD variants page
- Enabled Flask CORS to communicate CORS status to js apps
- Moved the code preparing the transcripts overview to the backend
- Refactored and filtered json data used in general case report
- Changed the database used in docker-compose file to use the official MongoDB v4.4 image
- Modified the Python (3.6, 3.8) and MongoDB (3.2, 4.4, 5.0) versions used in testing matrices (GitHub actions)
- Capitalize case search terms on institute and dashboard pages


## [4.39]
### Added
- COSMIC IDs collected from CSQ field named `COSMIC`
### Fixed
- Link to other causative variants on variant page
- Allow multiple COSMIC links for a cancer variant
- Fix floating text in severity box #2808
- Fixed MitoMap and HmtVar links for hg38 cases
- Do not open new browser tabs when downloading files
- Selectable IGV tracks on variant page
- Missing splice junctions button on variant page
- Refactor variantS representative gene selection, and use it also for cancer variant summary
### Changed
- Improve Javascript performance for displaying Chromograph images
- Make ClinVar classification more evident in cancer variant page

## [4.38]
### Added
- Option to hide Alamut button in the app config file
### Fixed
- Library deprecation warning fixed (insert is deprecated. Use insert_one or insert_many instead)
- Update genes command will not trigger an update of database indices any more
- Missing resources in temporary downloading directory when updating genes using the command line
- Restore previous variant ACMG classification in a scrollable div
- Loading spinner not stopping after downloading PDF case reports and variant list export
- Add extra Alamut links higher up on variant pages
- Improve UX for phenotypes in case page
- Filter and export of STR variants
- Update look of variants page navigation buttons
### Changed

## [4.37]
### Added
- Highlight and show version number for RefSeq MANE transcripts.
- Added integration to a rerunner service for toggling reanalysis with updated pedigree information
- SpliceAI display and parsing from VEP CSQ
- Display matching tiered variants for cancer variants
- Display a loading icon (spinner) until the page loads completely
- Display filter badges in cancer variants list
- Update genes from pre-downloaded file resources
- On login, OS, browser version and screen size are saved anonymously to understand how users are using Scout
- API returning institutes data for a given user: `/api/v1/institutes`
- API returning case data for a given institute: `/api/v1/institutes/<institute_id>/cases`
- Added GMS and Lund university hospital logos to login page
- Made display of Swedac logo configurable
- Support for displaying custom images in case view
- Individual-specific HPO terms
- Optional alamut_key in institute settings for Alamut Plus software
- Case report API endpoint
- Tooltip in case explaining that genes with genome build different than case genome build will not be added to dynamic HPO panel.
- Add DeepVariant as a caller
### Fixed
- Updated IGV to v2.8.5 to solve missing gene labels on some zoom levels
- Demo cancer case config file to load somatic SNVs and SVs only.
- Expand list of refseq trancripts in ClinVar submission form
- Renamed `All SNVs and INDELs` institute sidebar element to `Search SNVs and INDELs` and fixed its style.
- Add missing parameters to case load-config documentation
- Allow creating/editing gene panels and dynamic gene panels with genes present in genome build 38
- Bugfix broken Pytests
- Bulk dismissing variants error due to key conversion from string to integer
- Fix typo in index documentation
- Fixed crash in institute settings page if "collaborators" key is not set in database
- Don't stop Scout execution if LoqusDB call fails and print stacktrace to log
- Bug when case contains custom images with value `None`
- Bug introduced when fixing another bug in Scout-LoqusDB interaction
- Loading of OMIM diagnoses in Scout demo instance
- Remove the docker-compose with chanjo integration because it doesn't work yet.
- Fixed standard docker-compose with scout demo data and database
- Clinical variant assessments not present for pinned and causative variants on case page.
- MatchMaker matching one node at the time only
- Remove link from previously tiered variants badge in cancer variants page
- Typo in gene cell on cancer variants page
- Managed variants filter form
### Changed
- Better naming for variants buttons on cancer track (somatic, germline). Also show cancer research button if available.
- Load case with missing panels in config files, but show warning.
- Changing the (Female, Male) symbols to (F/M) letters in individuals_table and case-sma.
- Print stacktrace if case load command fails
- Added sort icon and a pointer to the cursor to all tables with sortable fields
- Moved variant, gene and panel info from the basic pane to summary panel for all variants.
- Renamed `Basics` panel to `Classify` on variant page.
- Revamped `Basics` panel to a panel dedicated to classify variants
- Revamped the summary panel to be more compact.
- Added dedicated template for cancer variants
- Removed Gene models, Gene annotations and Conservation panels for cancer variants
- Reorganized the orders of panels for variant and cancer variant views
- Added dedicated variant quality panel and removed relevant panes
- A more compact case page
- Removed OMIM genes panel
- Make genes panel, pinned variants panel, causative variants panel and ClinVar panel scrollable on case page
- Update to Scilifelab's 2020 logo
- Update Gens URL to support Gens v2.0 format
- Refactor tests for parsing case configurations
- Updated links to HPO downloadable resources
- Managed variants filtering defaults to all variant categories
- Changing the (Kind) drop-down according to (Category) drop-down in Managed variant add variant
- Moved Gens button to individuals table
- Check resource files availability before starting updating OMIM diagnoses
- Fix typo in `SHOW_OBSERVED_VARIANT_ARCHIVE` config param

## [4.36]
### Added
- Parse and save splice junction tracks from case config file
- Tooltip in observations panel, explaining that case variants with no link might be old variants, not uploaded after a case rerun
### Fixed
- Warning on overwriting variants with same position was no longer shown
- Increase the height of the dropdowns to 425px
- More indices for the case table as it grows, specifically for causatives queries
- Splice junction tracks not centered over variant genes
- Total number of research variants count
- Update variants stats in case documents every time new variants are loaded
- Bug in flashing warning messages when filtering variants
### Changed
- Clearer warning messages for genes and gene/gene-panels searches in variants filters

## [4.35]
### Added
- A new index for hgnc_symbol in the hgnc_gene collection
- A Pedigree panel in STR page
- Display Tier I and II variants in case view causatives card for cancer cases
### Fixed
- Send partial file data to igv.js when visualizing sashimi plots with splice junction tracks
- Research variants filtering by gene
- Do not attempt to populate annotations for not loaded pinned/causatives
- Add max-height to all dropdowns in filters
### Changed
- Switch off non-clinical gene warnings when filtering research variants
- Don't display OMIM disease card in case view for cancer cases
- Refactored Individuals and Causative card in case view for cancer cases
- Update and style STR case report

## [4.34]
### Added
- Saved filter lock and unlock
- Filters can optionally be marked audited, logging the filter name, user and date on the case events and general report.
- Added `ClinVar hits` and `Cosmic hits` in cancer SNVs filters
- Added `ClinVar hits` to variants filter (rare disease track)
- Load cancer demo case in docker-compose files (default and demo file)
- Inclusive-language check using [woke](https://github.com/get-woke/woke) github action
- Add link to HmtVar for mitochondrial variants (if VCF is annotated with HmtNote)
- Grey background for dismissed compounds in variants list and variant page
- Pin badge for pinned compounds in variants list and variant page
- Support LoqusDB REST API queries
- Add a docker-compose-matchmaker under scout/containers/development to test matchmaker locally
- Script to investigate consequences of symbol search bug
- Added GATK to list of SV and cancer SV callers
### Fixed
- Make MitoMap link work for hg38 again
- Export Variants feature crashing when one of the variants has no primary transcripts
- Redirect to last visited variantS page when dismissing variants from variants list
- Improved matching of SVs Loqus occurrences in other cases
- Remove padding from the list inside (Matching causatives from other cases) panel
- Pass None to get_app function in CLI base since passing script_info to app factory functions was deprecated in Flask 2.0
- Fixed failing tests due to Flask update to version 2.0
- Speed up user events view
- Causative view sort out of memory error
- Use hgnc_id for gene filter query
- Typo in case controllers displaying an error every time a patient is matched against external MatchMaker nodes
- Do not crash while attempting an update for variant documents that are too big (> 16 MB)
- Old STR causatives (and other variants) may not have HGNC symbols - fix sort lambda
- Check if gene_obj has primary_transcript before trying to access it
- Warn if a gene manually searched is in a clinical panel with an outdated name when filtering variants
- ChrPos split js not needed on STR page yet
### Changed
- Remove parsing of case `genome_version`, since it's not used anywhere downstream
- Introduce deprecation warning for Loqus configs that are not dictionaries
- SV clinical filter no longer filters out sub 100 nt variants
- Count cases in LoqusDB by variant type
- Commit pulse repo badge temporarily set to weekly
- Sort ClinVar submissions objects by ascending "Last evaluated" date
- Refactored the MatchMaker integration as an extension
- Replaced some sensitive words as suggested by woke linter
- Documentation for load-configuration rewritten.
- Add styles to MatchMaker matches table
- More detailed info on the data shared in MatchMaker submission form

## [4.33.1]
### Fixed
- Include markdown for release autodeploy docs
- Use standard inheritance model in ClinVar (https://ftp.ncbi.nlm.nih.gov/pub/GTR/standard_terms/Mode_of_inheritance.txt)
- Fix issue crash with variants that have been unflagged causative not being available in other causatives
### Added
### Changed

## [4.33]
### Fixed
- Command line crashing when updating an individual not found in database
- Dashboard page crashing when filters return no data
- Cancer variants filter by chromosome
- /api/v1/genes now searches for genes in all genome builds by default
- Upgraded igv.js to version 2.8.1 (Fixed Unparsable bed record error)
### Added
- Autodeploy docs on release
- Documentation for updating case individuals tracks
- Filter cases and dashboard stats by analysis track
### Changed
- Changed from deprecated db update method
- Pre-selected fields to run queries with in dashboard page
- Do not filter by any institute when first accessing the dashboard
- Removed OMIM panel in case view for cancer cases
- Display Tier I and II variants in case view causatives panel for cancer cases
- Refactored Individuals and Causative panels in case view for cancer cases

## [4.32.1]
### Fixed
- iSort lint check only
### Changed
- Institute cases page crashing when a case has track:Null
### Added

## [4.32]
### Added
- Load and show MITOMAP associated diseases from VCF (INFO field: MitomapAssociatedDiseases, via HmtNote)
- Show variant allele frequencies for mitochondrial variants (GRCh38 cases)
- Extend "public" json API with diseases (OMIM) and phenotypes (HPO)
- HPO gene list download now has option for clinical and non-clinical genes
- Display gene splice junctions data in sashimi plots
- Update case individuals with splice junctions tracks
- Simple Docker compose for development with local build
- Make Phenomodels subpanels collapsible
- User side documentation of cytogenomics features (Gens, Chromograph, vcf2cytosure, rhocall)
- iSort GitHub Action
- Support LoqusDB REST API queries
### Fixed
- Show other causative once, even if several events point to it
- Filtering variants by mitochondrial chromosome for cases with genome build=38
- HPO gene search button triggers any warnings for clinical / non-existing genes also on first search
- Fixed a bug in variants pages caused by MT variants without alt_frequency
- Tests for CADD score parsing function
- Fixed the look of IGV settings on SNV variant page
- Cases analyzed once shown as `rerun`
- Missing case track on case re-upload
- Fixed severity rank for SO term "regulatory region ablation"
### Changed
- Refactor according to CodeFactor - mostly reuse of duplicated code
- Phenomodels language adjustment
- Open variants in a new window (from variants page)
- Open overlapping and compound variants in a new window (from variant page)
- gnomAD link points to gnomAD v.3 (build GRCh38) for mitochondrial variants.
- Display only number of affected genes for dismissed SVs in general report
- Chromosome build check when populating the variants filter chromosome selection
- Display mitochondrial and rare diseases coverage report in cases with missing 'rare' track

## [4.31.1]
### Added
### Changed
- Remove mitochondrial and coverage report from cancer cases sidebar
### Fixed
- ClinVar page when dbSNP id is None

## [4.31]
### Added
- gnomAD annotation field in admin guide
- Export also dynamic panel genes not associated to an HPO term when downloading the HPO panel
- Primary HGNC transcript info in variant export files
- Show variant quality (QUAL field from vcf) in the variant summary
- Load/update PDF gene fusion reports (clinical and research) generated with Arriba
- Support new MANE annotations from VEP (both MANE Select and MANE Plus Clinical)
- Display on case activity the event of a user resetting all dismissed variants
- Support gnomAD population frequencies for mitochondrial variants
- Anchor links in Casedata ClinVar panels to redirect after renaming individuals
### Fixed
- Replace old docs link www.clinicalgenomics.se/scout with new https://clinical-genomics.github.io/scout
- Page formatting issues whenever case and variant comments contain extremely long strings with no spaces
- Chromograph images can be one column and have scrollbar. Removed legacy code.
- Column labels for ClinVar case submission
- Page crashing looking for LoqusDB observation when variant doesn't exist
- Missing inheritance models and custom inheritance models on newly created gene panels
- Accept only numbers in managed variants filter as position and end coordinates
- SNP id format and links in Variant page, ClinVar submission form and general report
- Case groups tooltip triggered only when mouse is on the panel header
- Loadable filters displayed in alphabetical order on variants page
### Changed
- A more compact case groups panel
- Added landscape orientation CSS style to cancer coverage and QC demo report
- Improve user documentation to create and save new gene panels
- Removed option to use space as separator when uploading gene panels
- Separating the columns of standard and custom inheritance models in gene panels
- Improved ClinVar instructions for users using non-English Excel

## [4.30.2]
### Added
### Fixed
- Use VEP RefSeq ID if RefSeq list is empty in RefSeq transcripts overview
- Bug creating variant links for variants with no end_chrom
### Changed

## [4.30.1]
### Added
### Fixed
- Cryptography dependency fixed to use version < 3.4
### Changed

## [4.30]
### Added
- Introduced a `reset dismiss variant` verb
- Button to reset all dismissed variants for a case
- Add black border to Chromograph ideograms
- Show ClinVar annotations on variantS page
- Added integration with GENS, copy number visualization tool
- Added a VUS label to the manual classification variant tags
- Add additional information to SNV verification emails
- Tooltips documenting manual annotations from default panels
- Case groups now show bam files from all cases on align view
### Fixed
- Center initial igv view on variant start with SNV/indels
- Don't set initial igv view to negative coordinates
- Display of GQ for SV and STR
- Parsing of AD and related info for STRs
- LoqusDB field in institute settings accepts only existing Loqus instances
- Fix DECIPHER link to work after DECIPHER migrated to GRCh38
- Removed visibility window param from igv.js genes track
- Updated HPO download URL
- Patch HPO download test correctly
- Reference size on STR hover not needed (also wrong)
- Introduced genome build check (allowed values: 37, 38, "37", "38") on case load
- Improve case searching by assignee full name
- Populating the LoqusDB select in institute settings
### Changed
- Cancer variants table header (pop freq etc)
- Only admin users can modify LoqusDB instance in Institute settings
- Style of case synopsis, variants and case comments
- Switched to igv.js 2.7.5
- Do not choke if case is missing research variants when research requested
- Count cases in LoqusDB by variant type
- Introduce deprecation warning for Loqus configs that are not dictionaries
- Improve create new gene panel form validation
- Make XM- transcripts less visible if they don't overlap with transcript refseq_id in variant page
- Color of gene panels and comments panels on cases and variant pages
- Do not choke if case is missing research variants when reserch requested

## [4.29.1]
### Added
### Fixed
- Always load STR variants regardless of RankScore threshold (hotfix)
### Changed

## [4.29]
### Added
- Added a page about migrating potentially breaking changes to the documentation
- markdown_include in development requirements file
- STR variants filter
- Display source, Z-score, inheritance pattern for STR annotations from Stranger (>0.6.1) if available
- Coverage and quality report to cancer view
### Fixed
- ACMG classification page crashing when trying to visualize a classification that was removed
- Pretty print HGVS on gene variants (URL-decode VEP)
- Broken or missing link in the documentation
- Multiple gene names in ClinVar submission form
- Inheritance model select field in ClinVar submission
- IGV.js >2.7.0 has an issue with the gene track zoom levels - temp freeze at 2.7.0
- Revert CORS-anywhere and introduce a local http proxy for cloud tracks
### Changed

## [4.28]
### Added
- Chromograph integration for displaying PNGs in case-page
- Add VAF to cancer case general report, and remove some of its unused fields
- Variants filter compatible with genome browser location strings
- Support for custom public igv tracks stored on the cloud
- Add tests to increase testing coverage
- Update case variants count after deleting variants
- Update IGV.js to latest (v2.7.4)
- Bypass igv.js CORS check using `https://github.com/Rob--W/cors-anywhere`
- Documentation on default and custom IGV.js tracks (admin docs)
- Lock phenomodels so they're editable by admins only
- Small case group assessment sharing
- Tutorial and files for deploying app on containers (Kubernetes pods)
- Canonical transcript and protein change of canonical transcript in exported variants excel sheet
- Support for Font Awesome version 6
- Submit to Beacon from case page sidebar
- Hide dismissed variants in variants pages and variants export function
- Systemd service files and instruction to deploy Scout using podman
### Fixed
- Bugfix: unused `chromgraph_prefix |tojson` removed
- Freeze coloredlogs temporarily
- Marrvel link
- Don't show TP53 link for silent or synonymous changes
- OMIM gene field accepts any custom number as OMIM gene
- Fix Pytest single quote vs double quote string
- Bug in gene variants search by similar cases and no similar case is found
- Delete unused file `userpanel.py`
- Primary transcripts in variant overview and general report
- Google OAuth2 login setup in README file
- Redirect to 'missing file'-icon if configured Chromograph file is missing
- Javascript error in case page
- Fix compound matching during variant loading for hg38
- Cancer variants view containing variants dismissed with cancer-specific reasons
- Zoom to SV variant length was missing IGV contig select
- Tooltips on case page when case has no default gene panels
### Changed
- Save case variants count in case document and not in sessions
- Style of gene panels multiselect on case page
- Collapse/expand main HPO checkboxes in phenomodel preview
- Replaced GQ (Genotype quality) with VAF (Variant allele frequency) in cancer variants GT table
- Allow loading of cancer cases with no tumor_purity field
- Truncate cDNA and protein changes in case report if longer than 20 characters


## [4.27]
### Added
- Exclude one or more variant categories when running variants delete command
### Fixed
### Changed

## [4.26.1]
### Added
### Fixed
- Links with 1-letter aa codes crash on frameshift etc
### Changed

## [4.26]
### Added
- Extend the delete variants command to print analysis date, track, institute, status and research status
- Delete variants by type of analysis (wgs|wes|panel)
- Links to cBioPortal, MutanTP53, IARC TP53, OncoKB, MyCancerGenome, CIViC
### Fixed
- Deleted variants count
### Changed
- Print output of variants delete command as a tab separated table

## [4.25]
### Added
- Command line function to remove variants from one or all cases
### Fixed
- Parse SMN None calls to None rather than False

## [4.24.1]
### Fixed
- Install requirements.txt via setup file

## [4.24]
### Added
- Institute-level phenotype models with sub-panels containing HPO and OMIM terms
- Runnable Docker demo
- Docker image build and push github action
- Makefile with shortcuts to docker commands
- Parse and save synopsis, phenotype and cohort terms from config files upon case upload
### Fixed
- Update dismissed variant status when variant dismissed key is missing
- Breakpoint two IGV button now shows correct chromosome when different from bp1
- Missing font lib in Docker image causing the PDF report download page to crash
- Sentieon Manta calls lack Somaticscore - load anyway
- ClinVar submissions crashing due to pinned variants that are not loaded
- Point ExAC pLI score to new gnomad server address
- Bug uploading cases missing phenotype terms in config file
- STRs loaded but not shown on browser page
- Bug when using adapter.variant.get_causatives with case_id without causatives
- Problem with fetching "solved" from scout export cases cli
- Better serialising of datetime and bson.ObjectId
- Added `volumes` folder to .gitignore
### Changed
- Make matching causative and managed variants foldable on case page
- Remove calls to PyMongo functions marked as deprecated in backend and frontend(as of version 3.7).
- Improved `scout update individual` command
- Export dynamic phenotypes with ordered gene lists as PDF


## [4.23]
### Added
- Save custom IGV track settings
- Show a flash message with clear info about non-valid genes when gene panel creation fails
- CNV report link in cancer case side navigation
- Return to comment section after editing, deleting or submitting a comment
- Managed variants
- MT vs 14 chromosome mean coverage stats if Scout is connected to Chanjo
### Fixed
- missing `vcf_cancer_sv` and `vcf_cancer_sv_research` to manual.
- Split ClinVar multiple clnsig values (slash-separated) and strip them of underscore for annotations without accession number
- Timeout of `All SNVs and INDELs` page when no valid gene is provided in the search
- Round CADD (MIPv9)
- Missing default panel value
- Invisible other causatives lines when other causatives lack gene symbols
### Changed
- Do not freeze mkdocs-material to version 4.6.1
- Remove pre-commit dependency

## [4.22]
### Added
- Editable cases comments
- Editable variants comments
### Fixed
- Empty variant activity panel
- STRs variants popover
- Split new ClinVar multiple significance terms for a variant
- Edit the selected comment, not the latest
### Changed
- Updated RELEASE docs.
- Pinned variants card style on the case page
- Merged `scout export exons` and `scout view exons` commands


## [4.21.2]
### Added
### Fixed
- Do not pre-filter research variants by (case-default) gene panels
- Show OMIM disease tooltip reliably
### Changed

## [4.21.1]
### Added
### Fixed
- Small change to Pop Freq column in variants ang gene panels to avoid strange text shrinking on small screens
- Direct use of HPO list for Clinical HPO SNV (and cancer SNV) filtering
- PDF coverage report redirecting to login page
### Changed
- Remove the option to dismiss single variants from all variants pages
- Bulk dismiss SNVs, SVs and cancer SNVs from variants pages

## [4.21]
### Added
- Support to configure LoqusDB per institute
- Highlight causative variants in the variants list
- Add tests. Mostly regarding building internal datatypes.
- Remove leading and trailing whitespaces from panel_name and display_name when panel is created
- Mark MANE transcript in list of transcripts in "Transcript overview" on variant page
- Show default panel name in case sidebar
- Previous buttons for variants pagination
- Adds a gh action that checks that the changelog is updated
- Adds a gh action that deploys new releases automatically to pypi
- Warn users if case default panels are outdated
- Define institute-specific gene panels for filtering in institute settings
- Use institute-specific gene panels in variants filtering
- Show somatic VAF for pinned and causative variants on case page

### Fixed
- Report pages redirect to login instead of crashing when session expires
- Variants filter loading in cancer variants page
- User, Causative and Cases tables not scaling to full page
- Improved docs for an initial production setup
- Compatibility with latest version of Black
- Fixed tests for Click>7
- Clinical filter required an extra click to Filter to return variants
- Restore pagination and shrink badges in the variants page tables
- Removing a user from the command line now inactivates the case only if user is last assignee and case is active
- Bugfix, LoqusDB per institute feature crashed when institute id was empty string
- Bugfix, LoqusDB calls where missing case count
- filter removal and upload for filters deleted from another page/other user
- Visualize outdated gene panels info in a popover instead of a tooltip in case page side panel

### Changed
- Highlight color on normal STRs in the variants table from green to blue
- Display breakpoints coordinates in verification emails only for structural variants


## [4.20]
### Added
- Display number of filtered variants vs number of total variants in variants page
- Search case by HPO terms
- Dismiss variant column in the variants tables
- Black and pre-commit packages to dev requirements

### Fixed
- Bug occurring when rerun is requested twice
- Peddy info fields in the demo config file
- Added load config safety check for multiple alignment files for one individual
- Formatting of cancer variants table
- Missing Score in SV variants table

### Changed
- Updated the documentation on how to create a new software release
- Genome build-aware cytobands coordinates
- Styling update of the Matchmaker card
- Select search type in case search form


## [4.19]

### Added
- Show internal ID for case
- Add internal ID for downloaded CGH files
- Export dynamic HPO gene list from case page
- Remove users as case assignees when their account is deleted
- Keep variants filters panel expanded when filters have been used

### Fixed
- Handle the ProxyFix ModuleNotFoundError when Werkzeug installed version is >1.0
- General report formatting issues whenever case and variant comments contain extremely long strings with no spaces

### Changed
- Created an institute wrapper page that contains list of cases, causatives, SNVs & Indels, user list, shared data and institute settings
- Display case name instead of case ID on clinVar submissions
- Changed icon of sample update in clinVar submissions


## [4.18]

### Added
- Filter cancer variants on cytoband coordinates
- Show dismiss reasons in a badge with hover for clinical variants
- Show an ellipsis if 10 cases or more to display with loqusdb matches
- A new blog post for version 4.17
- Tooltip to better describe Tumor and Normal columns in cancer variants
- Filter cancer SNVs and SVs by chromosome coordinates
- Default export of `Assertion method citation` to clinVar variants submission file
- Button to export up to 500 cancer variants, filtered or not
- Rename samples of a clinVar submission file

### Fixed
- Apply default gene panel on return to cancer variantS from variant view
- Revert to certificate checking when asking for Chanjo reports
- `scout download everything` command failing while downloading HPO terms

### Changed
- Turn tumor and normal allelic fraction to decimal numbers in tumor variants page
- Moved clinVar submissions code to the institutes blueprints
- Changed name of clinVar export files to FILENAME.Variant.csv and FILENAME.CaseData.csv
- Switched Google login libraries from Flask-OAuthlib to Authlib


## [4.17.1]

### Fixed
- Load cytobands for cases with chromosome build not "37" or "38"


## [4.17]

### Added
- COSMIC badge shown in cancer variants
- Default gene-panel in non-cancer structural view in url
- Filter SNVs and SVs by cytoband coordinates
- Filter cancer SNV variants by alt allele frequency in tumor
- Correct genome build in UCSC link from structural variant page



### Fixed
- Bug in clinVar form when variant has no gene
- Bug when sharing cases with the same institute twice
- Page crashing when removing causative variant tag
- Do not default to GATK caller when no caller info is provided for cancer SNVs


## [4.16.1]

### Fixed
- Fix the fix for handling of delivery reports for rerun cases

## [4.16]

### Added
- Adds possibility to add "lims_id" to cases. Currently only stored in database, not shown anywhere
- Adds verification comment box to SVs (previously only available for small variants)
- Scrollable pedigree panel

### Fixed
- Error caused by changes in WTForm (new release 2.3.x)
- Bug in OMIM case page form, causing the page to crash when a string was provided instead of a numerical OMIM id
- Fix Alamut link to work properly on hg38
- Better handling of delivery reports for rerun cases
- Small CodeFactor style issues: matchmaker results counting, a couple of incomplete tests and safer external xml
- Fix an issue with Phenomizer introduced by CodeFactor style changes

### Changed
- Updated the version of igv.js to 2.5.4

## [4.15.1]

### Added
- Display gene names in ClinVar submissions page
- Links to Varsome in variant transcripts table

### Fixed
- Small fixes to ClinVar submission form
- Gene panel page crash when old panel has no maintainers

## [4.15]

### Added
- Clinvar CNVs IGV track
- Gene panels can have maintainers
- Keep variant actions (dismissed, manual rank, mosaic, acmg, comments) upon variant re-upload
- Keep variant actions also on full case re-upload

### Fixed
- Fix the link to Ensembl for SV variants when genome build 38.
- Arrange information in columns on variant page
- Fix so that new cosmic identifier (COSV) is also acceptable #1304
- Fixed COSMIC tag in INFO (outside of CSQ) to be parses as well with `&` splitter.
- COSMIC stub URL changed to https://cancer.sanger.ac.uk/cosmic/search?q= instead.
- Updated to a version of IGV where bigBed tracks are visualized correctly
- Clinvar submission files are named according to the content (variant_data and case_data)
- Always show causatives from other cases in case overview
- Correct disease associations for gene symbol aliases that exist as separate genes
- Re-add "custom annotations" for SV variants
- The override ClinVar P/LP add-in in the Clinical Filter failed for new CSQ strings

### Changed
- Runs all CI checks in github actions

## [4.14.1]

### Fixed
- Error when variant found in loqusdb is not loaded for other case

## [4.14]

### Added
- Use github actions to run tests
- Adds CLI command to update individual alignments path
- Update HPO terms using downloaded definitions files
- Option to use alternative flask config when running `scout serve`
- Requirement to use loqusdb >= 2.5 if integrated

### Fixed
- Do not display Pedigree panel in cancer view
- Do not rely on internet connection and services available when running CI tests
- Variant loading assumes GATK if no caller set given and GATK filter status is seen in FILTER
- Pass genome build param all the way in order to get the right gene mappings for cases with build 38
- Parse correctly variants with zero frequency values
- Continue even if there are problems to create a region vcf
- STR and cancer variant navigation back to variants pages could fail

### Changed
- Improved code that sends requests to the external APIs
- Updates ranges for user ranks to fit todays usage
- Run coveralls on github actions instead of travis
- Run pip checks on github actions instead of coveralls
- For hg38 cases, change gnomAD link to point to version 3.0 (which is hg38 based)
- Show pinned or causative STR variants a bit more human readable

## [4.13.1]

### Added
### Fixed
- Typo that caused not all clinvar conflicting interpretations to be loaded no matter what
- Parse and retrieve clinvar annotations from VEP-annotated (VEP 97+) CSQ VCF field
- Variant clinvar significance shown as `not provided` whenever is `Uncertain significance`
- Phenomizer query crashing when case has no HPO terms assigned
- Fixed a bug affecting `All SNVs and INDELs` page when variants don't have canonical transcript
- Add gene name or id in cancer variant view

### Changed
- Cancer Variant view changed "Variant:Transcript:Exon:HGVS" to "Gene:Transcript:Exon:HGVS"

## [4.13]

### Added
- ClinVar SNVs track in IGV
- Add SMA view with SMN Copy Number data
- Easier to assign OMIM diagnoses from case page
- OMIM terms and specific OMIM term page

### Fixed
- Bug when adding a new gene to a panel
- Restored missing recent delivery reports
- Fixed style and links to other reports in case side panel
- Deleting cases using display_name and institute not deleting its variants
- Fixed bug that caused coordinates filter to override other filters
- Fixed a problem with finding some INS in loqusdb
- Layout on SV page when local observations without cases are present
- Make scout compatible with the new HPO definition files from `http://compbio.charite.de/jenkins/`
- General report visualization error when SNVs display names are very long


### Changed


## [4.12.4]

### Fixed
- Layout on SV page when local observations without cases are present

## [4.12.3]

### Fixed
- Case report when causative or pinned SVs have non null allele frequencies

## [4.12.2]

### Fixed
- SV variant links now take you to the SV variant page again
- Cancer variant view has cleaner table data entries for "N/A" data
- Pinned variant case level display hotfix for cancer and str - more on this later
- Cancer variants show correct alt/ref reads mirroring alt frequency now
- Always load all clinical STR variants even if a region load is attempted - index may be missing
- Same case repetition in variant local observations

## [4.12.1]

### Fixed
- Bug in variant.gene when gene has no HGVS description


## [4.12]

### Added
- Accepts `alignment_path` in load config to pass bam/cram files
- Display all phenotypes on variant page
- Display hgvs coordinates on pinned and causatives
- Clear panel pending changes
- Adds option to setup the database with static files
- Adds cli command to download the resources from CLI that scout needs
- Adds test files for merged somatic SV and CNV; as well as merged SNV, and INDEL part of #1279
- Allows for upload of OMIM-AUTO gene panel from static files without api-key

### Fixed
- Cancer case HPO panel variants link
- Fix so that some drop downs have correct size
- First IGV button in str variants page
- Cancer case activates on SNV variants
- Cases activate when STR variants are viewed
- Always calculate code coverage
- Pinned/Classification/comments in all types of variants pages
- Null values for panel's custom_inheritance_models
- Discrepancy between the manual disease transcripts and those in database in gene-edit page
- ACMG classification not showing for some causatives
- Fix bug which caused IGV.js to use hg19 reference files for hg38 data
- Bug when multiple bam files sources with non-null values are available


### Changed
- Renamed `requests` file to `scout_requests`
- Cancer variant view shows two, instead of four, decimals for allele and normal


## [4.11.1]

### Fixed
- Institute settings page
- Link institute settings to sharing institutes choices

## [4.11.0]

### Added
- Display locus name on STR variant page
- Alternative key `GNOMADAF_popmax` for Gnomad popmax allele frequency
- Automatic suggestions on how to improve the code on Pull Requests
- Parse GERP, phastCons and phyloP annotations from vep annotated CSQ fields
- Avoid flickering comment popovers in variant list
- Parse REVEL score from vep annotated CSQ fields
- Allow users to modify general institute settings
- Optionally format code automatically on commit
- Adds command to backup vital parts `scout export database`
- Parsing and displaying cancer SV variants from Manta annotated VCF files
- Dismiss cancer snv variants with cancer-specific options
- Add IGV.js UPD, RHO and TIDDIT coverage wig tracks.


### Fixed
- Slightly darker page background
- Fixed an issued with parsed conservation values from CSQ
- Clinvar submissions accessible to all users of an institute
- Header toolbar when on Clinvar page now shows institute name correctly
- Case should not always inactivate upon update
- Show dismissed snv cancer variants as grey on the cancer variants page
- Improved style of mappability link and local observations on variant page
- Convert all the GET requests to the igv view to POST request
- Error when updating gene panels using a file containing BOM chars
- Add/replace gene radio button not working in gene panels


## [4.10.1]

### Fixed
- Fixed issue with opening research variants
- Problem with coveralls not called by Travis CI
- Handle Biomart service down in tests


## [4.10.0]

### Added
- Rank score model in causatives page
- Exportable HPO terms from phenotypes page
- AMP guideline tiers for cancer variants
- Adds scroll for the transcript tab
- Added CLI option to query cases on time since case event was added
- Shadow clinical assessments also on research variants display
- Support for CRAM alignment files
- Improved str variants view : sorting by locus, grouped by allele.
- Delivery report PDF export
- New mosaicism tag option
- Add or modify individuals' age or tissue type from case page
- Display GC and allele depth in causatives table.
- Included primary reference transcript in general report
- Included partial causative variants in general report
- Remove dependency of loqusdb by utilising the CLI

### Fixed
- Fixed update OMIM command bug due to change in the header of the genemap2 file
- Removed Mosaic Tag from Cancer variants
- Fixes issue with unaligned table headers that comes with hidden Datatables
- Layout in general report PDF export
- Fixed issue on the case statistics view. The validation bars didn't show up when all institutes were selected. Now they do.
- Fixed missing path import by importing pathlib.Path
- Handle index inconsistencies in the update index functions
- Fixed layout problems


## [4.9.0]

### Added
- Improved MatchMaker pages, including visible patient contacts email address
- New badges for the github repo
- Links to [GENEMANIA](genemania.org)
- Sort gene panel list on case view.
- More automatic tests
- Allow loading of custom annotations in VCF using the SCOUT_CUSTOM info tag.

### Fixed
- Fix error when a gene is added to an empty dynamic gene panel
- Fix crash when attempting to add genes on incorrect format to dynamic gene panel
- Manual rank variant tags could be saved in a "Select a tag"-state, a problem in the variants view.
- Same case evaluations are no longer shown as gray previous evaluations on the variants page
- Stay on research pages, even if reset, next first buttons are pressed..
- Overlapping variants will now be visible on variant page again
- Fix missing classification comments and links in evaluations page
- All prioritized cases are shown on cases page


## [4.8.3]

### Added

### Fixed
- Bug when ordering sanger
- Improved scrolling over long list of genes/transcripts


## [4.8.2]

### Added

### Fixed
- Avoid opening extra tab for coverage report
- Fixed a problem when rank model version was saved as floats and not strings
- Fixed a problem with displaying dismiss variant reasons on the general report
- Disable load and delete filter buttons if there are no saved filters
- Fix problem with missing verifications
- Remove duplicate users and merge their data and activity


## [4.8.1]

### Added

### Fixed
- Prevent login fail for users with id defined by ObjectId and not email
- Prevent the app from crashing with `AttributeError: 'NoneType' object has no attribute 'message'`


## [4.8.0]

### Added
- Updated Scout to use Bootstrap 4.3
- New looks for Scout
- Improved dashboard using Chart.js
- Ask before inactivating a case where last assigned user leaves it
- Genes can be manually added to the dynamic gene list directly on the case page
- Dynamic gene panels can optionally be used with clinical filter, instead of default gene panel
- Dynamic gene panels get link out to chanjo-report for coverage report
- Load all clinvar variants with clinvar Pathogenic, Likely Pathogenic and Conflicting pathogenic
- Show transcripts with exon numbers for structural variants
- Case sort order can now be toggled between ascending and descending.
- Variants can be marked as partial causative if phenotype is available for case.
- Show a frequency tooltip hover for SV-variants.
- Added support for LDAP login system
- Search snv and structural variants by chromosomal coordinates
- Structural variants can be marked as partial causative if phenotype is available for case.
- Show normal and pathologic limits for STRs in the STR variants view.
- Institute level persistent variant filter settings that can be retrieved and used.
- export causative variants to Excel
- Add support for ROH, WIG and chromosome PNGs in case-view

### Fixed
- Fixed missing import for variants with comments
- Instructions on how to build docs
- Keep sanger order + verification when updating/reloading variants
- Fixed and moved broken filter actions (HPO gene panel and reset filter)
- Fixed string conversion to number
- UCSC links for structural variants are now separated per breakpoint (and whole variant where applicable)
- Reintroduced missing coverage report
- Fixed a bug preventing loading samples using the command line
- Better inheritance models customization for genes in gene panels
- STR variant page back to list button now does its one job.
- Allows to setup scout without a omim api key
- Fixed error causing "favicon not found" flash messages
- Removed flask --version from base cli
- Request rerun no longer changes case status. Active or archived cases inactivate on upload.
- Fixed missing tooltip on the cancer variants page
- Fixed weird Rank cell in variants page
- Next and first buttons order swap
- Added pagination (and POST capability) to cancer variants.
- Improves loading speed for variant page
- Problem with updating variant rank when no variants
- Improved Clinvar submission form
- General report crashing when dismissed variant has no valid dismiss code
- Also show collaborative case variants on the All variants view.
- Improved phenotype search using dataTables.js on phenotypes page
- Search and delete users with `email` instead of `_id`
- Fixed css styles so that multiselect options will all fit one column


## [4.7.3]

### Added
- RankScore can be used with VCFs for vcf_cancer files

### Fixed
- Fix issue with STR view next page button not doing its one job.

### Deleted
- Removed pileup as a bam viewing option. This is replaced by IGV


## [4.7.2]

### Added
- Show earlier ACMG classification in the variant list

### Fixed
- Fixed igv search not working due to igv.js dist 2.2.17
- Fixed searches for cases with a gene with variants pinned or marked causative.
- Load variant pages faster after fixing other causatives query
- Fixed mitochondrial report bug for variants without genes

## [4.7.1]

### Added

### Fixed
- Fixed bug on genes page


## [4.7.0]

### Added
- Export genes and gene panels in build GRCh38
- Search for cases with variants pinned or marked causative in a given gene.
- Search for cases phenotypically similar to a case also from WUI.
- Case variant searches can be limited to similar cases, matching HPO-terms,
  phenogroups and cohorts.
- De-archive reruns and flag them as 'inactive' if archived
- Sort cases by analysis_date, track or status
- Display cases in the following order: prioritized, active, inactive, archived, solved
- Assign case to user when user activates it or asks for rerun
- Case becomes inactive when it has no assignees
- Fetch refseq version from entrez and use it in clinvar form
- Load and export of exons for all genes, independent on refseq
- Documentation for loading/updating exons
- Showing SV variant annotations: SV cgh frequencies, gnomad-SV, local SV frequencies
- Showing transcripts mapping score in segmental duplications
- Handle requests to Ensembl Rest API
- Handle requests to Ensembl Rest Biomart
- STR variants view now displays GT and IGV link.
- Description field for gene panels
- Export exons in build 37 and 38 using the command line

### Fixed
- Fixes of and induced by build tests
- Fixed bug affecting variant observations in other cases
- Fixed a bug that showed wrong gene coverage in general panel PDF export
- MT report only shows variants occurring in the specific individual of the excel sheet
- Disable SSL certifcate verification in requests to chanjo
- Updates how intervaltree and pymongo is used to void deprecated functions
- Increased size of IGV sample tracks
- Optimized tests


## [4.6.1]

### Added

### Fixed
- Missing 'father' and 'mother' keys when parsing single individual cases


## [4.6.0]

### Added
- Description of Scout branching model in CONTRIBUTING doc
- Causatives in alphabetical order, display ACMG classification and filter by gene.
- Added 'external' to the list of analysis type options
- Adds functionality to display "Tissue type". Passed via load config.
- Update to IGV 2.

### Fixed
- Fixed alignment visualization and vcf2cytosure availability for demo case samples
- Fixed 3 bugs affecting SV pages visualization
- Reintroduced the --version cli option
- Fixed variants query by panel (hpo panel + gene panel).
- Downloaded MT report contains excel files with individuals' display name
- Refactored code in parsing of config files.


## [4.5.1]

### Added

### Fixed
- update requirement to use PyYaml version >= 5.1
- Safer code when loading config params in cli base


## [4.5.0]

### Added
- Search for similar cases from scout view CLI
- Scout cli is now invoked from the app object and works under the app context

### Fixed
- PyYaml dependency fixed to use version >= 5.1


## [4.4.1]

### Added
- Display SV rank model version when available

### Fixed
- Fixed upload of delivery report via API


## [4.4.0]

### Added
- Displaying more info on the Causatives page and hiding those not causative at the case level
- Add a comment text field to Sanger order request form, allowing a message to be included in the email
- MatchMaker Exchange integration
- List cases with empty synopsis, missing HPO terms and phenotype groups.
- Search for cases with open research list, or a given case status (active, inactive, archived)

### Fixed
- Variant query builder split into several functions
- Fixed delivery report load bug


## [4.3.3]

### Added
- Different individual table for cancer cases

### Fixed
- Dashboard collects validated variants from verification events instead of using 'sanger' field
- Cases shared with collaborators are visible again in cases page
- Force users to select a real institute to share cases with (actionbar select fix)


## [4.3.2]

### Added
- Dashboard data can be filtered using filters available in cases page
- Causatives for each institute are displayed on a dedicated page
- SNVs and and SVs are searchable across cases by gene and rank score
- A more complete report with validated variants is downloadable from dashboard

### Fixed
- Clinsig filter is fixed so clinsig numerical values are returned
- Split multi clinsig string values in different elements of clinsig array
- Regex to search in multi clinsig string values or multi revstat string values
- It works to upload vcf files with no variants now
- Combined Pileup and IGV alignments for SVs having variant start and stop on the same chromosome


## [4.3.1]

### Added
- Show calls from all callers even if call is not available
- Instructions to install cairo and pango libs from WeasyPrint page
- Display cases with number of variants from CLI
- Only display cases with number of variants above certain treshold. (Also CLI)
- Export of verified variants by CLI or from the dashboard
- Extend case level queries with default panels, cohorts and phenotype groups.
- Slice dashboard statistics display using case level queries
- Add a view where all variants for an institute can be searched across cases, filtering on gene and rank score. Allows searching research variants for cases that have research open.

### Fixed
- Fixed code to extract variant conservation (gerp, phyloP, phastCons)
- Visualization of PDF-exported gene panels
- Reintroduced the exon/intron number in variant verification email
- Sex and affected status is correctly displayed on general report
- Force number validation in SV filter by size
- Display ensembl transcripts when no refseq exists


## [4.3.0]

### Added
- Mosaicism tag on variants
- Show and filter on SweGen frequency for SVs
- Show annotations for STR variants
- Show all transcripts in verification email
- Added mitochondrial export
- Adds alternative to search for SVs shorter that the given length
- Look for 'bcftools' in the `set` field of VCFs
- Display digenic inheritance from OMIM
- Displays what refseq transcript that is primary in hgnc

### Fixed

- Archived panels displays the correct date (not retroactive change)
- Fixed problem with waiting times in gene panel exports
- Clinvar fiter not working with human readable clinsig values

## [4.2.2]

### Fixed
- Fixed gene panel create/modify from CSV file utf-8 decoding error
- Updating genes in gene panels now supports edit comments and entry version
- Gene panel export timeout error

## [4.2.1]

### Fixed
- Re-introduced gene name(s) in verification email subject
- Better PDF rendering for excluded variants in report
- Problem to access old case when `is_default` did not exist on a panel


## [4.2.0]

### Added
- New index on variant_id for events
- Display overlapping compounds on variants view

### Fixed
- Fixed broken clinical filter


## [4.1.4]

### Added
- Download of filtered SVs

### Fixed
- Fixed broken download of filtered variants
- Fixed visualization issue in gene panel PDF export
- Fixed bug when updating gene names in variant controller


## [4.1.3]

### Fixed
- Displays all primary transcripts


## [4.1.2]

### Added
- Option add/replace when updating a panel via CSV file
- More flexible versioning of the gene panels
- Printing coverage report on the bottom of the pdf case report
- Variant verification option for SVs
- Logs uri without pwd when connecting
- Disease-causing transcripts in case report
- Thicker lines in case report
- Supports HPO search for cases, both terms or if described in synopsis
- Adds sanger information to dashboard

### Fixed
- Use db name instead of **auth** as default for authentication
- Fixes so that reports can be generated even with many variants
- Fixed sanger validation popup to show individual variants queried by user and institute.
- Fixed problem with setting up scout
- Fixes problem when exac file is not available through broad ftp
- Fetch transcripts for correct build in `adapter.hgnc_gene`

## [4.1.1]
- Fix problem with institute authentication flash message in utils
- Fix problem with comments
- Fix problem with ensembl link


## [4.1.0]

### Added
- OMIM phenotypes to case report
- Command to download all panel app gene panels `scout load panel --panel-app`
- Links to genenames.org and omim on gene page
- Popup on gene at variants page with gene information
- reset sanger status to "Not validated" for pinned variants
- highlight cases with variants to be evaluated by Sanger on the cases page
- option to point to local reference files to the genome viewer pileup.js. Documented in `docs.admin-guide.server`
- option to export single variants in `scout export variants`
- option to load a multiqc report together with a case(add line in load config)
- added a view for searching HPO terms. It is accessed from the top left corner menu
- Updates the variants view for cancer variants. Adds a small cancer specific filter for known variants
- Adds hgvs information on cancer variants page
- Adds option to update phenotype groups from CLI

### Fixed
- Improved Clinvar to submit variants from different cases. Fixed HPO terms in casedata according to feedback
- Fixed broken link to case page from Sanger modal in cases view
- Now only cases with non empty lists of causative variants are returned in `adapter.case(has_causatives=True)`
- Can handle Tumor only samples
- Long lists of HGNC symbols are now possible. This was previously difficult with manual, uploaded or by HPO search when changing filter settings due to GET request limitations. Relevant pages now use POST requests. Adds the dynamic HPO panel as a selection on the gene panel dropdown.
- Variant filter defaults to default panels also on SV and Cancer variants pages.

## [4.0.0]

### WARNING ###

This is a major version update and will require that the backend of pre releases is updated.
Run commands:

```
$scout update genes
$scout update hpo
```

- Created a Clinvar submission tool, to speed up Clinvar submission of SNVs and SVs
- Added an analysis report page (html and PDF format) containing phenotype, gene panels and variants that are relevant to solve a case.

### Fixed
- Optimized evaluated variants to speed up creation of case report
- Moved igv and pileup viewer under a common folder
- Fixed MT alignment view pileup.js
- Fixed coordinates for SVs with start chromosome different from end chromosome
- Global comments shown across cases and institutes. Case-specific variant comments are shown only for that specific case.
- Links to clinvar submitted variants at the cases level
- Adapts clinvar parsing to new format
- Fixed problem in `scout update user` when the user object had no roles
- Makes pileup.js use online genome resources when viewing alignments. Now any instance of Scout can make use of this functionality.
- Fix ensembl link for structural variants
- Works even when cases does not have `'madeline_info'`
- Parses Polyphen in correct way again
- Fix problem with parsing gnomad from VEP

### Added
- Added a PDF export function for gene panels
- Added a "Filter and export" button to export custom-filtered SNVs to CSV file
- Dismiss SVs
- Added IGV alignments viewer
- Read delivery report path from case config or CLI command
- Filter for spidex scores
- All HPO terms are now added and fetched from the correct source (https://github.com/obophenotype/human-phenotype-ontology/blob/master/hp.obo)
- New command `scout update hpo`
- New command `scout update genes` will fetch all the latest information about genes and update them
- Load **all** variants found on chromosome **MT**
- Adds choice in cases overview do show as many cases as user like

### Removed
- pileup.min.js and pileup css are imported from a remote web location now
- All source files for HPO information, this is instead fetched directly from source
- All source files for gene information, this is instead fetched directly from source

## [3.0.0]
### Fixed
- hide pedigree panel unless it exists

## [1.5.1] - 2016-07-27
### Fixed
- look for both ".bam.bai" and ".bai" extensions

## [1.4.0] - 2016-03-22
### Added
- support for local frequency through loqusdb
- bunch of other stuff

## [1.3.0] - 2016-02-19
### Fixed
- Update query-phenomizer and add username/password

### Changed
- Update the way a case is checked for rerun-status

### Added
- Add new button to mark a case as "checked"
- Link to clinical variants _without_ 1000G annotation

## [1.2.2] - 2016-02-18
### Fixed
- avoid filtering out variants lacking ExAC and 1000G annotations

## [1.1.3] - 2015-10-01
### Fixed
- persist (clinical) filter when clicking load more
- fix #154 by robustly setting clinical filter func. terms

## [1.1.2] - 2015-09-07
### Fixed
- avoid replacing coverage report with none
- update SO terms, refactored

## [1.1.1] - 2015-08-20
### Fixed
- fetch case based on collaborator status (not owner)

## [1.1.0] - 2015-05-29
### Added
- link(s) to SNPedia based on RS-numbers
- new Jinja filter to "humanize" decimal numbers
- show gene panels in variant view
- new Jinja filter for decoding URL encoding
- add indicator to variants in list that have comments
- add variant number threshold and rank score threshold to load function
- add event methods to mongo adapter
- add tests for models
- show badge "old" if comment was written for a previous analysis

### Changed
- show cDNA change in transcript summary unless variant is exonic
- moved compounds table further up the page
- show dates for case uploads in ISO format
- moved variant comments higher up on page
- updated documentation for pages
- read in coverage report as blob in database and serve directly
- change ``OmimPhenotype`` to ``PhenotypeTerm``
- reorganize models sub-package
- move events (and comments) to separate collection
- only display prev/next links for the research list
- include variant type in breadcrumbs e.g. "Clinical variants"

### Removed
- drop dependency on moment.js

### Fixed
- show the same level of detail for all frequencies on all pages
- properly decode URL encoded symbols in amino acid/cDNA change strings
- fixed issue with wipe permissions in MongoDB
- include default gene lists in "variants" link in breadcrumbs

## [1.0.2] - 2015-05-20
### Changed
- update case fetching function

### Fixed
- handle multiple cases with same id

## [1.0.1] - 2015-04-28
### Fixed
- Fix building URL parameters in cases list Vue component

## [1.0.0] - 2015-04-12
Codename: Sara Lund

![Release 1.0](artwork/releases/release-1-0.jpg)

### Added
- Add email logging for unexpected errors
- New command line tool for deleting case

### Changed
- Much improved logging overall
- Updated documentation/usage guide
- Removed non-working IGV link

### Fixed
- Show sample display name in GT call
- Various small bug fixes
- Make it easier to hover over popups

## [0.0.2-rc1] - 2015-03-04
### Added
- add protein table for each variant
- add many more external links
- add coverage reports as PDFs

### Changed
- incorporate user feedback updates
- big refactor of load scripts

## [0.0.2-rc2] - 2015-03-04
### Changes
- add gene table with gene description
- reorganize inheritance models box

### Fixed
- avoid overwriting gene list on "research" load
- fix various bugs in external links

## [0.0.2-rc3] - 2015-03-05
### Added
- Activity log feed to variant view
- Adds protein change strings to ODM and Sanger email

### Changed
- Extract activity log component to macro

### Fixes
- Make Ensembl transcript links use archive website<|MERGE_RESOLUTION|>--- conflicted
+++ resolved
@@ -29,11 +29,8 @@
 - Introduced a function that checks redirect URLs to avoid redirection to external sites (#5458)
 - Loading of missing outliers files should also not raise error if key exists but is unset (#5497)
 - Do not add null references to HPO-associated genes when parsing errors occur (#5472)
-<<<<<<< HEAD
+- Possibility to change user immediately after logging out from Google Oauth or Keycloak (#5493)
 - Trust hgnc_id for unique aliases for HPO-associated genes (#5498)
-=======
-- Possibility to change user immediately after logging out from Google Oauth or Keycloak (#5493)
->>>>>>> 10d2ea2d
 
 ## [4.101]
 ### Changed
