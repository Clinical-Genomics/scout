--- conflicted
+++ resolved
@@ -21,11 +21,8 @@
 - Missing delivery report in demo case
 - Cast MNVs to SNV for test
 - Export verified variants from all institutes when user is admin
-<<<<<<< HEAD
+- Cancer coverage and QC report not found for demo cancer case
 - Pull request template instructions on how to deploy to test server 
-=======
-- Cancer coverage and QC report not found for demo cancer case
->>>>>>> 679bcd10
 
 ## [4.47]
 ### Added
