# Change Log
All notable changes to this project will be documented in this file.
This project adheres to [Semantic Versioning](http://semver.org/).

About changelog [here](https://keepachangelog.com/en/1.0.0/)


## [x.x.x]

### Added
- Rank score model in causatives page
- Exportable HPO terms from phenotypes page
- AMP guideline tiers for cancer variants
- Adds scroll for the trancript tab
- Added CLI option to query cases on time since case event was added
<<<<<<< HEAD
- Support for CRAM alignment files
=======
- Shadow clinical assessments also on research variants display

>>>>>>> e2987a4f

### Fixed
- Fixed update OMIM command bug due to change in the header of the genemap2 file
- Removed Mosaic Tag from Cancer variants
- Fixes issue with unaligned table headers that comes with hidden Datatables
- Layout in general report PDF export
- Fixed issue on the case statistics view. The validation bars didn't show up when all institutes were selected. Now they do.


## [4.9.0]

### Added
- Improved MatchMaker pages, including visible patient contacts email address
- New badges for the github repo
- Links to [GENEMANIA](genemania.org)
- Sort gene panel list on case view.
- More automatic tests

### Fixed
- Fix error when a gene is added to an empty dynamic gene panel
- Fix crash when attempting to add genes on incorrect format to dynamic gene panel
- Manual rank variant tags could be saved in a "Select a tag"-state, a problem in the variants view.
- Same case evaluations are no longer shown as gray previous evaluations on the variants page
- Stay on research pages, even if reset, next first buttons are pressed..
- Overlapping variants will now be visible on variant page again
- Fix missing classification comments and links in evaluations page
- All prioritized cases are shown on cases page


## [4.8.3]

### Added

### Fixed
- Bug when ordering sanger
- Improved scrolling over long list of genes/transcripts


## [4.8.2]

### Added

### Fixed
- Avoid opening extra tab for coverage report
- Fixed a problem when rank model version was saved as floats and not strings
- Fixed a problem with displaying dismiss variant reasons on the general report
- Disable load and delete filter buttons if there are no saved filters
- Fix problem with missing verifications
- Remove duplicate users and merge their data and activity


## [4.8.1]

### Added

### Fixed
- Prevent login fail for users with id defined by ObjectId and not email
- Prevent the app from crashing with `AttributeError: 'NoneType' object has no attribute 'message'`


## [4.8.0]

### Added
- Updated Scout to use Bootstrap 4.3
- New looks for Scout
- Improved dashboard using Chart.js
- Ask before inactivating a case where last assigned user leaves it
- Genes can be manually added to the dynamic gene list directly on the case page
- Dynamic gene panels can optionally be used with clinical filter, instead of default gene panel
- Dynamic gene panels get link out to chanjo-report for coverage report
- Load all clinvar variants with clinvar Pathogenic, Likely Pathogenic and Conflicting pathogenic
- Show transcripts with exon numbers for structural variants
- Case sort order can now be toggled between ascending and descending.
- Variants can be marked as partial causative if phenotype is available for case.
- Show a frequency tooltip hover for SV-variants.
- Added support for LDAP login system
- Search snv and structural variants by chromosomal coordinates
- Structural variants can be marked as partial causative if phenotype is available for case.
- Show normal and pathologic limits for STRs in the STR variants view.
- Institute level persistent variant filter settings that can be retrieved and used.
- export causative variants to Excel
- Add support for ROH, WIG and chromosome PNGs in case-view

### Fixed
- Fixed missing import for variants with comments
- Instructions on how to build docs
- Keep sanger order + verification when updating/reloading variants
- Fixed and moved broken filter actions (HPO gene panel and reset filter)
- Fixed string conversion to number
- UCSC links for structural variants are now separated per breakpoint (and whole variant where applicable)
- Reintroduced missing coverage report
- Fixed a bug preventing loading samples using the command line
- Better inheritance models customization for genes in gene panels
- STR variant page back to list button now does its one job.
- Allows to setup scout without a omim api key
- Fixed error causing "favicon not found" flash messages
- Removed flask --version from base cli
- Request rerun no longer changes case status. Active or archived cases inactivate on upload.
- Fixed missing tooltip on the cancer variants page
- Fixed weird Rank cell in variants page
- Next and first buttons order swap
- Added pagination (and POST capability) to cancer variants.
- Improves loading speed for variant page
- Problem with updating variant rank when no variants
- Improved Clinvar submission form
- General report crashing when dismissed variant has no valid dismiss code
- Also show collaborative case variants on the All variants view.
- Improved phenotype search using dataTables.js on phenotypes page
- Search and delete users with `email` instead of `_id`
- Fixed css styles so that multiselect options will all fit one column


## [4.7.3]

### Added
- RankScore can be used with VCFs for vcf_cancer files

### Fixed
- Fix issue with STR view next page button not doing its one job.

### Deleted
- Removed pileup as a bam viewing option. This is replaced by IGV


## [4.7.2]

### Added
- Show earlier ACMG classification in the variant list

### Fixed
- Fixed igv search not working due to igv.js dist 2.2.17
- Fixed searches for cases with a gene with variants pinned or marked causative.
- Load variant pages faster after fixing other causatives query
- Fixed mitochondrial report bug for variants without genes

## [4.7.1]

### Added

### Fixed
- Fixed bug on genes page


## [4.7.0]

### Added
- Export genes and gene panels in build GRCh38
- Search for cases with variants pinned or marked causative in a given gene.
- Search for cases phenotypically similar to a case also from WUI.
- Case variant searches can be limited to similar cases, matching HPO-terms,
  phenogroups and cohorts.
- De-archive reruns and flag them as 'inactive' if archived
- Sort cases by analysis_date, track or status
- Display cases in the following order: prioritized, active, inactive, archived, solved
- Assign case to user when user activates it or asks for rerun
- Case becomes inactive when it has no assignees
- Fetch refseq version from entrez and use it in clinvar form
- Load and export of exons for all genes, independent on refseq
- Documentation for loading/updating exons
- Showing SV variant annotations: SV cgh frequencies, gnomad-SV, local SV frequencies
- Showing transcripts mapping score in segmental duplications
- Handle requests to Ensembl Rest API  
- Handle requests to Ensembl Rest Biomart
- STR variants view now displays GT and IGV link.
- Description field for gene panels
- Export exons in build 37 and 38 using the command line

### Fixed
- Fixes of and induced by build tests
- Fixed bug affecting variant observations in other cases
- Fixed a bug that showed wrong gene coverage in general panel PDF export
- MT report only shows variants occurring in the specific individual of the excel sheet
- Disable SSL certifcate verification in requests to chanjo
- Updates how intervaltree and pymongo is used to void deprecated functions
- Increased size of IGV sample tracks
- Optimized tests


## [4.6.1]

### Added

### Fixed
- Missing 'father' and 'mother' keys when parsing single individual cases


## [4.6.0]

### Added
- Description of Scout branching model in CONTRIBUTING doc
- Causatives in alphabetical order, display ACMG classification and filter by gene.
- Added 'external' to the list of analysis type options
- Adds functionality to display "Tissue type". Passed via load config.
- Update to IGV 2.

### Fixed
- Fixed alignment visualization and vcf2cytosure availability for demo case samples
- Fixed 3 bugs affecting SV pages visualization
- Reintroduced the --version cli option
- Fixed variants query by panel (hpo panel + gene panel).
- Downloaded MT report contains excel files with individuals' display name
- Refactored code in parsing of config files.


## [4.5.1]

### Added

### Fixed
- update requirement to use PyYaml version >= 5.1
- Safer code when loading config params in cli base


## [4.5.0]

### Added
- Search for similar cases from scout view CLI
- Scout cli is now invoked from the app object and works under the app context

### Fixed
- PyYaml dependency fixed to use version >= 5.1


## [4.4.1]

### Added
- Display SV rank model version when available

### Fixed
- Fixed upload of delivery report via API


## [4.4.0]

### Added
- Displaying more info on the Causatives page and hiding those not causative at the case level
- Add a comment text field to Sanger order request form, allowing a message to be included in the email
- MatchMaker Exchange integration
- List cases with empty synopsis, missing HPO terms and phenotype groups.
- Search for cases with open research list, or a given case status (active, inactive, archived)

### Fixed
- Variant query builder split into several functions
- Fixed delivery report load bug


## [4.3.3]

### Added
- Different individual table for cancer cases

### Fixed
- Dashboard collects validated variants from verification events instead of using 'sanger' field
- Cases shared with collaborators are visible again in cases page
- Force users to select a real institute to share cases with (actionbar select fix)


## [4.3.2]

### Added
- Dashboard data can be filtered using filters available in cases page
- Causatives for each institute are displayed on a dedicated page
- SNVs and and SVs are searchable across cases by gene and rank score
- A more complete report with validated variants is downloadable from dashboard

### Fixed
- Clinsig filter is fixed so clinsig numerical values are returned
- Split multi clinsig string values in different elements of clinsig array
- Regex to search in multi clinsig string values or multi revstat string values
- It works to upload vcf files with no variants now
- Combined Pileup and IGV alignments for SVs having variant start and stop on the same chromosome


## [4.3.1]

### Added
- Show calls from all callers even if call is not available
- Instructions to install cairo and pango libs from WeasyPrint page
- Display cases with number of variants from CLI
- Only display cases with number of variants above certain treshold. (Also CLI)
- Export of verified variants by CLI or from the dashboard
- Extend case level queries with default panels, cohorts and phenotype groups.
- Slice dashboard statistics display using case level queries
- Add a view where all variants for an institute can be searched across cases, filtering on gene and rank score. Allows searching research variants for cases that have research open.

### Fixed
- Fixed code to extract variant conservation (gerp, phyloP, phastCons)
- Visualization of PDF-exported gene panels
- Reintroduced the exon/intron number in variant verification email
- Sex and affected status is correctly displayed on general report
- Force number validation in SV filter by size
- Display ensembl transcripts when no refseq exists


## [4.3.0]

### Added
- Mosaicism tag on variants
- Show and filter on SweGen frequency for SVs
- Show annotations for STR variants
- Show all transcripts in verification email
- Added mitochondrial export
- Adds alternative to search for SVs shorter that the given length
- Look for 'bcftools' in the `set` field of VCFs
- Display digenic inheritance from OMIM
- Displays what refseq transcript that is primary in hgnc

### Fixed

- Archived panels displays the correct date (not retroactive change)
- Fixed problem with waiting times in gene panel exports
- Clinvar fiter not working with human readable clinsig values

## [4.2.2]

### Fixed
- Fixed gene panel create/modify from CSV file utf-8 decoding error
- Updating genes in gene panels now supports edit comments and entry version
- Gene panel export timeout error

## [4.2.1]

### Fixed
- Re-introduced gene name(s) in verification email subject
- Better PDF rendering for excluded variants in report
- Problem to access old case when `is_default` did not exist on a panel


## [4.2.0]

### Added
- New index on variant_id for events
- Display overlapping compounds on variants view

### Fixed
- Fixed broken clinical filter


## [4.1.4]

### Added
- Download of filtered SVs

### Fixed
- Fixed broken download of filtered variants
- Fixed visualization issue in gene panel PDF export
- Fixed bug when updating gene names in variant controller


## [4.1.3]

### Fixed
- Displays all primary transcripts


## [4.1.2]

### Added
- Option add/replace when updating a panel via CSV file
- More flexible versioning of the gene panels
- Printing coverage report on the bottom of the pdf case report
- Variant verification option for SVs
- Logs uri without pwd when connecting
- Disease-causing transcripts in case report
- Thicker lines in case report
- Supports HPO search for cases, both terms or if described in synopsis
- Adds sanger information to dashboard

### Fixed
- Use db name instead of **auth** as default for authentication
- Fixes so that reports can be generated even with many variants
- Fixed sanger validation popup to show individual variants queried by user and institute.
- Fixed problem with setting up scout
- Fixes problem when exac file is not available through broad ftp
- Fetch transcripts for correct build in `adapter.hgnc_gene`

## [4.1.1]
- Fix problem with institute authentication flash message in utils
- Fix problem with comments
- Fix problem with ensembl link


## [4.1.0]

### Added
- OMIM phenotypes to case report
- Command to download all panel app gene panels `scout load panel --panel-app`
- Links to genenames.org and omim on gene page
- Popup on gene at variants page with gene information
- reset sanger status to "Not validated" for pinned variants
- highlight cases with variants to be evaluated by Sanger on the cases page
- option to point to local reference files to the genome viewer pileup.js. Documented in `docs.admin-guide.server`
- option to export single variants in `scout export variants`
- option to load a multiqc report together with a case(add line in load config)
- added a view for searching HPO terms. It is accessed from the top left corner menu
- Updates the variants view for cancer variants. Adds a small cancer specific filter for known variants
- Adds hgvs information on cancer variants page
- Adds option to update phenotype groups from CLI

### Fixed
- Improved Clinvar to submit variants from different cases. Fixed HPO terms in casedata according to feedback
- Fixed broken link to case page from Sanger modal in cases view
- Now only cases with non empty lists of causative variants are returned in `adapter.case(has_causatives=True)`
- Can handle Tumor only samples
- Long lists of HGNC symbols are now possible. This was previously difficult with manual, uploaded or by HPO search when changing filter settings due to GET request limitations. Relevant pages now use POST requests. Adds the dynamic HPO panel as a selection on the gene panel dropdown.
- Variant filter defaults to default panels also on SV and Cancer variants pages.

## [4.0.0]

### WARNING ###

This is a major version update and will require that the backend of pre releases is updated.
Run commands:

```
$scout update genes
$scout update hpo
```

- Created a Clinvar submission tool, to speed up Clinvar submission of SNVs and SVs
- Added an analysis report page (html and PDF format) containing phenotype, gene panels and variants that are relevant to solve a case.

### Fixed
- Optimized evaluated variants to speed up creation of case report
- Moved igv and pileup viewer under a common folder
- Fixed MT alignment view pileup.js
- Fixed coordinates for SVs with start chromosome different from end chromosome
- Global comments shown across cases and institutes. Case-specific variant comments are shown only for that specific case.
- Links to clinvar submitted variants at the cases level
- Adapts clinvar parsing to new format
- Fixed problem in `scout update user` when the user object had no roles
- Makes pileup.js use online genome resources when viewing alignments. Now any instance of Scout can make use of this functionality.
- Fix ensembl link for structural variants
- Works even when cases does not have `'madeline_info'`
- Parses Polyphen in correct way again
- Fix problem with parsing gnomad from VEP

### Added
- Added a PDF export function for gene panels
- Added a "Filter and export" button to export custom-filtered SNVs to CSV file
- Dismiss SVs
- Added IGV alignments viewer
- Read delivery report path from case config or CLI command
- Filter for spidex scores
- All HPO terms are now added and fetched from the correct source (https://github.com/obophenotype/human-phenotype-ontology/blob/master/hp.obo)
- New command `scout update hpo`
- New command `scout update genes` will fetch all the latest information about genes and update them
- Load **all** variants found on chromosome **MT**
- Adds choice in cases overview do show as many cases as user like

### Removed
- pileup.min.js and pileup css are imported from a remote web location now
- All source files for HPO information, this is instead fetched directly from source
- All source files for gene information, this is instead fetched directly from source

## [3.0.0]
### Fixed
- hide pedigree panel unless it exists

## [1.5.1] - 2016-07-27
### Fixed
- look for both ".bam.bai" and ".bai" extensions

## [1.4.0] - 2016-03-22
### Added
- support for local frequency through loqusdb
- bunch of other stuff

## [1.3.0] - 2016-02-19
### Fixed
- Update query-phenomizer and add username/password

### Changed
- Update the way a case is checked for rerun-status

### Added
- Add new button to mark a case as "checked"
- Link to clinical variants _without_ 1000G annotation

## [1.2.2] - 2016-02-18
### Fixed
- avoid filtering out variants lacking ExAC and 1000G annotations

## [1.1.3] - 2015-10-01
### Fixed
- persist (clinical) filter when clicking load more
- fix #154 by robustly setting clinical filter func. terms

## [1.1.2] - 2015-09-07
### Fixed
- avoid replacing coverage report with none
- update SO terms, refactored

## [1.1.1] - 2015-08-20
### Fixed
- fetch case based on collaborator status (not owner)

## [1.1.0] - 2015-05-29
### Added
- link(s) to SNPedia based on RS-numbers
- new Jinja filter to "humanize" decimal numbers
- show gene panels in variant view
- new Jinja filter for decoding URL encoding
- add indicator to variants in list that have comments
- add variant number threshold and rank score threshold to load function
- add event methods to mongo adapter
- add tests for models
- show badge "old" if comment was written for a previous analysis

### Changed
- show cDNA change in transcript summary unless variant is exonic
- moved compounds table further up the page
- show dates for case uploads in ISO format
- moved variant comments higher up on page
- updated documentation for pages
- read in coverage report as blob in database and serve directly
- change ``OmimPhenotype`` to ``PhenotypeTerm``
- reorganize models sub-package
- move events (and comments) to separate collection
- only display prev/next links for the research list
- include variant type in breadcrumbs e.g. "Clinical variants"

### Removed
- drop dependency on moment.js

### Fixed
- show the same level of detail for all frequencies on all pages
- properly decode URL encoded symbols in amino acid/cDNA change strings
- fixed issue with wipe permissions in MongoDB
- include default gene lists in "variants" link in breadcrumbs

## [1.0.2] - 2015-05-20
### Changed
- update case fetching function

### Fixed
- handle multiple cases with same id

## [1.0.1] - 2015-04-28
### Fixed
- Fix building URL parameters in cases list Vue component

## [1.0.0] - 2015-04-12
Codename: Sara Lund

![Release 1.0](artwork/releases/release-1-0.jpg)

### Added
- Add email logging for unexpected errors
- New command line tool for deleting case

### Changed
- Much improved logging overall
- Updated documentation/usage guide
- Removed non-working IGV link

### Fixed
- Show sample display name in GT call
- Various small bug fixes
- Make it easier to hover over popups

## [0.0.2-rc1] - 2015-03-04
### Added
- add protein table for each variant
- add many more external links
- add coverage reports as PDFs

### Changed
- incorporate user feedback updates
- big refactor of load scripts

## [0.0.2-rc2] - 2015-03-04
### Changes
- add gene table with gene description
- reorganize inheritance models box

### Fixed
- avoid overwriting gene list on "research" load
- fix various bugs in external links

## [0.0.2-rc3] - 2015-03-05
### Added
- Activity log feed to variant view
- Adds protein change strings to ODM and Sanger email

### Changed
- Extract activity log component to macro

### Fixes
- Make Ensembl transcript links use archive website<|MERGE_RESOLUTION|>--- conflicted
+++ resolved
@@ -13,12 +13,8 @@
 - AMP guideline tiers for cancer variants
 - Adds scroll for the trancript tab
 - Added CLI option to query cases on time since case event was added
-<<<<<<< HEAD
+- Shadow clinical assessments also on research variants display
 - Support for CRAM alignment files
-=======
-- Shadow clinical assessments also on research variants display
-
->>>>>>> e2987a4f
 
 ### Fixed
 - Fixed update OMIM command bug due to change in the header of the genemap2 file
