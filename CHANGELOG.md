--- conflicted
+++ resolved
@@ -18,15 +18,10 @@
 - Case configuration parsing now uses Pydantic for improved typechecking and config handling
 - Removed test matrices to speed up automatic testing of PRs
 - Switch from Coveralls to Codecov to handle CI test coverage
-<<<<<<< HEAD
-- Speed-up CI tests by caching installation of libs and splitting tests into groups using pytest-split
+- Speed-up CI tests by caching installation of libs and splitting tests into randomized groups using pytest-test-groups
 - Updated Managed variant documentation in user guide
 ### Fixed
 - Validate uploaded managed variant file lines, warning the user.
-=======
-- Speed-up CI tests by caching installation of libs and splitting tests into randomized groups using pytest-test-groups
->>>>>>> e972e88c
-### Fixed
 
 ## [4.45]
 ### Added
