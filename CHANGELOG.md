--- conflicted
+++ resolved
@@ -5,14 +5,10 @@
 About changelog [here](https://keepachangelog.com/en/1.0.0/)
 
 ## [Unreleased]
-<<<<<<< HEAD
 ### Changed
 - Parallelize variant loading for each chromosome
-
-=======
 ### Fixed
 -loqusdb table no longer has empty row below each loqusid
->>>>>>> 4ea3517e
 
 ## [4.73]
 ### Added
