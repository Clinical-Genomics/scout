# Change Log
All notable changes to this project will be documented in this file.
This project adheres to [Semantic Versioning](http://semver.org/).

About changelog [here](https://keepachangelog.com/en/1.0.0/)

## [unreleased]
### Added
<<<<<<< HEAD
- Warning and reference to Bieseker et al 2024 when using PP1/PP4 and BS4 in ACMG classifications
- Warning to not to use PP4 criterion together with PS2/PM6 in ACMG classifications with reference to the SVI Recommendation for De Novo Criteria (PS2 & PM6)
=======
- Support case status assignment upon loading (by providing case status in the case config file)
>>>>>>> 54304ce5
### Fixed
- Release docs to include instructions for upgrading dependencies
- Truncated long HGVS descriptions on cancer SNV and SNVs pages
- Avoid recurrent error by removing variant ranking settings in unranked demo case

## [4.95]
### Added
- CCV score / temperature on case reports
- ACMG SNV classification form also accessible from SV variant page
- Simplify updating of the PanelApp Green panel from all source types in the command line interactive session
### Changed
- Clearer link to `Richards 2015` on ACMG classification section on SVs and cancer SVs variants pages
- Parse HGNC Ids directly from PanelApp when updating/downloading PanelApp panels
- Skip variant genotype matching check and just return True when matching causative is found in a case with only one individual/sample
- Reduced number of research MEI variants present in the demo case from 17K to 145 to speed up automatic tests
### Fixed
- ACMG temperature on case general report should respect term modifiers
- Missing inheritance, constraint info for genes with symbols matching other genes previous aliases with some lower case letters
- Loading of all PanelApp panels from command line
- Saving gene inheritance models when loading/updating specific/all PanelApp panels (doesn't apply to the `PanelApp Green Genes panel`)
- Save also complete penetrance status (in addition to incomplete) if available when loading specific/all PanelApp panels (does not apply to the `PanelApp Green Genes panel`)
- Variants and managed variants query by coordinates, which was returning all variants in the chromosome if start position was 0
- Compound loading matches also "chr"-containing compound variant names

## [4.94.1]
### Fixed
- Temporary directory generation for MT reports and pedigree file for case general report

## [4.94]
### Added
- Max-level provenance and Software Bill Of Materials (SBOM) to the Docker images pushed to Docker Hub
- ACMG VUS Bayesian score / temperature on case reports
- Button to filter and download case individuals/samples from institute's caseS page
### Changed
- On variant page, RefSeq transcripts panel, truncate very long protein change descriptions
- Build system changed to uv/hatchling, remove setuptools, version file, add project toml and associated files
- On variantS pages, display chromosome directly on start and end chromosome if different
- On cancer variantS pages, display allele counts and frequency the same way for SNVs and SVs (refactor macro)
- Stricter coordinate check in BND variants queries (affecting search results on SV variants page)
### Fixed
- UCSC hg38 links are updated
- Variants page tooltip errors
- Cancer variantS page had poor visibility of VAF and chromosome coordinate on causatives (green background)

## [4.93.1]
### Fixed
- Updated PyPi build GitHub action to explicitly include setuptools (for Python 3.12 distro)

## [4.93]
### Added
- ClinGen-CGC-VICC oncogenicity classification for cancer SNVs
- A warning to not to post sensitive or personal info when opening an issue
### Changed
- "Show more/less" button to toggle showing 50 (instead of 10) observed cases in LoqusDB observation panel
- Show customer id on share and revoke sharing case collapsible sidebar dialog
- Switch to python v.3.12 in Dockerfiles and automatic tests
### Fixed
- Limit the size of custom images displayed on case and variant pages and add a link to display them in full size in a new tab
- Classified variants not showing on case report when collaborator adds classification
- On variantS page, when a variant has more than one gene, then the gene panel badge reflect the panels each gene is actually in
- Updating genes on a gene panel using a file
- Link out to Horak 2020 from CCV classify page opens in new tab

## [4.92]
### Added
- PanelApp link on gene page and on gene panels description
- Add more filters to the delete variants command (institute ID and text file with list of case IDs)
### Changed
- Use the `clinicalgenomics/python3.11-venv:1.0` image everywhere in the Dockerfiles
### Fixed
- list/List typing issue on PanelApp extension module

## [4.91.2]
### Fixed
- Stranger TRGT parsing of `.` in `FORMAT.MC`
- Parse ClinVar low-penetrance info and display it alongside Pathogenic and likely pathogenic on SNVs pages
- Gene panel indexes to reflect the indexes used in production database
- Panel version check while editing the genes of a panel
- Display unknown filter tags as "danger" marked badges
- Open WTS variantS SNVs and SVs in new tabs
- PanelApp panels update documentation to reflect the latest changes in the command line
- Display panel IDs alongside panel display names on gene panels page
- Just one `Hide removed panels` checkbox for all panels on gene panels page
- Variant filters redecoration from multiple classifications crash on general case report

## [4.91.1]
### Fixed
- Update IGV.js to v3.1.0
- Columns/headings on SV variantS shifted

## [4.91]
### Added
- Variant link to Franklin in database buttons (different depending on rare or cancer track)
- MANE badges on list of variant's Genes/Transcripts/Proteins table, this way also SVs will display MANE annotations
- Export variant type and callers-related info fields when exporting variants from variantS pages
- Cases advanced search on the dashboard page
- Possibility to use only signed off panels when building the PanelApp GREEN panel
### Changed
- On genes panel page and gene panel PDF export, it's more evident which genes were newly introduced into the panel
- WTS outlier position copy button on WTS outliers page
- Update IGV.js to v3.0.9
- Managed variants VCF export more verbose on SVs
- `/api/v1/hpo-terms` returns pymongo OperationFailure errors when provided query string contains problematic characters
- When parsing variants, prioritise caller AF if set in FORMAT over recalculation from AD
- Expand the submissions information section on the ClinVar submissions page to fully display long text entries
- Jarvik et al for PP1 added to ACMG modification guidelines
- Display institute `_id` + display name on dashboard filters
- ClinVar category 8 has changed to "Conflicting classifications of pathogenicity" instead of "interpretations"
- Simplify always loading ClinVar `CLNSIG` P, LP and conflicting annotations slightly
- Increased visibility of variant callers's "Pass" or "Filtered" on the following pages: SNV variants (cancer cases), SV variants (both RD and cancer cases)
- Names on IGV buttons, including an overview level IGV MT button
- Cases query no longer accepts strings for the `name_query` parameter, only ImmutableMultiDict (form data)
- Refactor the loading of PanelApp panels to use the maintained API - Customised PanelApp GREEN panels
- Better layout for Consequence cell on cancer SNVs page
- Merged `Qual` and `Callers` cell on cancer SNVs page
### Fixed
- Empty custom_images dicts in case load config do not crash
- Tracks missing alignment files are skipped on generating IGV views
- ClinVar form to accept MedGen phenotypes
- Cancer SV variantS page spinner on variant export
- STRs variants export (do not allow null estimated variant size and repeat locus ID)
- STRs variants page when one or more variants have SweGen mean frequency but lack Short Tandem Repeat motif count
- ClinVar submission enquiry status for all submissions after the latest
- CLI scout update type hint error when running commands using Python 3.9
- Missing alignment files but present index files could crash the function creating alignment tracks for IGV display
- Fix missing "Repeat locus" info on STRs export

## [4.90.1]
### Fixed
- Parsing Matchmaker Exchange's matches dates

## [4.90]
### Added
- Link to chanjo2 MANE coverage overview on case page and panel page
- More SVI recommendation links on the ACMG page
- IGV buttons for SMN CN page
- Warnings on ACMG classifications for potentially conflicting classification pairs
- ACMG Bayesian foundation point scale after Tavtigian for variant heat profile
### Changed
- Variants query backend allows rank_score filtering
- Added script to tabulate causatives clinical filter rank
- Do not display inheritance models associated to ORPHA terms on variant page
- Moved edit and delete buttons close to gene names on gene panel page and other aesthetical fixes
- SNV VariantS page functional annotation and region annotation columns merged
- VariantS pages (not cancer) gene cells show OMIM inheritance pattern badges also without hover
- STR variantS page to show STR inheritance model without hover (fallback to OMIM for non-Stranger annotation)
- VariantS page local observation badges have counts visible also without hover
- On Matchmaker page, show number of matches together with matching attempt date
- Display all custom inheritance models, both standard and non-standard, as gathered from the gene panel information on the variant page
- Moved PanelApp-related code to distinct modules/extension
### Fixed
- Make BA1 fully stand-alone to Benign prediction
- Modifying Benign terms to "Moderate" has no effect under Richards. Ignored completely before, will retain unmodified significance now
- Extract all fields correctly when exporting a panel to file from gene panel page
- Custom updates to a gene in a panel
- Gene panel PDF export, including gene links
- Cancer SV, Fusion, MEI and Outlier filters are shown on the Institute Filters overview
- CaseS advanced search limit
- Visibility of Matchmaker Exchange matches on dark mode
- When creating a new gene panel from file, all gene fields are saved, including comments and manual inheritance models
- Downloading on gene names from EBI
- Links to gene panels on variant page, summary panel
- Exporting gene variants when one or more variants' genes are missing HGNC symbol

## [4.89.2]
## Fixed
- If OMIM gene panel gene symbols are not mapping to hgnc_id, allow fallback use of a unique gene alias

## [4.89.1]
### Fixed
- General case report crash when encountering STR variants without `source` tags
- Coloring and SV inheritance patterns on general case report

## [4.89]
### Added
- Button on SMN CN page to search variants within SMN1 and SMN2 genes
- Options for selectively updating OMICS variants (fraser, outrider) on a case
- Log users' activity to file by specifying `USERS_ACTIVITY_LOG_PATH` parameter in app config
- `Mean MT coverage`, `Mean chrom 14 coverage` and `Estimated mtDNA copy number` on MT coverage file from chanjo2 if available
- In ClinVar multistep form, preselect ACMG criteria according to the variant's ACMG classification, if available
- Subject id search from caseS page (supporting multiple sample types e.g.) - adding indexes to speed up caseS queries
- Advanced cases search to narrow down results using more than one search parameter
- Coverage report available for any case with samples containing d4 files, even if case has no associated gene panels
- RNA delivery reports
- Two new LRS SV callers (hificnv, severus)
### Changed
- Documentation for OMICS variants and updating a case
- Include both creation and deletion dates in gene panels pages
- Moved code to collect MT copy number stats for the MT report to the chanjo extension
- On the gene panelS page, show expanded gene panel version list in one column only
- IGV.js WTS loci default to zoom to a region around a variant instead of whole gene
- Refactored logging module
- Case general report no longer shows ORPHA inheritance models. OMIM models are shown colored.
- Chromosome alias tab files used in the igv.js browser, which now contain the alias for chromosome "M"
- Renamed "Comment on clinical significance" to "Comment on classification" in ClinVar multistep form
- Enable Gens CN button also for non-wgs cancer track cases
### Fixed
- Broken heading anchors in the documentation (`admin-guide/login-system.md` and `admin-guide/setup-scout.md` files)
- Avoid open login redirect attacks by always redirecting to cases page upon user login
- Stricter check of ID of gene panels to prevent file downloading vulnerability
- Removed link to the retired SPANR service. SPIDEX scores are still parsed and displayed if available from variant annotation.
- Omics variant view test coverage
- String pattern escape warnings
- Code creating Alamut links for variant genes without canonical_transcript set
- Variant delete button in ClinVar submissions page
- Broken search cases by case similarity
- Missing caller tag for TRGT

## [4.88.1]
### Fixed
- Patch update igv.js to 3.0.5

## [4.88]
### Added
- Added CoLoRSdb frequency to Pop Freq column on variantS page
- Hovertip to gene panel names with associated genes in SV variant view, when variant covers more than one gene
- RNA sample ID can be provided in case load config if different from sample_id
### Fixed
- Broken `scout setup database` command
- Update demo VCF header, adding missing keys found on variants
- Broken upload to Codecov step in Tests & Coverage GitHub action
- Tomte DROP column names have been updated (backwards compatibility preserved for main fields)
- WTS outlierS view to display correct individual IDs for cases with multiple individuals
- WTS outlierS not displayed on WTS outlierS view

## [4.87.1]
### Fixed
- Positioning and alignment of genes cell on variantS page

## [4.87]
### Added
- Option to configure RNA build on case load (default '38')
### Changed
- Tooltip on RNA alignments now shows RNA genome build version
- Updated igv.js to v3.0.4
### Fixed
- Style of "SNVs" and "SVs" buttons on WTS Outliers page
- Chromosome alias files for igv.js
- Genes track displayed also when RNA alignments are present without splice junctions track on igv browser
- Genes track displayed again when splice junction tracks are present

## [4.86.1]
### Fixed
- Loading and updating PanelApp panels, including PanelApp green

## [4.86]
### Added
- Display samples' name (tooltip) and affected status directly on caseS page
- Search SVs across all cases, in given genes
- `CLINVAR_API_URL` param can be specified in app settings to override the URL used to send ClinVar submissions to. Intended for testing.
- Support for loading and storing OMICS data
- Parse DROP Fraser and Outrider TSVs
- Display omics variants - wts outliers (Fraser, Outrider)
- Parse GNOMAD `gnomad_af` and `gnomad_popmax_af` keys from variants annotated with `echtvar`
- Make removed panel optionally visible to non-admin or non maintainers
- Parse CoLoRSdb frequencies annotated in the variant INFO field with the `colorsdb_af` key
- Download -omics variants using the `Filter and export button`
- Clickable COSMIC links on IGV tracks
- Possibility to un-audit previously audited filters
- Reverted table style and removed font awesome style from IGV template
- Case status tags displayed on dashboard case overview
### Changed
- Updated igv.js to v3.0.1
- Alphabetically sort IGV track available for custom selection
- Updated wokeignore to avoid unfixable warning
- Update Chart.js to v4.4.3
- Use tornado library version >= 6.4.1
- Fewer variants in the MEI demo file
- Switch to FontAwesome v.6 instead of using icons v.5 + kit with icons v.6
- Show time (hours and minutes) additionally to date on comments and activity panel
### Fixed
- Only add expected caller keys to variant (FOUND_IN or SVDB_ORIGIN)
- Splice junction merged track height offset in IGV.js
- Splice junction initiation crash with empty variant obj
- Splice junction variant routing for cases with WTS but without outlier data
- Variant links to ExAC, now pointing to gnomAD, since the ExAC browser is no longer available
- Style of HPO terms assigned to a case, now one phenotype per line
- RNA sashimi view rendering should work also if the gene track is user disabled
- Respect IGV tracks chosen by user in variant IGV settings

## [4.85]
### Added
- Load also genes which are missing Ensembl gene ID (72 in both builds), including immunoglobulins and fragile sites
### Changed
- Unfreeze werkzeug again
- Show "(Removed)" after removed panels in dropdown
- The REVEL score is collected as the maximum REVEL score from all of the variant's transcripts
- Parse GNOMAD POPMAX values only if they are numerical when loading variants
### Fixed
- Alphabetically sort "select default panels" dropdown menu options on case page
- Show gene panel removed status on case page
- Fixed visibility of the following buttons: remove assignee, remove pinned/causative, remove comment, remove case from group

## [4.84]
### Changed
- Clearer error message when a loqusdb query fails for an instance that initially connected
- Do not load chanjo-report module if not needed and more visible message when it fails loading
- Converted the HgncGene class into a Pydantic class
- Swap menu open and collapse indicator chevrons - down is now displayed-open, right hidden-closed
- Linters and actions now all use python 3.11
### Fixed
- Safer way to update variant genes and compounds that avoids saving temporary decorators into variants' database documents
- Link to HGNC gene report on gene page
- Case file load priority so that e.g. SNV get loaded before SV, or clinical before research, for consistent variant_id collisions

## [4.83]
### Added
- Edit ACMG classifications from variant page (only for classifications with criteria)
- Events for case CLI events (load case, update case, update individual)
- Support for loading and displaying local custom IGV tracks
- MANE IGV track to be used as a local track for igv.js (see scout demo config file)
- Optional separate MT VCFs, for `nf-core/raredisease`
### Changed
- Avoid passing verbs from CaseHandler - functions for case sample and individual in CaseEventHandler
- Hide mtDNA report and coverage report links on case sidebar for cases with WTS data only
- Modified OMIM-AUTO gene panel to include genes in both genome builds
- Moved chanjo code into a dedicated extension
- Optimise the function that collects "match-safe" genes for an institute by avoiding duplicated genes from different panels
- Users must actively select "show matching causatives/managed" on a case page to see matching numbers
- Upgraded python version from 3.8 to 3.11 in Docker images
### Fixed
- Fix several tests that relied on number of events after setup to be 0
- Removed unused load case function
- Artwork logo sync sketch with png and export svg
- Clearer exception handling on chanjo-report setup - fail early and visibly
- mtDNA report crashing when one or more samples from a case is not in the chanjo database
- Case page crashing on missing phenotype terms
- ACMG benign modifiers
- Speed up tests by caching python env correctly in Github action and adding two more test groups
- Agile issue templates were added globally to the CG-org. Adding custom issue templates to avoid exposing customers
- PanelApp panel not saving genes with empty `EnsembleGeneIds` list
- Speed up checking outdated gene panels
- Do not load research variants automatically when loading a case

## [4.82.2]
### Fixed
- Warning icon in case pages for individuals where `confirmed_sex` is false
- Show allele sizes form ExpansionHunter on STR variantS page again

## [4.82.1]
### Fixed
- Revert the installation of flask-ldapconn to use the version available on PyPI to be able to push new scout releases to PyPI

## [4.82]
### Added
- Tooltip for combined score in tables for compounds and overlapping variants
- Checkbox to filter variants by excluding genes listed in selected gene panels, files or provided as list
- STR variant information card with database links, replacing empty frequency panel
- Display paging and number of HPO terms available in the database on Phenotypes page
- On case page, typeahead hints when searching for a disease using substrings containing source ("OMIM:", "ORPHA:")
- Button to monitor the status of submissions on ClinVar Submissions page
- Option to filter cancer variants by number of observations in somatic and germline archived database
- Documentation for integrating chanjo2
- More up-to-date VEP CSQ dbNSFP frequency keys
- Parse PacBio TRGT (Tandem repeat genotyping tool) Short Tandem Repeat VCFs
### Changed
- In the case_report #panel-tables has a fixed width
- Updated IGV.js to 2.15.11
- Fusion variants in case report now contain same info as on fusion variantS page
- Block submission of somatic variants to ClinVar until we harmonise with their changed API
- Additional control on the format of conditions provided in ClinVar form
- Errors while loading managed variants from file are now displayed on the Managed Variants page
- Chanjo2 coverage button visible only when query will contain a list of HGNC gene IDs
- Use Python-Markdown directly instead of the unmaintained Flask-Markdown
- Use Markupsafe instead of long deprecated, now removed Flask Markup
- Prepare to unfreeze Werkzeug, but don't actually activate until chanjo can deal with the change
### Fixed
- Submit requests to Chanjo2 using HTML forms instead of JSON data
- `Research somatic variants` link name on caseS page
- Broken `Install the HTML 2 PDF renderer` step in a GitHub action
- Fix ClinVar form parsing to not include ":" in conditionType.id when condition conditionType.db is Orphanet
- Fix condition dropdown and pre-selection on ClinVar form for cases with associated ORPHA diagnoses
- Improved visibility of ClinVar form in dark mode
- End coordinates for indels in ClinVar form
- Diagnoses API search crashing with empty search string
- Variant's overlapping panels should show overlapping of variant genes against the latest version of the panel
- Case page crashing when case has both variants in a ClinVar submission and pinned not loaded variants
- Installation of git in second build stage of Dockerfile, allowing correct installation of libraries

## [4.81]
### Added
- Tag for somatic SV IGH-DUX4 detection samtools script
### Changed
- Upgraded Bootstrap version in reports from 4.3.1 to 5.1.3
### Fixed
- Buttons layout in HPO genes panel on case page
- Added back old variant rankscore index with different key order to help loading on demo instance
- Cancer case_report panel-table no longer contains inheritance information
- Case report pinned variants card now displays info text if all pinned variants are present in causatives
- Darkmode setting now applies to the comment-box accordion
- Typo in case report causing `cancer_rank_options is undefined` error

## [4.80]
### Added
- Support for .d4 files coverage using chanjo2 (Case page sidebar link) with test
- Link to chanjo2 coverage report and coverage gene overview on gene panel page
- Link to chanjo2 coverage report on Case page, HPO dynamic gene list
- Link to genes coverage overview report on Case page, HPO dynamic gene list
### Changed
- All links in disease table on diagnosis page now open in a new tab
- Dark mode settings applied to multi-selects on institute settings page
- Comments on case and variant pages can be viewed by expanding an accordion
- On case page information on pinned variants and variants submitted to ClinVar are displayed in the same table
- Demo case file paths are now stored as absolute paths
- Optimised indices to address slow queries
- On case page default panels are now found at the top of the table, and it can be sorted by this trait
### Fixed
- On variants page, search for variants in genes present only in build 38 returning no results
- Pin/unpin with API was not able to make event links
- A new field `Explanation for multiple conditions` is available in ClinVar for submitting variants with more than one associated condition
- Fusion genes with partners lacking gene HGNC id will still be fully loaded
- Fusion variantS export now contains fusion variant specific columns
- When Loqusdb observations count is one the table includes information on if observation was for the current or another case

## [4.79.1]
### Fixed
- Exporting variants without rank score causing page to crash
- Display custom annotations also on cancer variant page

## [4.79]
### Added
- Added tags for Sniffles and CNVpytor, two LRS SV callers
- Button on case page for displaying STR variants occurring in the dynamic HPO panel
- Display functional annotation relative to variant gene's MANE transcripts on variant summary, when available
- Links to ACMG structural variant pathogenicity classification guidelines
- Phenomodels checkboxes can now include orpha terms
- Add incidental finding to case tags
- Get an alert on caseS page when somebody validates variants you ordered Sanger sequencing for
### Changed
- In the diagnoses page genes associated with a disease are displayed using hgnc symbol instead of hgnc id
- Refactor view route to allow navigation directly to unique variant document id, improve permissions check
- Do not show MANE and MANE Plus Clinical transcripts annotated from VEP (saved in variants) but collect this info from the transcripts database collection
- Refactor view route to allow navigation directly to unique case id (in particular for gens)
- `Institutes to share cases with` on institute's settings page now displays institutes names and IDs
- View route with document id selects view template based on variant category
### Fixed
- Refactored code in cases blueprints and variant_events adapter (set diseases for partial causative variants) to use "disease" instead of "omim" to encompass also ORPHA terms
- Refactored code in `scout/parse/omim.py` and `scout/parse/disease_terms.py` to use "disease" instead of "phenotype" to differentiate from HPO terms
- Be more careful about checking access to variant on API access
- Show also ACMG VUS on general report (could be missing if not e.g. pinned)

## [4.78]
### Added
- Case status labels can be added, giving more finegrained details on a solved status (provisional, diagnostic, carrier, UPD, SMN, ...)
- New SO terms: `sequence_variant` and `coding_transcript_variant`
- More MEI specific annotation is shown on the variant page
- Parse and save MANE transcripts info when updating genes in build 38
- ClinVar submission can now be downloaded as a json file
- `Mane Select` and `Mane Plus Clinical` badges on Gene page, when available
- ClinVar submission can now be downloaded as a json file
- API endpoint to pin variant
- Display common/uncommon/rare on summary of mei variant page
### Changed
- In the ClinVar form, database and id of assertion criteria citation are now separate inputs
- Customise institute settings to be able to display all cases with a certain status on cases page (admin users)
- Renamed `Clinical Significance` to `Germline Classification` on multistep ClinVar form
- Changed the "x" in cases.utils.remove_form button text to red for better visibility in dark mode
- Update GitHub actions
- Default loglevel up to INFO, making logs with default start easier to read
- Add XTR region to PAR region definition
- Diagnoses can be searched on diagnoses page without waiting for load first
### Fixed
- Removed log info showing hgnc IDs used in variantS search
- Maintain Matchmaker Exchange and Beacon submission status when a case is re-uploaded
- Inheritance mode from ORPHA should not be confounded with the OMIM inheritance model
- Decipher link URL changes
- Refactored code in cases blueprints to use "disease" instead of "omim" to encompass also ORPHA terms

## [4.77]
### Added
- Orpha disease terms now include information on inheritance
- Case loading via .yaml config file accepts subject_id and phenotype_groups (if previously defined as constant default or added per institute)
- Possibility to submit variants associated with Orphanet conditions to ClinVar
- Option update path to .d4 files path for individuals of an existing case using the command line
- More constraint information is displayed per gene in addition to pLi: missense and LoF OE, CI (inluding LOEUF) and Z-score.
### Changed
- Introduce validation in the ClinVar multistep form to make sure users provide at least one variant-associated condition
- CLI scout update individual accepts subject_id
- Update ClinVar inheritance models to reflect changes in ClinVar submission API
- Handle variant-associated condition ID format in background when creating ClinVar submissions
- Replace the code that downloads Ensembl genes, transcripts and exons with the Schug web app
- Add more info to error log when transcript variant frequency parsing fails.
- GnomAD v4 constraint information replaces ExAC constraints (pLi).
### Fixed
- Text input of associated condition in ClinVar form now aligns to the left
- Alignment of contents in the case report has been updated
- Missing number of phenotypes and genes from case diagnoses
- Associate OMIM and/or ORPHA diagnoses with partial causatives
- Visualization of partial causatives' diagnoses on case page: style and links
- Revert style of pinned variants window on the case page
- Rename `Clinical significanc` to `Germline classification` in ClinVar submissions exported files
- Rename `Clinical significance citations` to `Classification citations` in ClinVar submissions exported files
- Rename `Comment on clinical significance` to `Comment on classification` in ClinVar submissions exported files
- Show matching partial causatives on variant page
- Matching causatives shown on case page consisting only of variant matching the default panels of the case - bug introduced since scout v4.72 (Oct 18, 2023)
- Missing somatic variant read depth leading to report division by zero

## [4.76]
### Added
- Orphacodes are visible in phenotype tables
- Pydantic validation of image paths provided in case load config file
- Info on the user which created a ClinVar submission, when available
- Associate .d4 files to case individuals when loading a case via config file
### Changed
- In diagnoses page the load of diseases are initiated by clicking a button
- Revel score, Revel rank score and SpliceAI values are also displayed in Causatives and Validated variants tables
- Remove unused functions and tests
- Analysis type and direct link from cases list for OGM cases
- Removed unused `case_obj` parameter from server/blueprints/variant/controllers/observations function
- Possibility to reset ClinVar submission ID
- Allow ClinVar submissions with custom API key for users registered as ClinVar submitters or when institute doesn't have a preset list of ClinVar submitters
- Ordered event verbs alphabetically and created ClinVar-related user events
- Removed the unused "no-variants" option from the load case command line
### Fixed
- All disease_terms have gene HGNC ids as integers when added to the scout database
- Disease_term identifiers are now prefixed with the name of the coding system
- Command line crashing with error when updating a user that doesn't exist
- Thaw coloredlogs - 15.0.1 restores errorhandler issue
- Thaw crypography - current base image and library version allow Docker builds
- Missing delete icons on phenomodels page
- Missing cryptography lib error while running Scout container on an ARM processor
- Round CADD values with many decimals on causatives and validated variants pages
- Dark-mode visibility of some fields on causatives and validated variants pages
- Clinvar submitters would be cleared when unprivileged users saved institute settings page
- Added a default empty string in cases search form to avoid None default value
- Page crashing when user tries to remove the same variant from a ClinVar submission in different browser tabs
- Update more GnomAD links to GnomAD v4 (v38 SNVs, MT vars, STRs)
- Empty cells for RNA fusion variants in Causatives and Verified variants page
- Submenu icons missing from collapsible actionbar
- The collapsible actionbar had some non-collapsing overly long entries
- Cancer observations for SVs not appearing in the variant details view
- Archived local observations not visible on cancer variantS page
- Empty Population Frequency column in the Cancer SV Variants view
- Capital letters in ClinVar events description shown on case page

## [4.75]
### Added
- Hovertip to gene panel names with associated genes in variant view, when variant covers more than one gene
- Tests for panel to genes
- Download of Orphadata en_product6 and en_product4 from CLI
- Parse and save `database_found` key/values for RNA fusion variants
- Added fusion_score, ffpm, split_reads, junction_reads and fusion_caller to the list of filters on RNA fusion variants page
- Renamed the function `get_mei_info` to `set_mei_info` to be consistent with the other functions
- Fixed removing None key/values from parsed variants
- Orphacodes are included in the database disease_terms
### Changed
- Allow use of projections when retrieving gene panels
- Do not save custom images as binary data into case and variant database documents
- Retrieve and display case and variant custom images using image's saved path
- Cases are activated by viewing FSHD and SMA reports
- Split multi-gene SNV variants into single genes when submitting to Matchmaker Exchange
- Alamut links also on the gene level, using transcript and HGVS: better for indels. Keep variant link for missing HGVS
- Thaw WTForms - explicitly coerce form decimal field entries when filters fetched from db
### Fixed
- Removed some extra characters from top of general report left over from FontAwsome fix
- Do not save fusion variants-specific key/values in other types of variants
- Alamut link for MT variants in build 38
- Convert RNA fusions variants `tool_hits` and `fusion_score` keys from string to numbers
- Fix genotype reference and alternative sequencing depths defaulting to -1 when values are 0
- DecimalFields were limited to two decimal places for several forms - lifting restrictions on AF, CADD etc.

## [4.74.1]
### Changed
- Parse and save into database also OMIM terms not associated to genes
### Fixed
- BioNano API FSHD report requests are GET in Access 1.8, were POST in 1.7
- Update more FontAwesome icons to avoid Pro icons
- Test if files still exist before attempting to load research variants
- Parsing of genotypes error, resulting in -1 values when alt or ref read depths are 0

## [4.74]
### Added
- SNVs and Indels, MEI and str variants genes have links to Decipher
- An `owner + case display name` index for cases database collection
- Test and fixtures for RNA fusion case page
- Load and display fusion variants from VCF files as the other variant types
- Option to update case document with path to mei variants (clinical and research)
### Changed
- Details on variant type and category for audit filters on case general report
- Enable Gens CN profile button also in somatic case view
- Fix case of analysis type check for Gens analysis button - only show for WGS
### Fixed
- loqusdb table no longer has empty row below each loqusid
- MatchMaker submission details page crashing because of change in date format returned by PatientMatcher
- Variant external links buttons style does not change color when visited
- Hide compounds with compounds follow filter for region or function would fail for variants in multiple genes
- Updated FontAwesome version to fix missing icons

## [4.73]
### Added
- Shortcut button for HPO panel MEI variants from case page
- Export managed variants from CLI
### Changed
- STRs visualization on case panel to emphasize abnormal repeat count and associated condition
- Removed cytoband column from STRs variant view on case report
- More long integers formatted with thin spaces, and copy to clipboard buttons added
### Fixed
- OMIM table is scrollable if higher than 700px on SV page
- Pinned variants validation badge is now red for false positives.
- Case display name defaulting to case ID when `family_name` or `display_name` are missing from case upload config file
- Expanded menu visible at screen sizes below 1000px now has background color
- The image in ClinVar howto-modal is now responsive
- Clicking on a case in case groups when case was already removed from group in another browser tab
- Page crashing when saving filters for mei variants
- Link visited color of images

## [4.72.4]
### Changed
- Automatic test mongod version increased to v7
### Fixed
- GnomAD now defaults to hg38 - change build 37 links accordingly

## [4.72.3]
### Fixed
- Somatic general case report small variant table can crash with unclassified variants

## [4.72.2]
### Changed
- A gunicorn maxrequests parameter for Docker server image - default to 1200
- STR export limit increased to 500, as for other variants
- Prevent long number wrapping and use thin spaces for separation, as per standards from SI, NIST, IUPAC, BIPM.
- Speed up case retrieval and lower memory use by projecting case queries
- Make relatedness check fails stand out a little more to new users
- Speed up case retrieval and lower memory use by projecting case queries
- Speed up variant pages by projecting only the necessary keys in disease collection query
### Fixed
- Huge memory use caused by cases and variants pages pulling complete disease documents from DB
- Do not include genes fetched from HPO terms when loading diseases
- Consider the renamed fields `Approved Symbol` -> `Approved Gene Symbol` and `Gene Symbols` -> `Gene/Locus And Other Related Symbols` when parsing OMIM terms from genemap2.txt file

## [4.72.1]
### Fixed
- Jinja filter that renders long integers
- Case cache when looking for causatives in other cases causing the server to hang

## [4.72]
### Added
- A GitHub action that checks for broken internal links in docs pages
- Link validation settings in mkdocs.yml file
- Load and display full RNA alignments on alignment viewer
- Genome build check when loading a case
- Extend event index to previous causative variants and always load them
### Fixed
- Documentation nav links for a few documents
- Slightly extended the BioNano Genomics Access integration docs
- Loading of SVs when VCF is missing the INFO.END field but has INFO.SVLEN field
- Escape protein sequence name (if available) in case general report to render special characters correctly
- CaseS HPO term searches for multiple terms works independent of order
- CaseS search regexp should not allow backslash
- CaseS cohort tags can contain whitespace and still match
- Remove diagnoses from cases even if OMIM term is not found in the database
- Parsing of disease-associated genes
- Removed an annoying warning while updating database's disease terms
- Displaying custom case images loaded with scout version <= 4.71
- Use pydantic version >=2 in requirements.txt file
### Changed
- Column width adjustment on caseS page
- Use Python 3.11 in tests
- Update some github actions
- Upgraded Pydantic to version 2
- Case validation fails on loading when associated files (alignments, VCFs and reports) are not present on disk
- Case validation fails on loading when custom images have format different then ["gif", "svg", "png", "jpg", "jpeg"]
- Custom images keys `case` and `str` in case config yaml file are renamed to `case_images` and `str_variants_images`
- Simplify and speed up case general report code
- Speed up case retrieval in case_matching_causatives
- Upgrade pymongo to version 4
- When updating disease terms, check that all terms are consistent with a DiseaseTerm model before dropping the old collection
- Better separation between modules loading HPO terms and diseases
- Deleted unused scout.build.phenotype module
- Stricter validation of mandatory genome build key when loading a case. Allowed values are ['37','38',37,38]
- Improved readability of variants length and coordinates on variantS pages

## [4.71]
### Added
- Added Balsamic keys for SweGen and loqusdb local archive frequecies, SNV and SV
- New filter option for Cancer variantS: local archive RD loqusdb
- Show annotated observations on SV variantS view, also for cancer somatic SVs
- Revel filter for variantS
- Show case default panel on caseS page
- CADD filter for Cancer Somatic SNV variantS - show score
- SpliceAI-lookup link (BROAD, shows SpliceAI and Pangolin) from variant page
- BioNano Access server API - check projects, samples and fetch FSHD reports
### Fixed
- Name of reference genome build for RNA for compatibility with IGV locus search change
- Howto to run the Docker image on Mac computers in `admin-guide/containers/container-deploy.md`
- Link to Weasyprint installation howto in README file
- Avoid filling up disk by creating a reduced VCF file for every variant that is visualized
- Remove legacy incorrectly formatted CODEOWNERS file
- Restrain variant_type requests to variantS views to "clinical" or "research"
- Visualization of cancer variants where cancer case has no affected individual
- ProteinPaint gene link (small StJude API change)
- Causative MEI variant link on causatives page
- Bionano access api settings commented out by default in Scout demo config file.
- Do not show FSHD button on freshly loaded cases without bionano_access individuals
- Truncate long variants' HGVS on causative/Clinically significant and pinned variants case panels
### Changed
- Remove function call that tracks users' browser version
- Include three more splice variant SO terms in clinical filter severe SO terms
- Drop old HPO term collection only after parsing and validation of new terms completes
- Move score to own column on Cancer Somatic SNV variantS page
- Refactored a few complex case operations, breaking out sub functionalities

## [4.70]
### Added
- Download a list of Gene Variants (max 500) resulting from SNVs and Indels search
- Variant PubMed link to search for gene symbol and any aliases
### Changed
- Clearer gnomAD values in Variants page
### Fixed
- CaseS page uniform column widths
- Include ClinVar variants into a scrollable div element on Case page
- `canonical_transcript` variable not initialized in get_hgvs function (server.blueprints.institutes.controllers.py)
- Catch and display any error while importing Phenopacket info
- Modified Docker files to use python:3.8-slim-bullseye to prevent gunicorn workers booting error

## [4.69]
### Added
- ClinVar submission howto available also on Case page
- Somatic score and filtering for somatic SV callers, if available
- Show caller as a tooltip on variantS list
### Fixed
- Crash when attempting to export phenotype from a case that had never had phenotypes
- Aesthetic fix to Causative and Pinned Variants on Case page
- Structural inconsistency for ClinVar Blueprint templates
- Updated igv.js to 2.15.8 to fix track default color bug
- Fixed release versions for actions.
- Freeze tornado below 6.3.0 for compatibility with livereload 2.6.3
- Force update variants count on case re-upload
- IGV locus search not working - add genome reference id
- Pin links to MEI variants should end up on MEI not SV variant view
- Load also matching MEI variants on forced region load
- Allow excluding MEI from case variant deletion
- Fixed the name of the assigned user when the internal user ID is different from the user email address
- Gene variantS should display gene function, region and full hgvs
### Changed
- FontAwesome integrity check fail (updated resource)
- Removed ClinVar API validation buttons in favour of direct API submission
- Improved layout of Institute settings page
- ClinVar API key and allowed submitters are set in the Institute settings page


## [4.68]
### Added
- Rare Disease Mobile Element Insertion variants view
### Changed
- Updated igv.js to 2.15.6
### Fixed
- Docker stage build pycairo.
- Restore SNV and SV rank models versions on Causatives and Verified pages
- Saving `REVEL_RANKSCORE` value in a field named `revel` in variants database documents

## [4.67]
### Added
- Prepare to filter local SV frequency
### Changed
- Speed up instituteS page loading by refactoring cases/institutes query
- Clinical Filter for SVs includes `splice_polypyrimidine_tract_variant` as a severe consequence
- Clinical Filter for SVs includes local variant frequency freeze ("old") for filtering, starting at 30 counts
- Speed up caseS page loading by adding status to index and refactoring totals count
- HPO file parsing is updated to reflect that HPO have changed a few downloadable file formats with their 230405 release.
### Fixed
- Page crashing when a user tries to edit a comment that was removed
- Warning instead of crashed page when attempting to retrieve a non-existent Phenopacket
- Fixed StJude ProteinPaint gene link (URL change)
- Freeze of werkzeug library to version<2.3 to avoid problems resulting from the consequential upgrade of the Flask lib
- Huge list of genes in case report for megabases-long structural variants.
- Fix displaying institutes without associated cases on institutes page
- Fix default panel selection on SVs in cancer case report

## [4.66]
### Changed
- Moved Phenomodels code under a dedicated blueprint
- Updated the instructions to load custom case report under admin guide
- Keep variants filter window collapsed except when user expands it to filter
### Added
- A summary table of pinned variants on the cancer case general report
- New openable matching causatives and managed variants lists for default gene panels only for convenience
### Fixed
- Gens structural variant page link individual id typo

## [4.65.2]
### Fixed
- Generating general case report with str variants containing comments

## [4.65.1]
### Fixed
- Visibility of `Gene(s)` badges on SV VariantS page
- Hide dismiss bar on SV page not working well
- Delivery report PDF download
- Saving Pipeline version file when loading a case
- Backport compatible import of importlib metadata for old python versions (<3.8)

## [4.65]
### Added
- Option to mark a ClinVar submission as submitted
- Docs on how to create/update the PanelApp green genes as a system admin
- `individual_id`-parameter to both Gens links
- Download a gene panel in TXT format from gene panel page
- Panel gene comments on variant page: genes in panels can have comments that describe the gene in a panel context
### Changed
- Always show each case category on caseS page, even if 0 cases in total or after current query
- Improved sorting of ClinVar submissions
- Pre-populate SV type select in ClinVar submission form, when possible
- Show comment badges in related comments tables on general report
- Updated version of several GitHub actions
- Migrate from deprecated `pkg_resources` lib to `importlib_resources`
- Dismiss bar on variantS pages is thinner.
- Dismiss bar on variantS pages can be toggled open or closed for the duration of a login session.
### Fixed
- Fixed Sanger order / Cancel order modal close buttons
- Visibility of SV type in ClinVar submission form
- Fixed a couple of creations where now was called twice, so updated_at and created_at could differ
- Deprecated Ubuntu version 18.04 in one GitHub action
- Panels that have been removed (hidden) should not be visible in views where overlapping gene panels for genes are shown
- Gene panel test pointing to the right function

## [4.64]
### Added
- Create/Update a gene panel containing all PanelApp green genes (`scout update panelapp-green -i <cust_id>`)
- Links for ACMG pathogenicity impact modification on the ACMG classification page
### Changed
- Open local observation matching cases in new windows
### Fixed
- Matching manual ranked variants are now shown also on the somatic variant page
- VarSome links to hg19/GRCh37
- Managed variants filter settings lost when navigating to additional pages
- Collect the right variant category after submitting filter form from research variantS page
- Beacon links are templated and support variants in genome build 38

## [4.63]
### Added
- Display data sharing info for ClinVar, Matchmaker Exchange and Beacon in a dedicated column on Cases page
- Test for `commands.download.omim.print_omim`
- Display dismissed variants comments on general case report
- Modify ACMG pathogenicity impact (most commonly PVS1, PS3) based on strength of evidence with lab director's professional judgement
- REViewer button on STR variant page
- Alamut institution parameter in institute settings for Alamut Visual Plus software
- Added Manual Ranks Risk Factor, Likely Risk Factor and Uncertain Risk Factor
- Display matching manual ranks from previous cases the user has access to on VariantS and Variant pages
- Link to gnomAD gene SVs v2.1 for SV variants with gnomAD frequency
- Support for nf-core/rnafusion reports
### Changed
- Display chrY for sex unknown
- Deprecate legacy scout_load() method API call.
- Message shown when variant tag is updated for a variant
- When all ACMG classifications are deleted from a variant, the current variant classification status is also reset.
- Refactored the functions that collect causative variants
- Removed `scripts/generate_test_data.py`
### Fixed
- Default IGV tracks (genes, ClinVar, ClinVar CNVs) showing even if user unselects them all
- Freeze Flask-Babel below v3.0 due to issue with a locale decorator
- Thaw Flask-Babel and fix according to v3 standard. Thank you @TkTech!
- Show matching causatives on somatic structural variant page
- Visibility of gene names and functional annotations on Causatives/Verified pages
- Panel version can be manually set to floating point numbers, when modified
- Causatives page showing also non-causative variants matching causatives in other cases
- ClinVar form submission for variants with no selected transcript and HGVS
- Validating and submitting ClinVar objects not containing both Variant and Casedata info

## [4.62.1]
### Fixed
- Case page crashing when adding a case to a group without providing a valid case name

## [4.62]
### Added
- Validate ClinVar submission objects using the ClinVar API
- Wrote tests for case and variant API endpoints
- Create ClinVar submissions from Scout using the ClinVar API
- Export Phenopacket for affected individual
- Import Phenopacket from JSON file or Phenopacket API backend server
- Use the new case name option for GENS requests
- Pre-validate refseq:HGVS items using VariantValidator in ClinVar submission form
### Fixed
- Fallback for empty alignment index for REViewer service
- Source link out for MIP 11.1 reference STR annotation
- Avoid duplicate causatives and pinned variants
- ClinVar clinical significance displays only the ACMG terms when user selects ACMG 2015 as assertion criteria
- Spacing between icon and text on Beacon and MatchMaker links on case page sidebar
- Truncate IDs and HGVS representations in ClinVar pages if longer than 25 characters
- Update ClinVar submission ID form
- Handle connection timeout when sending requests requests to external web services
- Validate any ClinVar submission regardless of its status
- Empty Phenopackets import crashes
- Stop Spinner on Phenopacket JSON download
### Changed
- Updated ClinVar submission instructions

## [4.61.1]
### Fixed
- Added `UMLS` as an option of `Condition ID type` in ClinVar Variant downloaded files
- Missing value for `Condition ID type` in ClinVar Variant downloaded files
- Possibility to open, close or delete a ClinVar submission even if it doesn't have an associated name
- Save SV type, ref and alt n. copies to exported ClinVar files
- Inner and outer start and stop SV coordinates not exported in ClinVar files
- ClinVar submissions page crashing when SV files don't contain breakpoint exact coordinates
- Align OMIM diagnoses with delete diagnosis button on case page
- In ClinVar form, reset condition list and customize help when condition ID changes

## [4.61]
### Added
- Filter case list by cases with variants in ClinVar submission
- Filter case list by cases containing RNA-seq data - gene_fusion_reports and sample-level tracks (splice junctions and RNA coverage)
- Additional case category `Ignored`, to be used for cases that don't fall in the existing 'inactive', 'archived', 'solved', 'prioritized' categories
- Display number of cases shown / total number of cases available for each category on Cases page
- Moved buttons to modify case status from sidebar to main case page
- Link to Mutalyzer Normalizer tool on variant's transcripts overview to retrieve official HVGS descriptions
- Option to manually load RNA MULTIQC report using the command `scout load report -t multiqc_rna`
- Load RNA MULTIQC automatically for a case if config file contains the `multiqc_rna` key/value
- Instructions in admin-guide on how to load case reports via the command line
- Possibility to filter RD variants by a specific genotype call
- Distinct colors for different inheritance models on RD Variant page
- Gene panels PDF export with case variants hits by variant type
- A couple of additional README badges for GitHub stats
- Upload and display of pipeline reference info and executable version yaml files as custom reports
- Testing CLI on hasta in PR template
### Changed
- Instructions on how to call dibs on scout-stage server in pull request template
- Deprecated CLI commands `scout load <delivery_report, gene_fusion_report, coverage_qc_report, cnv_report>` to replace them with command `scout load report -t <report type>`
- Refactored code to display and download custom case reports
- Do not export `Assertion method` and `Assertion method citation` to ClinVar submission files according to changes to ClinVar's submission spreadsheet templates.
- Simplified code to create and download ClinVar CSV files
- Colorize inheritance models badges by category on VariantS page
- `Safe variants matching` badge more visible on case page
### Fixed
- Non-admin users saving institute settings would clear loqusdb instance selection
- Layout of variant position, cytoband and type in SV variant summary
- Broken `Build Status - GitHub badge` on GitHub README page
- Visibility of text on grey badges in gene panels PDF exports
- Labels for dashboard search controls
- Dark mode visibility for ClinVar submission
- Whitespaces on outdated panel in extent report

## [4.60]
### Added
- Mitochondrial deletion signatures (mitosign) can be uploaded and shown with mtDNA report
- A `Type of analysis` column on Causatives and Validated variants pages
- List of "safe" gene panels available for matching causatives and managed variants in institute settings, to avoid secondary findings
- `svdb_origin` as a synonym for `FOUND_IN` to complement `set` for variants found by all callers
### Changed
- Hide removed gene panels by default in panels page
- Removed option for filtering cancer SVs by Tumor and Normal alt AF
- Hide links to coverage report from case dynamic HPO panel if cancer analysis
- Remove rerun emails and redirect users to the analysis order portal instead
- Updated clinical SVs igv.js track (dbVar) and added example of external track from `https://trackhubregistry.org/`
- Rewrote the ClinVar export module to simplify and add one variant at the time
- ClinVar submissions with phenotype conditions from: [OMIM, MedGen, Orphanet, MeSH, HP, MONDO]
### Fixed
- If trying to load a badly formatted .tsv file an error message is displayed.
- Avoid showing case as rerun when first attempt at case upload failed
- Dynamic autocomplete search not working on phenomodels page
- Callers added to variant when loading case
- Now possible to update managed variant from file without deleting it first
- Missing preselected chromosome when editing a managed variant
- Preselected variant type and subtype when editing a managed variant
- Typo in dbVar ClinVar track, hg19


## [4.59]
### Added
- Button to go directly to HPO SV filter variantS page from case
- `Scout-REViewer-Service` integration - show `REViewer` picture if available
- Link to HPO panel coverage overview on Case page
- Specify a confidence threshold (green|amber|red) when loading PanelApp panels
- Functional annotations in variants lists exports (all variants)
- Cancer/Normal VAFs and COSMIC ids in in variants lists exports (cancer variants)
### Changed
- Better visualization of regional annotation for long lists of genes in large SVs in Variants tables
- Order of cells in variants tables
- More evident links to gene coverage from Variant page
- Gene panels sorted by display name in the entire Case page
- Round CADD and GnomAD values in variants export files
### Fixed
- HPO filter button on SV variantS page
- Spacing between region|function cells in SVs lists
- Labels on gene panel Chanjo report
- Fixed ambiguous duplicated response headers when requesting a BAM file from /static
- Visited color link on gene coverage button (Variant page)

## [4.58.1]
### Fixed
- Case search with search strings that contain characters that can be escaped

## [4.58]
### Added
- Documentation on how to create/update PanelApp panels
- Add filter by local observations (archive) to structural variants filters
- Add more splicing consequences to SO term definitions
- Search for a specific gene in all gene panels
- Institute settings option to force show all variants on VariantS page for all cases of an institute
- Filter cases by validation pending status
- Link to The Clinical Knowledgebase (CKB) (https://ckb.jax.org/) in cancer variant's page
### Fixed
- Added a not-authorized `auto-login` fixture according to changes in Flask-Login 0.6.2
- Renamed `cache_timeout` param name of flask.send_file function to `max_age` (Flask 2.2 compliant)
- Replaced deprecated `app.config["JSON_SORT_KEYS"]` with app.json.sort_keys in app settings
- Bug in gene variants page (All SNVs and INDELs) when variant gene doesn't have a hgnc id that is found in the database
- Broken export of causatives table
- Query for genes in build 38 on `Search SNVs and INDELs` page
- Prevent typing special characters `^<>?!=\/` in case search form
- Search matching causatives also among research variants in other cases
- Links to variants in Verified variants page
- Broken filter institute cases by pinned gene
- Better visualization of long lists of genes in large SVs on Causative and Verified Variants page
- Reintroduced missing button to export Causative variants
- Better linking and display of matching causatives and managed variants
- Reduced code complexity in `scout/parse/variant/variant.py`
- Reduced complexity of code in `scout/build/variant/variant.py`

### Changed
- State that loqusdb observation is in current case if observations count is one and no cases are shown
- Better pagination and number of variants returned by queries in `Search SNVs and INDELs` page
- Refactored and simplified code used for collecting gene variants for `Search SNVs and INDELs` page
- Fix sidebar panel icons in Case view
- Fix panel spacing in Case view
- Removed unused database `sanger_ordered` and `case_id,category,rank_score` indexes (variant collection)
- Verified variants displayed in a dedicated page reachable from institute sidebar
- Unified stats in dashboard page
- Improved gene info for large SVs and cancer SVs
- Remove the unused `variant.str_variant` endpoint from variant views
- Easier editing of HPO gene panel on case page
- Assign phenotype panel less cramped on Case page
- Causatives and Verified variants pages to use the same template macro
- Allow hyphens in panel names
- Reduce resolution of example images
- Remove some animations in web gui which where rendered slow


## [4.57.4]
### Fixed
- Parsing of variant.FORMAT "DR" key in parse variant file

## [4.57.3]
### Fixed
- Export of STR verified variants
- Do not download as verified variants first verified and then reset to not validated
- Avoid duplicated lines in downloaded verified variants reflecting changes in variant validation status

## [4.57.2]
### Fixed
- Export of verified variants when variant gene has no transcripts
- HTTP 500 when visiting a the details page for a cancer variant that had been ranked with genmod

## [4.57.1]
### Fixed
- Updating/replacing a gene panel from file with a corrupted or malformed file

## [4.57]
### Added
- Display last 50 or 500 events for a user in a timeline
- Show dismiss count from other cases on matching variantS
- Save Beacon-related events in events collection
- Institute settings allow saving multiple loqusdb instances for one institute
- Display stats from multiple instances of loqusdb on variant page
- Display date and frequency of obs derived from count of local archive observations from MIP11 (requires fix in MIP)
### Changed
- Prior ACMG classifications view is no longer limited by pathogenicity
### Fixed
- Visibility of Sanger ordered badge on case page, light mode
- Some of the DataTables tables (Phenotypes and Diagnoses pages) got a bit dark in dark mode
- Remove all redundancies when displaying timeline events (some events are saved both as case-related and variant-related)
- Missing link in saved MatchMaker-related events
- Genes with mixed case gene symbols missing in PanelApp panels
- Alignment of elements on the Beacon submission modal window
- Locus info links from STR variantS page open in new browser tabs

## [4.56]
### Added
- Test for PanelApp panels loading
- `panel-umi` tag option when loading cancer analyses
### Changed
- Black text to make comments more visible in dark mode
- Loading PanelApp panels replaces pre-existing panels with same version
- Removed sidebar from Causatives page - navigation is available on the top bar for now
- Create ClinVar submissions from pinned variants list in case page
- Select which pinned variants will be included in ClinVar submission documents
### Fixed
- Remove a:visited css style from all buttons
- Update of HPO terms via command line
- Background color of `MIXED` and `PANEL-UMI` sequencing types on cases page
- Fixed regex error when searching for cases with query ending with `\ `
- Gene symbols on Causatives page lighter in dark mode
- SpliceAI tooltip of multigene variants

## [4.55]
### Changed
- Represent different tumor samples as vials in cases page
- Option to force-update the OMIM panel
### Fixed
- Low tumor purity badge alignment in cancer samples table on cancer case view
- VariantS comment popovers reactivate on hover
- Updating database genes in build 37
- ACMG classification summary hidden by sticky navbar
- Logo backgrounds fixed to white on welcome page
- Visited links turn purple again
- Style of link buttons and dropdown menus
- Update KUH and GMS logos
- Link color for Managed variants

## [4.54]
### Added
- Dark mode, using browser/OS media preference
- Allow marking case as solved without defining causative variants
- Admin users can create missing beacon datasets from the institute's settings page
- GenCC links on gene and variant pages
- Deprecation warnings when launching the app using a .yaml config file or loading cases using .ped files
### Changed
- Improved HTML syntax in case report template
- Modified message displayed when variant rank stats could not be calculated
- Expanded instructions on how to test on CG development server (cg-vm1)
- Added more somatic variant callers (Balsamic v9 SNV, develop SV)
### Fixed
- Remove load demo case command from docker-compose.yml
- Text elements being split across pages in PDF reports
- Made login password field of type `password` in LDAP login form
- Gene panels HTML select in institute's settings page
- Bootstrap upgraded to version 5
- Fix some Sourcery and SonarCloud suggestions
- Escape special characters in case search on institute and dashboard pages
- Broken case PDF reports when no Madeline pedigree image can be created
- Removed text-white links style that were invisible in new pages style
- Variants pagination after pressing "Filter variants" or "Clinical filter"
- Layout of buttons Matchmaker submission panel (case page)
- Removing cases from Matchmaker (simplified code and fixed functionality)
- Reintroduce check for missing alignment files purged from server

## [4.53]
### Added
### Changed
- Point Alamut API key docs link to new API version
- Parse dbSNP id from ID only if it says "rs", else use VEP CSQ fields
- Removed MarkupSafe from the dependencies
### Fixed
- Reintroduced loading of SVs for demo case 643595
- Successful parse of FOUND_IN should avoid GATK caller default
- All vulnerabilities flagged by SonarCloud

## [4.52]
### Added
- Demo cancer case gets loaded together with demo RD case in demo instance
- Parse REVEL_score alongside REVEL_rankscore from csq field and display it on SNV variant page
- Rank score results now show the ranking range
- cDNA and protein changes displayed on institute causatives pages
- Optional SESSION_TIMEOUT_MINUTES configuration in app config files
- Script to convert old OMIM case format (list of integers) to new format (list of dictionaries)
- Additional check for user logged in status before serving alignment files
- Download .cgh files from cancer samples table on cancer case page
- Number of documents and date of last update on genes page
### Changed
- Verify user before redirecting to IGV alignments and sashimi plots
- Build case IGV tracks starting from case and variant objects instead of passing all params in a form
- Unfreeze Werkzeug lib since Flask_login v.0.6 with bugfix has been released
- Sort gene panels by name (panelS and variant page)
- Removed unused `server.blueprints.alignviewers.unindexed_remote_static` endpoint
- User sessions to check files served by `server.blueprints.alignviewers.remote_static` endpoint
- Moved Beacon-related functions to a dedicated app extension
- Audit Filter now also loads filter displaying the variants for it
### Fixed
- Handle `attachment_filename` parameter renamed to `download_name` when Flask 2.2 will be released
- Removed cursor timeout param in cases find adapter function to avoid many code warnings
- Removed stream argument deprecation warning in tests
- Handle `no intervals found` warning in load_region test
- Beacon remove variants
- Protect remote_cors function in alignviewers view from Server-Side Request Forgery (SSRF)
- Check creation date of last document in gene collection to display when genes collection was updated last

## [4.51]
### Added
- Config file containing codecov settings for pull requests
- Add an IGV.js direct link button from case page
- Security policy file
- Hide/shade compound variants based on rank score on variantS from filter
- Chromograph legend documentation direct link
### Changed
- Updated deprecated Codecov GitHub action to v.2
- Simplified code of scout/adapter/mongo/variant
- Update IGV.js to v2.11.2
- Show summary number of variant gene panels on general report if more than 3
### Fixed
- Marrvel link for variants in genome build 38 (using liftover to build 37)
- Remove flags from codecov config file
- Fixed filter bug with high negative SPIDEX scores
- Renamed IARC TP53 button to to `TP53 Database`, modified also link since IARC has been moved to the US NCI: `https://tp53.isb-cgc.org/`
- Parsing new format of OMIM case info when exporting patients to Matchmaker
- Remove flask-debugtoolbar lib dependency that is using deprecated code and causes app to crash after new release of Jinja2 (3.1)
- Variant page crashing for cases with old OMIM terms structure (a list of integers instead of dictionary)
- Variant page crashing when creating MARRVEL link for cases with no genome build
- SpliceAI documentation link
- Fix deprecated `safe_str_cmp` import from `werkzeug.security` by freezing Werkzeug lib to v2.0 until Flask_login v.0.6 with bugfix is released
- List gene names densely in general report for SVs that contain more than 3 genes
- Show transcript ids on refseq genes on hg19 in IGV.js, using refgene source
- Display correct number of genes in general report for SVs that contain more than 32 genes
- Broken Google login after new major release of `lepture/authlib`
- Fix frequency and callers display on case general report

## [4.50.1]
### Fixed
- Show matching causative STR_repid for legacy str variants (pre Stranger hgnc_id)

## [4.50]
### Added
- Individual-specific OMIM terms
- OMIM disease descriptions in ClinVar submission form
- Add a toggle for melter rerun monitoring of cases
- Add a config option to show the rerun monitoring toggle
- Add a cli option to export cases with rerun monitoring enabled
- Add a link to STRipy for STR variants; shallow for ARX and HOXA13
- Hide by default variants only present in unaffected individuals in variants filters
- OMIM terms in general case report
- Individual-level info on OMIM and HPO terms in general case report
- PanelApp gene link among the external links on variant page
- Dashboard case filters fields help
- Filter cases by OMIM terms in cases and dashboard pages
### Fixed
- A malformed panel id request would crash with exception: now gives user warning flash with redirect
- Link to HPO resource file hosted on `http://purl.obolibrary.org`
- Gene search form when gene exists only in build 38
- Fixed odd redirect error and poor error message on missing column for gene panel csv upload
- Typo in parse variant transcripts function
- Modified keys name used to parse local observations (archived) frequencies to reflect change in MIP keys naming
- Better error handling for partly broken/timed out chanjo reports
- Broken javascript code when case Chromograph data is malformed
- Broader space for case synopsis in general report
- Show partial causatives on causatives and matching causatives panels
- Partial causative assignment in cases with no OMIM or HPO terms
- Partial causative OMIM select options in variant page
### Changed
- Slightly smaller and improved layout of content in case PDF report
- Relabel more cancer variant pages somatic for navigation
- Unify caseS nav links
- Removed unused `add_compounds` param from variant controllers function
- Changed default hg19 genome for IGV.js to legacy hg19_1kg_decoy to fix a few problematic loci
- Reduce code complexity (parse/ensembl.py)
- Silence certain fields in ClinVar export if prioritised ones exist (chrom-start-end if hgvs exist)
- Made phenotype non-mandatory when marking a variant as partial causative
- Only one phenotype condition type (OMIM or HPO) per variant is used in ClinVar submissions
- ClinVar submission variant condition prefers OMIM over HPO if available
- Use lighter version of gene objects in Omim MongoDB adapter, panels controllers, panels views and institute controllers
- Gene-variants table size is now adaptive
- Remove unused file upload on gene-variants page

## [4.49]
### Fixed
- Pydantic model types for genome_build, madeline_info, peddy_ped_check and peddy_sex_check, rank_model_version and sv_rank_model_version
- Replace `MatchMaker` with `Matchmaker` in all places visible by a user
- Save diagnosis labels along with OMIM terms in Matchmaker Exchange submission objects
- `libegl-mesa0_21.0.3-0ubuntu0.3~20.04.5_amd64.deb` lib not found by GitHub actions Docker build
- Remove unused `chromograph_image_files` and `chromograph_prefixes` keys saved when creating or updating an RD case
- Search managed variants by description and with ignore case
### Changed
- Introduced page margins on exported PDF reports
- Smaller gene fonts in downloaded HPO genes PDF reports
- Reintroduced gene coverage data in the PDF-exported general report of rare-disease cases
- Check for existence of case report files before creating sidebar links
- Better description of HPO and OMIM terms for patients submitted to Matchmaker Exchange
- Remove null non-mandatory key/values when updating a case
- Freeze WTForms<3 due to several form input rendering changes

## [4.48.1]
### Fixed
- General case PDF report for recent cases with no pedigree

## [4.48]
### Added
- Option to cancel a request for research variants in case page
### Changed
- Update igv.js to v2.10.5
- Updated example of a case delivery report
- Unfreeze cyvcf2
- Builder images used in Scout Dockerfiles
- Crash report email subject gives host name
- Export general case report to PDF using PDFKit instead of WeasyPrint
- Do not include coverage report in PDF case report since they might have different orientation
- Export cancer cases's "Coverage and QC report" to PDF using PDFKit instead of Weasyprint
- Updated cancer "Coverage and QC report" example
- Keep portrait orientation in PDF delivery report
- Export delivery report to PDF using PDFKit instead of Weasyprint
- PDF export of clinical and research HPO panels using PDFKit instead of Weasyprint
- Export gene panel report to PDF using PDFKit
- Removed WeasyPrint lib dependency

### Fixed
- Reintroduced missing links to Swegen and Beacon and dbSNP in RD variant page, summary section
- Demo delivery report orientation to fit new columns
- Missing delivery report in demo case
- Cast MNVs to SNV for test
- Export verified variants from all institutes when user is admin
- Cancer coverage and QC report not found for demo cancer case
- Pull request template instructions on how to deploy to test server
- PDF Delivery report not showing Swedac logo
- Fix code typos
- Disable codefactor raised by ESLint for javascript functions located on another file
- Loading spinner stuck after downloading a PDF gene panel report
- IGV browser crashing when file system with alignment files is not mounted

## [4.47]
### Added
- Added CADD, GnomAD and genotype calls to variantS export
### Changed
- Pull request template, to illustrate how to deploy pull request branches on cg-vm1 stage server
### Fixed
- Compiled Docker image contains a patched version (v4.9) of chanjo-report

## [4.46.1]
### Fixed
- Downloading of files generated within the app container (MT-report, verified variants, pedigrees, ..)

## [4.46]
### Added
- Created a Dockefile to be used to serve the dockerized app in production
- Modified the code to collect database params specified as env vars
- Created a GitHub action that pushes the Dockerfile-server image to Docker Hub (scout-server-stage) every time a PR is opened
- Created a GitHub action that pushes the Dockerfile-server image to Docker Hub (scout-server) every time a new release is created
- Reassign MatchMaker Exchange submission to another user when a Scout user is deleted
- Expose public API JSON gene panels endpoint, primarily to enable automated rerun checking for updates
- Add utils for dictionary type
- Filter institute cases using multiple HPO terms
- Vulture GitHub action to identify and remove unused variables and imports
### Changed
- Updated the python config file documentation in admin guide
- Case configuration parsing now uses Pydantic for improved typechecking and config handling
- Removed test matrices to speed up automatic testing of PRs
- Switch from Coveralls to Codecov to handle CI test coverage
- Speed-up CI tests by caching installation of libs and splitting tests into randomized groups using pytest-test-groups
- Improved LDAP login documentation
- Use lib flask-ldapconn instead of flask_ldap3_login> to handle ldap authentication
- Updated Managed variant documentation in user guide
- Fix and simplify creating and editing of gene panels
- Simplified gene variants search code
- Increased the height of the genes track in the IGV viewer
### Fixed
- Validate uploaded managed variant file lines, warning the user.
- Exporting validated variants with missing "genes" database key
- No results returned when searching for gene variants using a phenotype term
- Variants filtering by gene symbols file
- Make gene HGNC symbols field mandatory in gene variants page and run search only on form submit
- Make sure collaborator gene variants are still visible, even if HPO filter is used

## [4.45]
### Added
### Changed
- Start Scout also when loqusdbapi is not reachable
- Clearer definition of manual standard and custom inheritance models in gene panels
- Allow searching multiple chromosomes in filters
### Fixed
- Gene panel crashing on edit action

## [4.44]
### Added
### Changed
- Display Gene track beneath each sample track when displaying splice junctions in igv browser
- Check outdated gene symbols and update with aliases for both RD and cancer variantS
### Fixed
- Added query input check and fixed the Genes API endpoint to return a json formatted error when request is malformed
- Typo in ACMG BP6 tooltip

## [4.43.1]
### Added
- Added database index for OMIM disease term genes
### Changed
### Fixed
- Do not drop HPO terms collection when updating HPO terms via the command line
- Do not drop disease (OMIM) terms collection when updating diseases via the command line

## [4.43]
### Added
- Specify which collection(s) update/build indexes for
### Fixed
- Do not drop genes and transcripts collections when updating genes via the command line

## [4.42.1]
### Added
### Changed
### Fixed
- Freeze PyMongo lib to version<4.0 to keep supporting previous MongoDB versions
- Speed up gene panels creation and update by collecting only light gene info from database
- Avoid case page crash on Phenomizer queries timeout

## [4.42]
### Added
- Choose custom pinned variants to submit to MatchMaker Exchange
- Submit structural variant as genes to the MatchMaker Exchange
- Added function for maintainers and admins to remove gene panels
- Admins can restore deleted gene panels
- A development docker-compose file illustrating the scout/chanjo-report integration
- Show AD on variants view for cancer SV (tumor and normal)
- Cancer SV variants filter AD, AF (tumor and normal)
- Hiding the variants score column also from cancer SVs, as for the SNVs
### Changed
- Enforce same case _id and display_name when updating a case
- Enforce same individual ids, display names and affected status when updating a case
- Improved documentation for connecting to loqusdb instances (including loqusdbapi)
- Display and download HPO gene panels' gene symbols in italics
- A faster-built and lighter Docker image
- Reduce complexity of `panels` endpoint moving some code to the panels controllers
- Update requirements to use flask-ldap3-login>=0.9.17 instead of freezing WTForm
### Fixed
- Use of deprecated TextField after the upgrade of WTF to v3.0
- Freeze to WTForms to version < 3
- Remove the extra files (bed files and madeline.svg) introduced by mistake
- Cli command loading demo data in docker-compose when case custom images exist and is None
- Increased MongoDB connection serverSelectionTimeoutMS parameter to 30K (default value according to MongoDB documentation)
- Better differentiate old obs counts 0 vs N/A
- Broken cancer variants page when default gene panel was deleted
- Typo in tx_overview function in variant controllers file
- Fixed loqusdbapi SV search URL
- SV variants filtering using Decipher criterion
- Removing old gene panels that don't contain the `maintainer` key.

## [4.41.1]
### Fixed
- General reports crash for variant annotations with same variant on other cases

## [4.41]
### Added
- Extended the instructions for running the Scout Docker image (web app and cli).
- Enabled inclusion of custom images to STR variant view
### Fixed
- General case report sorting comments for variants with None genetic models
- Do not crash but redirect to variants page with error when a variant is not found for a case
- UCSC links coordinates for SV variants with start chromosome different than end chromosome
- Human readable variants name in case page for variants having start chromosome different from end chromosome
- Avoid always loading all transcripts when checking gene symbol: introduce gene captions
- Slow queries for evaluated variants on e.g. case page - use events instead
### Changed
- Rearrange variant page again, moving severity predictions down.
- More reactive layout width steps on variant page

## [4.40.1]
### Added
### Fixed
- Variants dismissed with inconsistent inheritance pattern can again be shown in general case report
- General report page for variants with genes=None
- General report crashing when variants have no panels
- Added other missing keys to case and variant dictionaries passed to general report
### Changed

## [4.40]
### Added
- A .cff citation file
- Phenotype search API endpoint
- Added pagination to phenotype API
- Extend case search to include internal MongoDB id
- Support for connecting to a MongoDB replica set (.py config files)
- Support for connecting to a MongoDB replica set (.yaml config files)
### Fixed
- Command to load the OMIM gene panel (`scout load panel --omim`)
- Unify style of pinned and causative variants' badges on case page
- Removed automatic spaces after punctuation in comments
- Remove the hardcoded number of total individuals from the variant's old observations panel
- Send delete requests to a connected Beacon using the DELETE method
- Layout of the SNV and SV variant page - move frequency up
### Changed
- Stop updating database indexes after loading exons via command line
- Display validation status badge also for not Sanger-sequenced variants
- Moved Frequencies, Severity and Local observations panels up in RD variants page
- Enabled Flask CORS to communicate CORS status to js apps
- Moved the code preparing the transcripts overview to the backend
- Refactored and filtered json data used in general case report
- Changed the database used in docker-compose file to use the official MongoDB v4.4 image
- Modified the Python (3.6, 3.8) and MongoDB (3.2, 4.4, 5.0) versions used in testing matrices (GitHub actions)
- Capitalize case search terms on institute and dashboard pages


## [4.39]
### Added
- COSMIC IDs collected from CSQ field named `COSMIC`
### Fixed
- Link to other causative variants on variant page
- Allow multiple COSMIC links for a cancer variant
- Fix floating text in severity box #2808
- Fixed MitoMap and HmtVar links for hg38 cases
- Do not open new browser tabs when downloading files
- Selectable IGV tracks on variant page
- Missing splice junctions button on variant page
- Refactor variantS representative gene selection, and use it also for cancer variant summary
### Changed
- Improve Javascript performance for displaying Chromograph images
- Make ClinVar classification more evident in cancer variant page

## [4.38]
### Added
- Option to hide Alamut button in the app config file
### Fixed
- Library deprecation warning fixed (insert is deprecated. Use insert_one or insert_many instead)
- Update genes command will not trigger an update of database indices any more
- Missing resources in temporary downloading directory when updating genes using the command line
- Restore previous variant ACMG classification in a scrollable div
- Loading spinner not stopping after downloading PDF case reports and variant list export
- Add extra Alamut links higher up on variant pages
- Improve UX for phenotypes in case page
- Filter and export of STR variants
- Update look of variants page navigation buttons
### Changed

## [4.37]
### Added
- Highlight and show version number for RefSeq MANE transcripts.
- Added integration to a rerunner service for toggling reanalysis with updated pedigree information
- SpliceAI display and parsing from VEP CSQ
- Display matching tiered variants for cancer variants
- Display a loading icon (spinner) until the page loads completely
- Display filter badges in cancer variants list
- Update genes from pre-downloaded file resources
- On login, OS, browser version and screen size are saved anonymously to understand how users are using Scout
- API returning institutes data for a given user: `/api/v1/institutes`
- API returning case data for a given institute: `/api/v1/institutes/<institute_id>/cases`
- Added GMS and Lund university hospital logos to login page
- Made display of Swedac logo configurable
- Support for displaying custom images in case view
- Individual-specific HPO terms
- Optional alamut_key in institute settings for Alamut Plus software
- Case report API endpoint
- Tooltip in case explaining that genes with genome build different than case genome build will not be added to dynamic HPO panel.
- Add DeepVariant as a caller
### Fixed
- Updated IGV to v2.8.5 to solve missing gene labels on some zoom levels
- Demo cancer case config file to load somatic SNVs and SVs only.
- Expand list of refseq trancripts in ClinVar submission form
- Renamed `All SNVs and INDELs` institute sidebar element to `Search SNVs and INDELs` and fixed its style.
- Add missing parameters to case load-config documentation
- Allow creating/editing gene panels and dynamic gene panels with genes present in genome build 38
- Bugfix broken Pytests
- Bulk dismissing variants error due to key conversion from string to integer
- Fix typo in index documentation
- Fixed crash in institute settings page if "collaborators" key is not set in database
- Don't stop Scout execution if LoqusDB call fails and print stacktrace to log
- Bug when case contains custom images with value `None`
- Bug introduced when fixing another bug in Scout-LoqusDB interaction
- Loading of OMIM diagnoses in Scout demo instance
- Remove the docker-compose with chanjo integration because it doesn't work yet.
- Fixed standard docker-compose with scout demo data and database
- Clinical variant assessments not present for pinned and causative variants on case page.
- MatchMaker matching one node at the time only
- Remove link from previously tiered variants badge in cancer variants page
- Typo in gene cell on cancer variants page
- Managed variants filter form
### Changed
- Better naming for variants buttons on cancer track (somatic, germline). Also show cancer research button if available.
- Load case with missing panels in config files, but show warning.
- Changing the (Female, Male) symbols to (F/M) letters in individuals_table and case-sma.
- Print stacktrace if case load command fails
- Added sort icon and a pointer to the cursor to all tables with sortable fields
- Moved variant, gene and panel info from the basic pane to summary panel for all variants.
- Renamed `Basics` panel to `Classify` on variant page.
- Revamped `Basics` panel to a panel dedicated to classify variants
- Revamped the summary panel to be more compact.
- Added dedicated template for cancer variants
- Removed Gene models, Gene annotations and Conservation panels for cancer variants
- Reorganized the orders of panels for variant and cancer variant views
- Added dedicated variant quality panel and removed relevant panes
- A more compact case page
- Removed OMIM genes panel
- Make genes panel, pinned variants panel, causative variants panel and ClinVar panel scrollable on case page
- Update to Scilifelab's 2020 logo
- Update Gens URL to support Gens v2.0 format
- Refactor tests for parsing case configurations
- Updated links to HPO downloadable resources
- Managed variants filtering defaults to all variant categories
- Changing the (Kind) drop-down according to (Category) drop-down in Managed variant add variant
- Moved Gens button to individuals table
- Check resource files availability before starting updating OMIM diagnoses
- Fix typo in `SHOW_OBSERVED_VARIANT_ARCHIVE` config param

## [4.36]
### Added
- Parse and save splice junction tracks from case config file
- Tooltip in observations panel, explaining that case variants with no link might be old variants, not uploaded after a case rerun
### Fixed
- Warning on overwriting variants with same position was no longer shown
- Increase the height of the dropdowns to 425px
- More indices for the case table as it grows, specifically for causatives queries
- Splice junction tracks not centered over variant genes
- Total number of research variants count
- Update variants stats in case documents every time new variants are loaded
- Bug in flashing warning messages when filtering variants
### Changed
- Clearer warning messages for genes and gene/gene-panels searches in variants filters

## [4.35]
### Added
- A new index for hgnc_symbol in the hgnc_gene collection
- A Pedigree panel in STR page
- Display Tier I and II variants in case view causatives card for cancer cases
### Fixed
- Send partial file data to igv.js when visualizing sashimi plots with splice junction tracks
- Research variants filtering by gene
- Do not attempt to populate annotations for not loaded pinned/causatives
- Add max-height to all dropdowns in filters
### Changed
- Switch off non-clinical gene warnings when filtering research variants
- Don't display OMIM disease card in case view for cancer cases
- Refactored Individuals and Causative card in case view for cancer cases
- Update and style STR case report

## [4.34]
### Added
- Saved filter lock and unlock
- Filters can optionally be marked audited, logging the filter name, user and date on the case events and general report.
- Added `ClinVar hits` and `Cosmic hits` in cancer SNVs filters
- Added `ClinVar hits` to variants filter (rare disease track)
- Load cancer demo case in docker-compose files (default and demo file)
- Inclusive-language check using [woke](https://github.com/get-woke/woke) github action
- Add link to HmtVar for mitochondrial variants (if VCF is annotated with HmtNote)
- Grey background for dismissed compounds in variants list and variant page
- Pin badge for pinned compounds in variants list and variant page
- Support LoqusDB REST API queries
- Add a docker-compose-matchmaker under scout/containers/development to test matchmaker locally
- Script to investigate consequences of symbol search bug
- Added GATK to list of SV and cancer SV callers
### Fixed
- Make MitoMap link work for hg38 again
- Export Variants feature crashing when one of the variants has no primary transcripts
- Redirect to last visited variantS page when dismissing variants from variants list
- Improved matching of SVs Loqus occurrences in other cases
- Remove padding from the list inside (Matching causatives from other cases) panel
- Pass None to get_app function in CLI base since passing script_info to app factory functions was deprecated in Flask 2.0
- Fixed failing tests due to Flask update to version 2.0
- Speed up user events view
- Causative view sort out of memory error
- Use hgnc_id for gene filter query
- Typo in case controllers displaying an error every time a patient is matched against external MatchMaker nodes
- Do not crash while attempting an update for variant documents that are too big (> 16 MB)
- Old STR causatives (and other variants) may not have HGNC symbols - fix sort lambda
- Check if gene_obj has primary_transcript before trying to access it
- Warn if a gene manually searched is in a clinical panel with an outdated name when filtering variants
- ChrPos split js not needed on STR page yet
### Changed
- Remove parsing of case `genome_version`, since it's not used anywhere downstream
- Introduce deprecation warning for Loqus configs that are not dictionaries
- SV clinical filter no longer filters out sub 100 nt variants
- Count cases in LoqusDB by variant type
- Commit pulse repo badge temporarily set to weekly
- Sort ClinVar submissions objects by ascending "Last evaluated" date
- Refactored the MatchMaker integration as an extension
- Replaced some sensitive words as suggested by woke linter
- Documentation for load-configuration rewritten.
- Add styles to MatchMaker matches table
- More detailed info on the data shared in MatchMaker submission form

## [4.33.1]
### Fixed
- Include markdown for release autodeploy docs
- Use standard inheritance model in ClinVar (https://ftp.ncbi.nlm.nih.gov/pub/GTR/standard_terms/Mode_of_inheritance.txt)
- Fix issue crash with variants that have been unflagged causative not being available in other causatives
### Added
### Changed

## [4.33]
### Fixed
- Command line crashing when updating an individual not found in database
- Dashboard page crashing when filters return no data
- Cancer variants filter by chromosome
- /api/v1/genes now searches for genes in all genome builds by default
- Upgraded igv.js to version 2.8.1 (Fixed Unparsable bed record error)
### Added
- Autodeploy docs on release
- Documentation for updating case individuals tracks
- Filter cases and dashboard stats by analysis track
### Changed
- Changed from deprecated db update method
- Pre-selected fields to run queries with in dashboard page
- Do not filter by any institute when first accessing the dashboard
- Removed OMIM panel in case view for cancer cases
- Display Tier I and II variants in case view causatives panel for cancer cases
- Refactored Individuals and Causative panels in case view for cancer cases

## [4.32.1]
### Fixed
- iSort lint check only
### Changed
- Institute cases page crashing when a case has track:Null
### Added

## [4.32]
### Added
- Load and show MITOMAP associated diseases from VCF (INFO field: MitomapAssociatedDiseases, via HmtNote)
- Show variant allele frequencies for mitochondrial variants (GRCh38 cases)
- Extend "public" json API with diseases (OMIM) and phenotypes (HPO)
- HPO gene list download now has option for clinical and non-clinical genes
- Display gene splice junctions data in sashimi plots
- Update case individuals with splice junctions tracks
- Simple Docker compose for development with local build
- Make Phenomodels subpanels collapsible
- User side documentation of cytogenomics features (Gens, Chromograph, vcf2cytosure, rhocall)
- iSort GitHub Action
- Support LoqusDB REST API queries
### Fixed
- Show other causative once, even if several events point to it
- Filtering variants by mitochondrial chromosome for cases with genome build=38
- HPO gene search button triggers any warnings for clinical / non-existing genes also on first search
- Fixed a bug in variants pages caused by MT variants without alt_frequency
- Tests for CADD score parsing function
- Fixed the look of IGV settings on SNV variant page
- Cases analyzed once shown as `rerun`
- Missing case track on case re-upload
- Fixed severity rank for SO term "regulatory region ablation"
### Changed
- Refactor according to CodeFactor - mostly reuse of duplicated code
- Phenomodels language adjustment
- Open variants in a new window (from variants page)
- Open overlapping and compound variants in a new window (from variant page)
- gnomAD link points to gnomAD v.3 (build GRCh38) for mitochondrial variants.
- Display only number of affected genes for dismissed SVs in general report
- Chromosome build check when populating the variants filter chromosome selection
- Display mitochondrial and rare diseases coverage report in cases with missing 'rare' track

## [4.31.1]
### Added
### Changed
- Remove mitochondrial and coverage report from cancer cases sidebar
### Fixed
- ClinVar page when dbSNP id is None

## [4.31]
### Added
- gnomAD annotation field in admin guide
- Export also dynamic panel genes not associated to an HPO term when downloading the HPO panel
- Primary HGNC transcript info in variant export files
- Show variant quality (QUAL field from vcf) in the variant summary
- Load/update PDF gene fusion reports (clinical and research) generated with Arriba
- Support new MANE annotations from VEP (both MANE Select and MANE Plus Clinical)
- Display on case activity the event of a user resetting all dismissed variants
- Support gnomAD population frequencies for mitochondrial variants
- Anchor links in Casedata ClinVar panels to redirect after renaming individuals
### Fixed
- Replace old docs link www.clinicalgenomics.se/scout with new https://clinical-genomics.github.io/scout
- Page formatting issues whenever case and variant comments contain extremely long strings with no spaces
- Chromograph images can be one column and have scrollbar. Removed legacy code.
- Column labels for ClinVar case submission
- Page crashing looking for LoqusDB observation when variant doesn't exist
- Missing inheritance models and custom inheritance models on newly created gene panels
- Accept only numbers in managed variants filter as position and end coordinates
- SNP id format and links in Variant page, ClinVar submission form and general report
- Case groups tooltip triggered only when mouse is on the panel header
### Changed
- A more compact case groups panel
- Added landscape orientation CSS style to cancer coverage and QC demo report
- Improve user documentation to create and save new gene panels
- Removed option to use space as separator when uploading gene panels
- Separating the columns of standard and custom inheritance models in gene panels
- Improved ClinVar instructions for users using non-English Excel

## [4.30.2]
### Added
### Fixed
- Use VEP RefSeq ID if RefSeq list is empty in RefSeq transcripts overview
- Bug creating variant links for variants with no end_chrom
### Changed

## [4.30.1]
### Added
### Fixed
- Cryptography dependency fixed to use version < 3.4
### Changed

## [4.30]
### Added
- Introduced a `reset dismiss variant` verb
- Button to reset all dismissed variants for a case
- Add black border to Chromograph ideograms
- Show ClinVar annotations on variantS page
- Added integration with GENS, copy number visualization tool
- Added a VUS label to the manual classification variant tags
- Add additional information to SNV verification emails
- Tooltips documenting manual annotations from default panels
- Case groups now show bam files from all cases on align view
### Fixed
- Center initial igv view on variant start with SNV/indels
- Don't set initial igv view to negative coordinates
- Display of GQ for SV and STR
- Parsing of AD and related info for STRs
- LoqusDB field in institute settings accepts only existing Loqus instances
- Fix DECIPHER link to work after DECIPHER migrated to GRCh38
- Removed visibility window param from igv.js genes track
- Updated HPO download URL
- Patch HPO download test correctly
- Reference size on STR hover not needed (also wrong)
- Introduced genome build check (allowed values: 37, 38, "37", "38") on case load
- Improve case searching by assignee full name
- Populating the LoqusDB select in institute settings
### Changed
- Cancer variants table header (pop freq etc)
- Only admin users can modify LoqusDB instance in Institute settings
- Style of case synopsis, variants and case comments
- Switched to igv.js 2.7.5
- Do not choke if case is missing research variants when research requested
- Count cases in LoqusDB by variant type
- Introduce deprecation warning for Loqus configs that are not dictionaries
- Improve create new gene panel form validation
- Make XM- transcripts less visible if they don't overlap with transcript refseq_id in variant page
- Color of gene panels and comments panels on cases and variant pages
- Do not choke if case is missing research variants when reserch requested

## [4.29.1]
### Added
### Fixed
- Always load STR variants regardless of RankScore threshold (hotfix)
### Changed

## [4.29]
### Added
- Added a page about migrating potentially breaking changes to the documentation
- markdown_include in development requirements file
- STR variants filter
- Display source, Z-score, inheritance pattern for STR annotations from Stranger (>0.6.1) if available
- Coverage and quality report to cancer view
### Fixed
- ACMG classification page crashing when trying to visualize a classification that was removed
- Pretty print HGVS on gene variants (URL-decode VEP)
- Broken or missing link in the documentation
- Multiple gene names in ClinVar submission form
- Inheritance model select field in ClinVar submission
- IGV.js >2.7.0 has an issue with the gene track zoom levels - temp freeze at 2.7.0
- Revert CORS-anywhere and introduce a local http proxy for cloud tracks
### Changed

## [4.28]
### Added
- Chromograph integration for displaying PNGs in case-page
- Add VAF to cancer case general report, and remove some of its unused fields
- Variants filter compatible with genome browser location strings
- Support for custom public igv tracks stored on the cloud
- Add tests to increase testing coverage
- Update case variants count after deleting variants
- Update IGV.js to latest (v2.7.4)
- Bypass igv.js CORS check using `https://github.com/Rob--W/cors-anywhere`
- Documentation on default and custom IGV.js tracks (admin docs)
- Lock phenomodels so they're editable by admins only
- Small case group assessment sharing
- Tutorial and files for deploying app on containers (Kubernetes pods)
- Canonical transcript and protein change of canonical transcript in exported variants excel sheet
- Support for Font Awesome version 6
- Submit to Beacon from case page sidebar
- Hide dismissed variants in variants pages and variants export function
- Systemd service files and instruction to deploy Scout using podman
### Fixed
- Bugfix: unused `chromgraph_prefix |tojson` removed
- Freeze coloredlogs temporarily
- Marrvel link
- Don't show TP53 link for silent or synonymous changes
- OMIM gene field accepts any custom number as OMIM gene
- Fix Pytest single quote vs double quote string
- Bug in gene variants search by similar cases and no similar case is found
- Delete unused file `userpanel.py`
- Primary transcripts in variant overview and general report
- Google OAuth2 login setup in README file
- Redirect to 'missing file'-icon if configured Chromograph file is missing
- Javascript error in case page
- Fix compound matching during variant loading for hg38
- Cancer variants view containing variants dismissed with cancer-specific reasons
- Zoom to SV variant length was missing IGV contig select
- Tooltips on case page when case has no default gene panels
### Changed
- Save case variants count in case document and not in sessions
- Style of gene panels multiselect on case page
- Collapse/expand main HPO checkboxes in phenomodel preview
- Replaced GQ (Genotype quality) with VAF (Variant allele frequency) in cancer variants GT table
- Allow loading of cancer cases with no tumor_purity field
- Truncate cDNA and protein changes in case report if longer than 20 characters


## [4.27]
### Added
- Exclude one or more variant categories when running variants delete command
### Fixed
### Changed

## [4.26.1]
### Added
### Fixed
- Links with 1-letter aa codes crash on frameshift etc
### Changed

## [4.26]
### Added
- Extend the delete variants command to print analysis date, track, institute, status and research status
- Delete variants by type of analysis (wgs|wes|panel)
- Links to cBioPortal, MutanTP53, IARC TP53, OncoKB, MyCancerGenome, CIViC
### Fixed
- Deleted variants count
### Changed
- Print output of variants delete command as a tab separated table

## [4.25]
### Added
- Command line function to remove variants from one or all cases
### Fixed
- Parse SMN None calls to None rather than False

## [4.24.1]
### Fixed
- Install requirements.txt via setup file

## [4.24]
### Added
- Institute-level phenotype models with sub-panels containing HPO and OMIM terms
- Runnable Docker demo
- Docker image build and push github action
- Makefile with shortcuts to docker commands
- Parse and save synopsis, phenotype and cohort terms from config files upon case upload
### Fixed
- Update dismissed variant status when variant dismissed key is missing
- Breakpoint two IGV button now shows correct chromosome when different from bp1
- Missing font lib in Docker image causing the PDF report download page to crash
- Sentieon Manta calls lack Somaticscore - load anyway
- ClinVar submissions crashing due to pinned variants that are not loaded
- Point ExAC pLI score to new gnomad server address
- Bug uploading cases missing phenotype terms in config file
- STRs loaded but not shown on browser page
- Bug when using adapter.variant.get_causatives with case_id without causatives
- Problem with fetching "solved" from scout export cases cli
- Better serialising of datetime and bson.ObjectId
- Added `volumes` folder to .gitignore
### Changed
- Make matching causative and managed variants foldable on case page
- Remove calls to PyMongo functions marked as deprecated in backend and frontend(as of version 3.7).
- Improved `scout update individual` command
- Export dynamic phenotypes with ordered gene lists as PDF


## [4.23]
### Added
- Save custom IGV track settings
- Show a flash message with clear info about non-valid genes when gene panel creation fails
- CNV report link in cancer case side navigation
- Return to comment section after editing, deleting or submitting a comment
- Managed variants
- MT vs 14 chromosome mean coverage stats if Scout is connected to Chanjo
### Fixed
- missing `vcf_cancer_sv` and `vcf_cancer_sv_research` to manual.
- Split ClinVar multiple clnsig values (slash-separated) and strip them of underscore for annotations without accession number
- Timeout of `All SNVs and INDELs` page when no valid gene is provided in the search
- Round CADD (MIPv9)
- Missing default panel value
- Invisible other causatives lines when other causatives lack gene symbols
### Changed
- Do not freeze mkdocs-material to version 4.6.1
- Remove pre-commit dependency

## [4.22]
### Added
- Editable cases comments
- Editable variants comments
### Fixed
- Empty variant activity panel
- STRs variants popover
- Split new ClinVar multiple significance terms for a variant
- Edit the selected comment, not the latest
### Changed
- Updated RELEASE docs.
- Pinned variants card style on the case page
- Merged `scout export exons` and `scout view exons` commands


## [4.21.2]
### Added
### Fixed
- Do not pre-filter research variants by (case-default) gene panels
- Show OMIM disease tooltip reliably
### Changed

## [4.21.1]
### Added
### Fixed
- Small change to Pop Freq column in variants ang gene panels to avoid strange text shrinking on small screens
- Direct use of HPO list for Clinical HPO SNV (and cancer SNV) filtering
- PDF coverage report redirecting to login page
### Changed
- Remove the option to dismiss single variants from all variants pages
- Bulk dismiss SNVs, SVs and cancer SNVs from variants pages

## [4.21]
### Added
- Support to configure LoqusDB per institute
- Highlight causative variants in the variants list
- Add tests. Mostly regarding building internal datatypes.
- Remove leading and trailing whitespaces from panel_name and display_name when panel is created
- Mark MANE transcript in list of transcripts in "Transcript overview" on variant page
- Show default panel name in case sidebar
- Previous buttons for variants pagination
- Adds a gh action that checks that the changelog is updated
- Adds a gh action that deploys new releases automatically to pypi
- Warn users if case default panels are outdated
- Define institute-specific gene panels for filtering in institute settings
- Use institute-specific gene panels in variants filtering
- Show somatic VAF for pinned and causative variants on case page

### Fixed
- Report pages redirect to login instead of crashing when session expires
- Variants filter loading in cancer variants page
- User, Causative and Cases tables not scaling to full page
- Improved docs for an initial production setup
- Compatibility with latest version of Black
- Fixed tests for Click>7
- Clinical filter required an extra click to Filter to return variants
- Restore pagination and shrink badges in the variants page tables
- Removing a user from the command line now inactivates the case only if user is last assignee and case is active
- Bugfix, LoqusDB per institute feature crashed when institute id was empty string
- Bugfix, LoqusDB calls where missing case count
- filter removal and upload for filters deleted from another page/other user
- Visualize outdated gene panels info in a popover instead of a tooltip in case page side panel

### Changed
- Highlight color on normal STRs in the variants table from green to blue
- Display breakpoints coordinates in verification emails only for structural variants


## [4.20]
### Added
- Display number of filtered variants vs number of total variants in variants page
- Search case by HPO terms
- Dismiss variant column in the variants tables
- Black and pre-commit packages to dev requirements

### Fixed
- Bug occurring when rerun is requested twice
- Peddy info fields in the demo config file
- Added load config safety check for multiple alignment files for one individual
- Formatting of cancer variants table
- Missing Score in SV variants table

### Changed
- Updated the documentation on how to create a new software release
- Genome build-aware cytobands coordinates
- Styling update of the Matchmaker card
- Select search type in case search form


## [4.19]

### Added
- Show internal ID for case
- Add internal ID for downloaded CGH files
- Export dynamic HPO gene list from case page
- Remove users as case assignees when their account is deleted
- Keep variants filters panel expanded when filters have been used

### Fixed
- Handle the ProxyFix ModuleNotFoundError when Werkzeug installed version is >1.0
- General report formatting issues whenever case and variant comments contain extremely long strings with no spaces

### Changed
- Created an institute wrapper page that contains list of cases, causatives, SNVs & Indels, user list, shared data and institute settings
- Display case name instead of case ID on clinVar submissions
- Changed icon of sample update in clinVar submissions


## [4.18]

### Added
- Filter cancer variants on cytoband coordinates
- Show dismiss reasons in a badge with hover for clinical variants
- Show an ellipsis if 10 cases or more to display with loqusdb matches
- A new blog post for version 4.17
- Tooltip to better describe Tumor and Normal columns in cancer variants
- Filter cancer SNVs and SVs by chromosome coordinates
- Default export of `Assertion method citation` to clinVar variants submission file
- Button to export up to 500 cancer variants, filtered or not
- Rename samples of a clinVar submission file

### Fixed
- Apply default gene panel on return to cancer variantS from variant view
- Revert to certificate checking when asking for Chanjo reports
- `scout download everything` command failing while downloading HPO terms

### Changed
- Turn tumor and normal allelic fraction to decimal numbers in tumor variants page
- Moved clinVar submissions code to the institutes blueprints
- Changed name of clinVar export files to FILENAME.Variant.csv and FILENAME.CaseData.csv
- Switched Google login libraries from Flask-OAuthlib to Authlib


## [4.17.1]

### Fixed
- Load cytobands for cases with chromosome build not "37" or "38"


## [4.17]

### Added
- COSMIC badge shown in cancer variants
- Default gene-panel in non-cancer structural view in url
- Filter SNVs and SVs by cytoband coordinates
- Filter cancer SNV variants by alt allele frequency in tumor
- Correct genome build in UCSC link from structural variant page



### Fixed
- Bug in clinVar form when variant has no gene
- Bug when sharing cases with the same institute twice
- Page crashing when removing causative variant tag
- Do not default to GATK caller when no caller info is provided for cancer SNVs


## [4.16.1]

### Fixed
- Fix the fix for handling of delivery reports for rerun cases

## [4.16]

### Added
- Adds possibility to add "lims_id" to cases. Currently only stored in database, not shown anywhere
- Adds verification comment box to SVs (previously only available for small variants)
- Scrollable pedigree panel

### Fixed
- Error caused by changes in WTForm (new release 2.3.x)
- Bug in OMIM case page form, causing the page to crash when a string was provided instead of a numerical OMIM id
- Fix Alamut link to work properly on hg38
- Better handling of delivery reports for rerun cases
- Small CodeFactor style issues: matchmaker results counting, a couple of incomplete tests and safer external xml
- Fix an issue with Phenomizer introduced by CodeFactor style changes

### Changed
- Updated the version of igv.js to 2.5.4

## [4.15.1]

### Added
- Display gene names in ClinVar submissions page
- Links to Varsome in variant transcripts table

### Fixed
- Small fixes to ClinVar submission form
- Gene panel page crash when old panel has no maintainers

## [4.15]

### Added
- Clinvar CNVs IGV track
- Gene panels can have maintainers
- Keep variant actions (dismissed, manual rank, mosaic, acmg, comments) upon variant re-upload
- Keep variant actions also on full case re-upload

### Fixed
- Fix the link to Ensembl for SV variants when genome build 38.
- Arrange information in columns on variant page
- Fix so that new cosmic identifier (COSV) is also acceptable #1304
- Fixed COSMIC tag in INFO (outside of CSQ) to be parses as well with `&` splitter.
- COSMIC stub URL changed to https://cancer.sanger.ac.uk/cosmic/search?q= instead.
- Updated to a version of IGV where bigBed tracks are visualized correctly
- Clinvar submission files are named according to the content (variant_data and case_data)
- Always show causatives from other cases in case overview
- Correct disease associations for gene symbol aliases that exist as separate genes
- Re-add "custom annotations" for SV variants
- The override ClinVar P/LP add-in in the Clinical Filter failed for new CSQ strings

### Changed
- Runs all CI checks in github actions

## [4.14.1]

### Fixed
- Error when variant found in loqusdb is not loaded for other case

## [4.14]

### Added
- Use github actions to run tests
- Adds CLI command to update individual alignments path
- Update HPO terms using downloaded definitions files
- Option to use alternative flask config when running `scout serve`
- Requirement to use loqusdb >= 2.5 if integrated

### Fixed
- Do not display Pedigree panel in cancer view
- Do not rely on internet connection and services available when running CI tests
- Variant loading assumes GATK if no caller set given and GATK filter status is seen in FILTER
- Pass genome build param all the way in order to get the right gene mappings for cases with build 38
- Parse correctly variants with zero frequency values
- Continue even if there are problems to create a region vcf
- STR and cancer variant navigation back to variants pages could fail

### Changed
- Improved code that sends requests to the external APIs
- Updates ranges for user ranks to fit todays usage
- Run coveralls on github actions instead of travis
- Run pip checks on github actions instead of coveralls
- For hg38 cases, change gnomAD link to point to version 3.0 (which is hg38 based)
- Show pinned or causative STR variants a bit more human readable

## [4.13.1]

### Added
### Fixed
- Typo that caused not all clinvar conflicting interpretations to be loaded no matter what
- Parse and retrieve clinvar annotations from VEP-annotated (VEP 97+) CSQ VCF field
- Variant clinvar significance shown as `not provided` whenever is `Uncertain significance`
- Phenomizer query crashing when case has no HPO terms assigned
- Fixed a bug affecting `All SNVs and INDELs` page when variants don't have canonical transcript
- Add gene name or id in cancer variant view

### Changed
- Cancer Variant view changed "Variant:Transcript:Exon:HGVS" to "Gene:Transcript:Exon:HGVS"

## [4.13]

### Added
- ClinVar SNVs track in IGV
- Add SMA view with SMN Copy Number data
- Easier to assign OMIM diagnoses from case page
- OMIM terms and specific OMIM term page

### Fixed
- Bug when adding a new gene to a panel
- Restored missing recent delivery reports
- Fixed style and links to other reports in case side panel
- Deleting cases using display_name and institute not deleting its variants
- Fixed bug that caused coordinates filter to override other filters
- Fixed a problem with finding some INS in loqusdb
- Layout on SV page when local observations without cases are present
- Make scout compatible with the new HPO definition files from `http://compbio.charite.de/jenkins/`
- General report visualization error when SNVs display names are very long


### Changed


## [4.12.4]

### Fixed
- Layout on SV page when local observations without cases are present

## [4.12.3]

### Fixed
- Case report when causative or pinned SVs have non null allele frequencies

## [4.12.2]

### Fixed
- SV variant links now take you to the SV variant page again
- Cancer variant view has cleaner table data entries for "N/A" data
- Pinned variant case level display hotfix for cancer and str - more on this later
- Cancer variants show correct alt/ref reads mirroring alt frequency now
- Always load all clinical STR variants even if a region load is attempted - index may be missing
- Same case repetition in variant local observations

## [4.12.1]

### Fixed
- Bug in variant.gene when gene has no HGVS description


## [4.12]

### Added
- Accepts `alignment_path` in load config to pass bam/cram files
- Display all phenotypes on variant page
- Display hgvs coordinates on pinned and causatives
- Clear panel pending changes
- Adds option to setup the database with static files
- Adds cli command to download the resources from CLI that scout needs
- Adds test files for merged somatic SV and CNV; as well as merged SNV, and INDEL part of #1279
- Allows for upload of OMIM-AUTO gene panel from static files without api-key

### Fixed
- Cancer case HPO panel variants link
- Fix so that some drop downs have correct size
- First IGV button in str variants page
- Cancer case activates on SNV variants
- Cases activate when STR variants are viewed
- Always calculate code coverage
- Pinned/Classification/comments in all types of variants pages
- Null values for panel's custom_inheritance_models
- Discrepancy between the manual disease transcripts and those in database in gene-edit page
- ACMG classification not showing for some causatives
- Fix bug which caused IGV.js to use hg19 reference files for hg38 data
- Bug when multiple bam files sources with non-null values are available


### Changed
- Renamed `requests` file to `scout_requests`
- Cancer variant view shows two, instead of four, decimals for allele and normal


## [4.11.1]

### Fixed
- Institute settings page
- Link institute settings to sharing institutes choices

## [4.11.0]

### Added
- Display locus name on STR variant page
- Alternative key `GNOMADAF_popmax` for Gnomad popmax allele frequency
- Automatic suggestions on how to improve the code on Pull Requests
- Parse GERP, phastCons and phyloP annotations from vep annotated CSQ fields
- Avoid flickering comment popovers in variant list
- Parse REVEL score from vep annotated CSQ fields
- Allow users to modify general institute settings
- Optionally format code automatically on commit
- Adds command to backup vital parts `scout export database`
- Parsing and displaying cancer SV variants from Manta annotated VCF files
- Dismiss cancer snv variants with cancer-specific options
- Add IGV.js UPD, RHO and TIDDIT coverage wig tracks.


### Fixed
- Slightly darker page background
- Fixed an issued with parsed conservation values from CSQ
- Clinvar submissions accessible to all users of an institute
- Header toolbar when on Clinvar page now shows institute name correctly
- Case should not always inactivate upon update
- Show dismissed snv cancer variants as grey on the cancer variants page
- Improved style of mappability link and local observations on variant page
- Convert all the GET requests to the igv view to POST request
- Error when updating gene panels using a file containing BOM chars
- Add/replace gene radio button not working in gene panels


## [4.10.1]

### Fixed
- Fixed issue with opening research variants
- Problem with coveralls not called by Travis CI
- Handle Biomart service down in tests


## [4.10.0]

### Added
- Rank score model in causatives page
- Exportable HPO terms from phenotypes page
- AMP guideline tiers for cancer variants
- Adds scroll for the transcript tab
- Added CLI option to query cases on time since case event was added
- Shadow clinical assessments also on research variants display
- Support for CRAM alignment files
- Improved str variants view : sorting by locus, grouped by allele.
- Delivery report PDF export
- New mosaicism tag option
- Add or modify individuals' age or tissue type from case page
- Display GC and allele depth in causatives table.
- Included primary reference transcript in general report
- Included partial causative variants in general report
- Remove dependency of loqusdb by utilising the CLI

### Fixed
- Fixed update OMIM command bug due to change in the header of the genemap2 file
- Removed Mosaic Tag from Cancer variants
- Fixes issue with unaligned table headers that comes with hidden Datatables
- Layout in general report PDF export
- Fixed issue on the case statistics view. The validation bars didn't show up when all institutes were selected. Now they do.
- Fixed missing path import by importing pathlib.Path
- Handle index inconsistencies in the update index functions
- Fixed layout problems


## [4.9.0]

### Added
- Improved MatchMaker pages, including visible patient contacts email address
- New badges for the github repo
- Links to [GENEMANIA](genemania.org)
- Sort gene panel list on case view.
- More automatic tests
- Allow loading of custom annotations in VCF using the SCOUT_CUSTOM info tag.

### Fixed
- Fix error when a gene is added to an empty dynamic gene panel
- Fix crash when attempting to add genes on incorrect format to dynamic gene panel
- Manual rank variant tags could be saved in a "Select a tag"-state, a problem in the variants view.
- Same case evaluations are no longer shown as gray previous evaluations on the variants page
- Stay on research pages, even if reset, next first buttons are pressed..
- Overlapping variants will now be visible on variant page again
- Fix missing classification comments and links in evaluations page
- All prioritized cases are shown on cases page


## [4.8.3]

### Added

### Fixed
- Bug when ordering sanger
- Improved scrolling over long list of genes/transcripts


## [4.8.2]

### Added

### Fixed
- Avoid opening extra tab for coverage report
- Fixed a problem when rank model version was saved as floats and not strings
- Fixed a problem with displaying dismiss variant reasons on the general report
- Disable load and delete filter buttons if there are no saved filters
- Fix problem with missing verifications
- Remove duplicate users and merge their data and activity


## [4.8.1]

### Added

### Fixed
- Prevent login fail for users with id defined by ObjectId and not email
- Prevent the app from crashing with `AttributeError: 'NoneType' object has no attribute 'message'`


## [4.8.0]

### Added
- Updated Scout to use Bootstrap 4.3
- New looks for Scout
- Improved dashboard using Chart.js
- Ask before inactivating a case where last assigned user leaves it
- Genes can be manually added to the dynamic gene list directly on the case page
- Dynamic gene panels can optionally be used with clinical filter, instead of default gene panel
- Dynamic gene panels get link out to chanjo-report for coverage report
- Load all clinvar variants with clinvar Pathogenic, Likely Pathogenic and Conflicting pathogenic
- Show transcripts with exon numbers for structural variants
- Case sort order can now be toggled between ascending and descending.
- Variants can be marked as partial causative if phenotype is available for case.
- Show a frequency tooltip hover for SV-variants.
- Added support for LDAP login system
- Search snv and structural variants by chromosomal coordinates
- Structural variants can be marked as partial causative if phenotype is available for case.
- Show normal and pathologic limits for STRs in the STR variants view.
- Institute level persistent variant filter settings that can be retrieved and used.
- export causative variants to Excel
- Add support for ROH, WIG and chromosome PNGs in case-view

### Fixed
- Fixed missing import for variants with comments
- Instructions on how to build docs
- Keep sanger order + verification when updating/reloading variants
- Fixed and moved broken filter actions (HPO gene panel and reset filter)
- Fixed string conversion to number
- UCSC links for structural variants are now separated per breakpoint (and whole variant where applicable)
- Reintroduced missing coverage report
- Fixed a bug preventing loading samples using the command line
- Better inheritance models customization for genes in gene panels
- STR variant page back to list button now does its one job.
- Allows to setup scout without a omim api key
- Fixed error causing "favicon not found" flash messages
- Removed flask --version from base cli
- Request rerun no longer changes case status. Active or archived cases inactivate on upload.
- Fixed missing tooltip on the cancer variants page
- Fixed weird Rank cell in variants page
- Next and first buttons order swap
- Added pagination (and POST capability) to cancer variants.
- Improves loading speed for variant page
- Problem with updating variant rank when no variants
- Improved Clinvar submission form
- General report crashing when dismissed variant has no valid dismiss code
- Also show collaborative case variants on the All variants view.
- Improved phenotype search using dataTables.js on phenotypes page
- Search and delete users with `email` instead of `_id`
- Fixed css styles so that multiselect options will all fit one column


## [4.7.3]

### Added
- RankScore can be used with VCFs for vcf_cancer files

### Fixed
- Fix issue with STR view next page button not doing its one job.

### Deleted
- Removed pileup as a bam viewing option. This is replaced by IGV


## [4.7.2]

### Added
- Show earlier ACMG classification in the variant list

### Fixed
- Fixed igv search not working due to igv.js dist 2.2.17
- Fixed searches for cases with a gene with variants pinned or marked causative.
- Load variant pages faster after fixing other causatives query
- Fixed mitochondrial report bug for variants without genes

## [4.7.1]

### Added

### Fixed
- Fixed bug on genes page


## [4.7.0]

### Added
- Export genes and gene panels in build GRCh38
- Search for cases with variants pinned or marked causative in a given gene.
- Search for cases phenotypically similar to a case also from WUI.
- Case variant searches can be limited to similar cases, matching HPO-terms,
  phenogroups and cohorts.
- De-archive reruns and flag them as 'inactive' if archived
- Sort cases by analysis_date, track or status
- Display cases in the following order: prioritized, active, inactive, archived, solved
- Assign case to user when user activates it or asks for rerun
- Case becomes inactive when it has no assignees
- Fetch refseq version from entrez and use it in clinvar form
- Load and export of exons for all genes, independent on refseq
- Documentation for loading/updating exons
- Showing SV variant annotations: SV cgh frequencies, gnomad-SV, local SV frequencies
- Showing transcripts mapping score in segmental duplications
- Handle requests to Ensembl Rest API
- Handle requests to Ensembl Rest Biomart
- STR variants view now displays GT and IGV link.
- Description field for gene panels
- Export exons in build 37 and 38 using the command line

### Fixed
- Fixes of and induced by build tests
- Fixed bug affecting variant observations in other cases
- Fixed a bug that showed wrong gene coverage in general panel PDF export
- MT report only shows variants occurring in the specific individual of the excel sheet
- Disable SSL certifcate verification in requests to chanjo
- Updates how intervaltree and pymongo is used to void deprecated functions
- Increased size of IGV sample tracks
- Optimized tests


## [4.6.1]

### Added

### Fixed
- Missing 'father' and 'mother' keys when parsing single individual cases


## [4.6.0]

### Added
- Description of Scout branching model in CONTRIBUTING doc
- Causatives in alphabetical order, display ACMG classification and filter by gene.
- Added 'external' to the list of analysis type options
- Adds functionality to display "Tissue type". Passed via load config.
- Update to IGV 2.

### Fixed
- Fixed alignment visualization and vcf2cytosure availability for demo case samples
- Fixed 3 bugs affecting SV pages visualization
- Reintroduced the --version cli option
- Fixed variants query by panel (hpo panel + gene panel).
- Downloaded MT report contains excel files with individuals' display name
- Refactored code in parsing of config files.


## [4.5.1]

### Added

### Fixed
- update requirement to use PyYaml version >= 5.1
- Safer code when loading config params in cli base


## [4.5.0]

### Added
- Search for similar cases from scout view CLI
- Scout cli is now invoked from the app object and works under the app context

### Fixed
- PyYaml dependency fixed to use version >= 5.1


## [4.4.1]

### Added
- Display SV rank model version when available

### Fixed
- Fixed upload of delivery report via API


## [4.4.0]

### Added
- Displaying more info on the Causatives page and hiding those not causative at the case level
- Add a comment text field to Sanger order request form, allowing a message to be included in the email
- MatchMaker Exchange integration
- List cases with empty synopsis, missing HPO terms and phenotype groups.
- Search for cases with open research list, or a given case status (active, inactive, archived)

### Fixed
- Variant query builder split into several functions
- Fixed delivery report load bug


## [4.3.3]

### Added
- Different individual table for cancer cases

### Fixed
- Dashboard collects validated variants from verification events instead of using 'sanger' field
- Cases shared with collaborators are visible again in cases page
- Force users to select a real institute to share cases with (actionbar select fix)


## [4.3.2]

### Added
- Dashboard data can be filtered using filters available in cases page
- Causatives for each institute are displayed on a dedicated page
- SNVs and and SVs are searchable across cases by gene and rank score
- A more complete report with validated variants is downloadable from dashboard

### Fixed
- Clinsig filter is fixed so clinsig numerical values are returned
- Split multi clinsig string values in different elements of clinsig array
- Regex to search in multi clinsig string values or multi revstat string values
- It works to upload vcf files with no variants now
- Combined Pileup and IGV alignments for SVs having variant start and stop on the same chromosome


## [4.3.1]

### Added
- Show calls from all callers even if call is not available
- Instructions to install cairo and pango libs from WeasyPrint page
- Display cases with number of variants from CLI
- Only display cases with number of variants above certain treshold. (Also CLI)
- Export of verified variants by CLI or from the dashboard
- Extend case level queries with default panels, cohorts and phenotype groups.
- Slice dashboard statistics display using case level queries
- Add a view where all variants for an institute can be searched across cases, filtering on gene and rank score. Allows searching research variants for cases that have research open.

### Fixed
- Fixed code to extract variant conservation (gerp, phyloP, phastCons)
- Visualization of PDF-exported gene panels
- Reintroduced the exon/intron number in variant verification email
- Sex and affected status is correctly displayed on general report
- Force number validation in SV filter by size
- Display ensembl transcripts when no refseq exists


## [4.3.0]

### Added
- Mosaicism tag on variants
- Show and filter on SweGen frequency for SVs
- Show annotations for STR variants
- Show all transcripts in verification email
- Added mitochondrial export
- Adds alternative to search for SVs shorter that the given length
- Look for 'bcftools' in the `set` field of VCFs
- Display digenic inheritance from OMIM
- Displays what refseq transcript that is primary in hgnc

### Fixed

- Archived panels displays the correct date (not retroactive change)
- Fixed problem with waiting times in gene panel exports
- Clinvar fiter not working with human readable clinsig values

## [4.2.2]

### Fixed
- Fixed gene panel create/modify from CSV file utf-8 decoding error
- Updating genes in gene panels now supports edit comments and entry version
- Gene panel export timeout error

## [4.2.1]

### Fixed
- Re-introduced gene name(s) in verification email subject
- Better PDF rendering for excluded variants in report
- Problem to access old case when `is_default` did not exist on a panel


## [4.2.0]

### Added
- New index on variant_id for events
- Display overlapping compounds on variants view

### Fixed
- Fixed broken clinical filter


## [4.1.4]

### Added
- Download of filtered SVs

### Fixed
- Fixed broken download of filtered variants
- Fixed visualization issue in gene panel PDF export
- Fixed bug when updating gene names in variant controller


## [4.1.3]

### Fixed
- Displays all primary transcripts


## [4.1.2]

### Added
- Option add/replace when updating a panel via CSV file
- More flexible versioning of the gene panels
- Printing coverage report on the bottom of the pdf case report
- Variant verification option for SVs
- Logs uri without pwd when connecting
- Disease-causing transcripts in case report
- Thicker lines in case report
- Supports HPO search for cases, both terms or if described in synopsis
- Adds sanger information to dashboard

### Fixed
- Use db name instead of **auth** as default for authentication
- Fixes so that reports can be generated even with many variants
- Fixed sanger validation popup to show individual variants queried by user and institute.
- Fixed problem with setting up scout
- Fixes problem when exac file is not available through broad ftp
- Fetch transcripts for correct build in `adapter.hgnc_gene`

## [4.1.1]
- Fix problem with institute authentication flash message in utils
- Fix problem with comments
- Fix problem with ensembl link


## [4.1.0]

### Added
- OMIM phenotypes to case report
- Command to download all panel app gene panels `scout load panel --panel-app`
- Links to genenames.org and omim on gene page
- Popup on gene at variants page with gene information
- reset sanger status to "Not validated" for pinned variants
- highlight cases with variants to be evaluated by Sanger on the cases page
- option to point to local reference files to the genome viewer pileup.js. Documented in `docs.admin-guide.server`
- option to export single variants in `scout export variants`
- option to load a multiqc report together with a case(add line in load config)
- added a view for searching HPO terms. It is accessed from the top left corner menu
- Updates the variants view for cancer variants. Adds a small cancer specific filter for known variants
- Adds hgvs information on cancer variants page
- Adds option to update phenotype groups from CLI

### Fixed
- Improved Clinvar to submit variants from different cases. Fixed HPO terms in casedata according to feedback
- Fixed broken link to case page from Sanger modal in cases view
- Now only cases with non empty lists of causative variants are returned in `adapter.case(has_causatives=True)`
- Can handle Tumor only samples
- Long lists of HGNC symbols are now possible. This was previously difficult with manual, uploaded or by HPO search when changing filter settings due to GET request limitations. Relevant pages now use POST requests. Adds the dynamic HPO panel as a selection on the gene panel dropdown.
- Variant filter defaults to default panels also on SV and Cancer variants pages.

## [4.0.0]

### WARNING ###

This is a major version update and will require that the backend of pre releases is updated.
Run commands:

```
$scout update genes
$scout update hpo
```

- Created a Clinvar submission tool, to speed up Clinvar submission of SNVs and SVs
- Added an analysis report page (html and PDF format) containing phenotype, gene panels and variants that are relevant to solve a case.

### Fixed
- Optimized evaluated variants to speed up creation of case report
- Moved igv and pileup viewer under a common folder
- Fixed MT alignment view pileup.js
- Fixed coordinates for SVs with start chromosome different from end chromosome
- Global comments shown across cases and institutes. Case-specific variant comments are shown only for that specific case.
- Links to clinvar submitted variants at the cases level
- Adapts clinvar parsing to new format
- Fixed problem in `scout update user` when the user object had no roles
- Makes pileup.js use online genome resources when viewing alignments. Now any instance of Scout can make use of this functionality.
- Fix ensembl link for structural variants
- Works even when cases does not have `'madeline_info'`
- Parses Polyphen in correct way again
- Fix problem with parsing gnomad from VEP

### Added
- Added a PDF export function for gene panels
- Added a "Filter and export" button to export custom-filtered SNVs to CSV file
- Dismiss SVs
- Added IGV alignments viewer
- Read delivery report path from case config or CLI command
- Filter for spidex scores
- All HPO terms are now added and fetched from the correct source (https://github.com/obophenotype/human-phenotype-ontology/blob/master/hp.obo)
- New command `scout update hpo`
- New command `scout update genes` will fetch all the latest information about genes and update them
- Load **all** variants found on chromosome **MT**
- Adds choice in cases overview do show as many cases as user like

### Removed
- pileup.min.js and pileup css are imported from a remote web location now
- All source files for HPO information, this is instead fetched directly from source
- All source files for gene information, this is instead fetched directly from source

## [3.0.0]
### Fixed
- hide pedigree panel unless it exists

## [1.5.1] - 2016-07-27
### Fixed
- look for both ".bam.bai" and ".bai" extensions

## [1.4.0] - 2016-03-22
### Added
- support for local frequency through loqusdb
- bunch of other stuff

## [1.3.0] - 2016-02-19
### Fixed
- Update query-phenomizer and add username/password

### Changed
- Update the way a case is checked for rerun-status

### Added
- Add new button to mark a case as "checked"
- Link to clinical variants _without_ 1000G annotation

## [1.2.2] - 2016-02-18
### Fixed
- avoid filtering out variants lacking ExAC and 1000G annotations

## [1.1.3] - 2015-10-01
### Fixed
- persist (clinical) filter when clicking load more
- fix #154 by robustly setting clinical filter func. terms

## [1.1.2] - 2015-09-07
### Fixed
- avoid replacing coverage report with none
- update SO terms, refactored

## [1.1.1] - 2015-08-20
### Fixed
- fetch case based on collaborator status (not owner)

## [1.1.0] - 2015-05-29
### Added
- link(s) to SNPedia based on RS-numbers
- new Jinja filter to "humanize" decimal numbers
- show gene panels in variant view
- new Jinja filter for decoding URL encoding
- add indicator to variants in list that have comments
- add variant number threshold and rank score threshold to load function
- add event methods to mongo adapter
- add tests for models
- show badge "old" if comment was written for a previous analysis

### Changed
- show cDNA change in transcript summary unless variant is exonic
- moved compounds table further up the page
- show dates for case uploads in ISO format
- moved variant comments higher up on page
- updated documentation for pages
- read in coverage report as blob in database and serve directly
- change ``OmimPhenotype`` to ``PhenotypeTerm``
- reorganize models sub-package
- move events (and comments) to separate collection
- only display prev/next links for the research list
- include variant type in breadcrumbs e.g. "Clinical variants"

### Removed
- drop dependency on moment.js

### Fixed
- show the same level of detail for all frequencies on all pages
- properly decode URL encoded symbols in amino acid/cDNA change strings
- fixed issue with wipe permissions in MongoDB
- include default gene lists in "variants" link in breadcrumbs

## [1.0.2] - 2015-05-20
### Changed
- update case fetching function

### Fixed
- handle multiple cases with same id

## [1.0.1] - 2015-04-28
### Fixed
- Fix building URL parameters in cases list Vue component

## [1.0.0] - 2015-04-12
Codename: Sara Lund

![Release 1.0](artwork/releases/release-1-0.jpg)

### Added
- Add email logging for unexpected errors
- New command line tool for deleting case

### Changed
- Much improved logging overall
- Updated documentation/usage guide
- Removed non-working IGV link

### Fixed
- Show sample display name in GT call
- Various small bug fixes
- Make it easier to hover over popups

## [0.0.2-rc1] - 2015-03-04
### Added
- add protein table for each variant
- add many more external links
- add coverage reports as PDFs

### Changed
- incorporate user feedback updates
- big refactor of load scripts

## [0.0.2-rc2] - 2015-03-04
### Changes
- add gene table with gene description
- reorganize inheritance models box

### Fixed
- avoid overwriting gene list on "research" load
- fix various bugs in external links

## [0.0.2-rc3] - 2015-03-05
### Added
- Activity log feed to variant view
- Adds protein change strings to ODM and Sanger email

### Changed
- Extract activity log component to macro

### Fixes
- Make Ensembl transcript links use archive website<|MERGE_RESOLUTION|>--- conflicted
+++ resolved
@@ -6,12 +6,9 @@
 
 ## [unreleased]
 ### Added
-<<<<<<< HEAD
+- Support case status assignment upon loading (by providing case status in the case config file)
 - Warning and reference to Bieseker et al 2024 when using PP1/PP4 and BS4 in ACMG classifications
 - Warning to not to use PP4 criterion together with PS2/PM6 in ACMG classifications with reference to the SVI Recommendation for De Novo Criteria (PS2 & PM6)
-=======
-- Support case status assignment upon loading (by providing case status in the case config file)
->>>>>>> 54304ce5
 ### Fixed
 - Release docs to include instructions for upgrading dependencies
 - Truncated long HGVS descriptions on cancer SNV and SNVs pages
