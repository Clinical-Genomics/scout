# Change Log
All notable changes to this project will be documented in this file.
This project adheres to [Semantic Versioning](http://semver.org/).

About changelog [here](https://keepachangelog.com/en/1.0.0/)

## [unreleased]
### Added
- Pydantic validation of image paths provided in case load config file
- Revel score, Revel rank score and SpliceAI values are also displayed in Causatives and Validated variants tables
### Fixed
- Command line crashing with error when updating a user that doesn't exist
- Thaw coloredlogs - 15.0.1 restores errorhandler issue
- Thaw crypography - current base image and library version allow Docker builds
- Missing delete icons on phenomodels page
- Missing cryptography lib error while running Scout container on an ARM processor
- Round CADD values with many decimals on causatives and validated variants pages
- Dark-mode visibility of some fields on causatives and validated variants pages
- Clinvar submitters would be cleared when unprivileged users saved institute settings page
<<<<<<< HEAD
- Update more GnomAD links to GnomAD v4 (v38 SNVs, MT vars, STRs)
=======
- Added a default empty string in cases search form to avoid None default value
- Page crashing when user tries to remove the same variant from a ClinVar submission in different browser tabs
>>>>>>> 93e6c6ed

## [4.75]
### Added
- Hovertip to gene panel names with associated genes in variant view, when variant covers more than one gene
- Tests for panel to genes
- Download of Orphadata en_product6 and en_product4 from CLI
- Parse and save `database_found` key/values for RNA fusion variants
- Added fusion_score, ffpm, split_reads, junction_reads and fusion_caller to the list of filters on RNA fusion variants page
- Renamed the function `get_mei_info` to `set_mei_info` to be consistent with the other functions
- Fixed removing None key/values from parsed variants
### Changed
- Allow use of projections when retrieving gene panels
- Do not save custom images as binary data into case and variant database documents
- Retrieve and display case and variant custom images using image's saved path
- Cases are activated by viewing FSHD and SMA reports
- Split multi-gene SNV variants into single genes when submitting to Matchmaker Exchange
- Alamut links also on the gene level, using transcript and HGVS: better for indels. Keep variant link for missing HGVS
- Thaw WTForms - explicitly coerce form decimal field entries when filters fetched from db
### Fixed
- Removed some extra characters from top of general report left over from FontAwsome fix
- Do not save fusion variants-specific key/values in other types of variants
- Alamut link for MT variants in build 38
- Convert RNA fusions variants `tool_hits` and `fusion_score` keys from string to numbers
- Fix genotype reference and alternative sequencing depths defaulting to -1 when values are 0
- DecimalFields were limited to two decimal places for several forms - lifting restrictions on AF, CADD etc.

## [4.74.1]
### Changed
- Parse and save into database also OMIM terms not associated to genes
### Fixed
- BioNano API FSHD report requests are GET in Access 1.8, were POST in 1.7
- Update more FontAwesome icons to avoid Pro icons
- Test if files still exist before attempting to load research variants
- Parsing of genotypes error, resulting in -1 values when alt or ref read depths are 0

## [4.74]
### Added
- SNVs and Indels, MEI and str variants genes have links to Decipher
- An `owner + case display name` index for cases database collection
- Test and fixtures for RNA fusion case page
- Load and display fusion variants from VCF files as the other variant types
- Option to update case document with path to mei variants (clinical and research)
### Changed
- Details on variant type and category for audit filters on case general report
- Enable Gens CN profile button also in somatic case view
- Fix case of analysis type check for Gens analysis button - only show for WGS
### Fixed
- loqusdb table no longer has empty row below each loqusid
- MatchMaker submission details page crashing because of change in date format returned by PatientMatcher
- Variant external links buttons style does not change color when visited
- Hide compounds with compounds follow filter for region or function would fail for variants in multiple genes
- Updated FontAwesome version to fix missing icons

## [4.73]
### Added
- Shortcut button for HPO panel MEI variants from case page
- Export managed variants from CLI
### Changed
- STRs visualization on case panel to emphasize abnormal repeat count and associated condition
- Removed cytoband column from STRs variant view on case report
- More long integers formatted with thin spaces, and copy to clipboard buttons added
### Fixed
- OMIM table is scrollable if higher than 700px on SV page
- Pinned variants validation badge is now red for false positives.
- Case display name defaulting to case ID when `family_name` or `display_name` are missing from case upload config file
- Expanded menu visible at screen sizes below 1000px now has background color
- The image in ClinVar howto-modal is now responsive
- Clicking on a case in case groups when case was already removed from group in another browser tab
- Page crashing when saving filters for mei variants
- Link visited color of images

## [4.72.4]
### Changed
- Automatic test mongod version increased to v7
### Fixed
- GnomAD now defaults to hg38 - change build 37 links accordingly

## [4.72.3]
### Fixed
- Somatic general case report small variant table can crash with unclassified variants

## [4.72.2]
### Changed
- A gunicorn maxrequests parameter for Docker server image - default to 1200
- STR export limit increased to 500, as for other variants
- Prevent long number wrapping and use thin spaces for separation, as per standards from SI, NIST, IUPAC, BIPM.
- Speed up case retrieval and lower memory use by projecting case queries
- Make relatedness check fails stand out a little more to new users
- Speed up case retrieval and lower memory use by projecting case queries
- Speed up variant pages by projecting only the necessary keys in disease collection query
### Fixed
- Huge memory use caused by cases and variants pages pulling complete disease documents from DB
- Do not include genes fetched from HPO terms when loading diseases
- Consider the renamed fields `Approved Symbol` -> `Approved Gene Symbol` and `Gene Symbols` -> `Gene/Locus And Other Related Symbols` when parsing OMIM terms from genemap2.txt file

## [4.72.1]
### Fixed
- Jinja filter that renders long integers
- Case cache when looking for causatives in other cases causing the server to hang

## [4.72]
### Added
- A GitHub action that checks for broken internal links in docs pages
- Link validation settings in mkdocs.yml file
- Load and display full RNA alignments on alignment viewer
- Genome build check when loading a case
- Extend event index to previous causative variants and always load them
### Fixed
- Documentation nav links for a few documents
- Slightly extended the BioNano Genomics Access integration docs
- Loading of SVs when VCF is missing the INFO.END field but has INFO.SVLEN field
- Escape protein sequence name (if available) in case general report to render special characters correctly
- CaseS HPO term searches for multiple terms works independent of order
- CaseS search regexp should not allow backslash
- CaseS cohort tags can contain whitespace and still match
- Remove diagnoses from cases even if OMIM term is not found in the database
- Parsing of disease-associated genes
- Removed an annoying warning while updating database's disease terms
- Displaying custom case images loaded with scout version <= 4.71
- Use pydantic version >=2 in requirements.txt file
### Changed
- Column width adjustment on caseS page
- Use Python 3.11 in tests
- Update some github actions
- Upgraded Pydantic to version 2
- Case validation fails on loading when associated files (alignments, VCFs and reports) are not present on disk
- Case validation fails on loading when custom images have format different then ["gif", "svg", "png", "jpg", "jpeg"]
- Custom images keys `case` and `str` in case config yaml file are renamed to `case_images` and `str_variants_images`
- Simplify and speed up case general report code
- Speed up case retrieval in case_matching_causatives
- Upgrade pymongo to version 4
- When updating disease terms, check that all terms are consistent with a DiseaseTerm model before dropping the old collection
- Better separation between modules loading HPO terms and diseases
- Deleted unused scout.build.phenotype module
- Stricter validation of mandatory genome build key when loading a case. Allowed values are ['37','38',37,38]
- Improved readability of variants length and coordinates on variantS pages

## [4.71]
### Added
- Added Balsamic keys for SweGen and loqusdb local archive frequecies, SNV and SV
- New filter option for Cancer variantS: local archive RD loqusdb
- Show annotated observations on SV variantS view, also for cancer somatic SVs
- Revel filter for variantS
- Show case default panel on caseS page
- CADD filter for Cancer Somatic SNV variantS - show score
- SpliceAI-lookup link (BROAD, shows SpliceAI and Pangolin) from variant page
- BioNano Access server API - check projects, samples and fetch FSHD reports
### Fixed
- Name of reference genome build for RNA for compatibility with IGV locus search change
- Howto to run the Docker image on Mac computers in `admin-guide/containers/container-deploy.md`
- Link to Weasyprint installation howto in README file
- Avoid filling up disk by creating a reduced VCF file for every variant that is visualized
- Remove legacy incorrectly formatted CODEOWNERS file
- Restrain variant_type requests to variantS views to "clinical" or "research"
- Visualization of cancer variants where cancer case has no affected individual
- ProteinPaint gene link (small StJude API change)
- Causative MEI variant link on causatives page
- Bionano access api settings commented out by default in Scout demo config file.
- Do not show FSHD button on freshly loaded cases without bionano_access individuals
- Truncate long variants' HGVS on causative/Clinically significant and pinned variants case panels
### Changed
- Remove function call that tracks users' browser version
- Include three more splice variant SO terms in clinical filter severe SO terms
- Drop old HPO term collection only after parsing and validation of new terms completes
- Move score to own column on Cancer Somatic SNV variantS page
- Refactored a few complex case operations, breaking out sub functionalities

## [4.70]
### Added
- Download a list of Gene Variants (max 500) resulting from SNVs and Indels search
- Variant PubMed link to search for gene symbol and any aliases
### Changed
- Clearer gnomAD values in Variants page
### Fixed
- CaseS page uniform column widths
- Include ClinVar variants into a scrollable div element on Case page
- `canonical_transcript` variable not initialized in get_hgvs function (server.blueprints.institutes.controllers.py)
- Catch and display any error while importing Phenopacket info
- Modified Docker files to use python:3.8-slim-bullseye to prevent gunicorn workers booting error

## [4.69]
### Added
- ClinVar submission howto available also on Case page
- Somatic score and filtering for somatic SV callers, if available
- Show caller as a tooltip on variantS list
### Fixed
- Crash when attempting to export phenotype from a case that had never had phenotypes
- Aesthetic fix to Causative and Pinned Variants on Case page
- Structural inconsistency for ClinVar Blueprint templates
- Updated igv.js to 2.15.8 to fix track default color bug
- Fixed release versions for actions.
- Freeze tornado below 6.3.0 for compatibility with livereload 2.6.3
- Force update variants count on case re-upload
- IGV locus search not working - add genome reference id
- Pin links to MEI variants should end up on MEI not SV variant view
- Load also matching MEI variants on forced region load
- Allow excluding MEI from case variant deletion
- Fixed the name of the assigned user when the internal user ID is different from the user email address
- Gene variantS should display gene function, region and full hgvs
### Changed
- FontAwesome integrity check fail (updated resource)
- Removed ClinVar API validation buttons in favour of direct API submission
- Improved layout of Institute settings page
- ClinVar API key and allowed submitters are set in the Institute settings page


## [4.68]
### Added
- Rare Disease Mobile Element Insertion variants view
### Changed
- Updated igv.js to 2.15.6
### Fixed
- Docker stage build pycairo.
- Restore SNV and SV rank models versions on Causatives and Verified pages
- Saving `REVEL_RANKSCORE` value in a field named `revel` in variants database documents

## [4.67]
### Added
- Prepare to filter local SV frequency
### Changed
- Speed up instituteS page loading by refactoring cases/institutes query
- Clinical Filter for SVs includes `splice_polypyrimidine_tract_variant` as a severe consequence
- Clinical Filter for SVs includes local variant frequency freeze ("old") for filtering, starting at 30 counts
- Speed up caseS page loading by adding status to index and refactoring totals count
- HPO file parsing is updated to reflect that HPO have changed a few downloadable file formats with their 230405 release.
### Fixed
- Page crashing when a user tries to edit a comment that was removed
- Warning instead of crashed page when attempting to retrieve a non-existent Phenopacket
- Fixed StJude ProteinPaint gene link (URL change)
- Freeze of werkzeug library to version<2.3 to avoid problems resulting from the consequential upgrade of the Flask lib
- Huge list of genes in case report for megabases-long structural variants.
- Fix displaying institutes without associated cases on institutes page
- Fix default panel selection on SVs in cancer case report

## [4.66]
### Changed
- Moved Phenomodels code under a dedicated blueprint
- Updated the instructions to load custom case report under admin guide
- Keep variants filter window collapsed except when user expands it to filter
### Added
- A summary table of pinned variants on the cancer case general report
- New openable matching causatives and managed variants lists for default gene panels only for convenience
### Fixed
- Gens structural variant page link individual id typo

## [4.65.2]
### Fixed
- Generating general case report with str variants containing comments

## [4.65.1]
### Fixed
- Visibility of `Gene(s)` badges on SV VariantS page
- Hide dismiss bar on SV page not working well
- Delivery report PDF download
- Saving Pipeline version file when loading a case
- Backport compatible import of importlib metadata for old python versions (<3.8)

## [4.65]
### Added
- Option to mark a ClinVar submission as submitted
- Docs on how to create/update the PanelApp green genes as a system admin
- `individual_id`-parameter to both Gens links
- Download a gene panel in TXT format from gene panel page
- Panel gene comments on variant page: genes in panels can have comments that describe the gene in a panel context
### Changed
- Always show each case category on caseS page, even if 0 cases in total or after current query
- Improved sorting of ClinVar submissions
- Pre-populate SV type select in ClinVar submission form, when possible
- Show comment badges in related comments tables on general report
- Updated version of several GitHub actions
- Migrate from deprecated `pkg_resources` lib to `importlib_resources`
- Dismiss bar on variantS pages is thinner.
- Dismiss bar on variantS pages can be toggled open or closed for the duration of a login session.
### Fixed
- Fixed Sanger order / Cancel order modal close buttons
- Visibility of SV type in ClinVar submission form
- Fixed a couple of creations where now was called twice, so updated_at and created_at could differ
- Deprecated Ubuntu version 18.04 in one GitHub action
- Panels that have been removed (hidden) should not be visible in views where overlapping gene panels for genes are shown
- Gene panel test pointing to the right function

## [4.64]
### Added
- Create/Update a gene panel containing all PanelApp green genes (`scout update panelapp-green -i <cust_id>`)
- Links for ACMG pathogenicity impact modification on the ACMG classification page
### Changed
- Open local observation matching cases in new windows
### Fixed
- Matching manual ranked variants are now shown also on the somatic variant page
- VarSome links to hg19/GRCh37
- Managed variants filter settings lost when navigating to additional pages
- Collect the right variant category after submitting filter form from research variantS page
- Beacon links are templated and support variants in genome build 38

## [4.63]
### Added
- Display data sharing info for ClinVar, Matchmaker Exchange and Beacon in a dedicated column on Cases page
- Test for `commands.download.omim.print_omim`
- Display dismissed variants comments on general case report
- Modify ACMG pathogenicity impact (most commonly PVS1, PS3) based on strength of evidence with lab director's professional judgement
- REViewer button on STR variant page
- Alamut institution parameter in institute settings for Alamut Visual Plus software
- Added Manual Ranks Risk Factor, Likely Risk Factor and Uncertain Risk Factor
- Display matching manual ranks from previous cases the user has access to on VariantS and Variant pages
- Link to gnomAD gene SVs v2.1 for SV variants with gnomAD frequency
- Support for nf-core/rnafusion reports
### Changed
- Display chrY for sex unknown
- Deprecate legacy scout_load() method API call.
- Message shown when variant tag is updated for a variant
- When all ACMG classifications are deleted from a variant, the current variant classification status is also reset.
- Refactored the functions that collect causative variants
- Removed `scripts/generate_test_data.py`
### Fixed
- Default IGV tracks (genes, ClinVar, ClinVar CNVs) showing even if user unselects them all
- Freeze Flask-Babel below v3.0 due to issue with a locale decorator
- Thaw Flask-Babel and fix according to v3 standard. Thank you @TkTech!
- Show matching causatives on somatic structural variant page
- Visibility of gene names and functional annotations on Causatives/Verified pages
- Panel version can be manually set to floating point numbers, when modified
- Causatives page showing also non-causative variants matching causatives in other cases
- ClinVar form submission for variants with no selected transcript and HGVS
- Validating and submitting ClinVar objects not containing both Variant and Casedata info

## [4.62.1]
### Fixed
- Case page crashing when adding a case to a group without providing a valid case name

## [4.62]
### Added
- Validate ClinVar submission objects using the ClinVar API
- Wrote tests for case and variant API endpoints
- Create ClinVar submissions from Scout using the ClinVar API
- Export Phenopacket for affected individual
- Import Phenopacket from JSON file or Phenopacket API backend server
- Use the new case name option for GENS requests
- Pre-validate refseq:HGVS items using VariantValidator in ClinVar submission form
### Fixed
- Fallback for empty alignment index for REViewer service
- Source link out for MIP 11.1 reference STR annotation
- Avoid duplicate causatives and pinned variants
- ClinVar clinical significance displays only the ACMG terms when user selects ACMG 2015 as assertion criteria
- Spacing between icon and text on Beacon and MatchMaker links on case page sidebar
- Truncate IDs and HGVS representations in ClinVar pages if longer than 25 characters
- Update ClinVar submission ID form
- Handle connection timeout when sending requests requests to external web services
- Validate any ClinVar submission regardless of its status
- Empty Phenopackets import crashes
- Stop Spinner on Phenopacket JSON download
### Changed
- Updated ClinVar submission instructions

## [4.61.1]
### Fixed
- Added `UMLS` as an option of `Condition ID type` in ClinVar Variant downloaded files
- Missing value for `Condition ID type` in ClinVar Variant downloaded files
- Possibility to open, close or delete a ClinVar submission even if it doesn't have an associated name
- Save SV type, ref and alt n. copies to exported ClinVar files
- Inner and outer start and stop SV coordinates not exported in ClinVar files
- ClinVar submissions page crashing when SV files don't contain breakpoint exact coordinates
- Align OMIM diagnoses with delete diagnosis button on case page
- In ClinVar form, reset condition list and customize help when condition ID changes

## [4.61]
### Added
- Filter case list by cases with variants in ClinVar submission
- Filter case list by cases containing RNA-seq data - gene_fusion_reports and sample-level tracks (splice junctions and RNA coverage)
- Additional case category `Ignored`, to be used for cases that don't fall in the existing 'inactive', 'archived', 'solved', 'prioritized' categories
- Display number of cases shown / total number of cases available for each category on Cases page
- Moved buttons to modify case status from sidebar to main case page
- Link to Mutalyzer Normalizer tool on variant's transcripts overview to retrieve official HVGS descriptions
- Option to manually load RNA MULTIQC report using the command `scout load report -t multiqc_rna`
- Load RNA MULTIQC automatically for a case if config file contains the `multiqc_rna` key/value
- Instructions in admin-guide on how to load case reports via the command line
- Possibility to filter RD variants by a specific genotype call
- Distinct colors for different inheritance models on RD Variant page
- Gene panels PDF export with case variants hits by variant type
- A couple of additional README badges for GitHub stats
- Upload and display of pipeline reference info and executable version yaml files as custom reports
- Testing CLI on hasta in PR template
### Changed
- Instructions on how to call dibs on scout-stage server in pull request template
- Deprecated CLI commands `scout load <delivery_report, gene_fusion_report, coverage_qc_report, cnv_report>` to replace them with command `scout load report -t <report type>`
- Refactored code to display and download custom case reports
- Do not export `Assertion method` and `Assertion method citation` to ClinVar submission files according to changes to ClinVar's submission spreadsheet templates.
- Simplified code to create and download ClinVar CSV files
- Colorize inheritance models badges by category on VariantS page
- `Safe variants matching` badge more visible on case page
### Fixed
- Non-admin users saving institute settings would clear loqusdb instance selection
- Layout of variant position, cytoband and type in SV variant summary
- Broken `Build Status - GitHub badge` on GitHub README page
- Visibility of text on grey badges in gene panels PDF exports
- Labels for dashboard search controls
- Dark mode visibility for ClinVar submission
- Whitespaces on outdated panel in extent report

## [4.60]
### Added
- Mitochondrial deletion signatures (mitosign) can be uploaded and shown with mtDNA report
- A `Type of analysis` column on Causatives and Validated variants pages
- List of "safe" gene panels available for matching causatives and managed variants in institute settings, to avoid secondary findings
- `svdb_origin` as a synonym for `FOUND_IN` to complement `set` for variants found by all callers
### Changed
- Hide removed gene panels by default in panels page
- Removed option for filtering cancer SVs by Tumor and Normal alt AF
- Hide links to coverage report from case dynamic HPO panel if cancer analysis
- Remove rerun emails and redirect users to the analysis order portal instead
- Updated clinical SVs igv.js track (dbVar) and added example of external track from `https://trackhubregistry.org/`
- Rewrote the ClinVar export module to simplify and add one variant at the time
- ClinVar submissions with phenotype conditions from: [OMIM, MedGen, Orphanet, MeSH, HP, MONDO]
### Fixed
- If trying to load a badly formatted .tsv file an error message is displayed.
- Avoid showing case as rerun when first attempt at case upload failed
- Dynamic autocomplete search not working on phenomodels page
- Callers added to variant when loading case
- Now possible to update managed variant from file without deleting it first
- Missing preselected chromosome when editing a managed variant
- Preselected variant type and subtype when editing a managed variant
- Typo in dbVar ClinVar track, hg19


## [4.59]
### Added
- Button to go directly to HPO SV filter variantS page from case
- `Scout-REViewer-Service` integration - show `REViewer` picture if available
- Link to HPO panel coverage overview on Case page
- Specify a confidence threshold (green|amber|red) when loading PanelApp panels
- Functional annotations in variants lists exports (all variants)
- Cancer/Normal VAFs and COSMIC ids in in variants lists exports (cancer variants)
### Changed
- Better visualization of regional annotation for long lists of genes in large SVs in Variants tables
- Order of cells in variants tables
- More evident links to gene coverage from Variant page
- Gene panels sorted by display name in the entire Case page
- Round CADD and GnomAD values in variants export files
### Fixed
- HPO filter button on SV variantS page
- Spacing between region|function cells in SVs lists
- Labels on gene panel Chanjo report
- Fixed ambiguous duplicated response headers when requesting a BAM file from /static
- Visited color link on gene coverage button (Variant page)

## [4.58.1]
### Fixed
- Case search with search strings that contain characters that can be escaped

## [4.58]
### Added
- Documentation on how to create/update PanelApp panels
- Add filter by local observations (archive) to structural variants filters
- Add more splicing consequences to SO term definitions
- Search for a specific gene in all gene panels
- Institute settings option to force show all variants on VariantS page for all cases of an institute
- Filter cases by validation pending status
- Link to The Clinical Knowledgebase (CKB) (https://ckb.jax.org/) in cancer variant's page
### Fixed
- Added a not-authorized `auto-login` fixture according to changes in Flask-Login 0.6.2
- Renamed `cache_timeout` param name of flask.send_file function to `max_age` (Flask 2.2 compliant)
- Replaced deprecated `app.config["JSON_SORT_KEYS"]` with app.json.sort_keys in app settings
- Bug in gene variants page (All SNVs and INDELs) when variant gene doesn't have a hgnc id that is found in the database
- Broken export of causatives table
- Query for genes in build 38 on `Search SNVs and INDELs` page
- Prevent typing special characters `^<>?!=\/` in case search form
- Search matching causatives also among research variants in other cases
- Links to variants in Verified variants page
- Broken filter institute cases by pinned gene
- Better visualization of long lists of genes in large SVs on Causative and Verified Variants page
- Reintroduced missing button to export Causative variants
- Better linking and display of matching causatives and managed variants
- Reduced code complexity in `scout/parse/variant/variant.py`
- Reduced complexity of code in `scout/build/variant/variant.py`

### Changed
- State that loqusdb observation is in current case if observations count is one and no cases are shown
- Better pagination and number of variants returned by queries in `Search SNVs and INDELs` page
- Refactored and simplified code used for collecting gene variants for `Search SNVs and INDELs` page
- Fix sidebar panel icons in Case view
- Fix panel spacing in Case view
- Removed unused database `sanger_ordered` and `case_id,category,rank_score` indexes (variant collection)
- Verified variants displayed in a dedicated page reachable from institute sidebar
- Unified stats in dashboard page
- Improved gene info for large SVs and cancer SVs
- Remove the unused `variant.str_variant` endpoint from variant views
- Easier editing of HPO gene panel on case page
- Assign phenotype panel less cramped on Case page
- Causatives and Verified variants pages to use the same template macro
- Allow hyphens in panel names
- Reduce resolution of example images
- Remove some animations in web gui which where rendered slow


## [4.57.4]
### Fixed
- Parsing of variant.FORMAT "DR" key in parse variant file

## [4.57.3]
### Fixed
- Export of STR verified variants
- Do not download as verified variants first verified and then reset to not validated
- Avoid duplicated lines in downloaded verified variants reflecting changes in variant validation status

## [4.57.2]
### Fixed
- Export of verified variants when variant gene has no transcripts
- HTTP 500 when visiting a the details page for a cancer variant that had been ranked with genmod

## [4.57.1]
### Fixed
- Updating/replacing a gene panel from file with a corrupted or malformed file

## [4.57]
### Added
- Display last 50 or 500 events for a user in a timeline
- Show dismiss count from other cases on matching variantS
- Save Beacon-related events in events collection
- Institute settings allow saving multiple loqusdb instances for one institute
- Display stats from multiple instances of loqusdb on variant page
- Display date and frequency of obs derived from count of local archive observations from MIP11 (requires fix in MIP)
### Changed
- Prior ACMG classifications view is no longer limited by pathogenicity
### Fixed
- Visibility of Sanger ordered badge on case page, light mode
- Some of the DataTables tables (Phenotypes and Diagnoses pages) got a bit dark in dark mode
- Remove all redundancies when displaying timeline events (some events are saved both as case-related and variant-related)
- Missing link in saved MatchMaker-related events
- Genes with mixed case gene symbols missing in PanelApp panels
- Alignment of elements on the Beacon submission modal window
- Locus info links from STR variantS page open in new browser tabs

## [4.56]
### Added
- Test for PanelApp panels loading
- `panel-umi` tag option when loading cancer analyses
### Changed
- Black text to make comments more visible in dark mode
- Loading PanelApp panels replaces pre-existing panels with same version
- Removed sidebar from Causatives page - navigation is available on the top bar for now
- Create ClinVar submissions from pinned variants list in case page
- Select which pinned variants will be included in ClinVar submission documents
### Fixed
- Remove a:visited css style from all buttons
- Update of HPO terms via command line
- Background color of `MIXED` and `PANEL-UMI` sequencing types on cases page
- Fixed regex error when searching for cases with query ending with `\ `
- Gene symbols on Causatives page lighter in dark mode
- SpliceAI tooltip of multigene variants

## [4.55]
### Changed
- Represent different tumor samples as vials in cases page
- Option to force-update the OMIM panel
### Fixed
- Low tumor purity badge alignment in cancer samples table on cancer case view
- VariantS comment popovers reactivate on hover
- Updating database genes in build 37
- ACMG classification summary hidden by sticky navbar
- Logo backgrounds fixed to white on welcome page
- Visited links turn purple again
- Style of link buttons and dropdown menus
- Update KUH and GMS logos
- Link color for Managed variants

## [4.54]
### Added
- Dark mode, using browser/OS media preference
- Allow marking case as solved without defining causative variants
- Admin users can create missing beacon datasets from the institute's settings page
- GenCC links on gene and variant pages
- Deprecation warnings when launching the app using a .yaml config file or loading cases using .ped files
### Changed
- Improved HTML syntax in case report template
- Modified message displayed when variant rank stats could not be calculated
- Expanded instructions on how to test on CG development server (cg-vm1)
- Added more somatic variant callers (Balsamic v9 SNV, develop SV)
### Fixed
- Remove load demo case command from docker-compose.yml
- Text elements being split across pages in PDF reports
- Made login password field of type `password` in LDAP login form
- Gene panels HTML select in institute's settings page
- Bootstrap upgraded to version 5
- Fix some Sourcery and SonarCloud suggestions
- Escape special characters in case search on institute and dashboard pages
- Broken case PDF reports when no Madeline pedigree image can be created
- Removed text-white links style that were invisible in new pages style
- Variants pagination after pressing "Filter variants" or "Clinical filter"
- Layout of buttons Matchmaker submission panel (case page)
- Removing cases from Matchmaker (simplified code and fixed functionality)
- Reintroduce check for missing alignment files purged from server

## [4.53]
### Added
### Changed
- Point Alamut API key docs link to new API version
- Parse dbSNP id from ID only if it says "rs", else use VEP CSQ fields
- Removed MarkupSafe from the dependencies
### Fixed
- Reintroduced loading of SVs for demo case 643595
- Successful parse of FOUND_IN should avoid GATK caller default
- All vulnerabilities flagged by SonarCloud

## [4.52]
### Added
- Demo cancer case gets loaded together with demo RD case in demo instance
- Parse REVEL_score alongside REVEL_rankscore from csq field and display it on SNV variant page
- Rank score results now show the ranking range
- cDNA and protein changes displayed on institute causatives pages
- Optional SESSION_TIMEOUT_MINUTES configuration in app config files
- Script to convert old OMIM case format (list of integers) to new format (list of dictionaries)
- Additional check for user logged in status before serving alignment files
- Download .cgh files from cancer samples table on cancer case page
- Number of documents and date of last update on genes page
### Changed
- Verify user before redirecting to IGV alignments and sashimi plots
- Build case IGV tracks starting from case and variant objects instead of passing all params in a form
- Unfreeze Werkzeug lib since Flask_login v.0.6 with bugfix has been released
- Sort gene panels by name (panelS and variant page)
- Removed unused `server.blueprints.alignviewers.unindexed_remote_static` endpoint
- User sessions to check files served by `server.blueprints.alignviewers.remote_static` endpoint
- Moved Beacon-related functions to a dedicated app extension
- Audit Filter now also loads filter displaying the variants for it
### Fixed
- Handle `attachment_filename` parameter renamed to `download_name` when Flask 2.2 will be released
- Removed cursor timeout param in cases find adapter function to avoid many code warnings
- Removed stream argument deprecation warning in tests
- Handle `no intervals found` warning in load_region test
- Beacon remove variants
- Protect remote_cors function in alignviewers view from Server-Side Request Forgery (SSRF)
- Check creation date of last document in gene collection to display when genes collection was updated last

## [4.51]
### Added
- Config file containing codecov settings for pull requests
- Add an IGV.js direct link button from case page
- Security policy file
- Hide/shade compound variants based on rank score on variantS from filter
- Chromograph legend documentation direct link
### Changed
- Updated deprecated Codecov GitHub action to v.2
- Simplified code of scout/adapter/mongo/variant
- Update IGV.js to v2.11.2
- Show summary number of variant gene panels on general report if more than 3
### Fixed
- Marrvel link for variants in genome build 38 (using liftover to build 37)
- Remove flags from codecov config file
- Fixed filter bug with high negative SPIDEX scores
- Renamed IARC TP53 button to to `TP53 Database`, modified also link since IARC has been moved to the US NCI: `https://tp53.isb-cgc.org/`
- Parsing new format of OMIM case info when exporting patients to Matchmaker
- Remove flask-debugtoolbar lib dependency that is using deprecated code and causes app to crash after new release of Jinja2 (3.1)
- Variant page crashing for cases with old OMIM terms structure (a list of integers instead of dictionary)
- Variant page crashing when creating MARRVEL link for cases with no genome build
- SpliceAI documentation link
- Fix deprecated `safe_str_cmp` import from `werkzeug.security` by freezing Werkzeug lib to v2.0 until Flask_login v.0.6 with bugfix is released
- List gene names densely in general report for SVs that contain more than 3 genes
- Show transcript ids on refseq genes on hg19 in IGV.js, using refgene source
- Display correct number of genes in general report for SVs that contain more than 32 genes
- Broken Google login after new major release of `lepture/authlib`
- Fix frequency and callers display on case general report

## [4.50.1]
### Fixed
- Show matching causative STR_repid for legacy str variants (pre Stranger hgnc_id)

## [4.50]
### Added
- Individual-specific OMIM terms
- OMIM disease descriptions in ClinVar submission form
- Add a toggle for melter rerun monitoring of cases
- Add a config option to show the rerun monitoring toggle
- Add a cli option to export cases with rerun monitoring enabled
- Add a link to STRipy for STR variants; shallow for ARX and HOXA13
- Hide by default variants only present in unaffected individuals in variants filters
- OMIM terms in general case report
- Individual-level info on OMIM and HPO terms in general case report
- PanelApp gene link among the external links on variant page
- Dashboard case filters fields help
- Filter cases by OMIM terms in cases and dashboard pages
### Fixed
- A malformed panel id request would crash with exception: now gives user warning flash with redirect
- Link to HPO resource file hosted on `http://purl.obolibrary.org`
- Gene search form when gene exists only in build 38
- Fixed odd redirect error and poor error message on missing column for gene panel csv upload
- Typo in parse variant transcripts function
- Modified keys name used to parse local observations (archived) frequencies to reflect change in MIP keys naming
- Better error handling for partly broken/timed out chanjo reports
- Broken javascript code when case Chromograph data is malformed
- Broader space for case synopsis in general report
- Show partial causatives on causatives and matching causatives panels
- Partial causative assignment in cases with no OMIM or HPO terms
- Partial causative OMIM select options in variant page
### Changed
- Slightly smaller and improved layout of content in case PDF report
- Relabel more cancer variant pages somatic for navigation
- Unify caseS nav links
- Removed unused `add_compounds` param from variant controllers function
- Changed default hg19 genome for IGV.js to legacy hg19_1kg_decoy to fix a few problematic loci
- Reduce code complexity (parse/ensembl.py)
- Silence certain fields in ClinVar export if prioritised ones exist (chrom-start-end if hgvs exist)
- Made phenotype non-mandatory when marking a variant as partial causative
- Only one phenotype condition type (OMIM or HPO) per variant is used in ClinVar submissions
- ClinVar submission variant condition prefers OMIM over HPO if available
- Use lighter version of gene objects in Omim MongoDB adapter, panels controllers, panels views and institute controllers
- Gene-variants table size is now adaptive
- Remove unused file upload on gene-variants page

## [4.49]
### Fixed
- Pydantic model types for genome_build, madeline_info, peddy_ped_check and peddy_sex_check, rank_model_version and sv_rank_model_version
- Replace `MatchMaker` with `Matchmaker` in all places visible by a user
- Save diagnosis labels along with OMIM terms in Matchmaker Exchange submission objects
- `libegl-mesa0_21.0.3-0ubuntu0.3~20.04.5_amd64.deb` lib not found by GitHub actions Docker build
- Remove unused `chromograph_image_files` and `chromograph_prefixes` keys saved when creating or updating an RD case
- Search managed variants by description and with ignore case
### Changed
- Introduced page margins on exported PDF reports
- Smaller gene fonts in downloaded HPO genes PDF reports
- Reintroduced gene coverage data in the PDF-exported general report of rare-disease cases
- Check for existence of case report files before creating sidebar links
- Better description of HPO and OMIM terms for patients submitted to Matchmaker Exchange
- Remove null non-mandatory key/values when updating a case
- Freeze WTForms<3 due to several form input rendering changes

## [4.48.1]
### Fixed
- General case PDF report for recent cases with no pedigree

## [4.48]
### Added
- Option to cancel a request for research variants in case page
### Changed
- Update igv.js to v2.10.5
- Updated example of a case delivery report
- Unfreeze cyvcf2
- Builder images used in Scout Dockerfiles
- Crash report email subject gives host name
- Export general case report to PDF using PDFKit instead of WeasyPrint
- Do not include coverage report in PDF case report since they might have different orientation
- Export cancer cases's "Coverage and QC report" to PDF using PDFKit instead of Weasyprint
- Updated cancer "Coverage and QC report" example
- Keep portrait orientation in PDF delivery report
- Export delivery report to PDF using PDFKit instead of Weasyprint
- PDF export of clinical and research HPO panels using PDFKit instead of Weasyprint
- Export gene panel report to PDF using PDFKit
- Removed WeasyPrint lib dependency

### Fixed
- Reintroduced missing links to Swegen and Beacon and dbSNP in RD variant page, summary section
- Demo delivery report orientation to fit new columns
- Missing delivery report in demo case
- Cast MNVs to SNV for test
- Export verified variants from all institutes when user is admin
- Cancer coverage and QC report not found for demo cancer case
- Pull request template instructions on how to deploy to test server
- PDF Delivery report not showing Swedac logo
- Fix code typos
- Disable codefactor raised by ESLint for javascript functions located on another file
- Loading spinner stuck after downloading a PDF gene panel report
- IGV browser crashing when file system with alignment files is not mounted

## [4.47]
### Added
- Added CADD, GnomAD and genotype calls to variantS export
### Changed
- Pull request template, to illustrate how to deploy pull request branches on cg-vm1 stage server
### Fixed
- Compiled Docker image contains a patched version (v4.9) of chanjo-report

## [4.46.1]
### Fixed
- Downloading of files generated within the app container (MT-report, verified variants, pedigrees, ..)

## [4.46]
### Added
- Created a Dockefile to be used to serve the dockerized app in production
- Modified the code to collect database params specified as env vars
- Created a GitHub action that pushes the Dockerfile-server image to Docker Hub (scout-server-stage) every time a PR is opened
- Created a GitHub action that pushes the Dockerfile-server image to Docker Hub (scout-server) every time a new release is created
- Reassign MatchMaker Exchange submission to another user when a Scout user is deleted
- Expose public API JSON gene panels endpoint, primarily to enable automated rerun checking for updates
- Add utils for dictionary type
- Filter institute cases using multiple HPO terms
- Vulture GitHub action to identify and remove unused variables and imports
### Changed
- Updated the python config file documentation in admin guide
- Case configuration parsing now uses Pydantic for improved typechecking and config handling
- Removed test matrices to speed up automatic testing of PRs
- Switch from Coveralls to Codecov to handle CI test coverage
- Speed-up CI tests by caching installation of libs and splitting tests into randomized groups using pytest-test-groups
- Improved LDAP login documentation
- Use lib flask-ldapconn instead of flask_ldap3_login> to handle ldap authentication
- Updated Managed variant documentation in user guide
- Fix and simplify creating and editing of gene panels
- Simplified gene variants search code
- Increased the height of the genes track in the IGV viewer
### Fixed
- Validate uploaded managed variant file lines, warning the user.
- Exporting validated variants with missing "genes" database key
- No results returned when searching for gene variants using a phenotype term
- Variants filtering by gene symbols file
- Make gene HGNC symbols field mandatory in gene variants page and run search only on form submit
- Make sure collaborator gene variants are still visible, even if HPO filter is used

## [4.45]
### Added
### Changed
- Start Scout also when loqusdbapi is not reachable
- Clearer definition of manual standard and custom inheritance models in gene panels
- Allow searching multiple chromosomes in filters
### Fixed
- Gene panel crashing on edit action

## [4.44]
### Added
### Changed
- Display Gene track beneath each sample track when displaying splice junctions in igv browser
- Check outdated gene symbols and update with aliases for both RD and cancer variantS
### Fixed
- Added query input check and fixed the Genes API endpoint to return a json formatted error when request is malformed
- Typo in ACMG BP6 tooltip

## [4.43.1]
### Added
- Added database index for OMIM disease term genes
### Changed
### Fixed
- Do not drop HPO terms collection when updating HPO terms via the command line
- Do not drop disease (OMIM) terms collection when updating diseases via the command line

## [4.43]
### Added
- Specify which collection(s) update/build indexes for
### Fixed
- Do not drop genes and transcripts collections when updating genes via the command line

## [4.42.1]
### Added
### Changed
### Fixed
- Freeze PyMongo lib to version<4.0 to keep supporting previous MongoDB versions
- Speed up gene panels creation and update by collecting only light gene info from database
- Avoid case page crash on Phenomizer queries timeout

## [4.42]
### Added
- Choose custom pinned variants to submit to MatchMaker Exchange
- Submit structural variant as genes to the MatchMaker Exchange
- Added function for maintainers and admins to remove gene panels
- Admins can restore deleted gene panels
- A development docker-compose file illustrating the scout/chanjo-report integration
- Show AD on variants view for cancer SV (tumor and normal)
- Cancer SV variants filter AD, AF (tumor and normal)
- Hiding the variants score column also from cancer SVs, as for the SNVs
### Changed
- Enforce same case _id and display_name when updating a case
- Enforce same individual ids, display names and affected status when updating a case
- Improved documentation for connecting to loqusdb instances (including loqusdbapi)
- Display and download HPO gene panels' gene symbols in italics
- A faster-built and lighter Docker image
- Reduce complexity of `panels` endpoint moving some code to the panels controllers
- Update requirements to use flask-ldap3-login>=0.9.17 instead of freezing WTForm
### Fixed
- Use of deprecated TextField after the upgrade of WTF to v3.0
- Freeze to WTForms to version < 3
- Remove the extra files (bed files and madeline.svg) introduced by mistake
- Cli command loading demo data in docker-compose when case custom images exist and is None
- Increased MongoDB connection serverSelectionTimeoutMS parameter to 30K (default value according to MongoDB documentation)
- Better differentiate old obs counts 0 vs N/A
- Broken cancer variants page when default gene panel was deleted
- Typo in tx_overview function in variant controllers file
- Fixed loqusdbapi SV search URL
- SV variants filtering using Decipher criterion
- Removing old gene panels that don't contain the `maintainer` key.

## [4.41.1]
### Fixed
- General reports crash for variant annotations with same variant on other cases

## [4.41]
### Added
- Extended the instructions for running the Scout Docker image (web app and cli).
- Enabled inclusion of custom images to STR variant view
### Fixed
- General case report sorting comments for variants with None genetic models
- Do not crash but redirect to variants page with error when a variant is not found for a case
- UCSC links coordinates for SV variants with start chromosome different than end chromosome
- Human readable variants name in case page for variants having start chromosome different from end chromosome
- Avoid always loading all transcripts when checking gene symbol: introduce gene captions
- Slow queries for evaluated variants on e.g. case page - use events instead
### Changed
- Rearrange variant page again, moving severity predictions down.
- More reactive layout width steps on variant page

## [4.40.1]
### Added
### Fixed
- Variants dismissed with inconsistent inheritance pattern can again be shown in general case report
- General report page for variants with genes=None
- General report crashing when variants have no panels
- Added other missing keys to case and variant dictionaries passed to general report
### Changed

## [4.40]
### Added
- A .cff citation file
- Phenotype search API endpoint
- Added pagination to phenotype API
- Extend case search to include internal MongoDB id
- Support for connecting to a MongoDB replica set (.py config files)
- Support for connecting to a MongoDB replica set (.yaml config files)
### Fixed
- Command to load the OMIM gene panel (`scout load panel --omim`)
- Unify style of pinned and causative variants' badges on case page
- Removed automatic spaces after punctuation in comments
- Remove the hardcoded number of total individuals from the variant's old observations panel
- Send delete requests to a connected Beacon using the DELETE method
- Layout of the SNV and SV variant page - move frequency up
### Changed
- Stop updating database indexes after loading exons via command line
- Display validation status badge also for not Sanger-sequenced variants
- Moved Frequencies, Severity and Local observations panels up in RD variants page
- Enabled Flask CORS to communicate CORS status to js apps
- Moved the code preparing the transcripts overview to the backend
- Refactored and filtered json data used in general case report
- Changed the database used in docker-compose file to use the official MongoDB v4.4 image
- Modified the Python (3.6, 3.8) and MongoDB (3.2, 4.4, 5.0) versions used in testing matrices (GitHub actions)
- Capitalize case search terms on institute and dashboard pages


## [4.39]
### Added
- COSMIC IDs collected from CSQ field named `COSMIC`
### Fixed
- Link to other causative variants on variant page
- Allow multiple COSMIC links for a cancer variant
- Fix floating text in severity box #2808
- Fixed MitoMap and HmtVar links for hg38 cases
- Do not open new browser tabs when downloading files
- Selectable IGV tracks on variant page
- Missing splice junctions button on variant page
- Refactor variantS representative gene selection, and use it also for cancer variant summary
### Changed
- Improve Javascript performance for displaying Chromograph images
- Make ClinVar classification more evident in cancer variant page

## [4.38]
### Added
- Option to hide Alamut button in the app config file
### Fixed
- Library deprecation warning fixed (insert is deprecated. Use insert_one or insert_many instead)
- Update genes command will not trigger an update of database indices any more
- Missing resources in temporary downloading directory when updating genes using the command line
- Restore previous variant ACMG classification in a scrollable div
- Loading spinner not stopping after downloading PDF case reports and variant list export
- Add extra Alamut links higher up on variant pages
- Improve UX for phenotypes in case page
- Filter and export of STR variants
- Update look of variants page navigation buttons
### Changed

## [4.37]
### Added
- Highlight and show version number for RefSeq MANE transcripts.
- Added integration to a rerunner service for toggling reanalysis with updated pedigree information
- SpliceAI display and parsing from VEP CSQ
- Display matching tiered variants for cancer variants
- Display a loading icon (spinner) until the page loads completely
- Display filter badges in cancer variants list
- Update genes from pre-downloaded file resources
- On login, OS, browser version and screen size are saved anonymously to understand how users are using Scout
- API returning institutes data for a given user: `/api/v1/institutes`
- API returning case data for a given institute: `/api/v1/institutes/<institute_id>/cases`
- Added GMS and Lund university hospital logos to login page
- Made display of Swedac logo configurable
- Support for displaying custom images in case view
- Individual-specific HPO terms
- Optional alamut_key in institute settings for Alamut Plus software
- Case report API endpoint
- Tooltip in case explaining that genes with genome build different than case genome build will not be added to dynamic HPO panel.
- Add DeepVariant as a caller
### Fixed
- Updated IGV to v2.8.5 to solve missing gene labels on some zoom levels
- Demo cancer case config file to load somatic SNVs and SVs only.
- Expand list of refseq trancripts in ClinVar submission form
- Renamed `All SNVs and INDELs` institute sidebar element to `Search SNVs and INDELs` and fixed its style.
- Add missing parameters to case load-config documentation
- Allow creating/editing gene panels and dynamic gene panels with genes present in genome build 38
- Bugfix broken Pytests
- Bulk dismissing variants error due to key conversion from string to integer
- Fix typo in index documentation
- Fixed crash in institute settings page if "collaborators" key is not set in database
- Don't stop Scout execution if LoqusDB call fails and print stacktrace to log
- Bug when case contains custom images with value `None`
- Bug introduced when fixing another bug in Scout-LoqusDB interaction
- Loading of OMIM diagnoses in Scout demo instance
- Remove the docker-compose with chanjo integration because it doesn't work yet.
- Fixed standard docker-compose with scout demo data and database
- Clinical variant assessments not present for pinned and causative variants on case page.
- MatchMaker matching one node at the time only
- Remove link from previously tiered variants badge in cancer variants page
- Typo in gene cell on cancer variants page
- Managed variants filter form
### Changed
- Better naming for variants buttons on cancer track (somatic, germline). Also show cancer research button if available.
- Load case with missing panels in config files, but show warning.
- Changing the (Female, Male) symbols to (F/M) letters in individuals_table and case-sma.
- Print stacktrace if case load command fails
- Added sort icon and a pointer to the cursor to all tables with sortable fields
- Moved variant, gene and panel info from the basic pane to summary panel for all variants.
- Renamed `Basics` panel to `Classify` on variant page.
- Revamped `Basics` panel to a panel dedicated to classify variants
- Revamped the summary panel to be more compact.
- Added dedicated template for cancer variants
- Removed Gene models, Gene annotations and Conservation panels for cancer variants
- Reorganized the orders of panels for variant and cancer variant views
- Added dedicated variant quality panel and removed relevant panes
- A more compact case page
- Removed OMIM genes panel
- Make genes panel, pinned variants panel, causative variants panel and ClinVar panel scrollable on case page
- Update to Scilifelab's 2020 logo
- Update Gens URL to support Gens v2.0 format
- Refactor tests for parsing case configurations
- Updated links to HPO downloadable resources
- Managed variants filtering defaults to all variant categories
- Changing the (Kind) drop-down according to (Category) drop-down in Managed variant add variant
- Moved Gens button to individuals table
- Check resource files availability before starting updating OMIM diagnoses
- Fix typo in `SHOW_OBSERVED_VARIANT_ARCHIVE` config param

## [4.36]
### Added
- Parse and save splice junction tracks from case config file
- Tooltip in observations panel, explaining that case variants with no link might be old variants, not uploaded after a case rerun
### Fixed
- Warning on overwriting variants with same position was no longer shown
- Increase the height of the dropdowns to 425px
- More indices for the case table as it grows, specifically for causatives queries
- Splice junction tracks not centered over variant genes
- Total number of research variants count
- Update variants stats in case documents every time new variants are loaded
- Bug in flashing warning messages when filtering variants
### Changed
- Clearer warning messages for genes and gene/gene-panels searches in variants filters

## [4.35]
### Added
- A new index for hgnc_symbol in the hgnc_gene collection
- A Pedigree panel in STR page
- Display Tier I and II variants in case view causatives card for cancer cases
### Fixed
- Send partial file data to igv.js when visualizing sashimi plots with splice junction tracks
- Research variants filtering by gene
- Do not attempt to populate annotations for not loaded pinned/causatives
- Add max-height to all dropdowns in filters
### Changed
- Switch off non-clinical gene warnings when filtering research variants
- Don't display OMIM disease card in case view for cancer cases
- Refactored Individuals and Causative card in case view for cancer cases
- Update and style STR case report

## [4.34]
### Added
- Saved filter lock and unlock
- Filters can optionally be marked audited, logging the filter name, user and date on the case events and general report.
- Added `ClinVar hits` and `Cosmic hits` in cancer SNVs filters
- Added `ClinVar hits` to variants filter (rare disease track)
- Load cancer demo case in docker-compose files (default and demo file)
- Inclusive-language check using [woke](https://github.com/get-woke/woke) github action
- Add link to HmtVar for mitochondrial variants (if VCF is annotated with HmtNote)
- Grey background for dismissed compounds in variants list and variant page
- Pin badge for pinned compounds in variants list and variant page
- Support LoqusDB REST API queries
- Add a docker-compose-matchmaker under scout/containers/development to test matchmaker locally
- Script to investigate consequences of symbol search bug
- Added GATK to list of SV and cancer SV callers
### Fixed
- Make MitoMap link work for hg38 again
- Export Variants feature crashing when one of the variants has no primary transcripts
- Redirect to last visited variantS page when dismissing variants from variants list
- Improved matching of SVs Loqus occurrences in other cases
- Remove padding from the list inside (Matching causatives from other cases) panel
- Pass None to get_app function in CLI base since passing script_info to app factory functions was deprecated in Flask 2.0
- Fixed failing tests due to Flask update to version 2.0
- Speed up user events view
- Causative view sort out of memory error
- Use hgnc_id for gene filter query
- Typo in case controllers displaying an error every time a patient is matched against external MatchMaker nodes
- Do not crash while attempting an update for variant documents that are too big (> 16 MB)
- Old STR causatives (and other variants) may not have HGNC symbols - fix sort lambda
- Check if gene_obj has primary_transcript before trying to access it
- Warn if a gene manually searched is in a clinical panel with an outdated name when filtering variants
- ChrPos split js not needed on STR page yet
### Changed
- Remove parsing of case `genome_version`, since it's not used anywhere downstream
- Introduce deprecation warning for Loqus configs that are not dictionaries
- SV clinical filter no longer filters out sub 100 nt variants
- Count cases in LoqusDB by variant type
- Commit pulse repo badge temporarily set to weekly
- Sort ClinVar submissions objects by ascending "Last evaluated" date
- Refactored the MatchMaker integration as an extension
- Replaced some sensitive words as suggested by woke linter
- Documentation for load-configuration rewritten.
- Add styles to MatchMaker matches table
- More detailed info on the data shared in MatchMaker submission form

## [4.33.1]
### Fixed
- Include markdown for release autodeploy docs
- Use standard inheritance model in ClinVar (https://ftp.ncbi.nlm.nih.gov/pub/GTR/standard_terms/Mode_of_inheritance.txt)
- Fix issue crash with variants that have been unflagged causative not being available in other causatives
### Added
### Changed

## [4.33]
### Fixed
- Command line crashing when updating an individual not found in database
- Dashboard page crashing when filters return no data
- Cancer variants filter by chromosome
- /api/v1/genes now searches for genes in all genome builds by default
- Upgraded igv.js to version 2.8.1 (Fixed Unparsable bed record error)
### Added
- Autodeploy docs on release
- Documentation for updating case individuals tracks
- Filter cases and dashboard stats by analysis track
### Changed
- Changed from deprecated db update method
- Pre-selected fields to run queries with in dashboard page
- Do not filter by any institute when first accessing the dashboard
- Removed OMIM panel in case view for cancer cases
- Display Tier I and II variants in case view causatives panel for cancer cases
- Refactored Individuals and Causative panels in case view for cancer cases

## [4.32.1]
### Fixed
- iSort lint check only
### Changed
- Institute cases page crashing when a case has track:Null
### Added

## [4.32]
### Added
- Load and show MITOMAP associated diseases from VCF (INFO field: MitomapAssociatedDiseases, via HmtNote)
- Show variant allele frequencies for mitochondrial variants (GRCh38 cases)
- Extend "public" json API with diseases (OMIM) and phenotypes (HPO)
- HPO gene list download now has option for clinical and non-clinical genes
- Display gene splice junctions data in sashimi plots
- Update case individuals with splice junctions tracks
- Simple Docker compose for development with local build
- Make Phenomodels subpanels collapsible
- User side documentation of cytogenomics features (Gens, Chromograph, vcf2cytosure, rhocall)
- iSort GitHub Action
- Support LoqusDB REST API queries
### Fixed
- Show other causative once, even if several events point to it
- Filtering variants by mitochondrial chromosome for cases with genome build=38
- HPO gene search button triggers any warnings for clinical / non-existing genes also on first search
- Fixed a bug in variants pages caused by MT variants without alt_frequency
- Tests for CADD score parsing function
- Fixed the look of IGV settings on SNV variant page
- Cases analyzed once shown as `rerun`
- Missing case track on case re-upload
- Fixed severity rank for SO term "regulatory region ablation"
### Changed
- Refactor according to CodeFactor - mostly reuse of duplicated code
- Phenomodels language adjustment
- Open variants in a new window (from variants page)
- Open overlapping and compound variants in a new window (from variant page)
- gnomAD link points to gnomAD v.3 (build GRCh38) for mitochondrial variants.
- Display only number of affected genes for dismissed SVs in general report
- Chromosome build check when populating the variants filter chromosome selection
- Display mitochondrial and rare diseases coverage report in cases with missing 'rare' track

## [4.31.1]
### Added
### Changed
- Remove mitochondrial and coverage report from cancer cases sidebar
### Fixed
- ClinVar page when dbSNP id is None

## [4.31]
### Added
- gnomAD annotation field in admin guide
- Export also dynamic panel genes not associated to an HPO term when downloading the HPO panel
- Primary HGNC transcript info in variant export files
- Show variant quality (QUAL field from vcf) in the variant summary
- Load/update PDF gene fusion reports (clinical and research) generated with Arriba
- Support new MANE annotations from VEP (both MANE Select and MANE Plus Clinical)
- Display on case activity the event of a user resetting all dismissed variants
- Support gnomAD population frequencies for mitochondrial variants
- Anchor links in Casedata ClinVar panels to redirect after renaming individuals
### Fixed
- Replace old docs link www.clinicalgenomics.se/scout with new https://clinical-genomics.github.io/scout
- Page formatting issues whenever case and variant comments contain extremely long strings with no spaces
- Chromograph images can be one column and have scrollbar. Removed legacy code.
- Column labels for ClinVar case submission
- Page crashing looking for LoqusDB observation when variant doesn't exist
- Missing inheritance models and custom inheritance models on newly created gene panels
- Accept only numbers in managed variants filter as position and end coordinates
- SNP id format and links in Variant page, ClinVar submission form and general report
- Case groups tooltip triggered only when mouse is on the panel header
### Changed
- A more compact case groups panel
- Added landscape orientation CSS style to cancer coverage and QC demo report
- Improve user documentation to create and save new gene panels
- Removed option to use space as separator when uploading gene panels
- Separating the columns of standard and custom inheritance models in gene panels
- Improved ClinVar instructions for users using non-English Excel

## [4.30.2]
### Added
### Fixed
- Use VEP RefSeq ID if RefSeq list is empty in RefSeq transcripts overview
- Bug creating variant links for variants with no end_chrom
### Changed

## [4.30.1]
### Added
### Fixed
- Cryptography dependency fixed to use version < 3.4
### Changed

## [4.30]
### Added
- Introduced a `reset dismiss variant` verb
- Button to reset all dismissed variants for a case
- Add black border to Chromograph ideograms
- Show ClinVar annotations on variantS page
- Added integration with GENS, copy number visualization tool
- Added a VUS label to the manual classification variant tags
- Add additional information to SNV verification emails
- Tooltips documenting manual annotations from default panels
- Case groups now show bam files from all cases on align view
### Fixed
- Center initial igv view on variant start with SNV/indels
- Don't set initial igv view to negative coordinates
- Display of GQ for SV and STR
- Parsing of AD and related info for STRs
- LoqusDB field in institute settings accepts only existing Loqus instances
- Fix DECIPHER link to work after DECIPHER migrated to GRCh38
- Removed visibility window param from igv.js genes track
- Updated HPO download URL
- Patch HPO download test correctly
- Reference size on STR hover not needed (also wrong)
- Introduced genome build check (allowed values: 37, 38, "37", "38") on case load
- Improve case searching by assignee full name
- Populating the LoqusDB select in institute settings
### Changed
- Cancer variants table header (pop freq etc)
- Only admin users can modify LoqusDB instance in Institute settings
- Style of case synopsis, variants and case comments
- Switched to igv.js 2.7.5
- Do not choke if case is missing research variants when research requested
- Count cases in LoqusDB by variant type
- Introduce deprecation warning for Loqus configs that are not dictionaries
- Improve create new gene panel form validation
- Make XM- transcripts less visible if they don't overlap with transcript refseq_id in variant page
- Color of gene panels and comments panels on cases and variant pages
- Do not choke if case is missing research variants when reserch requested

## [4.29.1]
### Added
### Fixed
- Always load STR variants regardless of RankScore threshold (hotfix)
### Changed

## [4.29]
### Added
- Added a page about migrating potentially breaking changes to the documentation
- markdown_include in development requirements file
- STR variants filter
- Display source, Z-score, inheritance pattern for STR annotations from Stranger (>0.6.1) if available
- Coverage and quality report to cancer view
### Fixed
- ACMG classification page crashing when trying to visualize a classification that was removed
- Pretty print HGVS on gene variants (URL-decode VEP)
- Broken or missing link in the documentation
- Multiple gene names in ClinVar submission form
- Inheritance model select field in ClinVar submission
- IGV.js >2.7.0 has an issue with the gene track zoom levels - temp freeze at 2.7.0
- Revert CORS-anywhere and introduce a local http proxy for cloud tracks
### Changed

## [4.28]
### Added
- Chromograph integration for displaying PNGs in case-page
- Add VAF to cancer case general report, and remove some of its unused fields
- Variants filter compatible with genome browser location strings
- Support for custom public igv tracks stored on the cloud
- Add tests to increase testing coverage
- Update case variants count after deleting variants
- Update IGV.js to latest (v2.7.4)
- Bypass igv.js CORS check using `https://github.com/Rob--W/cors-anywhere`
- Documentation on default and custom IGV.js tracks (admin docs)
- Lock phenomodels so they're editable by admins only
- Small case group assessment sharing
- Tutorial and files for deploying app on containers (Kubernetes pods)
- Canonical transcript and protein change of canonical transcript in exported variants excel sheet
- Support for Font Awesome version 6
- Submit to Beacon from case page sidebar
- Hide dismissed variants in variants pages and variants export function
- Systemd service files and instruction to deploy Scout using podman
### Fixed
- Bugfix: unused `chromgraph_prefix |tojson` removed
- Freeze coloredlogs temporarily
- Marrvel link
- Don't show TP53 link for silent or synonymous changes
- OMIM gene field accepts any custom number as OMIM gene
- Fix Pytest single quote vs double quote string
- Bug in gene variants search by similar cases and no similar case is found
- Delete unused file `userpanel.py`
- Primary transcripts in variant overview and general report
- Google OAuth2 login setup in README file
- Redirect to 'missing file'-icon if configured Chromograph file is missing
- Javascript error in case page
- Fix compound matching during variant loading for hg38
- Cancer variants view containing variants dismissed with cancer-specific reasons
- Zoom to SV variant length was missing IGV contig select
- Tooltips on case page when case has no default gene panels
### Changed
- Save case variants count in case document and not in sessions
- Style of gene panels multiselect on case page
- Collapse/expand main HPO checkboxes in phenomodel preview
- Replaced GQ (Genotype quality) with VAF (Variant allele frequency) in cancer variants GT table
- Allow loading of cancer cases with no tumor_purity field
- Truncate cDNA and protein changes in case report if longer than 20 characters


## [4.27]
### Added
- Exclude one or more variant categories when running variants delete command
### Fixed
### Changed

## [4.26.1]
### Added
### Fixed
- Links with 1-letter aa codes crash on frameshift etc
### Changed

## [4.26]
### Added
- Extend the delete variants command to print analysis date, track, institute, status and research status
- Delete variants by type of analysis (wgs|wes|panel)
- Links to cBioPortal, MutanTP53, IARC TP53, OncoKB, MyCancerGenome, CIViC
### Fixed
- Deleted variants count
### Changed
- Print output of variants delete command as a tab separated table

## [4.25]
### Added
- Command line function to remove variants from one or all cases
### Fixed
- Parse SMN None calls to None rather than False

## [4.24.1]
### Fixed
- Install requirements.txt via setup file

## [4.24]
### Added
- Institute-level phenotype models with sub-panels containing HPO and OMIM terms
- Runnable Docker demo
- Docker image build and push github action
- Makefile with shortcuts to docker commands
- Parse and save synopsis, phenotype and cohort terms from config files upon case upload
### Fixed
- Update dismissed variant status when variant dismissed key is missing
- Breakpoint two IGV button now shows correct chromosome when different from bp1
- Missing font lib in Docker image causing the PDF report download page to crash
- Sentieon Manta calls lack Somaticscore - load anyway
- ClinVar submissions crashing due to pinned variants that are not loaded
- Point ExAC pLI score to new gnomad server address
- Bug uploading cases missing phenotype terms in config file
- STRs loaded but not shown on browser page
- Bug when using adapter.variant.get_causatives with case_id without causatives
- Problem with fetching "solved" from scout export cases cli
- Better serialising of datetime and bson.ObjectId
- Added `volumes` folder to .gitignore
### Changed
- Make matching causative and managed variants foldable on case page
- Remove calls to PyMongo functions marked as deprecated in backend and frontend(as of version 3.7).
- Improved `scout update individual` command
- Export dynamic phenotypes with ordered gene lists as PDF


## [4.23]
### Added
- Save custom IGV track settings
- Show a flash message with clear info about non-valid genes when gene panel creation fails
- CNV report link in cancer case side navigation
- Return to comment section after editing, deleting or submitting a comment
- Managed variants
- MT vs 14 chromosome mean coverage stats if Scout is connected to Chanjo
### Fixed
- missing `vcf_cancer_sv` and `vcf_cancer_sv_research` to manual.
- Split ClinVar multiple clnsig values (slash-separated) and strip them of underscore for annotations without accession number
- Timeout of `All SNVs and INDELs` page when no valid gene is provided in the search
- Round CADD (MIPv9)
- Missing default panel value
- Invisible other causatives lines when other causatives lack gene symbols
### Changed
- Do not freeze mkdocs-material to version 4.6.1
- Remove pre-commit dependency

## [4.22]
### Added
- Editable cases comments
- Editable variants comments
### Fixed
- Empty variant activity panel
- STRs variants popover
- Split new ClinVar multiple significance terms for a variant
- Edit the selected comment, not the latest
### Changed
- Updated RELEASE docs.
- Pinned variants card style on the case page
- Merged `scout export exons` and `scout view exons` commands


## [4.21.2]
### Added
### Fixed
- Do not pre-filter research variants by (case-default) gene panels
- Show OMIM disease tooltip reliably
### Changed

## [4.21.1]
### Added
### Fixed
- Small change to Pop Freq column in variants ang gene panels to avoid strange text shrinking on small screens
- Direct use of HPO list for Clinical HPO SNV (and cancer SNV) filtering
- PDF coverage report redirecting to login page
### Changed
- Remove the option to dismiss single variants from all variants pages
- Bulk dismiss SNVs, SVs and cancer SNVs from variants pages

## [4.21]
### Added
- Support to configure LoqusDB per institute
- Highlight causative variants in the variants list
- Add tests. Mostly regarding building internal datatypes.
- Remove leading and trailing whitespaces from panel_name and display_name when panel is created
- Mark MANE transcript in list of transcripts in "Transcript overview" on variant page
- Show default panel name in case sidebar
- Previous buttons for variants pagination
- Adds a gh action that checks that the changelog is updated
- Adds a gh action that deploys new releases automatically to pypi
- Warn users if case default panels are outdated
- Define institute-specific gene panels for filtering in institute settings
- Use institute-specific gene panels in variants filtering
- Show somatic VAF for pinned and causative variants on case page

### Fixed
- Report pages redirect to login instead of crashing when session expires
- Variants filter loading in cancer variants page
- User, Causative and Cases tables not scaling to full page
- Improved docs for an initial production setup
- Compatibility with latest version of Black
- Fixed tests for Click>7
- Clinical filter required an extra click to Filter to return variants
- Restore pagination and shrink badges in the variants page tables
- Removing a user from the command line now inactivates the case only if user is last assignee and case is active
- Bugfix, LoqusDB per institute feature crashed when institute id was empty string
- Bugfix, LoqusDB calls where missing case count
- filter removal and upload for filters deleted from another page/other user
- Visualize outdated gene panels info in a popover instead of a tooltip in case page side panel

### Changed
- Highlight color on normal STRs in the variants table from green to blue
- Display breakpoints coordinates in verification emails only for structural variants


## [4.20]
### Added
- Display number of filtered variants vs number of total variants in variants page
- Search case by HPO terms
- Dismiss variant column in the variants tables
- Black and pre-commit packages to dev requirements

### Fixed
- Bug occurring when rerun is requested twice
- Peddy info fields in the demo config file
- Added load config safety check for multiple alignment files for one individual
- Formatting of cancer variants table
- Missing Score in SV variants table

### Changed
- Updated the documentation on how to create a new software release
- Genome build-aware cytobands coordinates
- Styling update of the Matchmaker card
- Select search type in case search form


## [4.19]

### Added
- Show internal ID for case
- Add internal ID for downloaded CGH files
- Export dynamic HPO gene list from case page
- Remove users as case assignees when their account is deleted
- Keep variants filters panel expanded when filters have been used

### Fixed
- Handle the ProxyFix ModuleNotFoundError when Werkzeug installed version is >1.0
- General report formatting issues whenever case and variant comments contain extremely long strings with no spaces

### Changed
- Created an institute wrapper page that contains list of cases, causatives, SNVs & Indels, user list, shared data and institute settings
- Display case name instead of case ID on clinVar submissions
- Changed icon of sample update in clinVar submissions


## [4.18]

### Added
- Filter cancer variants on cytoband coordinates
- Show dismiss reasons in a badge with hover for clinical variants
- Show an ellipsis if 10 cases or more to display with loqusdb matches
- A new blog post for version 4.17
- Tooltip to better describe Tumor and Normal columns in cancer variants
- Filter cancer SNVs and SVs by chromosome coordinates
- Default export of `Assertion method citation` to clinVar variants submission file
- Button to export up to 500 cancer variants, filtered or not
- Rename samples of a clinVar submission file

### Fixed
- Apply default gene panel on return to cancer variantS from variant view
- Revert to certificate checking when asking for Chanjo reports
- `scout download everything` command failing while downloading HPO terms

### Changed
- Turn tumor and normal allelic fraction to decimal numbers in tumor variants page
- Moved clinVar submissions code to the institutes blueprints
- Changed name of clinVar export files to FILENAME.Variant.csv and FILENAME.CaseData.csv
- Switched Google login libraries from Flask-OAuthlib to Authlib


## [4.17.1]

### Fixed
- Load cytobands for cases with chromosome build not "37" or "38"


## [4.17]

### Added
- COSMIC badge shown in cancer variants
- Default gene-panel in non-cancer structural view in url
- Filter SNVs and SVs by cytoband coordinates
- Filter cancer SNV variants by alt allele frequency in tumor
- Correct genome build in UCSC link from structural variant page



### Fixed
- Bug in clinVar form when variant has no gene
- Bug when sharing cases with the same institute twice
- Page crashing when removing causative variant tag
- Do not default to GATK caller when no caller info is provided for cancer SNVs


## [4.16.1]

### Fixed
- Fix the fix for handling of delivery reports for rerun cases

## [4.16]

### Added
- Adds possibility to add "lims_id" to cases. Currently only stored in database, not shown anywhere
- Adds verification comment box to SVs (previously only available for small variants)
- Scrollable pedigree panel

### Fixed
- Error caused by changes in WTForm (new release 2.3.x)
- Bug in OMIM case page form, causing the page to crash when a string was provided instead of a numerical OMIM id
- Fix Alamut link to work properly on hg38
- Better handling of delivery reports for rerun cases
- Small CodeFactor style issues: matchmaker results counting, a couple of incomplete tests and safer external xml
- Fix an issue with Phenomizer introduced by CodeFactor style changes

### Changed
- Updated the version of igv.js to 2.5.4

## [4.15.1]

### Added
- Display gene names in ClinVar submissions page
- Links to Varsome in variant transcripts table

### Fixed
- Small fixes to ClinVar submission form
- Gene panel page crash when old panel has no maintainers

## [4.15]

### Added
- Clinvar CNVs IGV track
- Gene panels can have maintainers
- Keep variant actions (dismissed, manual rank, mosaic, acmg, comments) upon variant re-upload
- Keep variant actions also on full case re-upload

### Fixed
- Fix the link to Ensembl for SV variants when genome build 38.
- Arrange information in columns on variant page
- Fix so that new cosmic identifier (COSV) is also acceptable #1304
- Fixed COSMIC tag in INFO (outside of CSQ) to be parses as well with `&` splitter.
- COSMIC stub URL changed to https://cancer.sanger.ac.uk/cosmic/search?q= instead.
- Updated to a version of IGV where bigBed tracks are visualized correctly
- Clinvar submission files are named according to the content (variant_data and case_data)
- Always show causatives from other cases in case overview
- Correct disease associations for gene symbol aliases that exist as separate genes
- Re-add "custom annotations" for SV variants
- The override ClinVar P/LP add-in in the Clinical Filter failed for new CSQ strings

### Changed
- Runs all CI checks in github actions

## [4.14.1]

### Fixed
- Error when variant found in loqusdb is not loaded for other case

## [4.14]

### Added
- Use github actions to run tests
- Adds CLI command to update individual alignments path
- Update HPO terms using downloaded definitions files
- Option to use alternative flask config when running `scout serve`
- Requirement to use loqusdb >= 2.5 if integrated

### Fixed
- Do not display Pedigree panel in cancer view
- Do not rely on internet connection and services available when running CI tests
- Variant loading assumes GATK if no caller set given and GATK filter status is seen in FILTER
- Pass genome build param all the way in order to get the right gene mappings for cases with build 38
- Parse correctly variants with zero frequency values
- Continue even if there are problems to create a region vcf
- STR and cancer variant navigation back to variants pages could fail

### Changed
- Improved code that sends requests to the external APIs
- Updates ranges for user ranks to fit todays usage
- Run coveralls on github actions instead of travis
- Run pip checks on github actions instead of coveralls
- For hg38 cases, change gnomAD link to point to version 3.0 (which is hg38 based)
- Show pinned or causative STR variants a bit more human readable

## [4.13.1]

### Added
### Fixed
- Typo that caused not all clinvar conflicting interpretations to be loaded no matter what
- Parse and retrieve clinvar annotations from VEP-annotated (VEP 97+) CSQ VCF field
- Variant clinvar significance shown as `not provided` whenever is `Uncertain significance`
- Phenomizer query crashing when case has no HPO terms assigned
- Fixed a bug affecting `All SNVs and INDELs` page when variants don't have canonical transcript
- Add gene name or id in cancer variant view

### Changed
- Cancer Variant view changed "Variant:Transcript:Exon:HGVS" to "Gene:Transcript:Exon:HGVS"

## [4.13]

### Added
- ClinVar SNVs track in IGV
- Add SMA view with SMN Copy Number data
- Easier to assign OMIM diagnoses from case page
- OMIM terms and specific OMIM term page

### Fixed
- Bug when adding a new gene to a panel
- Restored missing recent delivery reports
- Fixed style and links to other reports in case side panel
- Deleting cases using display_name and institute not deleting its variants
- Fixed bug that caused coordinates filter to override other filters
- Fixed a problem with finding some INS in loqusdb
- Layout on SV page when local observations without cases are present
- Make scout compatible with the new HPO definition files from `http://compbio.charite.de/jenkins/`
- General report visualization error when SNVs display names are very long


### Changed


## [4.12.4]

### Fixed
- Layout on SV page when local observations without cases are present

## [4.12.3]

### Fixed
- Case report when causative or pinned SVs have non null allele frequencies

## [4.12.2]

### Fixed
- SV variant links now take you to the SV variant page again
- Cancer variant view has cleaner table data entries for "N/A" data
- Pinned variant case level display hotfix for cancer and str - more on this later
- Cancer variants show correct alt/ref reads mirroring alt frequency now
- Always load all clinical STR variants even if a region load is attempted - index may be missing
- Same case repetition in variant local observations

## [4.12.1]

### Fixed
- Bug in variant.gene when gene has no HGVS description


## [4.12]

### Added
- Accepts `alignment_path` in load config to pass bam/cram files
- Display all phenotypes on variant page
- Display hgvs coordinates on pinned and causatives
- Clear panel pending changes
- Adds option to setup the database with static files
- Adds cli command to download the resources from CLI that scout needs
- Adds test files for merged somatic SV and CNV; as well as merged SNV, and INDEL part of #1279
- Allows for upload of OMIM-AUTO gene panel from static files without api-key

### Fixed
- Cancer case HPO panel variants link
- Fix so that some drop downs have correct size
- First IGV button in str variants page
- Cancer case activates on SNV variants
- Cases activate when STR variants are viewed
- Always calculate code coverage
- Pinned/Classification/comments in all types of variants pages
- Null values for panel's custom_inheritance_models
- Discrepancy between the manual disease transcripts and those in database in gene-edit page
- ACMG classification not showing for some causatives
- Fix bug which caused IGV.js to use hg19 reference files for hg38 data
- Bug when multiple bam files sources with non-null values are available


### Changed
- Renamed `requests` file to `scout_requests`
- Cancer variant view shows two, instead of four, decimals for allele and normal


## [4.11.1]

### Fixed
- Institute settings page
- Link institute settings to sharing institutes choices

## [4.11.0]

### Added
- Display locus name on STR variant page
- Alternative key `GNOMADAF_popmax` for Gnomad popmax allele frequency
- Automatic suggestions on how to improve the code on Pull Requests
- Parse GERP, phastCons and phyloP annotations from vep annotated CSQ fields
- Avoid flickering comment popovers in variant list
- Parse REVEL score from vep annotated CSQ fields
- Allow users to modify general institute settings
- Optionally format code automatically on commit
- Adds command to backup vital parts `scout export database`
- Parsing and displaying cancer SV variants from Manta annotated VCF files
- Dismiss cancer snv variants with cancer-specific options
- Add IGV.js UPD, RHO and TIDDIT coverage wig tracks.


### Fixed
- Slightly darker page background
- Fixed an issued with parsed conservation values from CSQ
- Clinvar submissions accessible to all users of an institute
- Header toolbar when on Clinvar page now shows institute name correctly
- Case should not always inactivate upon update
- Show dismissed snv cancer variants as grey on the cancer variants page
- Improved style of mappability link and local observations on variant page
- Convert all the GET requests to the igv view to POST request
- Error when updating gene panels using a file containing BOM chars
- Add/replace gene radio button not working in gene panels


## [4.10.1]

### Fixed
- Fixed issue with opening research variants
- Problem with coveralls not called by Travis CI
- Handle Biomart service down in tests


## [4.10.0]

### Added
- Rank score model in causatives page
- Exportable HPO terms from phenotypes page
- AMP guideline tiers for cancer variants
- Adds scroll for the transcript tab
- Added CLI option to query cases on time since case event was added
- Shadow clinical assessments also on research variants display
- Support for CRAM alignment files
- Improved str variants view : sorting by locus, grouped by allele.
- Delivery report PDF export
- New mosaicism tag option
- Add or modify individuals' age or tissue type from case page
- Display GC and allele depth in causatives table.
- Included primary reference transcript in general report
- Included partial causative variants in general report
- Remove dependency of loqusdb by utilising the CLI

### Fixed
- Fixed update OMIM command bug due to change in the header of the genemap2 file
- Removed Mosaic Tag from Cancer variants
- Fixes issue with unaligned table headers that comes with hidden Datatables
- Layout in general report PDF export
- Fixed issue on the case statistics view. The validation bars didn't show up when all institutes were selected. Now they do.
- Fixed missing path import by importing pathlib.Path
- Handle index inconsistencies in the update index functions
- Fixed layout problems


## [4.9.0]

### Added
- Improved MatchMaker pages, including visible patient contacts email address
- New badges for the github repo
- Links to [GENEMANIA](genemania.org)
- Sort gene panel list on case view.
- More automatic tests
- Allow loading of custom annotations in VCF using the SCOUT_CUSTOM info tag.

### Fixed
- Fix error when a gene is added to an empty dynamic gene panel
- Fix crash when attempting to add genes on incorrect format to dynamic gene panel
- Manual rank variant tags could be saved in a "Select a tag"-state, a problem in the variants view.
- Same case evaluations are no longer shown as gray previous evaluations on the variants page
- Stay on research pages, even if reset, next first buttons are pressed..
- Overlapping variants will now be visible on variant page again
- Fix missing classification comments and links in evaluations page
- All prioritized cases are shown on cases page


## [4.8.3]

### Added

### Fixed
- Bug when ordering sanger
- Improved scrolling over long list of genes/transcripts


## [4.8.2]

### Added

### Fixed
- Avoid opening extra tab for coverage report
- Fixed a problem when rank model version was saved as floats and not strings
- Fixed a problem with displaying dismiss variant reasons on the general report
- Disable load and delete filter buttons if there are no saved filters
- Fix problem with missing verifications
- Remove duplicate users and merge their data and activity


## [4.8.1]

### Added

### Fixed
- Prevent login fail for users with id defined by ObjectId and not email
- Prevent the app from crashing with `AttributeError: 'NoneType' object has no attribute 'message'`


## [4.8.0]

### Added
- Updated Scout to use Bootstrap 4.3
- New looks for Scout
- Improved dashboard using Chart.js
- Ask before inactivating a case where last assigned user leaves it
- Genes can be manually added to the dynamic gene list directly on the case page
- Dynamic gene panels can optionally be used with clinical filter, instead of default gene panel
- Dynamic gene panels get link out to chanjo-report for coverage report
- Load all clinvar variants with clinvar Pathogenic, Likely Pathogenic and Conflicting pathogenic
- Show transcripts with exon numbers for structural variants
- Case sort order can now be toggled between ascending and descending.
- Variants can be marked as partial causative if phenotype is available for case.
- Show a frequency tooltip hover for SV-variants.
- Added support for LDAP login system
- Search snv and structural variants by chromosomal coordinates
- Structural variants can be marked as partial causative if phenotype is available for case.
- Show normal and pathologic limits for STRs in the STR variants view.
- Institute level persistent variant filter settings that can be retrieved and used.
- export causative variants to Excel
- Add support for ROH, WIG and chromosome PNGs in case-view

### Fixed
- Fixed missing import for variants with comments
- Instructions on how to build docs
- Keep sanger order + verification when updating/reloading variants
- Fixed and moved broken filter actions (HPO gene panel and reset filter)
- Fixed string conversion to number
- UCSC links for structural variants are now separated per breakpoint (and whole variant where applicable)
- Reintroduced missing coverage report
- Fixed a bug preventing loading samples using the command line
- Better inheritance models customization for genes in gene panels
- STR variant page back to list button now does its one job.
- Allows to setup scout without a omim api key
- Fixed error causing "favicon not found" flash messages
- Removed flask --version from base cli
- Request rerun no longer changes case status. Active or archived cases inactivate on upload.
- Fixed missing tooltip on the cancer variants page
- Fixed weird Rank cell in variants page
- Next and first buttons order swap
- Added pagination (and POST capability) to cancer variants.
- Improves loading speed for variant page
- Problem with updating variant rank when no variants
- Improved Clinvar submission form
- General report crashing when dismissed variant has no valid dismiss code
- Also show collaborative case variants on the All variants view.
- Improved phenotype search using dataTables.js on phenotypes page
- Search and delete users with `email` instead of `_id`
- Fixed css styles so that multiselect options will all fit one column


## [4.7.3]

### Added
- RankScore can be used with VCFs for vcf_cancer files

### Fixed
- Fix issue with STR view next page button not doing its one job.

### Deleted
- Removed pileup as a bam viewing option. This is replaced by IGV


## [4.7.2]

### Added
- Show earlier ACMG classification in the variant list

### Fixed
- Fixed igv search not working due to igv.js dist 2.2.17
- Fixed searches for cases with a gene with variants pinned or marked causative.
- Load variant pages faster after fixing other causatives query
- Fixed mitochondrial report bug for variants without genes

## [4.7.1]

### Added

### Fixed
- Fixed bug on genes page


## [4.7.0]

### Added
- Export genes and gene panels in build GRCh38
- Search for cases with variants pinned or marked causative in a given gene.
- Search for cases phenotypically similar to a case also from WUI.
- Case variant searches can be limited to similar cases, matching HPO-terms,
  phenogroups and cohorts.
- De-archive reruns and flag them as 'inactive' if archived
- Sort cases by analysis_date, track or status
- Display cases in the following order: prioritized, active, inactive, archived, solved
- Assign case to user when user activates it or asks for rerun
- Case becomes inactive when it has no assignees
- Fetch refseq version from entrez and use it in clinvar form
- Load and export of exons for all genes, independent on refseq
- Documentation for loading/updating exons
- Showing SV variant annotations: SV cgh frequencies, gnomad-SV, local SV frequencies
- Showing transcripts mapping score in segmental duplications
- Handle requests to Ensembl Rest API
- Handle requests to Ensembl Rest Biomart
- STR variants view now displays GT and IGV link.
- Description field for gene panels
- Export exons in build 37 and 38 using the command line

### Fixed
- Fixes of and induced by build tests
- Fixed bug affecting variant observations in other cases
- Fixed a bug that showed wrong gene coverage in general panel PDF export
- MT report only shows variants occurring in the specific individual of the excel sheet
- Disable SSL certifcate verification in requests to chanjo
- Updates how intervaltree and pymongo is used to void deprecated functions
- Increased size of IGV sample tracks
- Optimized tests


## [4.6.1]

### Added

### Fixed
- Missing 'father' and 'mother' keys when parsing single individual cases


## [4.6.0]

### Added
- Description of Scout branching model in CONTRIBUTING doc
- Causatives in alphabetical order, display ACMG classification and filter by gene.
- Added 'external' to the list of analysis type options
- Adds functionality to display "Tissue type". Passed via load config.
- Update to IGV 2.

### Fixed
- Fixed alignment visualization and vcf2cytosure availability for demo case samples
- Fixed 3 bugs affecting SV pages visualization
- Reintroduced the --version cli option
- Fixed variants query by panel (hpo panel + gene panel).
- Downloaded MT report contains excel files with individuals' display name
- Refactored code in parsing of config files.


## [4.5.1]

### Added

### Fixed
- update requirement to use PyYaml version >= 5.1
- Safer code when loading config params in cli base


## [4.5.0]

### Added
- Search for similar cases from scout view CLI
- Scout cli is now invoked from the app object and works under the app context

### Fixed
- PyYaml dependency fixed to use version >= 5.1


## [4.4.1]

### Added
- Display SV rank model version when available

### Fixed
- Fixed upload of delivery report via API


## [4.4.0]

### Added
- Displaying more info on the Causatives page and hiding those not causative at the case level
- Add a comment text field to Sanger order request form, allowing a message to be included in the email
- MatchMaker Exchange integration
- List cases with empty synopsis, missing HPO terms and phenotype groups.
- Search for cases with open research list, or a given case status (active, inactive, archived)

### Fixed
- Variant query builder split into several functions
- Fixed delivery report load bug


## [4.3.3]

### Added
- Different individual table for cancer cases

### Fixed
- Dashboard collects validated variants from verification events instead of using 'sanger' field
- Cases shared with collaborators are visible again in cases page
- Force users to select a real institute to share cases with (actionbar select fix)


## [4.3.2]

### Added
- Dashboard data can be filtered using filters available in cases page
- Causatives for each institute are displayed on a dedicated page
- SNVs and and SVs are searchable across cases by gene and rank score
- A more complete report with validated variants is downloadable from dashboard

### Fixed
- Clinsig filter is fixed so clinsig numerical values are returned
- Split multi clinsig string values in different elements of clinsig array
- Regex to search in multi clinsig string values or multi revstat string values
- It works to upload vcf files with no variants now
- Combined Pileup and IGV alignments for SVs having variant start and stop on the same chromosome


## [4.3.1]

### Added
- Show calls from all callers even if call is not available
- Instructions to install cairo and pango libs from WeasyPrint page
- Display cases with number of variants from CLI
- Only display cases with number of variants above certain treshold. (Also CLI)
- Export of verified variants by CLI or from the dashboard
- Extend case level queries with default panels, cohorts and phenotype groups.
- Slice dashboard statistics display using case level queries
- Add a view where all variants for an institute can be searched across cases, filtering on gene and rank score. Allows searching research variants for cases that have research open.

### Fixed
- Fixed code to extract variant conservation (gerp, phyloP, phastCons)
- Visualization of PDF-exported gene panels
- Reintroduced the exon/intron number in variant verification email
- Sex and affected status is correctly displayed on general report
- Force number validation in SV filter by size
- Display ensembl transcripts when no refseq exists


## [4.3.0]

### Added
- Mosaicism tag on variants
- Show and filter on SweGen frequency for SVs
- Show annotations for STR variants
- Show all transcripts in verification email
- Added mitochondrial export
- Adds alternative to search for SVs shorter that the given length
- Look for 'bcftools' in the `set` field of VCFs
- Display digenic inheritance from OMIM
- Displays what refseq transcript that is primary in hgnc

### Fixed

- Archived panels displays the correct date (not retroactive change)
- Fixed problem with waiting times in gene panel exports
- Clinvar fiter not working with human readable clinsig values

## [4.2.2]

### Fixed
- Fixed gene panel create/modify from CSV file utf-8 decoding error
- Updating genes in gene panels now supports edit comments and entry version
- Gene panel export timeout error

## [4.2.1]

### Fixed
- Re-introduced gene name(s) in verification email subject
- Better PDF rendering for excluded variants in report
- Problem to access old case when `is_default` did not exist on a panel


## [4.2.0]

### Added
- New index on variant_id for events
- Display overlapping compounds on variants view

### Fixed
- Fixed broken clinical filter


## [4.1.4]

### Added
- Download of filtered SVs

### Fixed
- Fixed broken download of filtered variants
- Fixed visualization issue in gene panel PDF export
- Fixed bug when updating gene names in variant controller


## [4.1.3]

### Fixed
- Displays all primary transcripts


## [4.1.2]

### Added
- Option add/replace when updating a panel via CSV file
- More flexible versioning of the gene panels
- Printing coverage report on the bottom of the pdf case report
- Variant verification option for SVs
- Logs uri without pwd when connecting
- Disease-causing transcripts in case report
- Thicker lines in case report
- Supports HPO search for cases, both terms or if described in synopsis
- Adds sanger information to dashboard

### Fixed
- Use db name instead of **auth** as default for authentication
- Fixes so that reports can be generated even with many variants
- Fixed sanger validation popup to show individual variants queried by user and institute.
- Fixed problem with setting up scout
- Fixes problem when exac file is not available through broad ftp
- Fetch transcripts for correct build in `adapter.hgnc_gene`

## [4.1.1]
- Fix problem with institute authentication flash message in utils
- Fix problem with comments
- Fix problem with ensembl link


## [4.1.0]

### Added
- OMIM phenotypes to case report
- Command to download all panel app gene panels `scout load panel --panel-app`
- Links to genenames.org and omim on gene page
- Popup on gene at variants page with gene information
- reset sanger status to "Not validated" for pinned variants
- highlight cases with variants to be evaluated by Sanger on the cases page
- option to point to local reference files to the genome viewer pileup.js. Documented in `docs.admin-guide.server`
- option to export single variants in `scout export variants`
- option to load a multiqc report together with a case(add line in load config)
- added a view for searching HPO terms. It is accessed from the top left corner menu
- Updates the variants view for cancer variants. Adds a small cancer specific filter for known variants
- Adds hgvs information on cancer variants page
- Adds option to update phenotype groups from CLI

### Fixed
- Improved Clinvar to submit variants from different cases. Fixed HPO terms in casedata according to feedback
- Fixed broken link to case page from Sanger modal in cases view
- Now only cases with non empty lists of causative variants are returned in `adapter.case(has_causatives=True)`
- Can handle Tumor only samples
- Long lists of HGNC symbols are now possible. This was previously difficult with manual, uploaded or by HPO search when changing filter settings due to GET request limitations. Relevant pages now use POST requests. Adds the dynamic HPO panel as a selection on the gene panel dropdown.
- Variant filter defaults to default panels also on SV and Cancer variants pages.

## [4.0.0]

### WARNING ###

This is a major version update and will require that the backend of pre releases is updated.
Run commands:

```
$scout update genes
$scout update hpo
```

- Created a Clinvar submission tool, to speed up Clinvar submission of SNVs and SVs
- Added an analysis report page (html and PDF format) containing phenotype, gene panels and variants that are relevant to solve a case.

### Fixed
- Optimized evaluated variants to speed up creation of case report
- Moved igv and pileup viewer under a common folder
- Fixed MT alignment view pileup.js
- Fixed coordinates for SVs with start chromosome different from end chromosome
- Global comments shown across cases and institutes. Case-specific variant comments are shown only for that specific case.
- Links to clinvar submitted variants at the cases level
- Adapts clinvar parsing to new format
- Fixed problem in `scout update user` when the user object had no roles
- Makes pileup.js use online genome resources when viewing alignments. Now any instance of Scout can make use of this functionality.
- Fix ensembl link for structural variants
- Works even when cases does not have `'madeline_info'`
- Parses Polyphen in correct way again
- Fix problem with parsing gnomad from VEP

### Added
- Added a PDF export function for gene panels
- Added a "Filter and export" button to export custom-filtered SNVs to CSV file
- Dismiss SVs
- Added IGV alignments viewer
- Read delivery report path from case config or CLI command
- Filter for spidex scores
- All HPO terms are now added and fetched from the correct source (https://github.com/obophenotype/human-phenotype-ontology/blob/master/hp.obo)
- New command `scout update hpo`
- New command `scout update genes` will fetch all the latest information about genes and update them
- Load **all** variants found on chromosome **MT**
- Adds choice in cases overview do show as many cases as user like

### Removed
- pileup.min.js and pileup css are imported from a remote web location now
- All source files for HPO information, this is instead fetched directly from source
- All source files for gene information, this is instead fetched directly from source

## [3.0.0]
### Fixed
- hide pedigree panel unless it exists

## [1.5.1] - 2016-07-27
### Fixed
- look for both ".bam.bai" and ".bai" extensions

## [1.4.0] - 2016-03-22
### Added
- support for local frequency through loqusdb
- bunch of other stuff

## [1.3.0] - 2016-02-19
### Fixed
- Update query-phenomizer and add username/password

### Changed
- Update the way a case is checked for rerun-status

### Added
- Add new button to mark a case as "checked"
- Link to clinical variants _without_ 1000G annotation

## [1.2.2] - 2016-02-18
### Fixed
- avoid filtering out variants lacking ExAC and 1000G annotations

## [1.1.3] - 2015-10-01
### Fixed
- persist (clinical) filter when clicking load more
- fix #154 by robustly setting clinical filter func. terms

## [1.1.2] - 2015-09-07
### Fixed
- avoid replacing coverage report with none
- update SO terms, refactored

## [1.1.1] - 2015-08-20
### Fixed
- fetch case based on collaborator status (not owner)

## [1.1.0] - 2015-05-29
### Added
- link(s) to SNPedia based on RS-numbers
- new Jinja filter to "humanize" decimal numbers
- show gene panels in variant view
- new Jinja filter for decoding URL encoding
- add indicator to variants in list that have comments
- add variant number threshold and rank score threshold to load function
- add event methods to mongo adapter
- add tests for models
- show badge "old" if comment was written for a previous analysis

### Changed
- show cDNA change in transcript summary unless variant is exonic
- moved compounds table further up the page
- show dates for case uploads in ISO format
- moved variant comments higher up on page
- updated documentation for pages
- read in coverage report as blob in database and serve directly
- change ``OmimPhenotype`` to ``PhenotypeTerm``
- reorganize models sub-package
- move events (and comments) to separate collection
- only display prev/next links for the research list
- include variant type in breadcrumbs e.g. "Clinical variants"

### Removed
- drop dependency on moment.js

### Fixed
- show the same level of detail for all frequencies on all pages
- properly decode URL encoded symbols in amino acid/cDNA change strings
- fixed issue with wipe permissions in MongoDB
- include default gene lists in "variants" link in breadcrumbs

## [1.0.2] - 2015-05-20
### Changed
- update case fetching function

### Fixed
- handle multiple cases with same id

## [1.0.1] - 2015-04-28
### Fixed
- Fix building URL parameters in cases list Vue component

## [1.0.0] - 2015-04-12
Codename: Sara Lund

![Release 1.0](artwork/releases/release-1-0.jpg)

### Added
- Add email logging for unexpected errors
- New command line tool for deleting case

### Changed
- Much improved logging overall
- Updated documentation/usage guide
- Removed non-working IGV link

### Fixed
- Show sample display name in GT call
- Various small bug fixes
- Make it easier to hover over popups

## [0.0.2-rc1] - 2015-03-04
### Added
- add protein table for each variant
- add many more external links
- add coverage reports as PDFs

### Changed
- incorporate user feedback updates
- big refactor of load scripts

## [0.0.2-rc2] - 2015-03-04
### Changes
- add gene table with gene description
- reorganize inheritance models box

### Fixed
- avoid overwriting gene list on "research" load
- fix various bugs in external links

## [0.0.2-rc3] - 2015-03-05
### Added
- Activity log feed to variant view
- Adds protein change strings to ODM and Sanger email

### Changed
- Extract activity log component to macro

### Fixes
- Make Ensembl transcript links use archive website<|MERGE_RESOLUTION|>--- conflicted
+++ resolved
@@ -17,12 +17,10 @@
 - Round CADD values with many decimals on causatives and validated variants pages
 - Dark-mode visibility of some fields on causatives and validated variants pages
 - Clinvar submitters would be cleared when unprivileged users saved institute settings page
-<<<<<<< HEAD
-- Update more GnomAD links to GnomAD v4 (v38 SNVs, MT vars, STRs)
-=======
 - Added a default empty string in cases search form to avoid None default value
 - Page crashing when user tries to remove the same variant from a ClinVar submission in different browser tabs
->>>>>>> 93e6c6ed
+- Update more GnomAD links to GnomAD v4 (v38 SNVs, MT vars, STRs)
+
 
 ## [4.75]
 ### Added
