--- conflicted
+++ resolved
@@ -22,11 +22,10 @@
 - Count cases in LoqusDB by variant type
 - Introduce deprecation warning for Loqus configs that are not dictionaries
 - SV clinical filter no longer filters out sub 100 nt variants
-<<<<<<< HEAD
+- Commit pulse repo badge temporarily set to weekly
 - Sort ClinVar submissions objects by ascending "Last evaluated" date
-=======
-- Commit pulse repo badge temporarily set to weekly
->>>>>>> 83705ff3
+
+
 
 ## [4.33.1]
 ### Fixed
