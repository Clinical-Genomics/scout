# Change Log
All notable changes to this project will be documented in this file.
This project adheres to [Semantic Versioning](http://semver.org/).

About changelog [here](https://keepachangelog.com/en/1.0.0/)

## []
### Added
### Fixed
- Library deprecation warning fixed (insert is deprecated. Use insert_one or insert_many instead)
- Update genes command will not trigger an update of database indices any more
- Missing resources in temporary downloading directory when updating genes using the command line
- Restore previous variant ACMG classification in a scrollable div
<<<<<<< HEAD
- Do not read params from the demo config file when a custom config file is provided when launching the app
=======
- Loading spinner not stopping after downloading PDF case reports and variant list export
>>>>>>> b22f70ea
### Changed


## [4.37]
### Added
- Highlight and show version number for RefSeq MANE transcripts.
- Added integration to a rerunner service for toggling reanalysis with updated pedigree information
- SpliceAI display and parsing from VEP CSQ
- Display matching tiered variants for cancer variants
- Display a loading icon (spinner) until the page loads completely
- Display filter badges in cancer variants list
- Update genes from pre-downloaded file resources
- On login, OS, browser version and screen size are saved anonymously to understand how users are using Scout
- API returning institutes data for a given user: `/api/v1/institutes`
- API returning case data for a given institute: `/api/v1/institutes/<institute_id>/cases`
- Added GMS and Lund university hospital logos to login page
- Made display of Swedac logo configurable
- Support for displaying custom images in case view
- Individual-specific HPO terms
- Optional alamut_key in institute settings for Alamut Plus software
- Case report API endpoint
- Tooltip in case explaining that genes with genome build different than case genome build will not be added to dynamic HPO panel.
- Add DeepVariant as a caller
### Fixed
- Updated IGV to v2.8.5 to solve missing gene labels on some zoom levels
- Demo cancer case config file to load somatic SNVs and SVs only.
- Expand list of refseq trancripts in ClinVar submission form
- Renamed `All SNVs and INDELs` institute sidebar element to `Search SNVs and INDELs` and fixed its style.
- Add missing parameters to case load-config documentation
- Allow creating/editing gene panels and dynamic gene panels with genes present in genome build 38
- Bugfix broken Pytests
- Bulk dismissing variants error due to key conversion from string to integer
- Fix typo in index documentation
- Fixed crash in institute settings page if "collaborators" key is not set in database
- Don't stop Scout execution if LoqusDB call fails and print stacktrace to log
- Bug when case contains custom images with value `None`
- Bug introduced when fixing another bug in Scout-LoqusDB interaction
- Loading of OMIM diagnoses in Scout demo instance
- Remove the docker-compose with chanjo integration because it doesn't work yet.
- Fixed standard docker-compose with scout demo data and database
- Clinical variant assessments not present for pinned and causative variants on case page.
- MatchMaker matching one node at the time only
- Remove link from previously tiered variants badge in cancer variants page
- Typo in gene cell on cancer variants page
- Managed variants filter form
### Changed
- Better naming for variants buttons on cancer track (somatic, germline). Also show cancer research button if available.
- Load case with missing panels in config files, but show warning.
- Changing the (Female, Male) symbols to (F/M) letters in individuals_table and case-sma.
- Print stacktrace if case load command fails
- Added sort icon and a pointer to the cursor to all tables with sortable fields
- Moved variant, gene and panel info from the basic pane to summary panel for all variants.
- Renamed `Basics` panel to `Classify` on variant page.
- Revamped `Basics` panel to a panel dedicated to classify variants
- Revamped the summary panel to be more compact.
- Added dedicated template for cancer variants
- Removed Gene models, Gene annotations and Conservation panels for cancer variants
- Reorganized the orders of panels for variant and cancer variant views
- Added dedicated variant quality panel and removed relevant panes
- A more compact case page
- Removed OMIM genes panel
- Make genes panel, pinned variants panel, causative variants panel and ClinVar panel scrollable on case page
- Update to Scilifelab's 2020 logo
- Update Gens URL to support Gens v2.0 format
- Refactor tests for parsing case configurations
- Updated links to HPO downloadable resources
- Managed variants filtering defaults to all variant categories
- Changing the (Kind) drop-down according to (Category) drop-down in Managed variant add variant
- Moved Gens button to individuals table
- Check resource files availability before starting updating OMIM diagnoses
- Fix typo in `SHOW_OBSERVED_VARIANT_ARCHIVE` config param

## [4.36]
### Added
- Parse and save splice junction tracks from case config file
- Tooltip in observations panel, explaining that case variants with no link might be old variants, not uploaded after a case rerun
### Fixed
- Warning on overwriting variants with same position was no longer shown
- Increase the height of the dropdowns to 425px
- More indices for the case table as it grows, specifically for causatives queries
- Splice junction tracks not centered over variant genes
- Total number of research variants count
- Update variants stats in case documents every time new variants are loaded
- Bug in flashing warning messages when filtering variants
### Changed
- Clearer warning messages for genes and gene/gene-panels searches in variants filters

## [4.35]
### Added
- A new index for hgnc_symbol in the hgnc_gene collection
- A Pedigree panel in STR page
- Display Tier I and II variants in case view causatives card for cancer cases
### Fixed
- Send partial file data to igv.js when visualizing sashimi plots with splice junction tracks
- Research variants filtering by gene
- Do not attempt to populate annotations for not loaded pinned/causatives
- Add max-height to all dropdowns in filters
### Changed
- Switch off non-clinical gene warnings when filtering research variants
- Don't display OMIM disease card in case view for cancer cases
- Refactored Individuals and Causative card in case view for cancer cases
- Update and style STR case report

## [4.34]
### Added
- Saved filter lock and unlock
- Filters can optionally be marked audited, logging the filter name, user and date on the case events and general report.
- Added `ClinVar hits` and `Cosmic hits` in cancer SNVs filters
- Added `ClinVar hits` to variants filter (rare disease track)
- Load cancer demo case in docker-compose files (default and demo file)
- Inclusive-language check using [woke](https://github.com/get-woke/woke) github action
- Add link to HmtVar for mitochondrial variants (if VCF is annotated with HmtNote)
- Grey background for dismissed compounds in variants list and variant page
- Pin badge for pinned compounds in variants list and variant page
- Support LoqusDB REST API queries
- Add a docker-compose-matchmaker under scout/containers/development to test matchmaker locally
- Script to investigate consequences of symbol search bug
- Added GATK to list of SV and cancer SV callers
### Fixed
- Make MitoMap link work for hg38 again
- Export Variants feature crashing when one of the variants has no primary transcripts
- Redirect to last visited variantS page when dismissing variants from variants list
- Improved matching of SVs Loqus occurrences in other cases
- Remove padding from the list inside (Matching causatives from other cases) panel
- Pass None to get_app function in CLI base since passing script_info to app factory functions was deprecated in Flask 2.0
- Fixed failing tests due to Flask update to version 2.0
- Speed up user events view
- Causative view sort out of memory error
- Use hgnc_id for gene filter query
- Typo in case controllers displaying an error every time a patient is matched against external MatchMaker nodes
- Do not crash while attempting an update for variant documents that are too big (> 16 MB)
- Old STR causatives (and other variants) may not have HGNC symbols - fix sort lambda
- Check if gene_obj has primary_transcript before trying to access it
- Warn if a gene manually searched is in a clinical panel with an outdated name when filtering variants
- ChrPos split js not needed on STR page yet
### Changed
- Remove parsing of case `genome_version`, since it's not used anywhere downstream
- Introduce deprecation warning for Loqus configs that are not dictionaries
- SV clinical filter no longer filters out sub 100 nt variants
- Count cases in LoqusDB by variant type
- Commit pulse repo badge temporarily set to weekly
- Sort ClinVar submissions objects by ascending "Last evaluated" date
- Refactored the MatchMaker integration as an extension
- Replaced some sensitive words as suggested by woke linter
- Documentation for load-configuration rewritten.
- Add styles to MatchMaker matches table
- More detailed info on the data shared in MatchMaker submission form

## [4.33.1]
### Fixed
- Include markdown for release autodeploy docs
- Use standard inheritance model in ClinVar (https://ftp.ncbi.nlm.nih.gov/pub/GTR/standard_terms/Mode_of_inheritance.txt)
- Fix issue crash with variants that have been unflagged causative not being available in other causatives
### Added
### Changed

## [4.33]
### Fixed
- Command line crashing when updating an individual not found in database
- Dashboard page crashing when filters return no data
- Cancer variants filter by chromosome
- /api/v1/genes now searches for genes in all genome builds by default
- Upgraded igv.js to version 2.8.1 (Fixed Unparsable bed record error)
### Added
- Autodeploy docs on release
- Documentation for updating case individuals tracks
- Filter cases and dashboard stats by analysis track
### Changed
- Changed from deprecated db update method
- Pre-selected fields to run queries with in dashboard page
- Do not filter by any institute when first accessing the dashboard
- Removed OMIM panel in case view for cancer cases
- Display Tier I and II variants in case view causatives panel for cancer cases
- Refactored Individuals and Causative panels in case view for cancer cases

## [4.32.1]
### Fixed
- iSort lint check only
### Changed
- Institute cases page crashing when a case has track:Null
### Added

## [4.32]
### Added
- Load and show MITOMAP associated diseases from VCF (INFO field: MitomapAssociatedDiseases, via HmtNote)
- Show variant allele frequencies for mitochondrial variants (GRCh38 cases)
- Extend "public" json API with diseases (OMIM) and phenotypes (HPO)
- HPO gene list download now has option for clinical and non-clinical genes
- Display gene splice junctions data in sashimi plots
- Update case individuals with splice junctions tracks
- Simple Docker compose for development with local build
- Make Phenomodels subpanels collapsible
- User side documentation of cytogenomics features (Gens, Chromograph, vcf2cytosure, rhocall)
- iSort GitHub Action
- Support LoqusDB REST API queries
### Fixed
- Show other causative once, even if several events point to it
- Filtering variants by mitochondrial chromosome for cases with genome build=38
- HPO gene search button triggers any warnings for clinical / non-existing genes also on first search
- Fixed a bug in variants pages caused by MT variants without alt_frequency
- Tests for CADD score parsing function
- Fixed the look of IGV settings on SNV variant page
- Cases analyzed once shown as `rerun`
- Missing case track on case re-upload
- Fixed severity rank for SO term "regulatory region ablation"
### Changed
- Refactor according to CodeFactor - mostly reuse of duplicated code
- Phenomodels language adjustment
- Open variants in a new window (from variants page)
- Open overlapping and compound variants in a new window (from variant page)
- gnomAD link points to gnomAD v.3 (build GRCh38) for mitochondrial variants.
- Display only number of affected genes for dismissed SVs in general report
- Chromosome build check when populating the variants filter chromosome selection
- Display mitochondrial and rare diseases coverage report in cases with missing 'rare' track


## [4.31.1]
### Added
### Changed
- Remove mitochondrial and coverage report from cancer cases sidebar
### Fixed
- ClinVar page when dbSNP id is None

## [4.31]
### Added
- gnomAD annotation field in admin guide
- Export also dynamic panel genes not associated to an HPO term when downloading the HPO panel
- Primary HGNC transcript info in variant export files
- Show variant quality (QUAL field from vcf) in the variant summary
- Load/update PDF gene fusion reports (clinical and research) generated with Arriba
- Support new MANE annotations from VEP (both MANE Select and MANE Plus Clinical)
- Display on case activity the event of a user resetting all dismissed variants
- Support gnomAD population frequencies for mitochondrial variants
- Anchor links in Casedata ClinVar panels to redirect after renaming individuals
### Fixed
- Replace old docs link www.clinicalgenomics.se/scout with new https://clinical-genomics.github.io/scout
- Page formatting issues whenever case and variant comments contain extremely long strings with no spaces
- Chromograph images can be one column and have scrollbar. Removed legacy code.
- Column labels for ClinVar case submission
- Page crashing looking for LoqusDB observation when variant doesn't exist
- Missing inheritance models and custom inheritance models on newly created gene panels
- Accept only numbers in managed variants filter as position and end coordinates
- SNP id format and links in Variant page, ClinVar submission form and general report
- Case groups tooltip triggered only when mouse is on the panel header
### Changed
- A more compact case groups panel
- Added landscape orientation CSS style to cancer coverage and QC demo report
- Improve user documentation to create and save new gene panels
- Removed option to use space as separator when uploading gene panels
- Separating the columns of standard and custom inheritance models in gene panels
- Improved ClinVar instructions for users using non-English Excel

## [4.30.2]
### Added
### Fixed
- Use VEP RefSeq ID if RefSeq list is empty in RefSeq transcripts overview
- Bug creating variant links for variants with no end_chrom
### Changed

## [4.30.1]
### Added
### Fixed
- Cryptography dependency fixed to use version < 3.4
### Changed

## [4.30]
### Added
- Introduced a `reset dismiss variant` verb
- Button to reset all dismissed variants for a case
- Add black border to Chromograph ideograms
- Show ClinVar annotations on variantS page
- Added integration with GENS, copy number visualization tool
- Added a VUS label to the manual classification variant tags
- Add additional information to SNV verification emails
- Tooltips documenting manual annotations from default panels
- Case groups now show bam files from all cases on align view
### Fixed
- Center initial igv view on variant start with SNV/indels
- Don't set initial igv view to negative coordinates
- Display of GQ for SV and STR
- Parsing of AD and related info for STRs
- LoqusDB field in institute settings accepts only existing Loqus instances
- Fix DECIPHER link to work after DECIPHER migrated to GRCh38
- Removed visibility window param from igv.js genes track
- Updated HPO download URL
- Patch HPO download test correctly
- Reference size on STR hover not needed (also wrong)
- Introduced genome build check (allowed values: 37, 38, "37", "38") on case load
- Improve case searching by assignee full name
- Populating the LoqusDB select in institute settings
### Changed
- Cancer variants table header (pop freq etc)
- Only admin users can modify LoqusDB instance in Institute settings
- Style of case synopsis, variants and case comments
- Switched to igv.js 2.7.5
- Do not choke if case is missing research variants when research requested
- Count cases in LoqusDB by variant type
- Introduce deprecation warning for Loqus configs that are not dictionaries
- Improve create new gene panel form validation
- Make XM- transcripts less visible if they don't overlap with transcript refseq_id in variant page
- Color of gene panels and comments panels on cases and variant pages
- Do not choke if case is missing research variants when reserch requested

## [4.29.1]
### Added
### Fixed
- Always load STR variants regardless of RankScore threshold (hotfix)
### Changed

## [4.29]
### Added
- Added a page about migrating potentially breaking changes to the documentation
- markdown_include in development requirements file
- STR variants filter
- Display source, Z-score, inheritance pattern for STR annotations from Stranger (>0.6.1) if available
- Coverage and quality report to cancer view
### Fixed
- ACMG classification page crashing when trying to visualize a classification that was removed
- Pretty print HGVS on gene variants (URL-decode VEP)
- Broken or missing link in the documentation
- Multiple gene names in ClinVar submission form
- Inheritance model select field in ClinVar submission
- IGV.js >2.7.0 has an issue with the gene track zoom levels - temp freeze at 2.7.0
- Revert CORS-anywhere and introduce a local http proxy for cloud tracks
### Changed

## [4.28]
### Added
- Chromograph integration for displaying PNGs in case-page
- Add VAF to cancer case general report, and remove some of its unused fields
- Variants filter compatible with genome browser location strings
- Support for custom public igv tracks stored on the cloud
- Add tests to increase testing coverage
- Update case variants count after deleting variants
- Update IGV.js to latest (v2.7.4)
- Bypass igv.js CORS check using `https://github.com/Rob--W/cors-anywhere`
- Documentation on default and custom IGV.js tracks (admin docs)
- Lock phenomodels so they're editable by admins only
- Small case group assessment sharing
- Tutorial and files for deploying app on containers (Kubernetes pods)
- Canonical transcript and protein change of canonical transcript in exported variants excel sheet
- Support for Font Awesome version 6
- Submit to Beacon from case page sidebar
- Hide dismissed variants in variants pages and variants export function
- Systemd service files and instruction to deploy Scout using podman
### Fixed
- Bugfix: unused `chromgraph_prefix |tojson` removed
- Freeze coloredlogs temporarily
- Marrvel link
- Don't show TP53 link for silent or synonymous changes
- OMIM gene field accepts any custom number as OMIM gene
- Fix Pytest single quote vs double quote string
- Bug in gene variants search by similar cases and no similar case is found
- Delete unused file `userpanel.py`
- Primary transcripts in variant overview and general report
- Google OAuth2 login setup in README file
- Redirect to 'missing file'-icon if configured Chromograph file is missing
- Javascript error in case page
- Fix compound matching during variant loading for hg38
- Cancer variants view containing variants dismissed with cancer-specific reasons
- Zoom to SV variant length was missing IGV contig select
- Tooltips on case page when case has no default gene panels
### Changed
- Save case variants count in case document and not in sessions
- Style of gene panels multiselect on case page
- Collapse/expand main HPO checkboxes in phenomodel preview
- Replaced GQ (Genotype quality) with VAF (Variant allele frequency) in cancer variants GT table
- Allow loading of cancer cases with no tumor_purity field
- Truncate cDNA and protein changes in case report if longer than 20 characters


## [4.27]
### Added
- Exclude one or more variant categories when running variants delete command
### Fixed
### Changed

## [4.26.1]
### Added
### Fixed
- Links with 1-letter aa codes crash on frameshift etc
### Changed

## [4.26]
### Added
- Extend the delete variants command to print analysis date, track, institute, status and research status
- Delete variants by type of analysis (wgs|wes|panel)
- Links to cBioPortal, MutanTP53, IARC TP53, OncoKB, MyCancerGenome, CIViC
### Fixed
- Deleted variants count
### Changed
- Print output of variants delete command as a tab separated table

## [4.25]
### Added
- Command line function to remove variants from one or all cases
### Fixed
- Parse SMN None calls to None rather than False

## [4.24.1]
### Fixed
- Install requirements.txt via setup file

## [4.24]
### Added
- Institute-level phenotype models with sub-panels containing HPO and OMIM terms
- Runnable Docker demo
- Docker image build and push github action
- Makefile with shortcuts to docker commands
- Parse and save synopsis, phenotype and cohort terms from config files upon case upload
### Fixed
- Update dismissed variant status when variant dismissed key is missing
- Breakpoint two IGV button now shows correct chromosome when different from bp1
- Missing font lib in Docker image causing the PDF report download page to crash
- Sentieon Manta calls lack Somaticscore - load anyway
- ClinVar submissions crashing due to pinned variants that are not loaded
- Point ExAC pLI score to new gnomad server address
- Bug uploading cases missing phenotype terms in config file
- STRs loaded but not shown on browser page
- Bug when using adapter.variant.get_causatives with case_id without causatives
- Problem with fetching "solved" from scout export cases cli
- Better serialising of datetime and bson.ObjectId
- Added `volumes` folder to .gitignore
### Changed
- Make matching causative and managed variants foldable on case page
- Remove calls to PyMongo functions marked as deprecated in backend and frontend(as of version 3.7).
- Improved `scout update individual` command
- Export dynamic phenotypes with ordered gene lists as PDF


## [4.23]
### Added
- Save custom IGV track settings
- Show a flash message with clear info about non-valid genes when gene panel creation fails
- CNV report link in cancer case side navigation
- Return to comment section after editing, deleting or submitting a comment
- Managed variants
- MT vs 14 chromosome mean coverage stats if Scout is connected to Chanjo
### Fixed
- missing `vcf_cancer_sv` and `vcf_cancer_sv_research` to manual.
- Split ClinVar multiple clnsig values (slash-separated) and strip them of underscore for annotations without accession number
- Timeout of `All SNVs and INDELs` page when no valid gene is provided in the search
- Round CADD (MIPv9)
- Missing default panel value
- Invisible other causatives lines when other causatives lack gene symbols
### Changed
- Do not freeze mkdocs-material to version 4.6.1
- Remove pre-commit dependency

## [4.22]
### Added
- Editable cases comments
- Editable variants comments
### Fixed
- Empty variant activity panel
- STRs variants popover
- Split new ClinVar multiple significance terms for a variant
- Edit the selected comment, not the latest
### Changed
- Updated RELEASE docs.
- Pinned variants card style on the case page
- Merged `scout export exons` and `scout view exons` commands


## [4.21.2]
### Added
### Fixed
- Do not pre-filter research variants by (case-default) gene panels
- Show OMIM disease tooltip reliably
### Changed

## [4.21.1]
### Added
### Fixed
- Small change to Pop Freq column in variants ang gene panels to avoid strange text shrinking on small screens
- Direct use of HPO list for Clinical HPO SNV (and cancer SNV) filtering
- PDF coverage report redirecting to login page
### Changed
- Remove the option to dismiss single variants from all variants pages
- Bulk dismiss SNVs, SVs and cancer SNVs from variants pages

## [4.21]
### Added
- Support to configure LoqusDB per institute
- Highlight causative variants in the variants list
- Add tests. Mostly regarding building internal datatypes.
- Remove leading and trailing whitespaces from panel_name and display_name when panel is created
- Mark MANE transcript in list of transcripts in "Transcript overview" on variant page
- Show default panel name in case sidebar
- Previous buttons for variants pagination
- Adds a gh action that checks that the changelog is updated
- Adds a gh action that deploys new releases automatically to pypi
- Warn users if case default panels are outdated
- Define institute-specific gene panels for filtering in institute settings
- Use institute-specific gene panels in variants filtering
- Show somatic VAF for pinned and causative variants on case page

### Fixed
- Report pages redirect to login instead of crashing when session expires
- Variants filter loading in cancer variants page
- User, Causative and Cases tables not scaling to full page
- Improved docs for an initial production setup
- Compatibility with latest version of Black
- Fixed tests for Click>7
- Clinical filter required an extra click to Filter to return variants
- Restore pagination and shrink badges in the variants page tables
- Removing a user from the command line now inactivates the case only if user is last assignee and case is active
- Bugfix, LoqusDB per institute feature crashed when institute id was empty string
- Bugfix, LoqusDB calls where missing case count
- filter removal and upload for filters deleted from another page/other user
- Visualize outdated gene panels info in a popover instead of a tooltip in case page side panel

### Changed
- Highlight color on normal STRs in the variants table from green to blue
- Display breakpoints coordinates in verification emails only for structural variants


## [4.20]
### Added
- Display number of filtered variants vs number of total variants in variants page
- Search case by HPO terms
- Dismiss variant column in the variants tables
- Black and pre-commit packages to dev requirements

### Fixed
- Bug occurring when rerun is requested twice
- Peddy info fields in the demo config file
- Added load config safety check for multiple alignment files for one individual
- Formatting of cancer variants table
- Missing Score in SV variants table

### Changed
- Updated the documentation on how to create a new software release
- Genome build-aware cytobands coordinates
- Styling update of the Matchmaker card
- Select search type in case search form


## [4.19]

### Added
- Show internal ID for case
- Add internal ID for downloaded CGH files
- Export dynamic HPO gene list from case page
- Remove users as case assignees when their account is deleted
- Keep variants filters panel expanded when filters have been used

### Fixed
- Handle the ProxyFix ModuleNotFoundError when Werkzeug installed version is >1.0
- General report formatting issues whenever case and variant comments contain extremely long strings with no spaces

### Changed
- Created an institute wrapper page that contains list of cases, causatives, SNVs & Indels, user list, shared data and institute settings
- Display case name instead of case ID on clinVar submissions
- Changed icon of sample update in clinVar submissions


## [4.18]

### Added
- Filter cancer variants on cytoband coordinates
- Show dismiss reasons in a badge with hover for clinical variants
- Show an ellipsis if 10 cases or more to display with loqusdb matches
- A new blog post for version 4.17
- Tooltip to better describe Tumor and Normal columns in cancer variants
- Filter cancer SNVs and SVs by chromosome coordinates
- Default export of `Assertion method citation` to clinVar variants submission file
- Button to export up to 500 cancer variants, filtered or not
- Rename samples of a clinVar submission file

### Fixed
- Apply default gene panel on return to cancer variantS from variant view
- Revert to certificate checking when asking for Chanjo reports
- `scout download everything` command failing while downloading HPO terms

### Changed
- Turn tumor and normal allelic fraction to decimal numbers in tumor variants page
- Moved clinVar submissions code to the institutes blueprints
- Changed name of clinVar export files to FILENAME.Variant.csv and FILENAME.CaseData.csv
- Switched Google login libraries from Flask-OAuthlib to Authlib


## [4.17.1]

### Fixed
- Load cytobands for cases with chromosome build not "37" or "38"


## [4.17]

### Added
- COSMIC badge shown in cancer variants
- Default gene-panel in non-cancer structural view in url
- Filter SNVs and SVs by cytoband coordinates
- Filter cancer SNV variants by alt allele frequency in tumor
- Correct genome build in UCSC link from structural variant page



### Fixed
- Bug in clinVar form when variant has no gene
- Bug when sharing cases with the same institute twice
- Page crashing when removing causative variant tag
- Do not default to GATK caller when no caller info is provided for cancer SNVs


## [4.16.1]

### Fixed
- Fix the fix for handling of delivery reports for rerun cases

## [4.16]

### Added
- Adds possibility to add "lims_id" to cases. Currently only stored in database, not shown anywhere
- Adds verification comment box to SVs (previously only available for small variants)
- Scrollable pedigree panel

### Fixed
- Error caused by changes in WTForm (new release 2.3.x)
- Bug in OMIM case page form, causing the page to crash when a string was provided instead of a numerical OMIM id
- Fix Alamut link to work properly on hg38
- Better handling of delivery reports for rerun cases
- Small CodeFactor style issues: matchmaker results counting, a couple of incomplete tests and safer external xml
- Fix an issue with Phenomizer introduced by CodeFactor style changes

### Changed
- Updated the version of igv.js to 2.5.4

## [4.15.1]

### Added
- Display gene names in ClinVar submissions page
- Links to Varsome in variant transcripts table

### Fixed
- Small fixes to ClinVar submission form
- Gene panel page crash when old panel has no maintainers

## [4.15]

### Added
- Clinvar CNVs IGV track
- Gene panels can have maintainers
- Keep variant actions (dismissed, manual rank, mosaic, acmg, comments) upon variant re-upload
- Keep variant actions also on full case re-upload

### Fixed
- Fix the link to Ensembl for SV variants when genome build 38.
- Arrange information in columns on variant page
- Fix so that new cosmic identifier (COSV) is also acceptable #1304
- Fixed COSMIC tag in INFO (outside of CSQ) to be parses as well with `&` splitter.
- COSMIC stub URL changed to https://cancer.sanger.ac.uk/cosmic/search?q= instead.
- Updated to a version of IGV where bigBed tracks are visualized correctly
- Clinvar submission files are named according to the content (variant_data and case_data)
- Always show causatives from other cases in case overview
- Correct disease associations for gene symbol aliases that exist as separate genes
- Re-add "custom annotations" for SV variants
- The override ClinVar P/LP add-in in the Clinical Filter failed for new CSQ strings

### Changed
- Runs all CI checks in github actions

## [4.14.1]

### Fixed
- Error when variant found in loqusdb is not loaded for other case

## [4.14]

### Added
- Use github actions to run tests
- Adds CLI command to update individual alignments path
- Update HPO terms using downloaded definitions files
- Option to use alternative flask config when running `scout serve`
- Requirement to use loqusdb >= 2.5 if integrated

### Fixed
- Do not display Pedigree panel in cancer view
- Do not rely on internet connection and services available when running CI tests
- Variant loading assumes GATK if no caller set given and GATK filter status is seen in FILTER
- Pass genome build param all the way in order to get the right gene mappings for cases with build 38
- Parse correctly variants with zero frequency values
- Continue even if there are problems to create a region vcf
- STR and cancer variant navigation back to variants pages could fail

### Changed
- Improved code that sends requests to the external APIs
- Updates ranges for user ranks to fit todays usage
- Run coveralls on github actions instead of travis
- Run pip checks on github actions instead of coveralls
- For hg38 cases, change gnomAD link to point to version 3.0 (which is hg38 based)
- Show pinned or causative STR variants a bit more human readable

## [4.13.1]

### Added
### Fixed
- Typo that caused not all clinvar conflicting interpretations to be loaded no matter what
- Parse and retrieve clinvar annotations from VEP-annotated (VEP 97+) CSQ VCF field
- Variant clinvar significance shown as `not provided` whenever is `Uncertain significance`
- Phenomizer query crashing when case has no HPO terms assigned
- Fixed a bug affecting `All SNVs and INDELs` page when variants don't have canonical transcript
- Add gene name or id in cancer variant view

### Changed
- Cancer Variant view changed "Variant:Transcript:Exon:HGVS" to "Gene:Transcript:Exon:HGVS"

## [4.13]

### Added
- ClinVar SNVs track in IGV
- Add SMA view with SMN Copy Number data
- Easier to assign OMIM diagnoses from case page
- OMIM terms and specific OMIM term page

### Fixed
- Bug when adding a new gene to a panel
- Restored missing recent delivery reports
- Fixed style and links to other reports in case side panel
- Deleting cases using display_name and institute not deleting its variants
- Fixed bug that caused coordinates filter to override other filters
- Fixed a problem with finding some INS in loqusdb
- Layout on SV page when local observations without cases are present
- Make scout compatible with the new HPO definition files from `http://compbio.charite.de/jenkins/`
- General report visualization error when SNVs display names are very long


### Changed


## [4.12.4]

### Fixed
- Layout on SV page when local observations without cases are present

## [4.12.3]

### Fixed
- Case report when causative or pinned SVs have non null allele frequencies

## [4.12.2]

### Fixed
- SV variant links now take you to the SV variant page again
- Cancer variant view has cleaner table data entries for "N/A" data
- Pinned variant case level display hotfix for cancer and str - more on this later
- Cancer variants show correct alt/ref reads mirroring alt frequency now
- Always load all clinical STR variants even if a region load is attempted - index may be missing
- Same case repetition in variant local observations

## [4.12.1]

### Fixed
- Bug in variant.gene when gene has no HGVS description


## [4.12]

### Added
- Accepts `alignment_path` in load config to pass bam/cram files
- Display all phenotypes on variant page
- Display hgvs coordinates on pinned and causatives
- Clear panel pending changes
- Adds option to setup the database with static files
- Adds cli command to download the resources from CLI that scout needs
- Adds test files for merged somatic SV and CNV; as well as merged SNV, and INDEL part of #1279
- Allows for upload of OMIM-AUTO gene panel from static files without api-key

### Fixed
- Cancer case HPO panel variants link
- Fix so that some drop downs have correct size
- First IGV button in str variants page
- Cancer case activates on SNV variants
- Cases activate when STR variants are viewed
- Always calculate code coverage
- Pinned/Classification/comments in all types of variants pages
- Null values for panel's custom_inheritance_models
- Discrepancy between the manual disease transcripts and those in database in gene-edit page
- ACMG classification not showing for some causatives
- Fix bug which caused IGV.js to use hg19 reference files for hg38 data
- Bug when multiple bam files sources with non-null values are available


### Changed
- Renamed `requests` file to `scout_requests`
- Cancer variant view shows two, instead of four, decimals for allele and normal


## [4.11.1]

### Fixed
- Institute settings page
- Link institute settings to sharing institutes choices

## [4.11.0]

### Added
- Display locus name on STR variant page
- Alternative key `GNOMADAF_popmax` for Gnomad popmax allele frequency
- Automatic suggestions on how to improve the code on Pull Requests
- Parse GERP, phastCons and phyloP annotations from vep annotated CSQ fields
- Avoid flickering comment popovers in variant list
- Parse REVEL score from vep annotated CSQ fields
- Allow users to modify general institute settings
- Optionally format code automatically on commit
- Adds command to backup vital parts `scout export database`
- Parsing and displaying cancer SV variants from Manta annotated VCF files
- Dismiss cancer snv variants with cancer-specific options
- Add IGV.js UPD, RHO and TIDDIT coverage wig tracks.


### Fixed
- Slightly darker page background
- Fixed an issued with parsed conservation values from CSQ
- Clinvar submissions accessible to all users of an institute
- Header toolbar when on Clinvar page now shows institute name correctly
- Case should not always inactivate upon update
- Show dismissed snv cancer variants as grey on the cancer variants page
- Improved style of mappability link and local observations on variant page
- Convert all the GET requests to the igv view to POST request
- Error when updating gene panels using a file containing BOM chars
- Add/replace gene radio button not working in gene panels


## [4.10.1]

### Fixed
- Fixed issue with opening research variants
- Problem with coveralls not called by Travis CI
- Handle Biomart service down in tests


## [4.10.0]

### Added
- Rank score model in causatives page
- Exportable HPO terms from phenotypes page
- AMP guideline tiers for cancer variants
- Adds scroll for the transcript tab
- Added CLI option to query cases on time since case event was added
- Shadow clinical assessments also on research variants display
- Support for CRAM alignment files
- Improved str variants view : sorting by locus, grouped by allele.
- Delivery report PDF export
- New mosaicism tag option
- Add or modify individuals' age or tissue type from case page
- Display GC and allele depth in causatives table.
- Included primary reference transcript in general report
- Included partial causative variants in general report
- Remove dependency of loqusdb by utilising the CLI

### Fixed
- Fixed update OMIM command bug due to change in the header of the genemap2 file
- Removed Mosaic Tag from Cancer variants
- Fixes issue with unaligned table headers that comes with hidden Datatables
- Layout in general report PDF export
- Fixed issue on the case statistics view. The validation bars didn't show up when all institutes were selected. Now they do.
- Fixed missing path import by importing pathlib.Path
- Handle index inconsistencies in the update index functions
- Fixed layout problems


## [4.9.0]

### Added
- Improved MatchMaker pages, including visible patient contacts email address
- New badges for the github repo
- Links to [GENEMANIA](genemania.org)
- Sort gene panel list on case view.
- More automatic tests
- Allow loading of custom annotations in VCF using the SCOUT_CUSTOM info tag.

### Fixed
- Fix error when a gene is added to an empty dynamic gene panel
- Fix crash when attempting to add genes on incorrect format to dynamic gene panel
- Manual rank variant tags could be saved in a "Select a tag"-state, a problem in the variants view.
- Same case evaluations are no longer shown as gray previous evaluations on the variants page
- Stay on research pages, even if reset, next first buttons are pressed..
- Overlapping variants will now be visible on variant page again
- Fix missing classification comments and links in evaluations page
- All prioritized cases are shown on cases page


## [4.8.3]

### Added

### Fixed
- Bug when ordering sanger
- Improved scrolling over long list of genes/transcripts


## [4.8.2]

### Added

### Fixed
- Avoid opening extra tab for coverage report
- Fixed a problem when rank model version was saved as floats and not strings
- Fixed a problem with displaying dismiss variant reasons on the general report
- Disable load and delete filter buttons if there are no saved filters
- Fix problem with missing verifications
- Remove duplicate users and merge their data and activity


## [4.8.1]

### Added

### Fixed
- Prevent login fail for users with id defined by ObjectId and not email
- Prevent the app from crashing with `AttributeError: 'NoneType' object has no attribute 'message'`


## [4.8.0]

### Added
- Updated Scout to use Bootstrap 4.3
- New looks for Scout
- Improved dashboard using Chart.js
- Ask before inactivating a case where last assigned user leaves it
- Genes can be manually added to the dynamic gene list directly on the case page
- Dynamic gene panels can optionally be used with clinical filter, instead of default gene panel
- Dynamic gene panels get link out to chanjo-report for coverage report
- Load all clinvar variants with clinvar Pathogenic, Likely Pathogenic and Conflicting pathogenic
- Show transcripts with exon numbers for structural variants
- Case sort order can now be toggled between ascending and descending.
- Variants can be marked as partial causative if phenotype is available for case.
- Show a frequency tooltip hover for SV-variants.
- Added support for LDAP login system
- Search snv and structural variants by chromosomal coordinates
- Structural variants can be marked as partial causative if phenotype is available for case.
- Show normal and pathologic limits for STRs in the STR variants view.
- Institute level persistent variant filter settings that can be retrieved and used.
- export causative variants to Excel
- Add support for ROH, WIG and chromosome PNGs in case-view

### Fixed
- Fixed missing import for variants with comments
- Instructions on how to build docs
- Keep sanger order + verification when updating/reloading variants
- Fixed and moved broken filter actions (HPO gene panel and reset filter)
- Fixed string conversion to number
- UCSC links for structural variants are now separated per breakpoint (and whole variant where applicable)
- Reintroduced missing coverage report
- Fixed a bug preventing loading samples using the command line
- Better inheritance models customization for genes in gene panels
- STR variant page back to list button now does its one job.
- Allows to setup scout without a omim api key
- Fixed error causing "favicon not found" flash messages
- Removed flask --version from base cli
- Request rerun no longer changes case status. Active or archived cases inactivate on upload.
- Fixed missing tooltip on the cancer variants page
- Fixed weird Rank cell in variants page
- Next and first buttons order swap
- Added pagination (and POST capability) to cancer variants.
- Improves loading speed for variant page
- Problem with updating variant rank when no variants
- Improved Clinvar submission form
- General report crashing when dismissed variant has no valid dismiss code
- Also show collaborative case variants on the All variants view.
- Improved phenotype search using dataTables.js on phenotypes page
- Search and delete users with `email` instead of `_id`
- Fixed css styles so that multiselect options will all fit one column


## [4.7.3]

### Added
- RankScore can be used with VCFs for vcf_cancer files

### Fixed
- Fix issue with STR view next page button not doing its one job.

### Deleted
- Removed pileup as a bam viewing option. This is replaced by IGV


## [4.7.2]

### Added
- Show earlier ACMG classification in the variant list

### Fixed
- Fixed igv search not working due to igv.js dist 2.2.17
- Fixed searches for cases with a gene with variants pinned or marked causative.
- Load variant pages faster after fixing other causatives query
- Fixed mitochondrial report bug for variants without genes

## [4.7.1]

### Added

### Fixed
- Fixed bug on genes page


## [4.7.0]

### Added
- Export genes and gene panels in build GRCh38
- Search for cases with variants pinned or marked causative in a given gene.
- Search for cases phenotypically similar to a case also from WUI.
- Case variant searches can be limited to similar cases, matching HPO-terms,
  phenogroups and cohorts.
- De-archive reruns and flag them as 'inactive' if archived
- Sort cases by analysis_date, track or status
- Display cases in the following order: prioritized, active, inactive, archived, solved
- Assign case to user when user activates it or asks for rerun
- Case becomes inactive when it has no assignees
- Fetch refseq version from entrez and use it in clinvar form
- Load and export of exons for all genes, independent on refseq
- Documentation for loading/updating exons
- Showing SV variant annotations: SV cgh frequencies, gnomad-SV, local SV frequencies
- Showing transcripts mapping score in segmental duplications
- Handle requests to Ensembl Rest API
- Handle requests to Ensembl Rest Biomart
- STR variants view now displays GT and IGV link.
- Description field for gene panels
- Export exons in build 37 and 38 using the command line

### Fixed
- Fixes of and induced by build tests
- Fixed bug affecting variant observations in other cases
- Fixed a bug that showed wrong gene coverage in general panel PDF export
- MT report only shows variants occurring in the specific individual of the excel sheet
- Disable SSL certifcate verification in requests to chanjo
- Updates how intervaltree and pymongo is used to void deprecated functions
- Increased size of IGV sample tracks
- Optimized tests


## [4.6.1]

### Added

### Fixed
- Missing 'father' and 'mother' keys when parsing single individual cases


## [4.6.0]

### Added
- Description of Scout branching model in CONTRIBUTING doc
- Causatives in alphabetical order, display ACMG classification and filter by gene.
- Added 'external' to the list of analysis type options
- Adds functionality to display "Tissue type". Passed via load config.
- Update to IGV 2.

### Fixed
- Fixed alignment visualization and vcf2cytosure availability for demo case samples
- Fixed 3 bugs affecting SV pages visualization
- Reintroduced the --version cli option
- Fixed variants query by panel (hpo panel + gene panel).
- Downloaded MT report contains excel files with individuals' display name
- Refactored code in parsing of config files.


## [4.5.1]

### Added

### Fixed
- update requirement to use PyYaml version >= 5.1
- Safer code when loading config params in cli base


## [4.5.0]

### Added
- Search for similar cases from scout view CLI
- Scout cli is now invoked from the app object and works under the app context

### Fixed
- PyYaml dependency fixed to use version >= 5.1


## [4.4.1]

### Added
- Display SV rank model version when available

### Fixed
- Fixed upload of delivery report via API


## [4.4.0]

### Added
- Displaying more info on the Causatives page and hiding those not causative at the case level
- Add a comment text field to Sanger order request form, allowing a message to be included in the email
- MatchMaker Exchange integration
- List cases with empty synopsis, missing HPO terms and phenotype groups.
- Search for cases with open research list, or a given case status (active, inactive, archived)

### Fixed
- Variant query builder split into several functions
- Fixed delivery report load bug


## [4.3.3]

### Added
- Different individual table for cancer cases

### Fixed
- Dashboard collects validated variants from verification events instead of using 'sanger' field
- Cases shared with collaborators are visible again in cases page
- Force users to select a real institute to share cases with (actionbar select fix)


## [4.3.2]

### Added
- Dashboard data can be filtered using filters available in cases page
- Causatives for each institute are displayed on a dedicated page
- SNVs and and SVs are searchable across cases by gene and rank score
- A more complete report with validated variants is downloadable from dashboard

### Fixed
- Clinsig filter is fixed so clinsig numerical values are returned
- Split multi clinsig string values in different elements of clinsig array
- Regex to search in multi clinsig string values or multi revstat string values
- It works to upload vcf files with no variants now
- Combined Pileup and IGV alignments for SVs having variant start and stop on the same chromosome


## [4.3.1]

### Added
- Show calls from all callers even if call is not available
- Instructions to install cairo and pango libs from WeasyPrint page
- Display cases with number of variants from CLI
- Only display cases with number of variants above certain treshold. (Also CLI)
- Export of verified variants by CLI or from the dashboard
- Extend case level queries with default panels, cohorts and phenotype groups.
- Slice dashboard statistics display using case level queries
- Add a view where all variants for an institute can be searched across cases, filtering on gene and rank score. Allows searching research variants for cases that have research open.

### Fixed
- Fixed code to extract variant conservation (gerp, phyloP, phastCons)
- Visualization of PDF-exported gene panels
- Reintroduced the exon/intron number in variant verification email
- Sex and affected status is correctly displayed on general report
- Force number validation in SV filter by size
- Display ensembl transcripts when no refseq exists


## [4.3.0]

### Added
- Mosaicism tag on variants
- Show and filter on SweGen frequency for SVs
- Show annotations for STR variants
- Show all transcripts in verification email
- Added mitochondrial export
- Adds alternative to search for SVs shorter that the given length
- Look for 'bcftools' in the `set` field of VCFs
- Display digenic inheritance from OMIM
- Displays what refseq transcript that is primary in hgnc

### Fixed

- Archived panels displays the correct date (not retroactive change)
- Fixed problem with waiting times in gene panel exports
- Clinvar fiter not working with human readable clinsig values

## [4.2.2]

### Fixed
- Fixed gene panel create/modify from CSV file utf-8 decoding error
- Updating genes in gene panels now supports edit comments and entry version
- Gene panel export timeout error

## [4.2.1]

### Fixed
- Re-introduced gene name(s) in verification email subject
- Better PDF rendering for excluded variants in report
- Problem to access old case when `is_default` did not exist on a panel


## [4.2.0]

### Added
- New index on variant_id for events
- Display overlapping compounds on variants view

### Fixed
- Fixed broken clinical filter


## [4.1.4]

### Added
- Download of filtered SVs

### Fixed
- Fixed broken download of filtered variants
- Fixed visualization issue in gene panel PDF export
- Fixed bug when updating gene names in variant controller


## [4.1.3]

### Fixed
- Displays all primary transcripts


## [4.1.2]

### Added
- Option add/replace when updating a panel via CSV file
- More flexible versioning of the gene panels
- Printing coverage report on the bottom of the pdf case report
- Variant verification option for SVs
- Logs uri without pwd when connecting
- Disease-causing transcripts in case report
- Thicker lines in case report
- Supports HPO search for cases, both terms or if described in synopsis
- Adds sanger information to dashboard

### Fixed
- Use db name instead of **auth** as default for authentication
- Fixes so that reports can be generated even with many variants
- Fixed sanger validation popup to show individual variants queried by user and institute.
- Fixed problem with setting up scout
- Fixes problem when exac file is not available through broad ftp
- Fetch transcripts for correct build in `adapter.hgnc_gene`

## [4.1.1]
- Fix problem with institute authentication flash message in utils
- Fix problem with comments
- Fix problem with ensembl link


## [4.1.0]

### Added
- OMIM phenotypes to case report
- Command to download all panel app gene panels `scout load panel --panel-app`
- Links to genenames.org and omim on gene page
- Popup on gene at variants page with gene information
- reset sanger status to "Not validated" for pinned variants
- highlight cases with variants to be evaluated by Sanger on the cases page
- option to point to local reference files to the genome viewer pileup.js. Documented in `docs.admin-guide.server`
- option to export single variants in `scout export variants`
- option to load a multiqc report together with a case(add line in load config)
- added a view for searching HPO terms. It is accessed from the top left corner menu
- Updates the variants view for cancer variants. Adds a small cancer specific filter for known variants
- Adds hgvs information on cancer variants page
- Adds option to update phenotype groups from CLI

### Fixed
- Improved Clinvar to submit variants from different cases. Fixed HPO terms in casedata according to feedback
- Fixed broken link to case page from Sanger modal in cases view
- Now only cases with non empty lists of causative variants are returned in `adapter.case(has_causatives=True)`
- Can handle Tumor only samples
- Long lists of HGNC symbols are now possible. This was previously difficult with manual, uploaded or by HPO search when changing filter settings due to GET request limitations. Relevant pages now use POST requests. Adds the dynamic HPO panel as a selection on the gene panel dropdown.
- Variant filter defaults to default panels also on SV and Cancer variants pages.

## [4.0.0]

### WARNING ###

This is a major version update and will require that the backend of pre releases is updated.
Run commands:

```
$scout update genes
$scout update hpo
```

- Created a Clinvar submission tool, to speed up Clinvar submission of SNVs and SVs
- Added an analysis report page (html and PDF format) containing phenotype, gene panels and variants that are relevant to solve a case.

### Fixed
- Optimized evaluated variants to speed up creation of case report
- Moved igv and pileup viewer under a common folder
- Fixed MT alignment view pileup.js
- Fixed coordinates for SVs with start chromosome different from end chromosome
- Global comments shown across cases and institutes. Case-specific variant comments are shown only for that specific case.
- Links to clinvar submitted variants at the cases level
- Adapts clinvar parsing to new format
- Fixed problem in `scout update user` when the user object had no roles
- Makes pileup.js use online genome resources when viewing alignments. Now any instance of Scout can make use of this functionality.
- Fix ensembl link for structural variants
- Works even when cases does not have `'madeline_info'`
- Parses Polyphen in correct way again
- Fix problem with parsing gnomad from VEP

### Added
- Added a PDF export function for gene panels
- Added a "Filter and export" button to export custom-filtered SNVs to CSV file
- Dismiss SVs
- Added IGV alignments viewer
- Read delivery report path from case config or CLI command
- Filter for spidex scores
- All HPO terms are now added and fetched from the correct source (https://github.com/obophenotype/human-phenotype-ontology/blob/master/hp.obo)
- New command `scout update hpo`
- New command `scout update genes` will fetch all the latest information about genes and update them
- Load **all** variants found on chromosome **MT**
- Adds choice in cases overview do show as many cases as user like

### Removed
- pileup.min.js and pileup css are imported from a remote web location now
- All source files for HPO information, this is instead fetched directly from source
- All source files for gene information, this is instead fetched directly from source

## [3.0.0]
### Fixed
- hide pedigree panel unless it exists

## [1.5.1] - 2016-07-27
### Fixed
- look for both ".bam.bai" and ".bai" extensions

## [1.4.0] - 2016-03-22
### Added
- support for local frequency through loqusdb
- bunch of other stuff

## [1.3.0] - 2016-02-19
### Fixed
- Update query-phenomizer and add username/password

### Changed
- Update the way a case is checked for rerun-status

### Added
- Add new button to mark a case as "checked"
- Link to clinical variants _without_ 1000G annotation

## [1.2.2] - 2016-02-18
### Fixed
- avoid filtering out variants lacking ExAC and 1000G annotations

## [1.1.3] - 2015-10-01
### Fixed
- persist (clinical) filter when clicking load more
- fix #154 by robustly setting clinical filter func. terms

## [1.1.2] - 2015-09-07
### Fixed
- avoid replacing coverage report with none
- update SO terms, refactored

## [1.1.1] - 2015-08-20
### Fixed
- fetch case based on collaborator status (not owner)

## [1.1.0] - 2015-05-29
### Added
- link(s) to SNPedia based on RS-numbers
- new Jinja filter to "humanize" decimal numbers
- show gene panels in variant view
- new Jinja filter for decoding URL encoding
- add indicator to variants in list that have comments
- add variant number threshold and rank score threshold to load function
- add event methods to mongo adapter
- add tests for models
- show badge "old" if comment was written for a previous analysis

### Changed
- show cDNA change in transcript summary unless variant is exonic
- moved compounds table further up the page
- show dates for case uploads in ISO format
- moved variant comments higher up on page
- updated documentation for pages
- read in coverage report as blob in database and serve directly
- change ``OmimPhenotype`` to ``PhenotypeTerm``
- reorganize models sub-package
- move events (and comments) to separate collection
- only display prev/next links for the research list
- include variant type in breadcrumbs e.g. "Clinical variants"

### Removed
- drop dependency on moment.js

### Fixed
- show the same level of detail for all frequencies on all pages
- properly decode URL encoded symbols in amino acid/cDNA change strings
- fixed issue with wipe permissions in MongoDB
- include default gene lists in "variants" link in breadcrumbs

## [1.0.2] - 2015-05-20
### Changed
- update case fetching function

### Fixed
- handle multiple cases with same id

## [1.0.1] - 2015-04-28
### Fixed
- Fix building URL parameters in cases list Vue component

## [1.0.0] - 2015-04-12
Codename: Sara Lund

![Release 1.0](artwork/releases/release-1-0.jpg)

### Added
- Add email logging for unexpected errors
- New command line tool for deleting case

### Changed
- Much improved logging overall
- Updated documentation/usage guide
- Removed non-working IGV link

### Fixed
- Show sample display name in GT call
- Various small bug fixes
- Make it easier to hover over popups

## [0.0.2-rc1] - 2015-03-04
### Added
- add protein table for each variant
- add many more external links
- add coverage reports as PDFs

### Changed
- incorporate user feedback updates
- big refactor of load scripts

## [0.0.2-rc2] - 2015-03-04
### Changes
- add gene table with gene description
- reorganize inheritance models box

### Fixed
- avoid overwriting gene list on "research" load
- fix various bugs in external links

## [0.0.2-rc3] - 2015-03-05
### Added
- Activity log feed to variant view
- Adds protein change strings to ODM and Sanger email

### Changed
- Extract activity log component to macro

### Fixes
- Make Ensembl transcript links use archive website<|MERGE_RESOLUTION|>--- conflicted
+++ resolved
@@ -11,11 +11,8 @@
 - Update genes command will not trigger an update of database indices any more
 - Missing resources in temporary downloading directory when updating genes using the command line
 - Restore previous variant ACMG classification in a scrollable div
-<<<<<<< HEAD
+- Loading spinner not stopping after downloading PDF case reports and variant list export
 - Do not read params from the demo config file when a custom config file is provided when launching the app
-=======
-- Loading spinner not stopping after downloading PDF case reports and variant list export
->>>>>>> b22f70ea
 ### Changed
 
 
