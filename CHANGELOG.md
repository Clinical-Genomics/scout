--- conflicted
+++ resolved
@@ -30,11 +30,8 @@
 - Validate uploaded managed variant file lines, warning the user.
 - Exporting validated variants with missing "genes" database key
 - No results returned when searching for gene variants using a phenotype term 
-<<<<<<< HEAD
+- Variants filtering by gene symbols file
 - Avoid mismatching_state: CSRF MismatchingStateError when submitting form data to obtain coverage report in chanjo-report
-=======
-- Variants filtering by gene symbols file
->>>>>>> 9c729c16
 
 ## [4.45]
 ### Added
