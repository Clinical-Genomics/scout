--- conflicted
+++ resolved
@@ -8,12 +8,9 @@
 ## []
 ### Added
 - Test for PanelApp panels loading
-<<<<<<< HEAD
+- `panel-umi` tag option when loading cancer analyses
 - Institute settings allow saving multiple loqusdb instances for one institute
 - Display stats from multiple instances of loqusdb on variant page
-=======
-- `panel-umi` tag option when loading cancer analyses
->>>>>>> d8a32383
 ### Changed
 - Black text to make comments more visible in dark mode
 - Loading PanelApp panels replaces pre-existing panels with same version
