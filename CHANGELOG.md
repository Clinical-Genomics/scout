# Change Log
All notable changes to this project will be documented in this file.
This project adheres to [Semantic Versioning](http://semver.org/).

About changelog [here](https://keepachangelog.com/en/1.0.0/)

<<<<<<< HEAD
## [Unreleased]
=======
## [4.73]
>>>>>>> 5542b6d5
### Added
- Shortcut button for HPO panel MEI variants from case page
- Export managed variants from CLI
### Changed
- STRs visualization on case panel to emphasize abnormal repeat count and associated condition
- Removed cytoband column from STRs variant view on case report
- More long integers formatted with thin spaces, and copy to clipboard buttons added
<<<<<<< HEAD
- Parallelize variant loading for each chromosome
=======
>>>>>>> 5542b6d5
### Fixed
- OMIM table is scrollable if higher than 700px on SV page
- Pinned variants validation badge is now red for false positives.
- Case display name defaulting to case ID when `family_name` or `display_name` are missing from case upload config file
- Expanded menu visible at screen sizes below 1000px now has background color
- The image in ClinVar howto-modal is now responsive
- Clicking on a case in case groups when case was already removed from group in another browser tab

## [4.72.4]
### Changed
- Automatic test mongod version increased to v7
### Fixed
- GnomAD now defaults to hg38 - change build 37 links accordingly

## [4.72.3]
### Fixed
- Somatic general case report small variant table can crash with unclassified variants

## [4.72.2]
### Changed
- A gunicorn maxrequests parameter for Docker server image - default to 1200
- STR export limit increased to 500, as for other variants
- Prevent long number wrapping and use thin spaces for separation, as per standards from SI, NIST, IUPAC, BIPM.
- Speed up case retrieval and lower memory use by projecting case queries
- Make relatedness check fails stand out a little more to new users
- Speed up case retrieval and lower memory use by projecting case queries
- Speed up variant pages by projecting only the necessary keys in disease collection query
### Fixed
- Huge memory use caused by cases and variants pages pulling complete disease documents from DB
- Do not include genes fetched from HPO terms when loading diseases
- Consider the renamed fields `Approved Symbol` -> `Approved Gene Symbol` and `Gene Symbols` -> `Gene/Locus And Other Related Symbols` when parsing OMIM terms from genemap2.txt file

## [4.72.1]
### Fixed
- Jinja filter that renders long integers
- Case cache when looking for causatives in other cases causing the server to hang

## [4.72]
### Added
- A GitHub action that checks for broken internal links in docs pages
- Link validation settings in mkdocs.yml file
- Load and display full RNA alignments on alignment viewer
- Genome build check when loading a case
- Extend event index to previous causative variants and always load them
### Fixed
- Documentation nav links for a few documents
- Slightly extended the BioNano Genomics Access integration docs
- Loading of SVs when VCF is missing the INFO.END field but has INFO.SVLEN field
- Escape protein sequence name (if available) in case general report to render special characters correctly
- CaseS HPO term searches for multiple terms works independent of order
- CaseS search regexp should not allow backslash
- CaseS cohort tags can contain whitespace and still match
- Remove diagnoses from cases even if OMIM term is not found in the database
- Parsing of disease-associated genes
- Removed an annoying warning while updating database's disease terms
- Displaying custom case images loaded with scout version <= 4.71
- Use pydantic version >=2 in requirements.txt file
### Changed
- Column width adjustment on caseS page
- Use Python 3.11 in tests
- Update some github actions
- Upgraded Pydantic to version 2
- Case validation fails on loading when associated files (alignments, VCFs and reports) are not present on disk
- Case validation fails on loading when custom images have format different then ["gif", "svg", "png", "jpg", "jpeg"]
- Custom images keys `case` and `str` in case config yaml file are renamed to `case_images` and `str_variants_images`
- Simplify and speed up case general report code
- Speed up case retrieval in case_matching_causatives
- Upgrade pymongo to version 4
- When updating disease terms, check that all terms are consistent with a DiseaseTerm model before dropping the old collection
- Better separation between modules loading HPO terms and diseases
- Deleted unused scout.build.phenotype module
- Stricter validation of mandatory genome build key when loading a case. Allowed values are ['37','38',37,38]
- Improved readability of variants length and coordinates on variantS pages

## [4.71]
### Added
- Added Balsamic keys for SweGen and loqusdb local archive frequecies, SNV and SV
- New filter option for Cancer variantS: local archive RD loqusdb
- Show annotated observations on SV variantS view, also for cancer somatic SVs
- Revel filter for variantS
- Show case default panel on caseS page
- CADD filter for Cancer Somatic SNV variantS - show score
- SpliceAI-lookup link (BROAD, shows SpliceAI and Pangolin) from variant page
- BioNano Access server API - check projects, samples and fetch FSHD reports
### Fixed
- Name of reference genome build for RNA for compatibility with IGV locus search change
- Howto to run the Docker image on Mac computers in `admin-guide/containers/container-deploy.md`
- Link to Weasyprint installation howto in README file
- Avoid filling up disk by creating a reduced VCF file for every variant that is visualized
- Remove legacy incorrectly formatted CODEOWNERS file
- Restrain variant_type requests to variantS views to "clinical" or "research"
- Visualization of cancer variants where cancer case has no affected individual
- ProteinPaint gene link (small StJude API change)
- Causative MEI variant link on causatives page
- Bionano access api settings commented out by default in Scout demo config file.
- Do not show FSHD button on freshly loaded cases without bionano_access individuals
- Truncate long variants' HGVS on causative/Clinically significant and pinned variants case panels
### Changed
- Remove function call that tracks users' browser version
- Include three more splice variant SO terms in clinical filter severe SO terms
- Drop old HPO term collection only after parsing and validation of new terms completes
- Move score to own column on Cancer Somatic SNV variantS page
- Refactored a few complex case operations, breaking out sub functionalities

## [4.70]
### Added
- Download a list of Gene Variants (max 500) resulting from SNVs and Indels search
- Variant PubMed link to search for gene symbol and any aliases
### Changed
- Clearer gnomAD values in Variants page
### Fixed
- CaseS page uniform column widths
- Include ClinVar variants into a scrollable div element on Case page
- `canonical_transcript` variable not initialized in get_hgvs function (server.blueprints.institutes.controllers.py)
- Catch and display any error while importing Phenopacket info
- Modified Docker files to use python:3.8-slim-bullseye to prevent gunicorn workers booting error

## [4.69]
### Added
- ClinVar submission howto available also on Case page
- Somatic score and filtering for somatic SV callers, if available
- Show caller as a tooltip on variantS list
### Fixed
- Crash when attempting to export phenotype from a case that had never had phenotypes
- Aesthetic fix to Causative and Pinned Variants on Case page
- Structural inconsistency for ClinVar Blueprint templates
- Updated igv.js to 2.15.8 to fix track default color bug
- Fixed release versions for actions.
- Freeze tornado below 6.3.0 for compatibility with livereload 2.6.3
- Force update variants count on case re-upload
- IGV locus search not working - add genome reference id
- Pin links to MEI variants should end up on MEI not SV variant view
- Load also matching MEI variants on forced region load
- Allow excluding MEI from case variant deletion
- Fixed the name of the assigned user when the internal user ID is different from the user email address
- Gene variantS should display gene function, region and full hgvs
### Changed
- FontAwesome integrity check fail (updated resource)
- Removed ClinVar API validation buttons in favour of direct API submission
- Improved layout of Institute settings page
- ClinVar API key and allowed submitters are set in the Institute settings page

## [4.68]
### Added
- Rare Disease Mobile Element Insertion variants view
### Changed
- Updated igv.js to 2.15.6
### Fixed
- Docker stage build pycairo.
- Restore SNV and SV rank models versions on Causatives and Verified pages
- Saving `REVEL_RANKSCORE` value in a field named `revel` in variants database documents

## [4.67]
### Added
- Prepare to filter local SV frequency
### Changed
- Speed up instituteS page loading by refactoring cases/institutes query
- Clinical Filter for SVs includes `splice_polypyrimidine_tract_variant` as a severe consequence
- Clinical Filter for SVs includes local variant frequency freeze ("old") for filtering, starting at 30 counts
- Speed up caseS page loading by adding status to index and refactoring totals count
- HPO file parsing is updated to reflect that HPO have changed a few downloadable file formats with their 230405 release.
### Fixed
- Page crashing when a user tries to edit a comment that was removed
- Warning instead of crashed page when attempting to retrieve a non-existent Phenopacket
- Fixed StJude ProteinPaint gene link (URL change)
- Freeze of werkzeug library to version<2.3 to avoid problems resulting from the consequential upgrade of the Flask lib
- Huge list of genes in case report for megabases-long structural variants.
- Fix displaying institutes without associated cases on institutes page
- Fix default panel selection on SVs in cancer case report

## [4.66]
### Changed
- Moved Phenomodels code under a dedicated blueprint
- Updated the instructions to load custom case report under admin guide
- Keep variants filter window collapsed except when user expands it to filter
### Added
- A summary table of pinned variants on the cancer case general report
- New openable matching causatives and managed variants lists for default gene panels only for convenience
### Fixed
- Gens structural variant page link individual id typo

## [4.65.2]
### Fixed
- Generating general case report with str variants containing comments

## [4.65.1]
### Fixed
- Visibility of `Gene(s)` badges on SV VariantS page
- Hide dismiss bar on SV page not working well
- Delivery report PDF download
- Saving Pipeline version file when loading a case
- Backport compatible import of importlib metadata for old python versions (<3.8)

## [4.65]
### Added
- Option to mark a ClinVar submission as submitted
- Docs on how to create/update the PanelApp green genes as a system admin
- `individual_id`-parameter to both Gens links
- Download a gene panel in TXT format from gene panel page
- Panel gene comments on variant page: genes in panels can have comments that describe the gene in a panel context
### Changed
- Always show each case category on caseS page, even if 0 cases in total or after current query
- Improved sorting of ClinVar submissions
- Pre-populate SV type select in ClinVar submission form, when possible
- Show comment badges in related comments tables on general report
- Updated version of several GitHub actions
- Migrate from deprecated `pkg_resources` lib to `importlib_resources`
- Dismiss bar on variantS pages is thinner.
- Dismiss bar on variantS pages can be toggled open or closed for the duration of a login session.
### Fixed
- Fixed Sanger order / Cancel order modal close buttons
- Visibility of SV type in ClinVar submission form
- Fixed a couple of creations where now was called twice, so updated_at and created_at could differ
- Deprecated Ubuntu version 18.04 in one GitHub action
- Panels that have been removed (hidden) should not be visible in views where overlapping gene panels for genes are shown
- Gene panel test pointing to the right function

## [4.64]
### Added
- Create/Update a gene panel containing all PanelApp green genes (`scout update panelapp-green -i <cust_id>`)
- Links for ACMG pathogenicity impact modification on the ACMG classification page
### Changed
- Open local observation matching cases in new windows
### Fixed
- Matching manual ranked variants are now shown also on the somatic variant page
- VarSome links to hg19/GRCh37
- Managed variants filter settings lost when navigating to additional pages
- Collect the right variant category after submitting filter form from research variantS page
- Beacon links are templated and support variants in genome build 38

## [4.63]
### Added
- Display data sharing info for ClinVar, Matchmaker Exchange and Beacon in a dedicated column on Cases page
- Test for `commands.download.omim.print_omim`
- Display dismissed variants comments on general case report
- Modify ACMG pathogenicity impact (most commonly PVS1, PS3) based on strength of evidence with lab director's professional judgement
- REViewer button on STR variant page
- Alamut institution parameter in institute settings for Alamut Visual Plus software
- Added Manual Ranks Risk Factor, Likely Risk Factor and Uncertain Risk Factor
- Display matching manual ranks from previous cases the user has access to on VariantS and Variant pages
- Link to gnomAD gene SVs v2.1 for SV variants with gnomAD frequency
- Support for nf-core/rnafusion reports
### Changed
- Display chrY for sex unknown
- Deprecate legacy scout_load() method API call.
- Message shown when variant tag is updated for a variant
- When all ACMG classifications are deleted from a variant, the current variant classification status is also reset.
- Refactored the functions that collect causative variants
- Removed `scripts/generate_test_data.py`
### Fixed
- Default IGV tracks (genes, ClinVar, ClinVar CNVs) showing even if user unselects them all
- Freeze Flask-Babel below v3.0 due to issue with a locale decorator
- Thaw Flask-Babel and fix according to v3 standard. Thank you @TkTech!
- Show matching causatives on somatic structural variant page
- Visibility of gene names and functional annotations on Causatives/Verified pages
- Panel version can be manually set to floating point numbers, when modified
- Causatives page showing also non-causative variants matching causatives in other cases
- ClinVar form submission for variants with no selected transcript and HGVS
- Validating and submitting ClinVar objects not containing both Variant and Casedata info

## [4.62.1]
### Fixed
- Case page crashing when adding a case to a group without providing a valid case name

## [4.62]
### Added
- Validate ClinVar submission objects using the ClinVar API
- Wrote tests for case and variant API endpoints
- Create ClinVar submissions from Scout using the ClinVar API
- Export Phenopacket for affected individual
- Import Phenopacket from JSON file or Phenopacket API backend server
- Use the new case name option for GENS requests
- Pre-validate refseq:HGVS items using VariantValidator in ClinVar submission form
### Fixed
- Fallback for empty alignment index for REViewer service
- Source link out for MIP 11.1 reference STR annotation
- Avoid duplicate causatives and pinned variants
- ClinVar clinical significance displays only the ACMG terms when user selects ACMG 2015 as assertion criteria
- Spacing between icon and text on Beacon and MatchMaker links on case page sidebar
- Truncate IDs and HGVS representations in ClinVar pages if longer than 25 characters
- Update ClinVar submission ID form
- Handle connection timeout when sending requests requests to external web services
- Validate any ClinVar submission regardless of its status
- Empty Phenopackets import crashes
- Stop Spinner on Phenopacket JSON download
### Changed
- Updated ClinVar submission instructions

## [4.61.1]
### Fixed
- Added `UMLS` as an option of `Condition ID type` in ClinVar Variant downloaded files
- Missing value for `Condition ID type` in ClinVar Variant downloaded files
- Possibility to open, close or delete a ClinVar submission even if it doesn't have an associated name
- Save SV type, ref and alt n. copies to exported ClinVar files
- Inner and outer start and stop SV coordinates not exported in ClinVar files
- ClinVar submissions page crashing when SV files don't contain breakpoint exact coordinates
- Align OMIM diagnoses with delete diagnosis button on case page

## [4.61]
### Added
- Filter case list by cases with variants in ClinVar submission
- Filter case list by cases containing RNA-seq data - gene_fusion_reports and sample-level tracks (splice junctions and RNA coverage)
- Additional case category `Ignored`, to be used for cases that don't fall in the existing 'inactive', 'archived', 'solved', 'prioritized' categories
- Display number of cases shown / total number of cases available for each category on Cases page
- Moved buttons to modify case status from sidebar to main case page
- Link to Mutalyzer Normalizer tool on variant's transcripts overview to retrieve official HVGS descriptions
- Option to manually load RNA MULTIQC report using the command `scout load report -t multiqc_rna`
- Load RNA MULTIQC automatically for a case if config file contains the `multiqc_rna` key/value
- Instructions in admin-guide on how to load case reports via the command line
- Possibility to filter RD variants by a specific genotype call
- Distinct colors for different inheritance models on RD Variant page
- Gene panels PDF export with case variants hits by variant type
- A couple of additional README badges for GitHub stats
- Upload and display of pipeline reference info and executable version yaml files as custom reports
- Testing CLI on hasta in PR template
### Changed
- Instructions on how to call dibs on scout-stage server in pull request template
- Deprecated CLI commands `scout load <delivery_report, gene_fusion_report, coverage_qc_report, cnv_report>` to replace them with command `scout load report -t <report type>`
- Refactored code to display and download custom case reports
- Do not export `Assertion method` and `Assertion method citation` to ClinVar submission files according to changes to ClinVar's submission spreadsheet templates.
- Simplified code to create and download ClinVar CSV files
- Colorize inheritance models badges by category on VariantS page
- `Safe variants matching` badge more visible on case page
### Fixed
- Non-admin users saving institute settings would clear loqusdb instance selection
- Layout of variant position, cytoband and type in SV variant summary
- Broken `Build Status - GitHub badge` on GitHub README page
- Visibility of text on grey badges in gene panels PDF exports
- Labels for dashboard search controls
- Dark mode visibility for ClinVar submission
- Whitespaces on outdated panel in extent report

## [4.60]
### Added
- Mitochondrial deletion signatures (mitosign) can be uploaded and shown with mtDNA report
- A `Type of analysis` column on Causatives and Validated variants pages
- List of "safe" gene panels available for matching causatives and managed variants in institute settings, to avoid secondary findings
- `svdb_origin` as a synonym for `FOUND_IN` to complement `set` for variants found by all callers
### Changed
- Hide removed gene panels by default in panels page
- Removed option for filtering cancer SVs by Tumor and Normal alt AF
- Hide links to coverage report from case dynamic HPO panel if cancer analysis
- Remove rerun emails and redirect users to the analysis order portal instead
- Updated clinical SVs igv.js track (dbVar) and added example of external track from `https://trackhubregistry.org/`
- Rewrote the ClinVar export module to simplify and add one variant at the time
- ClinVar submissions with phenotype conditions from: [OMIM, MedGen, Orphanet, MeSH, HP, MONDO]
### Fixed
- If trying to load a badly formatted .tsv file an error message is displayed.
- Avoid showing case as rerun when first attempt at case upload failed
- Dynamic autocomplete search not working on phenomodels page
- Callers added to variant when loading case
- Now possible to update managed variant from file without deleting it first
- Missing preselected chromosome when editing a managed variant
- Preselected variant type and subtype when editing a managed variant
- Typo in dbVar ClinVar track, hg19


## [4.59]
### Added
- Button to go directly to HPO SV filter variantS page from case
- `Scout-REViewer-Service` integration - show `REViewer` picture if available
- Link to HPO panel coverage overview on Case page
- Specify a confidence threshold (green|amber|red) when loading PanelApp panels
- Functional annotations in variants lists exports (all variants)
- Cancer/Normal VAFs and COSMIC ids in in variants lists exports (cancer variants)
### Changed
- Better visualization of regional annotation for long lists of genes in large SVs in Variants tables
- Order of cells in variants tables
- More evident links to gene coverage from Variant page
- Gene panels sorted by display name in the entire Case page
- Round CADD and GnomAD values in variants export files
### Fixed
- HPO filter button on SV variantS page
- Spacing between region|function cells in SVs lists
- Labels on gene panel Chanjo report
- Fixed ambiguous duplicated response headers when requesting a BAM file from /static
- Visited color link on gene coverage button (Variant page)

## [4.58.1]
### Fixed
- Case search with search strings that contain characters that can be escaped

## [4.58]
### Added
- Documentation on how to create/update PanelApp panels
- Add filter by local observations (archive) to structural variants filters
- Add more splicing consequences to SO term definitions
- Search for a specific gene in all gene panels
- Institute settings option to force show all variants on VariantS page for all cases of an institute
- Filter cases by validation pending status
- Link to The Clinical Knowledgebase (CKB) (https://ckb.jax.org/) in cancer variant's page
### Fixed
- Added a not-authorized `auto-login` fixture according to changes in Flask-Login 0.6.2
- Renamed `cache_timeout` param name of flask.send_file function to `max_age` (Flask 2.2 compliant)
- Replaced deprecated `app.config["JSON_SORT_KEYS"]` with app.json.sort_keys in app settings
- Bug in gene variants page (All SNVs and INDELs) when variant gene doesn't have a hgnc id that is found in the database
- Broken export of causatives table
- Query for genes in build 38 on `Search SNVs and INDELs` page
- Prevent typing special characters `^<>?!=\/` in case search form
- Search matching causatives also among research variants in other cases
- Links to variants in Verified variants page
- Broken filter institute cases by pinned gene
- Better visualization of long lists of genes in large SVs on Causative and Verified Variants page
- Reintroduced missing button to export Causative variants
- Better linking and display of matching causatives and managed variants
- Reduced code complexity in `scout/parse/variant/variant.py`
- Reduced complexity of code in `scout/build/variant/variant.py`

### Changed
- State that loqusdb observation is in current case if observations count is one and no cases are shown
- Better pagination and number of variants returned by queries in `Search SNVs and INDELs` page
- Refactored and simplified code used for collecting gene variants for `Search SNVs and INDELs` page
- Fix sidebar panel icons in Case view
- Fix panel spacing in Case view
- Removed unused database `sanger_ordered` and `case_id,category,rank_score` indexes (variant collection)
- Verified variants displayed in a dedicated page reachable from institute sidebar
- Unified stats in dashboard page
- Improved gene info for large SVs and cancer SVs
- Remove the unused `variant.str_variant` endpoint from variant views
- Easier editing of HPO gene panel on case page
- Assign phenotype panel less cramped on Case page
- Causatives and Verified variants pages to use the same template macro
- Allow hyphens in panel names
- Reduce resolution of example images
- Remove some animations in web gui which where rendered slow


## [4.57.4]
### Fixed
- Parsing of variant.FORMAT "DR" key in parse variant file

## [4.57.3]
### Fixed
- Export of STR verified variants
- Do not download as verified variants first verified and then reset to not validated
- Avoid duplicated lines in downloaded verified variants reflecting changes in variant validation status

## [4.57.2]
### Fixed
- Export of verified variants when variant gene has no transcripts
- HTTP 500 when visiting a the details page for a cancer variant that had been ranked with genmod

## [4.57.1]
### Fixed
- Updating/replacing a gene panel from file with a corrupted or malformed file

## [4.57]
### Added
- Display last 50 or 500 events for a user in a timeline
- Show dismiss count from other cases on matching variantS
- Save Beacon-related events in events collection
- Institute settings allow saving multiple loqusdb instances for one institute
- Display stats from multiple instances of loqusdb on variant page
- Display date and frequency of obs derived from count of local archive observations from MIP11 (requires fix in MIP)
### Changed
- Prior ACMG classifications view is no longer limited by pathogenicity
### Fixed
- Visibility of Sanger ordered badge on case page, light mode
- Some of the DataTables tables (Phenotypes and Diagnoses pages) got a bit dark in dark mode
- Remove all redundancies when displaying timeline events (some events are saved both as case-related and variant-related)
- Missing link in saved MatchMaker-related events
- Genes with mixed case gene symbols missing in PanelApp panels
- Alignment of elements on the Beacon submission modal window
- Locus info links from STR variantS page open in new browser tabs

## [4.56]
### Added
- Test for PanelApp panels loading
- `panel-umi` tag option when loading cancer analyses
### Changed
- Black text to make comments more visible in dark mode
- Loading PanelApp panels replaces pre-existing panels with same version
- Removed sidebar from Causatives page - navigation is available on the top bar for now
- Create ClinVar submissions from pinned variants list in case page
- Select which pinned variants will be included in ClinVar submission documents
### Fixed
- Remove a:visited css style from all buttons
- Update of HPO terms via command line
- Background color of `MIXED` and `PANEL-UMI` sequencing types on cases page
- Fixed regex error when searching for cases with query ending with `\ `
- Gene symbols on Causatives page lighter in dark mode
- SpliceAI tooltip of multigene variants

## [4.55]
### Changed
- Represent different tumor samples as vials in cases page
- Option to force-update the OMIM panel
### Fixed
- Low tumor purity badge alignment in cancer samples table on cancer case view
- VariantS comment popovers reactivate on hover
- Updating database genes in build 37
- ACMG classification summary hidden by sticky navbar
- Logo backgrounds fixed to white on welcome page
- Visited links turn purple again
- Style of link buttons and dropdown menus
- Update KUH and GMS logos
- Link color for Managed variants

## [4.54]
### Added
- Dark mode, using browser/OS media preference
- Allow marking case as solved without defining causative variants
- Admin users can create missing beacon datasets from the institute's settings page
- GenCC links on gene and variant pages
- Deprecation warnings when launching the app using a .yaml config file or loading cases using .ped files
### Changed
- Improved HTML syntax in case report template
- Modified message displayed when variant rank stats could not be calculated
- Expanded instructions on how to test on CG development server (cg-vm1)
- Added more somatic variant callers (Balsamic v9 SNV, develop SV)
### Fixed
- Remove load demo case command from docker-compose.yml
- Text elements being split across pages in PDF reports
- Made login password field of type `password` in LDAP login form
- Gene panels HTML select in institute's settings page
- Bootstrap upgraded to version 5
- Fix some Sourcery and SonarCloud suggestions
- Escape special characters in case search on institute and dashboard pages
- Broken case PDF reports when no Madeline pedigree image can be created
- Removed text-white links style that were invisible in new pages style
- Variants pagination after pressing "Filter variants" or "Clinical filter"
- Layout of buttons Matchmaker submission panel (case page)
- Removing cases from Matchmaker (simplified code and fixed functionality)
- Reintroduce check for missing alignment files purged from server

## [4.53]
### Added
### Changed
- Point Alamut API key docs link to new API version
- Parse dbSNP id from ID only if it says "rs", else use VEP CSQ fields
- Removed MarkupSafe from the dependencies
### Fixed
- Reintroduced loading of SVs for demo case 643595
- Successful parse of FOUND_IN should avoid GATK caller default
- All vulnerabilities flagged by SonarCloud

## [4.52]
### Added
- Demo cancer case gets loaded together with demo RD case in demo instance
- Parse REVEL_score alongside REVEL_rankscore from csq field and display it on SNV variant page
- Rank score results now show the ranking range
- cDNA and protein changes displayed on institute causatives pages
- Optional SESSION_TIMEOUT_MINUTES configuration in app config files
- Script to convert old OMIM case format (list of integers) to new format (list of dictionaries)
- Additional check for user logged in status before serving alignment files
- Download .cgh files from cancer samples table on cancer case page
- Number of documents and date of last update on genes page
### Changed
- Verify user before redirecting to IGV alignments and sashimi plots
- Build case IGV tracks starting from case and variant objects instead of passing all params in a form
- Unfreeze Werkzeug lib since Flask_login v.0.6 with bugfix has been released
- Sort gene panels by name (panelS and variant page)
- Removed unused `server.blueprints.alignviewers.unindexed_remote_static` endpoint
- User sessions to check files served by `server.blueprints.alignviewers.remote_static` endpoint
- Moved Beacon-related functions to a dedicated app extension
- Audit Filter now also loads filter displaying the variants for it
### Fixed
- Handle `attachment_filename` parameter renamed to `download_name` when Flask 2.2 will be released
- Removed cursor timeout param in cases find adapter function to avoid many code warnings
- Removed stream argument deprecation warning in tests
- Handle `no intervals found` warning in load_region test
- Beacon remove variants
- Protect remote_cors function in alignviewers view from Server-Side Request Forgery (SSRF)
- Check creation date of last document in gene collection to display when genes collection was updated last

## [4.51]
### Added
- Config file containing codecov settings for pull requests
- Add an IGV.js direct link button from case page
- Security policy file
- Hide/shade compound variants based on rank score on variantS from filter
- Chromograph legend documentation direct link
### Changed
- Updated deprecated Codecov GitHub action to v.2
- Simplified code of scout/adapter/mongo/variant
- Update IGV.js to v2.11.2
- Show summary number of variant gene panels on general report if more than 3
### Fixed
- Marrvel link for variants in genome build 38 (using liftover to build 37)
- Remove flags from codecov config file
- Fixed filter bug with high negative SPIDEX scores
- Renamed IARC TP53 button to to `TP53 Database`, modified also link since IARC has been moved to the US NCI: `https://tp53.isb-cgc.org/`
- Parsing new format of OMIM case info when exporting patients to Matchmaker
- Remove flask-debugtoolbar lib dependency that is using deprecated code and causes app to crash after new release of Jinja2 (3.1)
- Variant page crashing for cases with old OMIM terms structure (a list of integers instead of dictionary)
- Variant page crashing when creating MARRVEL link for cases with no genome build
- SpliceAI documentation link
- Fix deprecated `safe_str_cmp` import from `werkzeug.security` by freezing Werkzeug lib to v2.0 until Flask_login v.0.6 with bugfix is released
- List gene names densely in general report for SVs that contain more than 3 genes
- Show transcript ids on refseq genes on hg19 in IGV.js, using refgene source
- Display correct number of genes in general report for SVs that contain more than 32 genes
- Broken Google login after new major release of `lepture/authlib`
- Fix frequency and callers display on case general report

## [4.50.1]
### Fixed
- Show matching causative STR_repid for legacy str variants (pre Stranger hgnc_id)

## [4.50]
### Added
- Individual-specific OMIM terms
- OMIM disease descriptions in ClinVar submission form
- Add a toggle for melter rerun monitoring of cases
- Add a config option to show the rerun monitoring toggle
- Add a cli option to export cases with rerun monitoring enabled
- Add a link to STRipy for STR variants; shallow for ARX and HOXA13
- Hide by default variants only present in unaffected individuals in variants filters
- OMIM terms in general case report
- Individual-level info on OMIM and HPO terms in general case report
- PanelApp gene link among the external links on variant page
- Dashboard case filters fields help
- Filter cases by OMIM terms in cases and dashboard pages
### Fixed
- A malformed panel id request would crash with exception: now gives user warning flash with redirect
- Link to HPO resource file hosted on `http://purl.obolibrary.org`
- Gene search form when gene exists only in build 38
- Fixed odd redirect error and poor error message on missing column for gene panel csv upload
- Typo in parse variant transcripts function
- Modified keys name used to parse local observations (archived) frequencies to reflect change in MIP keys naming
- Better error handling for partly broken/timed out chanjo reports
- Broken javascript code when case Chromograph data is malformed
- Broader space for case synopsis in general report
- Show partial causatives on causatives and matching causatives panels
- Partial causative assignment in cases with no OMIM or HPO terms
- Partial causative OMIM select options in variant page
### Changed
- Slightly smaller and improved layout of content in case PDF report
- Relabel more cancer variant pages somatic for navigation
- Unify caseS nav links
- Removed unused `add_compounds` param from variant controllers function
- Changed default hg19 genome for IGV.js to legacy hg19_1kg_decoy to fix a few problematic loci
- Reduce code complexity (parse/ensembl.py)
- Silence certain fields in ClinVar export if prioritised ones exist (chrom-start-end if hgvs exist)
- Made phenotype non-mandatory when marking a variant as partial causative
- Only one phenotype condition type (OMIM or HPO) per variant is used in ClinVar submissions
- ClinVar submission variant condition prefers OMIM over HPO if available
- Use lighter version of gene objects in Omim MongoDB adapter, panels controllers, panels views and institute controllers
- Gene-variants table size is now adaptive
- Remove unused file upload on gene-variants page

## [4.49]
### Fixed
- Pydantic model types for genome_build, madeline_info, peddy_ped_check and peddy_sex_check, rank_model_version and sv_rank_model_version
- Replace `MatchMaker` with `Matchmaker` in all places visible by a user
- Save diagnosis labels along with OMIM terms in Matchmaker Exchange submission objects
- `libegl-mesa0_21.0.3-0ubuntu0.3~20.04.5_amd64.deb` lib not found by GitHub actions Docker build
- Remove unused `chromograph_image_files` and `chromograph_prefixes` keys saved when creating or updating an RD case
- Search managed variants by description and with ignore case
### Changed
- Introduced page margins on exported PDF reports
- Smaller gene fonts in downloaded HPO genes PDF reports
- Reintroduced gene coverage data in the PDF-exported general report of rare-disease cases
- Check for existence of case report files before creating sidebar links
- Better description of HPO and OMIM terms for patients submitted to Matchmaker Exchange
- Remove null non-mandatory key/values when updating a case
- Freeze WTForms<3 due to several form input rendering changes

## [4.48.1]
### Fixed
- General case PDF report for recent cases with no pedigree

## [4.48]
### Added
- Option to cancel a request for research variants in case page
### Changed
- Update igv.js to v2.10.5
- Updated example of a case delivery report
- Unfreeze cyvcf2
- Builder images used in Scout Dockerfiles
- Crash report email subject gives host name
- Export general case report to PDF using PDFKit instead of WeasyPrint
- Do not include coverage report in PDF case report since they might have different orientation
- Export cancer cases's "Coverage and QC report" to PDF using PDFKit instead of Weasyprint
- Updated cancer "Coverage and QC report" example
- Keep portrait orientation in PDF delivery report
- Export delivery report to PDF using PDFKit instead of Weasyprint
- PDF export of clinical and research HPO panels using PDFKit instead of Weasyprint
- Export gene panel report to PDF using PDFKit
- Removed WeasyPrint lib dependency

### Fixed
- Reintroduced missing links to Swegen and Beacon and dbSNP in RD variant page, summary section
- Demo delivery report orientation to fit new columns
- Missing delivery report in demo case
- Cast MNVs to SNV for test
- Export verified variants from all institutes when user is admin
- Cancer coverage and QC report not found for demo cancer case
- Pull request template instructions on how to deploy to test server
- PDF Delivery report not showing Swedac logo
- Fix code typos
- Disable codefactor raised by ESLint for javascript functions located on another file
- Loading spinner stuck after downloading a PDF gene panel report
- IGV browser crashing when file system with alignment files is not mounted

## [4.47]
### Added
- Added CADD, GnomAD and genotype calls to variantS export
### Changed
- Pull request template, to illustrate how to deploy pull request branches on cg-vm1 stage server
### Fixed
- Compiled Docker image contains a patched version (v4.9) of chanjo-report

## [4.46.1]
### Fixed
- Downloading of files generated within the app container (MT-report, verified variants, pedigrees, ..)

## [4.46]
### Added
- Created a Dockefile to be used to serve the dockerized app in production
- Modified the code to collect database params specified as env vars
- Created a GitHub action that pushes the Dockerfile-server image to Docker Hub (scout-server-stage) every time a PR is opened
- Created a GitHub action that pushes the Dockerfile-server image to Docker Hub (scout-server) every time a new release is created
- Reassign MatchMaker Exchange submission to another user when a Scout user is deleted
- Expose public API JSON gene panels endpoint, primarily to enable automated rerun checking for updates
- Add utils for dictionary type
- Filter institute cases using multiple HPO terms
- Vulture GitHub action to identify and remove unused variables and imports
### Changed
- Updated the python config file documentation in admin guide
- Case configuration parsing now uses Pydantic for improved typechecking and config handling
- Removed test matrices to speed up automatic testing of PRs
- Switch from Coveralls to Codecov to handle CI test coverage
- Speed-up CI tests by caching installation of libs and splitting tests into randomized groups using pytest-test-groups
- Improved LDAP login documentation
- Use lib flask-ldapconn instead of flask_ldap3_login> to handle ldap authentication
- Updated Managed variant documentation in user guide
- Fix and simplify creating and editing of gene panels
- Simplified gene variants search code
- Increased the height of the genes track in the IGV viewer
### Fixed
- Validate uploaded managed variant file lines, warning the user.
- Exporting validated variants with missing "genes" database key
- No results returned when searching for gene variants using a phenotype term
- Variants filtering by gene symbols file
- Make gene HGNC symbols field mandatory in gene variants page and run search only on form submit
- Make sure collaborator gene variants are still visible, even if HPO filter is used

## [4.45]
### Added
### Changed
- Start Scout also when loqusdbapi is not reachable
- Clearer definition of manual standard and custom inheritance models in gene panels
- Allow searching multiple chromosomes in filters
### Fixed
- Gene panel crashing on edit action

## [4.44]
### Added
### Changed
- Display Gene track beneath each sample track when displaying splice junctions in igv browser
- Check outdated gene symbols and update with aliases for both RD and cancer variantS
### Fixed
- Added query input check and fixed the Genes API endpoint to return a json formatted error when request is malformed
- Typo in ACMG BP6 tooltip

## [4.43.1]
### Added
- Added database index for OMIM disease term genes
### Changed
### Fixed
- Do not drop HPO terms collection when updating HPO terms via the command line
- Do not drop disease (OMIM) terms collection when updating diseases via the command line

## [4.43]
### Added
- Specify which collection(s) update/build indexes for
### Fixed
- Do not drop genes and transcripts collections when updating genes via the command line

## [4.42.1]
### Added
### Changed
### Fixed
- Freeze PyMongo lib to version<4.0 to keep supporting previous MongoDB versions
- Speed up gene panels creation and update by collecting only light gene info from database
- Avoid case page crash on Phenomizer queries timeout

## [4.42]
### Added
- Choose custom pinned variants to submit to MatchMaker Exchange
- Submit structural variant as genes to the MatchMaker Exchange
- Added function for maintainers and admins to remove gene panels
- Admins can restore deleted gene panels
- A development docker-compose file illustrating the scout/chanjo-report integration
- Show AD on variants view for cancer SV (tumor and normal)
- Cancer SV variants filter AD, AF (tumor and normal)
- Hiding the variants score column also from cancer SVs, as for the SNVs
### Changed
- Enforce same case _id and display_name when updating a case
- Enforce same individual ids, display names and affected status when updating a case
- Improved documentation for connecting to loqusdb instances (including loqusdbapi)
- Display and download HPO gene panels' gene symbols in italics
- A faster-built and lighter Docker image
- Reduce complexity of `panels` endpoint moving some code to the panels controllers
- Update requirements to use flask-ldap3-login>=0.9.17 instead of freezing WTForm
### Fixed
- Use of deprecated TextField after the upgrade of WTF to v3.0
- Freeze to WTForms to version < 3
- Remove the extra files (bed files and madeline.svg) introduced by mistake
- Cli command loading demo data in docker-compose when case custom images exist and is None
- Increased MongoDB connection serverSelectionTimeoutMS parameter to 30K (default value according to MongoDB documentation)
- Better differentiate old obs counts 0 vs N/A
- Broken cancer variants page when default gene panel was deleted
- Typo in tx_overview function in variant controllers file
- Fixed loqusdbapi SV search URL
- SV variants filtering using Decipher criterion
- Removing old gene panels that don't contain the `maintainer` key.

## [4.41.1]
### Fixed
- General reports crash for variant annotations with same variant on other cases

## [4.41]
### Added
- Extended the instructions for running the Scout Docker image (web app and cli).
- Enabled inclusion of custom images to STR variant view
### Fixed
- General case report sorting comments for variants with None genetic models
- Do not crash but redirect to variants page with error when a variant is not found for a case
- UCSC links coordinates for SV variants with start chromosome different than end chromosome
- Human readable variants name in case page for variants having start chromosome different from end chromosome
- Avoid always loading all transcripts when checking gene symbol: introduce gene captions
- Slow queries for evaluated variants on e.g. case page - use events instead
### Changed
- Rearrange variant page again, moving severity predictions down.
- More reactive layout width steps on variant page

## [4.40.1]
### Added
### Fixed
- Variants dismissed with inconsistent inheritance pattern can again be shown in general case report
- General report page for variants with genes=None
- General report crashing when variants have no panels
- Added other missing keys to case and variant dictionaries passed to general report
### Changed

## [4.40]
### Added
- A .cff citation file
- Phenotype search API endpoint
- Added pagination to phenotype API
- Extend case search to include internal MongoDB id
- Support for connecting to a MongoDB replica set (.py config files)
- Support for connecting to a MongoDB replica set (.yaml config files)
### Fixed
- Command to load the OMIM gene panel (`scout load panel --omim`)
- Unify style of pinned and causative variants' badges on case page
- Removed automatic spaces after punctuation in comments
- Remove the hardcoded number of total individuals from the variant's old observations panel
- Send delete requests to a connected Beacon using the DELETE method
- Layout of the SNV and SV variant page - move frequency up
### Changed
- Stop updating database indexes after loading exons via command line
- Display validation status badge also for not Sanger-sequenced variants
- Moved Frequencies, Severity and Local observations panels up in RD variants page
- Enabled Flask CORS to communicate CORS status to js apps
- Moved the code preparing the transcripts overview to the backend
- Refactored and filtered json data used in general case report
- Changed the database used in docker-compose file to use the official MongoDB v4.4 image
- Modified the Python (3.6, 3.8) and MongoDB (3.2, 4.4, 5.0) versions used in testing matrices (GitHub actions)
- Capitalize case search terms on institute and dashboard pages


## [4.39]
### Added
- COSMIC IDs collected from CSQ field named `COSMIC`
### Fixed
- Link to other causative variants on variant page
- Allow multiple COSMIC links for a cancer variant
- Fix floating text in severity box #2808
- Fixed MitoMap and HmtVar links for hg38 cases
- Do not open new browser tabs when downloading files
- Selectable IGV tracks on variant page
- Missing splice junctions button on variant page
- Refactor variantS representative gene selection, and use it also for cancer variant summary
### Changed
- Improve Javascript performance for displaying Chromograph images
- Make ClinVar classification more evident in cancer variant page

## [4.38]
### Added
- Option to hide Alamut button in the app config file
### Fixed
- Library deprecation warning fixed (insert is deprecated. Use insert_one or insert_many instead)
- Update genes command will not trigger an update of database indices any more
- Missing resources in temporary downloading directory when updating genes using the command line
- Restore previous variant ACMG classification in a scrollable div
- Loading spinner not stopping after downloading PDF case reports and variant list export
- Add extra Alamut links higher up on variant pages
- Improve UX for phenotypes in case page
- Filter and export of STR variants
- Update look of variants page navigation buttons
### Changed

## [4.37]
### Added
- Highlight and show version number for RefSeq MANE transcripts.
- Added integration to a rerunner service for toggling reanalysis with updated pedigree information
- SpliceAI display and parsing from VEP CSQ
- Display matching tiered variants for cancer variants
- Display a loading icon (spinner) until the page loads completely
- Display filter badges in cancer variants list
- Update genes from pre-downloaded file resources
- On login, OS, browser version and screen size are saved anonymously to understand how users are using Scout
- API returning institutes data for a given user: `/api/v1/institutes`
- API returning case data for a given institute: `/api/v1/institutes/<institute_id>/cases`
- Added GMS and Lund university hospital logos to login page
- Made display of Swedac logo configurable
- Support for displaying custom images in case view
- Individual-specific HPO terms
- Optional alamut_key in institute settings for Alamut Plus software
- Case report API endpoint
- Tooltip in case explaining that genes with genome build different than case genome build will not be added to dynamic HPO panel.
- Add DeepVariant as a caller
### Fixed
- Updated IGV to v2.8.5 to solve missing gene labels on some zoom levels
- Demo cancer case config file to load somatic SNVs and SVs only.
- Expand list of refseq trancripts in ClinVar submission form
- Renamed `All SNVs and INDELs` institute sidebar element to `Search SNVs and INDELs` and fixed its style.
- Add missing parameters to case load-config documentation
- Allow creating/editing gene panels and dynamic gene panels with genes present in genome build 38
- Bugfix broken Pytests
- Bulk dismissing variants error due to key conversion from string to integer
- Fix typo in index documentation
- Fixed crash in institute settings page if "collaborators" key is not set in database
- Don't stop Scout execution if LoqusDB call fails and print stacktrace to log
- Bug when case contains custom images with value `None`
- Bug introduced when fixing another bug in Scout-LoqusDB interaction
- Loading of OMIM diagnoses in Scout demo instance
- Remove the docker-compose with chanjo integration because it doesn't work yet.
- Fixed standard docker-compose with scout demo data and database
- Clinical variant assessments not present for pinned and causative variants on case page.
- MatchMaker matching one node at the time only
- Remove link from previously tiered variants badge in cancer variants page
- Typo in gene cell on cancer variants page
- Managed variants filter form
### Changed
- Better naming for variants buttons on cancer track (somatic, germline). Also show cancer research button if available.
- Load case with missing panels in config files, but show warning.
- Changing the (Female, Male) symbols to (F/M) letters in individuals_table and case-sma.
- Print stacktrace if case load command fails
- Added sort icon and a pointer to the cursor to all tables with sortable fields
- Moved variant, gene and panel info from the basic pane to summary panel for all variants.
- Renamed `Basics` panel to `Classify` on variant page.
- Revamped `Basics` panel to a panel dedicated to classify variants
- Revamped the summary panel to be more compact.
- Added dedicated template for cancer variants
- Removed Gene models, Gene annotations and Conservation panels for cancer variants
- Reorganized the orders of panels for variant and cancer variant views
- Added dedicated variant quality panel and removed relevant panes
- A more compact case page
- Removed OMIM genes panel
- Make genes panel, pinned variants panel, causative variants panel and ClinVar panel scrollable on case page
- Update to Scilifelab's 2020 logo
- Update Gens URL to support Gens v2.0 format
- Refactor tests for parsing case configurations
- Updated links to HPO downloadable resources
- Managed variants filtering defaults to all variant categories
- Changing the (Kind) drop-down according to (Category) drop-down in Managed variant add variant
- Moved Gens button to individuals table
- Check resource files availability before starting updating OMIM diagnoses
- Fix typo in `SHOW_OBSERVED_VARIANT_ARCHIVE` config param

## [4.36]
### Added
- Parse and save splice junction tracks from case config file
- Tooltip in observations panel, explaining that case variants with no link might be old variants, not uploaded after a case rerun
### Fixed
- Warning on overwriting variants with same position was no longer shown
- Increase the height of the dropdowns to 425px
- More indices for the case table as it grows, specifically for causatives queries
- Splice junction tracks not centered over variant genes
- Total number of research variants count
- Update variants stats in case documents every time new variants are loaded
- Bug in flashing warning messages when filtering variants
### Changed
- Clearer warning messages for genes and gene/gene-panels searches in variants filters

## [4.35]
### Added
- A new index for hgnc_symbol in the hgnc_gene collection
- A Pedigree panel in STR page
- Display Tier I and II variants in case view causatives card for cancer cases
### Fixed
- Send partial file data to igv.js when visualizing sashimi plots with splice junction tracks
- Research variants filtering by gene
- Do not attempt to populate annotations for not loaded pinned/causatives
- Add max-height to all dropdowns in filters
### Changed
- Switch off non-clinical gene warnings when filtering research variants
- Don't display OMIM disease card in case view for cancer cases
- Refactored Individuals and Causative card in case view for cancer cases
- Update and style STR case report

## [4.34]
### Added
- Saved filter lock and unlock
- Filters can optionally be marked audited, logging the filter name, user and date on the case events and general report.
- Added `ClinVar hits` and `Cosmic hits` in cancer SNVs filters
- Added `ClinVar hits` to variants filter (rare disease track)
- Load cancer demo case in docker-compose files (default and demo file)
- Inclusive-language check using [woke](https://github.com/get-woke/woke) github action
- Add link to HmtVar for mitochondrial variants (if VCF is annotated with HmtNote)
- Grey background for dismissed compounds in variants list and variant page
- Pin badge for pinned compounds in variants list and variant page
- Support LoqusDB REST API queries
- Add a docker-compose-matchmaker under scout/containers/development to test matchmaker locally
- Script to investigate consequences of symbol search bug
- Added GATK to list of SV and cancer SV callers
### Fixed
- Make MitoMap link work for hg38 again
- Export Variants feature crashing when one of the variants has no primary transcripts
- Redirect to last visited variantS page when dismissing variants from variants list
- Improved matching of SVs Loqus occurrences in other cases
- Remove padding from the list inside (Matching causatives from other cases) panel
- Pass None to get_app function in CLI base since passing script_info to app factory functions was deprecated in Flask 2.0
- Fixed failing tests due to Flask update to version 2.0
- Speed up user events view
- Causative view sort out of memory error
- Use hgnc_id for gene filter query
- Typo in case controllers displaying an error every time a patient is matched against external MatchMaker nodes
- Do not crash while attempting an update for variant documents that are too big (> 16 MB)
- Old STR causatives (and other variants) may not have HGNC symbols - fix sort lambda
- Check if gene_obj has primary_transcript before trying to access it
- Warn if a gene manually searched is in a clinical panel with an outdated name when filtering variants
- ChrPos split js not needed on STR page yet
### Changed
- Remove parsing of case `genome_version`, since it's not used anywhere downstream
- Introduce deprecation warning for Loqus configs that are not dictionaries
- SV clinical filter no longer filters out sub 100 nt variants
- Count cases in LoqusDB by variant type
- Commit pulse repo badge temporarily set to weekly
- Sort ClinVar submissions objects by ascending "Last evaluated" date
- Refactored the MatchMaker integration as an extension
- Replaced some sensitive words as suggested by woke linter
- Documentation for load-configuration rewritten.
- Add styles to MatchMaker matches table
- More detailed info on the data shared in MatchMaker submission form

## [4.33.1]
### Fixed
- Include markdown for release autodeploy docs
- Use standard inheritance model in ClinVar (https://ftp.ncbi.nlm.nih.gov/pub/GTR/standard_terms/Mode_of_inheritance.txt)
- Fix issue crash with variants that have been unflagged causative not being available in other causatives
### Added
### Changed

## [4.33]
### Fixed
- Command line crashing when updating an individual not found in database
- Dashboard page crashing when filters return no data
- Cancer variants filter by chromosome
- /api/v1/genes now searches for genes in all genome builds by default
- Upgraded igv.js to version 2.8.1 (Fixed Unparsable bed record error)
### Added
- Autodeploy docs on release
- Documentation for updating case individuals tracks
- Filter cases and dashboard stats by analysis track
### Changed
- Changed from deprecated db update method
- Pre-selected fields to run queries with in dashboard page
- Do not filter by any institute when first accessing the dashboard
- Removed OMIM panel in case view for cancer cases
- Display Tier I and II variants in case view causatives panel for cancer cases
- Refactored Individuals and Causative panels in case view for cancer cases

## [4.32.1]
### Fixed
- iSort lint check only
### Changed
- Institute cases page crashing when a case has track:Null
### Added

## [4.32]
### Added
- Load and show MITOMAP associated diseases from VCF (INFO field: MitomapAssociatedDiseases, via HmtNote)
- Show variant allele frequencies for mitochondrial variants (GRCh38 cases)
- Extend "public" json API with diseases (OMIM) and phenotypes (HPO)
- HPO gene list download now has option for clinical and non-clinical genes
- Display gene splice junctions data in sashimi plots
- Update case individuals with splice junctions tracks
- Simple Docker compose for development with local build
- Make Phenomodels subpanels collapsible
- User side documentation of cytogenomics features (Gens, Chromograph, vcf2cytosure, rhocall)
- iSort GitHub Action
- Support LoqusDB REST API queries
### Fixed
- Show other causative once, even if several events point to it
- Filtering variants by mitochondrial chromosome for cases with genome build=38
- HPO gene search button triggers any warnings for clinical / non-existing genes also on first search
- Fixed a bug in variants pages caused by MT variants without alt_frequency
- Tests for CADD score parsing function
- Fixed the look of IGV settings on SNV variant page
- Cases analyzed once shown as `rerun`
- Missing case track on case re-upload
- Fixed severity rank for SO term "regulatory region ablation"
### Changed
- Refactor according to CodeFactor - mostly reuse of duplicated code
- Phenomodels language adjustment
- Open variants in a new window (from variants page)
- Open overlapping and compound variants in a new window (from variant page)
- gnomAD link points to gnomAD v.3 (build GRCh38) for mitochondrial variants.
- Display only number of affected genes for dismissed SVs in general report
- Chromosome build check when populating the variants filter chromosome selection
- Display mitochondrial and rare diseases coverage report in cases with missing 'rare' track

## [4.31.1]
### Added
### Changed
- Remove mitochondrial and coverage report from cancer cases sidebar
### Fixed
- ClinVar page when dbSNP id is None

## [4.31]
### Added
- gnomAD annotation field in admin guide
- Export also dynamic panel genes not associated to an HPO term when downloading the HPO panel
- Primary HGNC transcript info in variant export files
- Show variant quality (QUAL field from vcf) in the variant summary
- Load/update PDF gene fusion reports (clinical and research) generated with Arriba
- Support new MANE annotations from VEP (both MANE Select and MANE Plus Clinical)
- Display on case activity the event of a user resetting all dismissed variants
- Support gnomAD population frequencies for mitochondrial variants
- Anchor links in Casedata ClinVar panels to redirect after renaming individuals
### Fixed
- Replace old docs link www.clinicalgenomics.se/scout with new https://clinical-genomics.github.io/scout
- Page formatting issues whenever case and variant comments contain extremely long strings with no spaces
- Chromograph images can be one column and have scrollbar. Removed legacy code.
- Column labels for ClinVar case submission
- Page crashing looking for LoqusDB observation when variant doesn't exist
- Missing inheritance models and custom inheritance models on newly created gene panels
- Accept only numbers in managed variants filter as position and end coordinates
- SNP id format and links in Variant page, ClinVar submission form and general report
- Case groups tooltip triggered only when mouse is on the panel header
### Changed
- A more compact case groups panel
- Added landscape orientation CSS style to cancer coverage and QC demo report
- Improve user documentation to create and save new gene panels
- Removed option to use space as separator when uploading gene panels
- Separating the columns of standard and custom inheritance models in gene panels
- Improved ClinVar instructions for users using non-English Excel

## [4.30.2]
### Added
### Fixed
- Use VEP RefSeq ID if RefSeq list is empty in RefSeq transcripts overview
- Bug creating variant links for variants with no end_chrom
### Changed

## [4.30.1]
### Added
### Fixed
- Cryptography dependency fixed to use version < 3.4
### Changed

## [4.30]
### Added
- Introduced a `reset dismiss variant` verb
- Button to reset all dismissed variants for a case
- Add black border to Chromograph ideograms
- Show ClinVar annotations on variantS page
- Added integration with GENS, copy number visualization tool
- Added a VUS label to the manual classification variant tags
- Add additional information to SNV verification emails
- Tooltips documenting manual annotations from default panels
- Case groups now show bam files from all cases on align view
### Fixed
- Center initial igv view on variant start with SNV/indels
- Don't set initial igv view to negative coordinates
- Display of GQ for SV and STR
- Parsing of AD and related info for STRs
- LoqusDB field in institute settings accepts only existing Loqus instances
- Fix DECIPHER link to work after DECIPHER migrated to GRCh38
- Removed visibility window param from igv.js genes track
- Updated HPO download URL
- Patch HPO download test correctly
- Reference size on STR hover not needed (also wrong)
- Introduced genome build check (allowed values: 37, 38, "37", "38") on case load
- Improve case searching by assignee full name
- Populating the LoqusDB select in institute settings
### Changed
- Cancer variants table header (pop freq etc)
- Only admin users can modify LoqusDB instance in Institute settings
- Style of case synopsis, variants and case comments
- Switched to igv.js 2.7.5
- Do not choke if case is missing research variants when research requested
- Count cases in LoqusDB by variant type
- Introduce deprecation warning for Loqus configs that are not dictionaries
- Improve create new gene panel form validation
- Make XM- transcripts less visible if they don't overlap with transcript refseq_id in variant page
- Color of gene panels and comments panels on cases and variant pages
- Do not choke if case is missing research variants when reserch requested

## [4.29.1]
### Added
### Fixed
- Always load STR variants regardless of RankScore threshold (hotfix)
### Changed

## [4.29]
### Added
- Added a page about migrating potentially breaking changes to the documentation
- markdown_include in development requirements file
- STR variants filter
- Display source, Z-score, inheritance pattern for STR annotations from Stranger (>0.6.1) if available
- Coverage and quality report to cancer view
### Fixed
- ACMG classification page crashing when trying to visualize a classification that was removed
- Pretty print HGVS on gene variants (URL-decode VEP)
- Broken or missing link in the documentation
- Multiple gene names in ClinVar submission form
- Inheritance model select field in ClinVar submission
- IGV.js >2.7.0 has an issue with the gene track zoom levels - temp freeze at 2.7.0
- Revert CORS-anywhere and introduce a local http proxy for cloud tracks
### Changed

## [4.28]
### Added
- Chromograph integration for displaying PNGs in case-page
- Add VAF to cancer case general report, and remove some of its unused fields
- Variants filter compatible with genome browser location strings
- Support for custom public igv tracks stored on the cloud
- Add tests to increase testing coverage
- Update case variants count after deleting variants
- Update IGV.js to latest (v2.7.4)
- Bypass igv.js CORS check using `https://github.com/Rob--W/cors-anywhere`
- Documentation on default and custom IGV.js tracks (admin docs)
- Lock phenomodels so they're editable by admins only
- Small case group assessment sharing
- Tutorial and files for deploying app on containers (Kubernetes pods)
- Canonical transcript and protein change of canonical transcript in exported variants excel sheet
- Support for Font Awesome version 6
- Submit to Beacon from case page sidebar
- Hide dismissed variants in variants pages and variants export function
- Systemd service files and instruction to deploy Scout using podman
### Fixed
- Bugfix: unused `chromgraph_prefix |tojson` removed
- Freeze coloredlogs temporarily
- Marrvel link
- Don't show TP53 link for silent or synonymous changes
- OMIM gene field accepts any custom number as OMIM gene
- Fix Pytest single quote vs double quote string
- Bug in gene variants search by similar cases and no similar case is found
- Delete unused file `userpanel.py`
- Primary transcripts in variant overview and general report
- Google OAuth2 login setup in README file
- Redirect to 'missing file'-icon if configured Chromograph file is missing
- Javascript error in case page
- Fix compound matching during variant loading for hg38
- Cancer variants view containing variants dismissed with cancer-specific reasons
- Zoom to SV variant length was missing IGV contig select
- Tooltips on case page when case has no default gene panels
### Changed
- Save case variants count in case document and not in sessions
- Style of gene panels multiselect on case page
- Collapse/expand main HPO checkboxes in phenomodel preview
- Replaced GQ (Genotype quality) with VAF (Variant allele frequency) in cancer variants GT table
- Allow loading of cancer cases with no tumor_purity field
- Truncate cDNA and protein changes in case report if longer than 20 characters


## [4.27]
### Added
- Exclude one or more variant categories when running variants delete command
### Fixed
### Changed

## [4.26.1]
### Added
### Fixed
- Links with 1-letter aa codes crash on frameshift etc
### Changed

## [4.26]
### Added
- Extend the delete variants command to print analysis date, track, institute, status and research status
- Delete variants by type of analysis (wgs|wes|panel)
- Links to cBioPortal, MutanTP53, IARC TP53, OncoKB, MyCancerGenome, CIViC
### Fixed
- Deleted variants count
### Changed
- Print output of variants delete command as a tab separated table

## [4.25]
### Added
- Command line function to remove variants from one or all cases
### Fixed
- Parse SMN None calls to None rather than False

## [4.24.1]
### Fixed
- Install requirements.txt via setup file

## [4.24]
### Added
- Institute-level phenotype models with sub-panels containing HPO and OMIM terms
- Runnable Docker demo
- Docker image build and push github action
- Makefile with shortcuts to docker commands
- Parse and save synopsis, phenotype and cohort terms from config files upon case upload
### Fixed
- Update dismissed variant status when variant dismissed key is missing
- Breakpoint two IGV button now shows correct chromosome when different from bp1
- Missing font lib in Docker image causing the PDF report download page to crash
- Sentieon Manta calls lack Somaticscore - load anyway
- ClinVar submissions crashing due to pinned variants that are not loaded
- Point ExAC pLI score to new gnomad server address
- Bug uploading cases missing phenotype terms in config file
- STRs loaded but not shown on browser page
- Bug when using adapter.variant.get_causatives with case_id without causatives
- Problem with fetching "solved" from scout export cases cli
- Better serialising of datetime and bson.ObjectId
- Added `volumes` folder to .gitignore
### Changed
- Make matching causative and managed variants foldable on case page
- Remove calls to PyMongo functions marked as deprecated in backend and frontend(as of version 3.7).
- Improved `scout update individual` command
- Export dynamic phenotypes with ordered gene lists as PDF


## [4.23]
### Added
- Save custom IGV track settings
- Show a flash message with clear info about non-valid genes when gene panel creation fails
- CNV report link in cancer case side navigation
- Return to comment section after editing, deleting or submitting a comment
- Managed variants
- MT vs 14 chromosome mean coverage stats if Scout is connected to Chanjo
### Fixed
- missing `vcf_cancer_sv` and `vcf_cancer_sv_research` to manual.
- Split ClinVar multiple clnsig values (slash-separated) and strip them of underscore for annotations without accession number
- Timeout of `All SNVs and INDELs` page when no valid gene is provided in the search
- Round CADD (MIPv9)
- Missing default panel value
- Invisible other causatives lines when other causatives lack gene symbols
### Changed
- Do not freeze mkdocs-material to version 4.6.1
- Remove pre-commit dependency

## [4.22]
### Added
- Editable cases comments
- Editable variants comments
### Fixed
- Empty variant activity panel
- STRs variants popover
- Split new ClinVar multiple significance terms for a variant
- Edit the selected comment, not the latest
### Changed
- Updated RELEASE docs.
- Pinned variants card style on the case page
- Merged `scout export exons` and `scout view exons` commands


## [4.21.2]
### Added
### Fixed
- Do not pre-filter research variants by (case-default) gene panels
- Show OMIM disease tooltip reliably
### Changed

## [4.21.1]
### Added
### Fixed
- Small change to Pop Freq column in variants ang gene panels to avoid strange text shrinking on small screens
- Direct use of HPO list for Clinical HPO SNV (and cancer SNV) filtering
- PDF coverage report redirecting to login page
### Changed
- Remove the option to dismiss single variants from all variants pages
- Bulk dismiss SNVs, SVs and cancer SNVs from variants pages

## [4.21]
### Added
- Support to configure LoqusDB per institute
- Highlight causative variants in the variants list
- Add tests. Mostly regarding building internal datatypes.
- Remove leading and trailing whitespaces from panel_name and display_name when panel is created
- Mark MANE transcript in list of transcripts in "Transcript overview" on variant page
- Show default panel name in case sidebar
- Previous buttons for variants pagination
- Adds a gh action that checks that the changelog is updated
- Adds a gh action that deploys new releases automatically to pypi
- Warn users if case default panels are outdated
- Define institute-specific gene panels for filtering in institute settings
- Use institute-specific gene panels in variants filtering
- Show somatic VAF for pinned and causative variants on case page

### Fixed
- Report pages redirect to login instead of crashing when session expires
- Variants filter loading in cancer variants page
- User, Causative and Cases tables not scaling to full page
- Improved docs for an initial production setup
- Compatibility with latest version of Black
- Fixed tests for Click>7
- Clinical filter required an extra click to Filter to return variants
- Restore pagination and shrink badges in the variants page tables
- Removing a user from the command line now inactivates the case only if user is last assignee and case is active
- Bugfix, LoqusDB per institute feature crashed when institute id was empty string
- Bugfix, LoqusDB calls where missing case count
- filter removal and upload for filters deleted from another page/other user
- Visualize outdated gene panels info in a popover instead of a tooltip in case page side panel

### Changed
- Highlight color on normal STRs in the variants table from green to blue
- Display breakpoints coordinates in verification emails only for structural variants


## [4.20]
### Added
- Display number of filtered variants vs number of total variants in variants page
- Search case by HPO terms
- Dismiss variant column in the variants tables
- Black and pre-commit packages to dev requirements

### Fixed
- Bug occurring when rerun is requested twice
- Peddy info fields in the demo config file
- Added load config safety check for multiple alignment files for one individual
- Formatting of cancer variants table
- Missing Score in SV variants table

### Changed
- Updated the documentation on how to create a new software release
- Genome build-aware cytobands coordinates
- Styling update of the Matchmaker card
- Select search type in case search form


## [4.19]

### Added
- Show internal ID for case
- Add internal ID for downloaded CGH files
- Export dynamic HPO gene list from case page
- Remove users as case assignees when their account is deleted
- Keep variants filters panel expanded when filters have been used

### Fixed
- Handle the ProxyFix ModuleNotFoundError when Werkzeug installed version is >1.0
- General report formatting issues whenever case and variant comments contain extremely long strings with no spaces

### Changed
- Created an institute wrapper page that contains list of cases, causatives, SNVs & Indels, user list, shared data and institute settings
- Display case name instead of case ID on clinVar submissions
- Changed icon of sample update in clinVar submissions


## [4.18]

### Added
- Filter cancer variants on cytoband coordinates
- Show dismiss reasons in a badge with hover for clinical variants
- Show an ellipsis if 10 cases or more to display with loqusdb matches
- A new blog post for version 4.17
- Tooltip to better describe Tumor and Normal columns in cancer variants
- Filter cancer SNVs and SVs by chromosome coordinates
- Default export of `Assertion method citation` to clinVar variants submission file
- Button to export up to 500 cancer variants, filtered or not
- Rename samples of a clinVar submission file

### Fixed
- Apply default gene panel on return to cancer variantS from variant view
- Revert to certificate checking when asking for Chanjo reports
- `scout download everything` command failing while downloading HPO terms

### Changed
- Turn tumor and normal allelic fraction to decimal numbers in tumor variants page
- Moved clinVar submissions code to the institutes blueprints
- Changed name of clinVar export files to FILENAME.Variant.csv and FILENAME.CaseData.csv
- Switched Google login libraries from Flask-OAuthlib to Authlib


## [4.17.1]

### Fixed
- Load cytobands for cases with chromosome build not "37" or "38"


## [4.17]

### Added
- COSMIC badge shown in cancer variants
- Default gene-panel in non-cancer structural view in url
- Filter SNVs and SVs by cytoband coordinates
- Filter cancer SNV variants by alt allele frequency in tumor
- Correct genome build in UCSC link from structural variant page



### Fixed
- Bug in clinVar form when variant has no gene
- Bug when sharing cases with the same institute twice
- Page crashing when removing causative variant tag
- Do not default to GATK caller when no caller info is provided for cancer SNVs


## [4.16.1]

### Fixed
- Fix the fix for handling of delivery reports for rerun cases

## [4.16]

### Added
- Adds possibility to add "lims_id" to cases. Currently only stored in database, not shown anywhere
- Adds verification comment box to SVs (previously only available for small variants)
- Scrollable pedigree panel

### Fixed
- Error caused by changes in WTForm (new release 2.3.x)
- Bug in OMIM case page form, causing the page to crash when a string was provided instead of a numerical OMIM id
- Fix Alamut link to work properly on hg38
- Better handling of delivery reports for rerun cases
- Small CodeFactor style issues: matchmaker results counting, a couple of incomplete tests and safer external xml
- Fix an issue with Phenomizer introduced by CodeFactor style changes

### Changed
- Updated the version of igv.js to 2.5.4

## [4.15.1]

### Added
- Display gene names in ClinVar submissions page
- Links to Varsome in variant transcripts table

### Fixed
- Small fixes to ClinVar submission form
- Gene panel page crash when old panel has no maintainers

## [4.15]

### Added
- Clinvar CNVs IGV track
- Gene panels can have maintainers
- Keep variant actions (dismissed, manual rank, mosaic, acmg, comments) upon variant re-upload
- Keep variant actions also on full case re-upload

### Fixed
- Fix the link to Ensembl for SV variants when genome build 38.
- Arrange information in columns on variant page
- Fix so that new cosmic identifier (COSV) is also acceptable #1304
- Fixed COSMIC tag in INFO (outside of CSQ) to be parses as well with `&` splitter.
- COSMIC stub URL changed to https://cancer.sanger.ac.uk/cosmic/search?q= instead.
- Updated to a version of IGV where bigBed tracks are visualized correctly
- Clinvar submission files are named according to the content (variant_data and case_data)
- Always show causatives from other cases in case overview
- Correct disease associations for gene symbol aliases that exist as separate genes
- Re-add "custom annotations" for SV variants
- The override ClinVar P/LP add-in in the Clinical Filter failed for new CSQ strings

### Changed
- Runs all CI checks in github actions

## [4.14.1]

### Fixed
- Error when variant found in loqusdb is not loaded for other case

## [4.14]

### Added
- Use github actions to run tests
- Adds CLI command to update individual alignments path
- Update HPO terms using downloaded definitions files
- Option to use alternative flask config when running `scout serve`
- Requirement to use loqusdb >= 2.5 if integrated

### Fixed
- Do not display Pedigree panel in cancer view
- Do not rely on internet connection and services available when running CI tests
- Variant loading assumes GATK if no caller set given and GATK filter status is seen in FILTER
- Pass genome build param all the way in order to get the right gene mappings for cases with build 38
- Parse correctly variants with zero frequency values
- Continue even if there are problems to create a region vcf
- STR and cancer variant navigation back to variants pages could fail

### Changed
- Improved code that sends requests to the external APIs
- Updates ranges for user ranks to fit todays usage
- Run coveralls on github actions instead of travis
- Run pip checks on github actions instead of coveralls
- For hg38 cases, change gnomAD link to point to version 3.0 (which is hg38 based)
- Show pinned or causative STR variants a bit more human readable

## [4.13.1]

### Added
### Fixed
- Typo that caused not all clinvar conflicting interpretations to be loaded no matter what
- Parse and retrieve clinvar annotations from VEP-annotated (VEP 97+) CSQ VCF field
- Variant clinvar significance shown as `not provided` whenever is `Uncertain significance`
- Phenomizer query crashing when case has no HPO terms assigned
- Fixed a bug affecting `All SNVs and INDELs` page when variants don't have canonical transcript
- Add gene name or id in cancer variant view

### Changed
- Cancer Variant view changed "Variant:Transcript:Exon:HGVS" to "Gene:Transcript:Exon:HGVS"

## [4.13]

### Added
- ClinVar SNVs track in IGV
- Add SMA view with SMN Copy Number data
- Easier to assign OMIM diagnoses from case page
- OMIM terms and specific OMIM term page

### Fixed
- Bug when adding a new gene to a panel
- Restored missing recent delivery reports
- Fixed style and links to other reports in case side panel
- Deleting cases using display_name and institute not deleting its variants
- Fixed bug that caused coordinates filter to override other filters
- Fixed a problem with finding some INS in loqusdb
- Layout on SV page when local observations without cases are present
- Make scout compatible with the new HPO definition files from `http://compbio.charite.de/jenkins/`
- General report visualization error when SNVs display names are very long


### Changed


## [4.12.4]

### Fixed
- Layout on SV page when local observations without cases are present

## [4.12.3]

### Fixed
- Case report when causative or pinned SVs have non null allele frequencies

## [4.12.2]

### Fixed
- SV variant links now take you to the SV variant page again
- Cancer variant view has cleaner table data entries for "N/A" data
- Pinned variant case level display hotfix for cancer and str - more on this later
- Cancer variants show correct alt/ref reads mirroring alt frequency now
- Always load all clinical STR variants even if a region load is attempted - index may be missing
- Same case repetition in variant local observations

## [4.12.1]

### Fixed
- Bug in variant.gene when gene has no HGVS description


## [4.12]

### Added
- Accepts `alignment_path` in load config to pass bam/cram files
- Display all phenotypes on variant page
- Display hgvs coordinates on pinned and causatives
- Clear panel pending changes
- Adds option to setup the database with static files
- Adds cli command to download the resources from CLI that scout needs
- Adds test files for merged somatic SV and CNV; as well as merged SNV, and INDEL part of #1279
- Allows for upload of OMIM-AUTO gene panel from static files without api-key

### Fixed
- Cancer case HPO panel variants link
- Fix so that some drop downs have correct size
- First IGV button in str variants page
- Cancer case activates on SNV variants
- Cases activate when STR variants are viewed
- Always calculate code coverage
- Pinned/Classification/comments in all types of variants pages
- Null values for panel's custom_inheritance_models
- Discrepancy between the manual disease transcripts and those in database in gene-edit page
- ACMG classification not showing for some causatives
- Fix bug which caused IGV.js to use hg19 reference files for hg38 data
- Bug when multiple bam files sources with non-null values are available


### Changed
- Renamed `requests` file to `scout_requests`
- Cancer variant view shows two, instead of four, decimals for allele and normal


## [4.11.1]

### Fixed
- Institute settings page
- Link institute settings to sharing institutes choices

## [4.11.0]

### Added
- Display locus name on STR variant page
- Alternative key `GNOMADAF_popmax` for Gnomad popmax allele frequency
- Automatic suggestions on how to improve the code on Pull Requests
- Parse GERP, phastCons and phyloP annotations from vep annotated CSQ fields
- Avoid flickering comment popovers in variant list
- Parse REVEL score from vep annotated CSQ fields
- Allow users to modify general institute settings
- Optionally format code automatically on commit
- Adds command to backup vital parts `scout export database`
- Parsing and displaying cancer SV variants from Manta annotated VCF files
- Dismiss cancer snv variants with cancer-specific options
- Add IGV.js UPD, RHO and TIDDIT coverage wig tracks.


### Fixed
- Slightly darker page background
- Fixed an issued with parsed conservation values from CSQ
- Clinvar submissions accessible to all users of an institute
- Header toolbar when on Clinvar page now shows institute name correctly
- Case should not always inactivate upon update
- Show dismissed snv cancer variants as grey on the cancer variants page
- Improved style of mappability link and local observations on variant page
- Convert all the GET requests to the igv view to POST request
- Error when updating gene panels using a file containing BOM chars
- Add/replace gene radio button not working in gene panels


## [4.10.1]

### Fixed
- Fixed issue with opening research variants
- Problem with coveralls not called by Travis CI
- Handle Biomart service down in tests


## [4.10.0]

### Added
- Rank score model in causatives page
- Exportable HPO terms from phenotypes page
- AMP guideline tiers for cancer variants
- Adds scroll for the transcript tab
- Added CLI option to query cases on time since case event was added
- Shadow clinical assessments also on research variants display
- Support for CRAM alignment files
- Improved str variants view : sorting by locus, grouped by allele.
- Delivery report PDF export
- New mosaicism tag option
- Add or modify individuals' age or tissue type from case page
- Display GC and allele depth in causatives table.
- Included primary reference transcript in general report
- Included partial causative variants in general report
- Remove dependency of loqusdb by utilising the CLI

### Fixed
- Fixed update OMIM command bug due to change in the header of the genemap2 file
- Removed Mosaic Tag from Cancer variants
- Fixes issue with unaligned table headers that comes with hidden Datatables
- Layout in general report PDF export
- Fixed issue on the case statistics view. The validation bars didn't show up when all institutes were selected. Now they do.
- Fixed missing path import by importing pathlib.Path
- Handle index inconsistencies in the update index functions
- Fixed layout problems


## [4.9.0]

### Added
- Improved MatchMaker pages, including visible patient contacts email address
- New badges for the github repo
- Links to [GENEMANIA](genemania.org)
- Sort gene panel list on case view.
- More automatic tests
- Allow loading of custom annotations in VCF using the SCOUT_CUSTOM info tag.

### Fixed
- Fix error when a gene is added to an empty dynamic gene panel
- Fix crash when attempting to add genes on incorrect format to dynamic gene panel
- Manual rank variant tags could be saved in a "Select a tag"-state, a problem in the variants view.
- Same case evaluations are no longer shown as gray previous evaluations on the variants page
- Stay on research pages, even if reset, next first buttons are pressed..
- Overlapping variants will now be visible on variant page again
- Fix missing classification comments and links in evaluations page
- All prioritized cases are shown on cases page


## [4.8.3]

### Added

### Fixed
- Bug when ordering sanger
- Improved scrolling over long list of genes/transcripts


## [4.8.2]

### Added

### Fixed
- Avoid opening extra tab for coverage report
- Fixed a problem when rank model version was saved as floats and not strings
- Fixed a problem with displaying dismiss variant reasons on the general report
- Disable load and delete filter buttons if there are no saved filters
- Fix problem with missing verifications
- Remove duplicate users and merge their data and activity


## [4.8.1]

### Added

### Fixed
- Prevent login fail for users with id defined by ObjectId and not email
- Prevent the app from crashing with `AttributeError: 'NoneType' object has no attribute 'message'`


## [4.8.0]

### Added
- Updated Scout to use Bootstrap 4.3
- New looks for Scout
- Improved dashboard using Chart.js
- Ask before inactivating a case where last assigned user leaves it
- Genes can be manually added to the dynamic gene list directly on the case page
- Dynamic gene panels can optionally be used with clinical filter, instead of default gene panel
- Dynamic gene panels get link out to chanjo-report for coverage report
- Load all clinvar variants with clinvar Pathogenic, Likely Pathogenic and Conflicting pathogenic
- Show transcripts with exon numbers for structural variants
- Case sort order can now be toggled between ascending and descending.
- Variants can be marked as partial causative if phenotype is available for case.
- Show a frequency tooltip hover for SV-variants.
- Added support for LDAP login system
- Search snv and structural variants by chromosomal coordinates
- Structural variants can be marked as partial causative if phenotype is available for case.
- Show normal and pathologic limits for STRs in the STR variants view.
- Institute level persistent variant filter settings that can be retrieved and used.
- export causative variants to Excel
- Add support for ROH, WIG and chromosome PNGs in case-view

### Fixed
- Fixed missing import for variants with comments
- Instructions on how to build docs
- Keep sanger order + verification when updating/reloading variants
- Fixed and moved broken filter actions (HPO gene panel and reset filter)
- Fixed string conversion to number
- UCSC links for structural variants are now separated per breakpoint (and whole variant where applicable)
- Reintroduced missing coverage report
- Fixed a bug preventing loading samples using the command line
- Better inheritance models customization for genes in gene panels
- STR variant page back to list button now does its one job.
- Allows to setup scout without a omim api key
- Fixed error causing "favicon not found" flash messages
- Removed flask --version from base cli
- Request rerun no longer changes case status. Active or archived cases inactivate on upload.
- Fixed missing tooltip on the cancer variants page
- Fixed weird Rank cell in variants page
- Next and first buttons order swap
- Added pagination (and POST capability) to cancer variants.
- Improves loading speed for variant page
- Problem with updating variant rank when no variants
- Improved Clinvar submission form
- General report crashing when dismissed variant has no valid dismiss code
- Also show collaborative case variants on the All variants view.
- Improved phenotype search using dataTables.js on phenotypes page
- Search and delete users with `email` instead of `_id`
- Fixed css styles so that multiselect options will all fit one column


## [4.7.3]

### Added
- RankScore can be used with VCFs for vcf_cancer files

### Fixed
- Fix issue with STR view next page button not doing its one job.

### Deleted
- Removed pileup as a bam viewing option. This is replaced by IGV


## [4.7.2]

### Added
- Show earlier ACMG classification in the variant list

### Fixed
- Fixed igv search not working due to igv.js dist 2.2.17
- Fixed searches for cases with a gene with variants pinned or marked causative.
- Load variant pages faster after fixing other causatives query
- Fixed mitochondrial report bug for variants without genes

## [4.7.1]

### Added

### Fixed
- Fixed bug on genes page


## [4.7.0]

### Added
- Export genes and gene panels in build GRCh38
- Search for cases with variants pinned or marked causative in a given gene.
- Search for cases phenotypically similar to a case also from WUI.
- Case variant searches can be limited to similar cases, matching HPO-terms,
  phenogroups and cohorts.
- De-archive reruns and flag them as 'inactive' if archived
- Sort cases by analysis_date, track or status
- Display cases in the following order: prioritized, active, inactive, archived, solved
- Assign case to user when user activates it or asks for rerun
- Case becomes inactive when it has no assignees
- Fetch refseq version from entrez and use it in clinvar form
- Load and export of exons for all genes, independent on refseq
- Documentation for loading/updating exons
- Showing SV variant annotations: SV cgh frequencies, gnomad-SV, local SV frequencies
- Showing transcripts mapping score in segmental duplications
- Handle requests to Ensembl Rest API
- Handle requests to Ensembl Rest Biomart
- STR variants view now displays GT and IGV link.
- Description field for gene panels
- Export exons in build 37 and 38 using the command line

### Fixed
- Fixes of and induced by build tests
- Fixed bug affecting variant observations in other cases
- Fixed a bug that showed wrong gene coverage in general panel PDF export
- MT report only shows variants occurring in the specific individual of the excel sheet
- Disable SSL certifcate verification in requests to chanjo
- Updates how intervaltree and pymongo is used to void deprecated functions
- Increased size of IGV sample tracks
- Optimized tests


## [4.6.1]

### Added

### Fixed
- Missing 'father' and 'mother' keys when parsing single individual cases


## [4.6.0]

### Added
- Description of Scout branching model in CONTRIBUTING doc
- Causatives in alphabetical order, display ACMG classification and filter by gene.
- Added 'external' to the list of analysis type options
- Adds functionality to display "Tissue type". Passed via load config.
- Update to IGV 2.

### Fixed
- Fixed alignment visualization and vcf2cytosure availability for demo case samples
- Fixed 3 bugs affecting SV pages visualization
- Reintroduced the --version cli option
- Fixed variants query by panel (hpo panel + gene panel).
- Downloaded MT report contains excel files with individuals' display name
- Refactored code in parsing of config files.


## [4.5.1]

### Added

### Fixed
- update requirement to use PyYaml version >= 5.1
- Safer code when loading config params in cli base


## [4.5.0]

### Added
- Search for similar cases from scout view CLI
- Scout cli is now invoked from the app object and works under the app context

### Fixed
- PyYaml dependency fixed to use version >= 5.1


## [4.4.1]

### Added
- Display SV rank model version when available

### Fixed
- Fixed upload of delivery report via API


## [4.4.0]

### Added
- Displaying more info on the Causatives page and hiding those not causative at the case level
- Add a comment text field to Sanger order request form, allowing a message to be included in the email
- MatchMaker Exchange integration
- List cases with empty synopsis, missing HPO terms and phenotype groups.
- Search for cases with open research list, or a given case status (active, inactive, archived)

### Fixed
- Variant query builder split into several functions
- Fixed delivery report load bug


## [4.3.3]

### Added
- Different individual table for cancer cases

### Fixed
- Dashboard collects validated variants from verification events instead of using 'sanger' field
- Cases shared with collaborators are visible again in cases page
- Force users to select a real institute to share cases with (actionbar select fix)


## [4.3.2]

### Added
- Dashboard data can be filtered using filters available in cases page
- Causatives for each institute are displayed on a dedicated page
- SNVs and and SVs are searchable across cases by gene and rank score
- A more complete report with validated variants is downloadable from dashboard

### Fixed
- Clinsig filter is fixed so clinsig numerical values are returned
- Split multi clinsig string values in different elements of clinsig array
- Regex to search in multi clinsig string values or multi revstat string values
- It works to upload vcf files with no variants now
- Combined Pileup and IGV alignments for SVs having variant start and stop on the same chromosome


## [4.3.1]

### Added
- Show calls from all callers even if call is not available
- Instructions to install cairo and pango libs from WeasyPrint page
- Display cases with number of variants from CLI
- Only display cases with number of variants above certain treshold. (Also CLI)
- Export of verified variants by CLI or from the dashboard
- Extend case level queries with default panels, cohorts and phenotype groups.
- Slice dashboard statistics display using case level queries
- Add a view where all variants for an institute can be searched across cases, filtering on gene and rank score. Allows searching research variants for cases that have research open.

### Fixed
- Fixed code to extract variant conservation (gerp, phyloP, phastCons)
- Visualization of PDF-exported gene panels
- Reintroduced the exon/intron number in variant verification email
- Sex and affected status is correctly displayed on general report
- Force number validation in SV filter by size
- Display ensembl transcripts when no refseq exists


## [4.3.0]

### Added
- Mosaicism tag on variants
- Show and filter on SweGen frequency for SVs
- Show annotations for STR variants
- Show all transcripts in verification email
- Added mitochondrial export
- Adds alternative to search for SVs shorter that the given length
- Look for 'bcftools' in the `set` field of VCFs
- Display digenic inheritance from OMIM
- Displays what refseq transcript that is primary in hgnc

### Fixed

- Archived panels displays the correct date (not retroactive change)
- Fixed problem with waiting times in gene panel exports
- Clinvar fiter not working with human readable clinsig values

## [4.2.2]

### Fixed
- Fixed gene panel create/modify from CSV file utf-8 decoding error
- Updating genes in gene panels now supports edit comments and entry version
- Gene panel export timeout error

## [4.2.1]

### Fixed
- Re-introduced gene name(s) in verification email subject
- Better PDF rendering for excluded variants in report
- Problem to access old case when `is_default` did not exist on a panel


## [4.2.0]

### Added
- New index on variant_id for events
- Display overlapping compounds on variants view

### Fixed
- Fixed broken clinical filter


## [4.1.4]

### Added
- Download of filtered SVs

### Fixed
- Fixed broken download of filtered variants
- Fixed visualization issue in gene panel PDF export
- Fixed bug when updating gene names in variant controller


## [4.1.3]

### Fixed
- Displays all primary transcripts


## [4.1.2]

### Added
- Option add/replace when updating a panel via CSV file
- More flexible versioning of the gene panels
- Printing coverage report on the bottom of the pdf case report
- Variant verification option for SVs
- Logs uri without pwd when connecting
- Disease-causing transcripts in case report
- Thicker lines in case report
- Supports HPO search for cases, both terms or if described in synopsis
- Adds sanger information to dashboard

### Fixed
- Use db name instead of **auth** as default for authentication
- Fixes so that reports can be generated even with many variants
- Fixed sanger validation popup to show individual variants queried by user and institute.
- Fixed problem with setting up scout
- Fixes problem when exac file is not available through broad ftp
- Fetch transcripts for correct build in `adapter.hgnc_gene`

## [4.1.1]
- Fix problem with institute authentication flash message in utils
- Fix problem with comments
- Fix problem with ensembl link


## [4.1.0]

### Added
- OMIM phenotypes to case report
- Command to download all panel app gene panels `scout load panel --panel-app`
- Links to genenames.org and omim on gene page
- Popup on gene at variants page with gene information
- reset sanger status to "Not validated" for pinned variants
- highlight cases with variants to be evaluated by Sanger on the cases page
- option to point to local reference files to the genome viewer pileup.js. Documented in `docs.admin-guide.server`
- option to export single variants in `scout export variants`
- option to load a multiqc report together with a case(add line in load config)
- added a view for searching HPO terms. It is accessed from the top left corner menu
- Updates the variants view for cancer variants. Adds a small cancer specific filter for known variants
- Adds hgvs information on cancer variants page
- Adds option to update phenotype groups from CLI

### Fixed
- Improved Clinvar to submit variants from different cases. Fixed HPO terms in casedata according to feedback
- Fixed broken link to case page from Sanger modal in cases view
- Now only cases with non empty lists of causative variants are returned in `adapter.case(has_causatives=True)`
- Can handle Tumor only samples
- Long lists of HGNC symbols are now possible. This was previously difficult with manual, uploaded or by HPO search when changing filter settings due to GET request limitations. Relevant pages now use POST requests. Adds the dynamic HPO panel as a selection on the gene panel dropdown.
- Variant filter defaults to default panels also on SV and Cancer variants pages.

## [4.0.0]

### WARNING ###

This is a major version update and will require that the backend of pre releases is updated.
Run commands:

```
$scout update genes
$scout update hpo
```

- Created a Clinvar submission tool, to speed up Clinvar submission of SNVs and SVs
- Added an analysis report page (html and PDF format) containing phenotype, gene panels and variants that are relevant to solve a case.

### Fixed
- Optimized evaluated variants to speed up creation of case report
- Moved igv and pileup viewer under a common folder
- Fixed MT alignment view pileup.js
- Fixed coordinates for SVs with start chromosome different from end chromosome
- Global comments shown across cases and institutes. Case-specific variant comments are shown only for that specific case.
- Links to clinvar submitted variants at the cases level
- Adapts clinvar parsing to new format
- Fixed problem in `scout update user` when the user object had no roles
- Makes pileup.js use online genome resources when viewing alignments. Now any instance of Scout can make use of this functionality.
- Fix ensembl link for structural variants
- Works even when cases does not have `'madeline_info'`
- Parses Polyphen in correct way again
- Fix problem with parsing gnomad from VEP

### Added
- Added a PDF export function for gene panels
- Added a "Filter and export" button to export custom-filtered SNVs to CSV file
- Dismiss SVs
- Added IGV alignments viewer
- Read delivery report path from case config or CLI command
- Filter for spidex scores
- All HPO terms are now added and fetched from the correct source (https://github.com/obophenotype/human-phenotype-ontology/blob/master/hp.obo)
- New command `scout update hpo`
- New command `scout update genes` will fetch all the latest information about genes and update them
- Load **all** variants found on chromosome **MT**
- Adds choice in cases overview do show as many cases as user like

### Removed
- pileup.min.js and pileup css are imported from a remote web location now
- All source files for HPO information, this is instead fetched directly from source
- All source files for gene information, this is instead fetched directly from source

## [3.0.0]
### Fixed
- hide pedigree panel unless it exists

## [1.5.1] - 2016-07-27
### Fixed
- look for both ".bam.bai" and ".bai" extensions

## [1.4.0] - 2016-03-22
### Added
- support for local frequency through loqusdb
- bunch of other stuff

## [1.3.0] - 2016-02-19
### Fixed
- Update query-phenomizer and add username/password

### Changed
- Update the way a case is checked for rerun-status

### Added
- Add new button to mark a case as "checked"
- Link to clinical variants _without_ 1000G annotation

## [1.2.2] - 2016-02-18
### Fixed
- avoid filtering out variants lacking ExAC and 1000G annotations

## [1.1.3] - 2015-10-01
### Fixed
- persist (clinical) filter when clicking load more
- fix #154 by robustly setting clinical filter func. terms

## [1.1.2] - 2015-09-07
### Fixed
- avoid replacing coverage report with none
- update SO terms, refactored

## [1.1.1] - 2015-08-20
### Fixed
- fetch case based on collaborator status (not owner)

## [1.1.0] - 2015-05-29
### Added
- link(s) to SNPedia based on RS-numbers
- new Jinja filter to "humanize" decimal numbers
- show gene panels in variant view
- new Jinja filter for decoding URL encoding
- add indicator to variants in list that have comments
- add variant number threshold and rank score threshold to load function
- add event methods to mongo adapter
- add tests for models
- show badge "old" if comment was written for a previous analysis

### Changed
- show cDNA change in transcript summary unless variant is exonic
- moved compounds table further up the page
- show dates for case uploads in ISO format
- moved variant comments higher up on page
- updated documentation for pages
- read in coverage report as blob in database and serve directly
- change ``OmimPhenotype`` to ``PhenotypeTerm``
- reorganize models sub-package
- move events (and comments) to separate collection
- only display prev/next links for the research list
- include variant type in breadcrumbs e.g. "Clinical variants"

### Removed
- drop dependency on moment.js

### Fixed
- show the same level of detail for all frequencies on all pages
- properly decode URL encoded symbols in amino acid/cDNA change strings
- fixed issue with wipe permissions in MongoDB
- include default gene lists in "variants" link in breadcrumbs

## [1.0.2] - 2015-05-20
### Changed
- update case fetching function

### Fixed
- handle multiple cases with same id

## [1.0.1] - 2015-04-28
### Fixed
- Fix building URL parameters in cases list Vue component

## [1.0.0] - 2015-04-12
Codename: Sara Lund

![Release 1.0](artwork/releases/release-1-0.jpg)

### Added
- Add email logging for unexpected errors
- New command line tool for deleting case

### Changed
- Much improved logging overall
- Updated documentation/usage guide
- Removed non-working IGV link

### Fixed
- Show sample display name in GT call
- Various small bug fixes
- Make it easier to hover over popups

## [0.0.2-rc1] - 2015-03-04
### Added
- add protein table for each variant
- add many more external links
- add coverage reports as PDFs

### Changed
- incorporate user feedback updates
- big refactor of load scripts

## [0.0.2-rc2] - 2015-03-04
### Changes
- add gene table with gene description
- reorganize inheritance models box

### Fixed
- avoid overwriting gene list on "research" load
- fix various bugs in external links

## [0.0.2-rc3] - 2015-03-05
### Added
- Activity log feed to variant view
- Adds protein change strings to ODM and Sanger email

### Changed
- Extract activity log component to macro

### Fixes
- Make Ensembl transcript links use archive website<|MERGE_RESOLUTION|>--- conflicted
+++ resolved
@@ -4,11 +4,12 @@
 
 About changelog [here](https://keepachangelog.com/en/1.0.0/)
 
-<<<<<<< HEAD
 ## [Unreleased]
-=======
+### Changed
+- Parallelize variant loading for each chromosome
+
+
 ## [4.73]
->>>>>>> 5542b6d5
 ### Added
 - Shortcut button for HPO panel MEI variants from case page
 - Export managed variants from CLI
@@ -16,10 +17,6 @@
 - STRs visualization on case panel to emphasize abnormal repeat count and associated condition
 - Removed cytoband column from STRs variant view on case report
 - More long integers formatted with thin spaces, and copy to clipboard buttons added
-<<<<<<< HEAD
-- Parallelize variant loading for each chromosome
-=======
->>>>>>> 5542b6d5
 ### Fixed
 - OMIM table is scrollable if higher than 700px on SV page
 - Pinned variants validation badge is now red for false positives.
