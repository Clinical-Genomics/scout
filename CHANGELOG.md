# Change Log
All notable changes to this project will be documented in this file.
This project adheres to [Semantic Versioning](http://semver.org/).

About changelog [here](https://keepachangelog.com/en/1.0.0/)

## [x.x.x]
### Added
- Chromograph integration for displaying PNGs in case-page
- Add VAF to cancer case general report, and remove some of its unused fields
- Variants filter compatible with genome browser location strings
- Support for custom public igv tracks stored on the cloud
- Add tests to increase testing coverage
- Update case variants count after deleting variants
- Update IGV.js to latest (v2.7.4)
- Bypass igv.js CORS check using `https://github.com/Rob--W/cors-anywhere`
- Documentation on default and custom IGV.js tracks (admin docs)
<<<<<<< HEAD
- Support for Font Awesome version 6
- Submit to Beacon from case page sidebar
=======
- Lock phenomodels so they're editable by admins only
>>>>>>> 83c7b6a3
### Fixed
- Bugfix: unused `chromgraph_prefix |tojson` removed
- Freeze coloredlogs temporarily
- Marrvel link
- Don't show TP53 link for silent changes
- OMIM gene field accepts any custom number as OMIM gene
- Fix Pytest single quote vs double quote string
- Bug in gene variants search when providing similar case display name
- Delete unused file `userpanel.py`
- Primary transcripts in variant overview and general report
- Google OAuth2 login setup in README file
- Redirect to 'missing file'-icon if configured file is missing
### Changed
- Save case variants count in case document and not in sessions
- Style of gene panels multiselect on case page
- Collapse/expand main HPO checkboxes in phenomodel preview

## [4.27]
### Added
- Exclude one or more variant categories when running variants delete command
### Fixed
### Changed

## [4.26.1]
### Added
### Fixed
- Links with 1-letter aa codes crash on frameshift etc
### Changed

## [4.26]
### Added
- Extend the delete variants command to print analysis date, track, institute, status and research status
- Delete variants by type of analysis (wgs|wes|panel)
- Links to cBioPortal, MutanTP53, IARC TP53, OncoKB, MyCancerGenome, CIViC
### Fixed
- Deleted variants count
### Changed
- Print output of variants delete command as a tab separated table

## [4.25]
### Added
- Command line function to remove variants from one or all cases
### Fixed
- Parse SMN None calls to None rather than False

## [4.24.1]
### Fixed
- Install requirements.txt via setup file

## [4.24]
### Added
- Institute-level phenotype models with sub-panels containing HPO and OMIM terms
- Runnable Docker demo
- Docker image build and push github action
- Makefile with shortcuts to docker commands
- Parse and save synopsis, phenotype and cohort terms from config files upon case upload
### Fixed
- Update dismissed variant status when variant dismissed key is missing
- Breakpoint two IGV button now shows correct chromosome when different from bp1
- Missing font lib in Docker image causing the PDF report download page to crash
- Sentieon Manta calls lack Somaticscore - load anyway
- ClinVar submissions crashing due to pinned variants that are not loaded
- Point ExAC pLI score to new gnomad server address
- Bug uploading cases missing phenotype terms in config file
- STRs loaded but not shown on browser page
- Bug when using adapter.variant.get_causatives with case_id without causatives
- Problem with fetching "solved" from scout export cases cli
- Better serialising of datetime and bson.ObjectId
- Added `volumes` folder to .gitignore
### Changed
- Make matching causative and managed variants foldable on case page
- Remove calls to PyMongo functions marked as deprecated in backend and frontend(as of version 3.7).
- Improved `scout update individual` command
- Export dynamic phenotypes with ordered gene lists as PDF

## [4.23]
### Added
- Save custom IGV track settings
- Show a flash message with clear info about non-valid genes when gene panel creation fails
- CNV report link in cancer case side navigation
- Return to comment section after editing, deleting or submitting a comment
- Managed variants
- MT vs 14 chromosome mean coverage stats if Scout is connected to Chanjo
### Fixed
- missing `vcf_cancer_sv` and `vcf_cancer_sv_research` to manual.
- Split ClinVar multiple clnsig values (slash-separated) and strip them of underscore for annotations without accession number
- Timeout of `All SNVs and INDELs` page when no valid gene is provided in the search
- Round CADD (MIPv9)
- Missing default panel value
- Invisible other causatives lines when other causatives lack gene symbols
### Changed
- Do not freeze mkdocs-material to version 4.6.1
- Remove pre-commit dependency

## [4.22]
### Added
- Editable cases comments
- Editable variants comments
### Fixed
- Empty variant activity panel
- STRs variants popover
- Split new ClinVar multiple significance terms for a variant
- Edit the selected comment, not the latest
### Changed
- Updated RELEASE docs.
- Pinned variants card style on the case page
- Merged `scout export exons` and `scout view exons` commands


## [4.21.2]
### Added
### Fixed
- Do not pre-filter research variants by (case-default) gene panels
- Show OMIM disease tooltip reliably
### Changed

## [4.21.1]
### Added
### Fixed
- Small change to Pop Freq column in variants ang gene panels to avoid strange text shrinking on small screens
- Direct use of HPO list for Clinical HPO SNV (and cancer SNV) filtering
- PDF coverage report redirecting to login page
### Changed
- Remove the option to dismiss single variants from all variants pages
- Bulk dismiss SNVs, SVs and cancer SNVs from variants pages

## [4.21]
### Added
- Support to configure LoqusDB per institute
- Highlight causative variants in the variants list
- Add tests. Mostly regarding building internal datatypes.
- Remove leading and trailing whitespaces from panel_name and display_name when panel is created
- Mark MANE transcript in list of transcripts in "Transcript overview" on variant page
- Show default panel name in case sidebar
- Previous buttons for variants pagination
- Adds a gh action that checks that the changelog is updated
- Adds a gh action that deploys new releases automatically to pypi
- Warn users if case default panels are outdated
- Define institute-specific gene panels for filtering in institute settings
- Use institute-specific gene panels in variants filtering
- Show somatic VAF for pinned and causative variants on case page

### Fixed
- Report pages redirect to login instead of crashing when session expires
- Variants filter loading in cancer variants page
- User, Causative and Cases tables not scaling to full page
- Improved docs for an initial production setup
- Compatibility with latest version of Black
- Fixed tests for Click>7
- Clinical filter required an extra click to Filter to return variants
- Restore pagination and shrink badges in the variants page tables
- Removing a user from the command line now inactivates the case only if user is last assignee and case is active
- Bugfix, LoqusDB per institute feature crashed when institute id was empty string
- Bugfix, LoqusDB calls where missing case count
- filter removal and upload for filters deleted from another page/other user
- Visualize outdated gene panels info in a popover instead of a tooltip in case page side panel

### Changed
- Highlight color on normal STRs in the variants table from green to blue
- Display breakpoints coordinates in verification emails only for structural variants


## [4.20]
### Added
- Display number of filtered variants vs number of total variants in variants page
- Search case by HPO terms
- Dismiss variant column in the variants tables
- Black and pre-commit packages to dev requirements

### Fixed
- Bug occurring when rerun is requested twice
- Peddy info fields in the demo config file
- Added load config safety check for multiple alignment files for one individual
- Formatting of cancer variants table
- Missing Score in SV variants table

### Changed
- Updated the documentation on how to create a new software release
- Genome build-aware cytobands coordinates
- Styling update of the Matchmaker card
- Select search type in case search form


## [4.19]

### Added
- Show internal ID for case
- Add internal ID for downloaded CGH files
- Export dynamic HPO gene list from case page
- Remove users as case assignees when their account is deleted
- Keep variants filters panel expanded when filters have been used

### Fixed
- Handle the ProxyFix ModuleNotFoundError when Werkzeug installed version is >1.0
- General report formatting issues whenever case and variant comments contain extremely long strings with no spaces

### Changed
- Created an institute wrapper page that contains list of cases, causatives, SNVs & Indels, user list, shared data and institute settings
- Display case name instead of case ID on clinVar submissions
- Changed icon of sample update in clinVar submissions


## [4.18]

### Added
- Filter cancer variants on cytoband coordinates
- Show dismiss reasons in a badge with hover for clinical variants
- Show an ellipsis if 10 cases or more to display with loqusdb matches
- A new blog post for version 4.17
- Tooltip to better describe Tumor and Normal columns in cancer variants
- Filter cancer SNVs and SVs by chromosome coordinates
- Default export of `Assertion method citation` to clinVar variants submission file
- Button to export up to 500 cancer variants, filtered or not
- Rename samples of a clinVar submission file

### Fixed
- Apply default gene panel on return to cancer variantS from variant view
- Revert to certificate checking when asking for Chanjo reports
- `scout download everything` command failing while downloading HPO terms

### Changed
- Turn tumor and normal allelic fraction to decimal numbers in tumor variants page
- Moved clinVar submissions code to the institutes blueprints
- Changed name of clinVar export files to FILENAME.Variant.csv and FILENAME.CaseData.csv
- Switched Google login libraries from Flask-OAuthlib to Authlib


## [4.17.1]

### Fixed
- Load cytobands for cases with chromosome build not "37" or "38"


## [4.17]

### Added
- COSMIC badge shown in cancer variants
- Default gene-panel in non-cancer structural view in url
- Filter SNVs and SVs by cytoband coordinates
- Filter cancer SNV variants by alt allele frequency in tumor
- Correct genome build in UCSC link from structural variant page



### Fixed
- Bug in clinVar form when variant has no gene
- Bug when sharing cases with the same institute twice
- Page crashing when removing causative variant tag
- Do not default to GATK caller when no caller info is provided for cancer SNVs


## [4.16.1]

### Fixed
- Fix the fix for handling of delivery reports for rerun cases

## [4.16]

### Added
- Adds possibility to add "lims_id" to cases. Currently only stored in database, not shown anywhere
- Adds verification comment box to SVs (previously only available for small variants)
- Scrollable pedigree panel

### Fixed
- Error caused by changes in WTForm (new release 2.3.x)
- Bug in OMIM case page form, causing the page to crash when a string was provided instead of a numerical OMIM id
- Fix Alamut link to work properly on hg38
- Better handling of delivery reports for rerun cases
- Small CodeFactor style issues: matchmaker results counting, a couple of incomplete tests and safer external xml
- Fix an issue with Phenomizer introduced by CodeFactor style changes

### Changed
- Updated the version of igv.js to 2.5.4

## [4.15.1]

### Added
- Display gene names in ClinVar submissions page
- Links to Varsome in variant transcripts table

### Fixed
- Small fixes to ClinVar submission form
- Gene panel page crash when old panel has no maintainers

## [4.15]

### Added
- Clinvar CNVs IGV track
- Gene panels can have maintainers
- Keep variant actions (dismissed, manual rank, mosaic, acmg, comments) upon variant re-upload
- Keep variant actions also on full case re-upload

### Fixed
- Fix the link to Ensembl for SV variants when genome build 38.
- Arrange information in columns on variant page
- Fix so that new cosmic identifier (COSV) is also acceptable #1304
- Fixed COSMIC tag in INFO (outside of CSQ) to be parses as well with `&` splitter.
- COSMIC stub URL changed to https://cancer.sanger.ac.uk/cosmic/search?q= instead.
- Updated to a version of IGV where bigBed tracks are visualized correctly
- Clinvar submission files are named according to the content (variant_data and case_data)
- Always show causatives from other cases in case overview
- Correct disease associations for gene symbol aliases that exist as separate genes
- Re-add "custom annotations" for SV variants
- The override ClinVar P/LP add-in in the Clinical Filter failed for new CSQ strings

### Changed
- Runs all CI checks in github actions

## [4.14.1]

### Fixed
- Error when variant found in loqusdb is not loaded for other case

## [4.14]

### Added
- Use github actions to run tests
- Adds CLI command to update individual alignments path
- Update HPO terms using downloaded definitions files
- Option to use alternative flask config when running `scout serve`
- Requirement to use loqusdb >= 2.5 if integrated

### Fixed
- Do not display Pedigree panel in cancer view
- Do not rely on internet connection and services available when running CI tests
- Variant loading assumes GATK if no caller set given and GATK filter status is seen in FILTER
- Pass genome build param all the way in order to get the right gene mappings for cases with build 38
- Parse correctly variants with zero frequency values
- Continue even if there are problems to create a region vcf
- STR and cancer variant navigation back to variants pages could fail

### Changed
- Improved code that sends requests to the external APIs
- Updates ranges for user ranks to fit todays usage
- Run coveralls on github actions instead of travis
- Run pip checks on github actions instead of coveralls
- For hg38 cases, change gnomAD link to point to version 3.0 (which is hg38 based)
- Show pinned or causative STR variants a bit more human readable

## [4.13.1]

### Added
### Fixed
- Typo that caused not all clinvar conflicting interpretations to be loaded no matter what
- Parse and retrieve clinvar annotations from VEP-annotated (VEP 97+) CSQ VCF field
- Variant clinvar significance shown as `not provided` whenever is `Uncertain significance`
- Phenomizer query crashing when case has no HPO terms assigned
- Fixed a bug affecting `All SNVs and INDELs` page when variants don't have canonical transcript
- Add gene name or id in cancer variant view

### Changed
- Cancer Variant view changed "Variant:Transcript:Exon:HGVS" to "Gene:Transcript:Exon:HGVS"

## [4.13]

### Added
- ClinVar SNVs track in IGV
- Add SMA view with SMN Copy Number data
- Easier to assign OMIM diagnoses from case page
- OMIM terms and specific OMIM term page

### Fixed
- Bug when adding a new gene to a panel
- Restored missing recent delivery reports
- Fixed style and links to other reports in case side panel
- Deleting cases using display_name and institute not deleting its variants
- Fixed bug that caused coordinates filter to override other filters
- Fixed a problem with finding some INS in loqusdb
- Layout on SV page when local observations without cases are present
- Make scout compatible with the new HPO definition files from `http://compbio.charite.de/jenkins/`
- General report visualization error when SNVs display names are very long


### Changed


## [4.12.4]

### Fixed
- Layout on SV page when local observations without cases are present

## [4.12.3]

### Fixed
- Case report when causative or pinned SVs have non null allele frequencies

## [4.12.2]

### Fixed
- SV variant links now take you to the SV variant page again
- Cancer variant view has cleaner table data entries for "N/A" data
- Pinned variant case level display hotfix for cancer and str - more on this later
- Cancer variants show correct alt/ref reads mirroring alt frequency now
- Always load all clinical STR variants even if a region load is attempted - index may be missing
- Same case repetition in variant local observations

## [4.12.1]

### Fixed
- Bug in variant.gene when gene has no HGVS description


## [4.12]

### Added
- Accepts `alignment_path` in load config to pass bam/cram files
- Display all phenotypes on variant page
- Display hgvs coordinates on pinned and causatives
- Clear panel pending changes
- Adds option to setup the database with static files
- Adds cli command to download the resources from CLI that scout needs
- Adds dummy files for merged somatic SV and CNV; as well as merged SNV, and INDEL part of #1279
- Allows for upload of OMIM-AUTO gene panel from static files without api-key

### Fixed
- Cancer case HPO panel variants link
- Fix so that some drop downs have correct size
- First IGV button in str variants page
- Cancer case activates on SNV variants
- Cases activate when STR variants are viewed
- Always calculate code coverage
- Pinned/Classification/comments in all types of variants pages
- Null values for panel's custom_inheritance_models
- Discrepancy between the manual disease transcripts and those in database in gene-edit page
- ACMG classification not showing for some causatives
- Fix bug which caused IGV.js to use hg19 reference files for hg38 data
- Bug when multiple bam files sources with non-null values are available


### Changed
- Renamed `requests` file to `scout_requests`
- Cancer variant view shows two, instead of four, decimals for allele and normal


## [4.11.1]

### Fixed
- Institute settings page
- Link institute settings to sharing institutes choices

## [4.11.0]

### Added
- Display locus name on STR variant page
- Alternative key `GNOMADAF_popmax` for Gnomad popmax allele frequency
- Automatic suggestions on how to improve the code on Pull Requests
- Parse GERP, phastCons and phyloP annotations from vep annotated CSQ fields
- Avoid flickering comment popovers in variant list
- Parse REVEL score from vep annotated CSQ fields
- Allow users to modify general institute settings
- Optionally format code automatically on commit
- Adds command to backup vital parts `scout export database`
- Parsing and displaying cancer SV variants from Manta annotated VCF files
- Dismiss cancer snv variants with cancer-specific options
- Add IGV.js UPD, RHO and TIDDIT coverage wig tracks.


### Fixed
- Slightly darker page background
- Fixed an issued with parsed conservation values from CSQ
- Clinvar submissions accessible to all users of an institute
- Header toolbar when on Clinvar page now shows institute name correctly
- Case should not always inactivate upon update
- Show dismissed snv cancer variants as grey on the cancer variants page
- Improved style of mappability link and local observations on variant page
- Convert all the GET requests to the igv view to POST request
- Error when updating gene panels using a file containing BOM chars
- Add/replace gene radio button not working in gene panels


## [4.10.1]

### Fixed
- Fixed issue with opening research variants
- Problem with coveralls not called by Travis CI
- Handle Biomart service down in tests


## [4.10.0]

### Added
- Rank score model in causatives page
- Exportable HPO terms from phenotypes page
- AMP guideline tiers for cancer variants
- Adds scroll for the transcript tab
- Added CLI option to query cases on time since case event was added
- Shadow clinical assessments also on research variants display
- Support for CRAM alignment files
- Improved str variants view : sorting by locus, grouped by allele.
- Delivery report PDF export
- New mosaicism tag option
- Add or modify individuals' age or tissue type from case page
- Display GC and allele depth in causatives table.
- Included primary reference transcript in general report
- Included partial causative variants in general report
- Remove dependency of loqusdb by utilising the CLI

### Fixed
- Fixed update OMIM command bug due to change in the header of the genemap2 file
- Removed Mosaic Tag from Cancer variants
- Fixes issue with unaligned table headers that comes with hidden Datatables
- Layout in general report PDF export
- Fixed issue on the case statistics view. The validation bars didn't show up when all institutes were selected. Now they do.
- Fixed missing path import by importing pathlib.Path
- Handle index inconsistencies in the update index functions
- Fixed layout problems


## [4.9.0]

### Added
- Improved MatchMaker pages, including visible patient contacts email address
- New badges for the github repo
- Links to [GENEMANIA](genemania.org)
- Sort gene panel list on case view.
- More automatic tests
- Allow loading of custom annotations in VCF using the SCOUT_CUSTOM info tag.

### Fixed
- Fix error when a gene is added to an empty dynamic gene panel
- Fix crash when attempting to add genes on incorrect format to dynamic gene panel
- Manual rank variant tags could be saved in a "Select a tag"-state, a problem in the variants view.
- Same case evaluations are no longer shown as gray previous evaluations on the variants page
- Stay on research pages, even if reset, next first buttons are pressed..
- Overlapping variants will now be visible on variant page again
- Fix missing classification comments and links in evaluations page
- All prioritized cases are shown on cases page


## [4.8.3]

### Added

### Fixed
- Bug when ordering sanger
- Improved scrolling over long list of genes/transcripts


## [4.8.2]

### Added

### Fixed
- Avoid opening extra tab for coverage report
- Fixed a problem when rank model version was saved as floats and not strings
- Fixed a problem with displaying dismiss variant reasons on the general report
- Disable load and delete filter buttons if there are no saved filters
- Fix problem with missing verifications
- Remove duplicate users and merge their data and activity


## [4.8.1]

### Added

### Fixed
- Prevent login fail for users with id defined by ObjectId and not email
- Prevent the app from crashing with `AttributeError: 'NoneType' object has no attribute 'message'`


## [4.8.0]

### Added
- Updated Scout to use Bootstrap 4.3
- New looks for Scout
- Improved dashboard using Chart.js
- Ask before inactivating a case where last assigned user leaves it
- Genes can be manually added to the dynamic gene list directly on the case page
- Dynamic gene panels can optionally be used with clinical filter, instead of default gene panel
- Dynamic gene panels get link out to chanjo-report for coverage report
- Load all clinvar variants with clinvar Pathogenic, Likely Pathogenic and Conflicting pathogenic
- Show transcripts with exon numbers for structural variants
- Case sort order can now be toggled between ascending and descending.
- Variants can be marked as partial causative if phenotype is available for case.
- Show a frequency tooltip hover for SV-variants.
- Added support for LDAP login system
- Search snv and structural variants by chromosomal coordinates
- Structural variants can be marked as partial causative if phenotype is available for case.
- Show normal and pathologic limits for STRs in the STR variants view.
- Institute level persistent variant filter settings that can be retrieved and used.
- export causative variants to Excel
- Add support for ROH, WIG and chromosome PNGs in case-view

### Fixed
- Fixed missing import for variants with comments
- Instructions on how to build docs
- Keep sanger order + verification when updating/reloading variants
- Fixed and moved broken filter actions (HPO gene panel and reset filter)
- Fixed string conversion to number
- UCSC links for structural variants are now separated per breakpoint (and whole variant where applicable)
- Reintroduced missing coverage report
- Fixed a bug preventing loading samples using the command line
- Better inheritance models customization for genes in gene panels
- STR variant page back to list button now does its one job.
- Allows to setup scout without a omim api key
- Fixed error causing "favicon not found" flash messages
- Removed flask --version from base cli
- Request rerun no longer changes case status. Active or archived cases inactivate on upload.
- Fixed missing tooltip on the cancer variants page
- Fixed weird Rank cell in variants page
- Next and first buttons order swap
- Added pagination (and POST capability) to cancer variants.
- Improves loading speed for variant page
- Problem with updating variant rank when no variants
- Improved Clinvar submission form
- General report crashing when dismissed variant has no valid dismiss code
- Also show collaborative case variants on the All variants view.
- Improved phenotype search using dataTables.js on phenotypes page
- Search and delete users with `email` instead of `_id`
- Fixed css styles so that multiselect options will all fit one column


## [4.7.3]

### Added
- RankScore can be used with VCFs for vcf_cancer files

### Fixed
- Fix issue with STR view next page button not doing its one job.

### Deleted
- Removed pileup as a bam viewing option. This is replaced by IGV


## [4.7.2]

### Added
- Show earlier ACMG classification in the variant list

### Fixed
- Fixed igv search not working due to igv.js dist 2.2.17
- Fixed searches for cases with a gene with variants pinned or marked causative.
- Load variant pages faster after fixing other causatives query
- Fixed mitochondrial report bug for variants without genes

## [4.7.1]

### Added

### Fixed
- Fixed bug on genes page


## [4.7.0]

### Added
- Export genes and gene panels in build GRCh38
- Search for cases with variants pinned or marked causative in a given gene.
- Search for cases phenotypically similar to a case also from WUI.
- Case variant searches can be limited to similar cases, matching HPO-terms,
  phenogroups and cohorts.
- De-archive reruns and flag them as 'inactive' if archived
- Sort cases by analysis_date, track or status
- Display cases in the following order: prioritized, active, inactive, archived, solved
- Assign case to user when user activates it or asks for rerun
- Case becomes inactive when it has no assignees
- Fetch refseq version from entrez and use it in clinvar form
- Load and export of exons for all genes, independent on refseq
- Documentation for loading/updating exons
- Showing SV variant annotations: SV cgh frequencies, gnomad-SV, local SV frequencies
- Showing transcripts mapping score in segmental duplications
- Handle requests to Ensembl Rest API
- Handle requests to Ensembl Rest Biomart
- STR variants view now displays GT and IGV link.
- Description field for gene panels
- Export exons in build 37 and 38 using the command line

### Fixed
- Fixes of and induced by build tests
- Fixed bug affecting variant observations in other cases
- Fixed a bug that showed wrong gene coverage in general panel PDF export
- MT report only shows variants occurring in the specific individual of the excel sheet
- Disable SSL certifcate verification in requests to chanjo
- Updates how intervaltree and pymongo is used to void deprecated functions
- Increased size of IGV sample tracks
- Optimized tests


## [4.6.1]

### Added

### Fixed
- Missing 'father' and 'mother' keys when parsing single individual cases


## [4.6.0]

### Added
- Description of Scout branching model in CONTRIBUTING doc
- Causatives in alphabetical order, display ACMG classification and filter by gene.
- Added 'external' to the list of analysis type options
- Adds functionality to display "Tissue type". Passed via load config.
- Update to IGV 2.

### Fixed
- Fixed alignment visualization and vcf2cytosure availability for demo case samples
- Fixed 3 bugs affecting SV pages visualization
- Reintroduced the --version cli option
- Fixed variants query by panel (hpo panel + gene panel).
- Downloaded MT report contains excel files with individuals' display name
- Refactored code in parsing of config files.


## [4.5.1]

### Added

### Fixed
- update requirement to use PyYaml version >= 5.1
- Safer code when loading config params in cli base


## [4.5.0]

### Added
- Search for similar cases from scout view CLI
- Scout cli is now invoked from the app object and works under the app context

### Fixed
- PyYaml dependency fixed to use version >= 5.1


## [4.4.1]

### Added
- Display SV rank model version when available

### Fixed
- Fixed upload of delivery report via API


## [4.4.0]

### Added
- Displaying more info on the Causatives page and hiding those not causative at the case level
- Add a comment text field to Sanger order request form, allowing a message to be included in the email
- MatchMaker Exchange integration
- List cases with empty synopsis, missing HPO terms and phenotype groups.
- Search for cases with open research list, or a given case status (active, inactive, archived)

### Fixed
- Variant query builder split into several functions
- Fixed delivery report load bug


## [4.3.3]

### Added
- Different individual table for cancer cases

### Fixed
- Dashboard collects validated variants from verification events instead of using 'sanger' field
- Cases shared with collaborators are visible again in cases page
- Force users to select a real institute to share cases with (actionbar select fix)


## [4.3.2]

### Added
- Dashboard data can be filtered using filters available in cases page
- Causatives for each institute are displayed on a dedicated page
- SNVs and and SVs are searchable across cases by gene and rank score
- A more complete report with validated variants is downloadable from dashboard

### Fixed
- Clinsig filter is fixed so clinsig numerical values are returned
- Split multi clinsig string values in different elements of clinsig array
- Regex to search in multi clinsig string values or multi revstat string values
- It works to upload vcf files with no variants now
- Combined Pileup and IGV alignments for SVs having variant start and stop on the same chromosome


## [4.3.1]

### Added
- Show calls from all callers even if call is not available
- Instructions to install cairo and pango libs from WeasyPrint page
- Display cases with number of variants from CLI
- Only display cases with number of variants above certain treshold. (Also CLI)
- Export of verified variants by CLI or from the dashboard
- Extend case level queries with default panels, cohorts and phenotype groups.
- Slice dashboard statistics display using case level queries
- Add a view where all variants for an institute can be searched across cases, filtering on gene and rank score. Allows searching research variants for cases that have research open.

### Fixed
- Fixed code to extract variant conservation (gerp, phyloP, phastCons)
- Visualization of PDF-exported gene panels
- Reintroduced the exon/intron number in variant verification email
- Sex and affected status is correctly displayed on general report
- Force number validation in SV filter by size
- Display ensembl transcripts when no refseq exists


## [4.3.0]

### Added
- Mosaicism tag on variants
- Show and filter on SweGen frequency for SVs
- Show annotations for STR variants
- Show all transcripts in verification email
- Added mitochondrial export
- Adds alternative to search for SVs shorter that the given length
- Look for 'bcftools' in the `set` field of VCFs
- Display digenic inheritance from OMIM
- Displays what refseq transcript that is primary in hgnc

### Fixed

- Archived panels displays the correct date (not retroactive change)
- Fixed problem with waiting times in gene panel exports
- Clinvar fiter not working with human readable clinsig values

## [4.2.2]

### Fixed
- Fixed gene panel create/modify from CSV file utf-8 decoding error
- Updating genes in gene panels now supports edit comments and entry version
- Gene panel export timeout error

## [4.2.1]

### Fixed
- Re-introduced gene name(s) in verification email subject
- Better PDF rendering for excluded variants in report
- Problem to access old case when `is_default` did not exist on a panel


## [4.2.0]

### Added
- New index on variant_id for events
- Display overlapping compounds on variants view

### Fixed
- Fixed broken clinical filter


## [4.1.4]

### Added
- Download of filtered SVs

### Fixed
- Fixed broken download of filtered variants
- Fixed visualization issue in gene panel PDF export
- Fixed bug when updating gene names in variant controller


## [4.1.3]

### Fixed
- Displays all primary transcripts


## [4.1.2]

### Added
- Option add/replace when updating a panel via CSV file
- More flexible versioning of the gene panels
- Printing coverage report on the bottom of the pdf case report
- Variant verification option for SVs
- Logs uri without pwd when connecting
- Disease-causing transcripts in case report
- Thicker lines in case report
- Supports HPO search for cases, both terms or if described in synopsis
- Adds sanger information to dashboard

### Fixed
- Use db name instead of **auth** as default for authentication
- Fixes so that reports can be generated even with many variants
- Fixed sanger validation popup to show individual variants queried by user and institute.
- Fixed problem with setting up scout
- Fixes problem when exac file is not available through broad ftp
- Fetch transcripts for correct build in `adapter.hgnc_gene`

## [4.1.1]
- Fix problem with institute authentication flash message in utils
- Fix problem with comments
- Fix problem with ensembl link


## [4.1.0]

### Added
- OMIM phenotypes to case report
- Command to download all panel app gene panels `scout load panel --panel-app`
- Links to genenames.org and omim on gene page
- Popup on gene at variants page with gene information
- reset sanger status to "Not validated" for pinned variants
- highlight cases with variants to be evaluated by Sanger on the cases page
- option to point to local reference files to the genome viewer pileup.js. Documented in `docs.admin-guide.server`
- option to export single variants in `scout export variants`
- option to load a multiqc report together with a case(add line in load config)
- added a view for searching HPO terms. It is accessed from the top left corner menu
- Updates the variants view for cancer variants. Adds a small cancer specific filter for known variants
- Adds hgvs information on cancer variants page
- Adds option to update phenotype groups from CLI

### Fixed
- Improved Clinvar to submit variants from different cases. Fixed HPO terms in casedata according to feedback
- Fixed broken link to case page from Sanger modal in cases view
- Now only cases with non empty lists of causative variants are returned in `adapter.case(has_causatives=True)`
- Can handle Tumor only samples
- Long lists of HGNC symbols are now possible. This was previously difficult with manual, uploaded or by HPO search when changing filter settings due to GET request limitations. Relevant pages now use POST requests. Adds the dynamic HPO panel as a selection on the gene panel dropdown.
- Variant filter defaults to default panels also on SV and Cancer variants pages.

## [4.0.0]

### WARNING ###

This is a major version update and will require that the backend of pre releases is updated.
Run commands:

```
$scout update genes
$scout update hpo
```

- Created a Clinvar submission tool, to speed up Clinvar submission of SNVs and SVs
- Added an analysis report page (html and PDF format) containing phenotype, gene panels and variants that are relevant to solve a case.

### Fixed
- Optimized evaluated variants to speed up creation of case report
- Moved igv and pileup viewer under a common folder
- Fixed MT alignment view pileup.js
- Fixed coordinates for SVs with start chromosome different from end chromosome
- Global comments shown across cases and institutes. Case-specific variant comments are shown only for that specific case.
- Links to clinvar submitted variants at the cases level
- Adapts clinvar parsing to new format
- Fixed problem in `scout update user` when the user object had no roles
- Makes pileup.js use online genome resources when viewing alignments. Now any instance of Scout can make use of this functionality.
- Fix ensembl link for structural variants
- Works even when cases does not have `'madeline_info'`
- Parses Polyphen in correct way again
- Fix problem with parsing gnomad from VEP

### Added
- Added a PDF export function for gene panels
- Added a "Filter and export" button to export custom-filtered SNVs to CSV file
- Dismiss SVs
- Added IGV alignments viewer
- Read delivery report path from case config or CLI command
- Filter for spidex scores
- All HPO terms are now added and fetched from the correct source (https://github.com/obophenotype/human-phenotype-ontology/blob/master/hp.obo)
- New command `scout update hpo`
- New command `scout update genes` will fetch all the latest information about genes and update them
- Load **all** variants found on chromosome **MT**
- Adds choice in cases overview do show as many cases as user like

### Removed
- pileup.min.js and pileup css are imported from a remote web location now
- All source files for HPO information, this is instead fetched directly from source
- All source files for gene information, this is instead fetched directly from source

## [3.0.0]
### Fixed
- hide pedigree panel unless it exists

## [1.5.1] - 2016-07-27
### Fixed
- look for both ".bam.bai" and ".bai" extensions

## [1.4.0] - 2016-03-22
### Added
- support for local frequency through loqusdb
- bunch of other stuff

## [1.3.0] - 2016-02-19
### Fixed
- Update query-phenomizer and add username/password

### Changed
- Update the way a case is checked for rerun-status

### Added
- Add new button to mark a case as "checked"
- Link to clinical variants _without_ 1000G annotation

## [1.2.2] - 2016-02-18
### Fixed
- avoid filtering out variants lacking ExAC and 1000G annotations

## [1.1.3] - 2015-10-01
### Fixed
- persist (clinical) filter when clicking load more
- fix #154 by robustly setting clinical filter func. terms

## [1.1.2] - 2015-09-07
### Fixed
- avoid replacing coverage report with none
- update SO terms, refactored

## [1.1.1] - 2015-08-20
### Fixed
- fetch case based on collaborator status (not owner)

## [1.1.0] - 2015-05-29
### Added
- link(s) to SNPedia based on RS-numbers
- new Jinja filter to "humanize" decimal numbers
- show gene panels in variant view
- new Jinja filter for decoding URL encoding
- add indicator to variants in list that have comments
- add variant number threshold and rank score threshold to load function
- add event methods to mongo adapter
- add tests for models
- show badge "old" if comment was written for a previous analysis

### Changed
- show cDNA change in transcript summary unless variant is exonic
- moved compounds table further up the page
- show dates for case uploads in ISO format
- moved variant comments higher up on page
- updated documentation for pages
- read in coverage report as blob in database and serve directly
- change ``OmimPhenotype`` to ``PhenotypeTerm``
- reorganize models sub-package
- move events (and comments) to separate collection
- only display prev/next links for the research list
- include variant type in breadcrumbs e.g. "Clinical variants"

### Removed
- drop dependency on moment.js

### Fixed
- show the same level of detail for all frequencies on all pages
- properly decode URL encoded symbols in amino acid/cDNA change strings
- fixed issue with wipe permissions in MongoDB
- include default gene lists in "variants" link in breadcrumbs

## [1.0.2] - 2015-05-20
### Changed
- update case fetching function

### Fixed
- handle multiple cases with same id

## [1.0.1] - 2015-04-28
### Fixed
- Fix building URL parameters in cases list Vue component

## [1.0.0] - 2015-04-12
Codename: Sara Lund

![Release 1.0](artwork/releases/release-1-0.jpg)

### Added
- Add email logging for unexpected errors
- New command line tool for deleting case

### Changed
- Much improved logging overall
- Updated documentation/usage guide
- Removed non-working IGV link

### Fixed
- Show sample display name in GT call
- Various small bug fixes
- Make it easier to hover over popups

## [0.0.2-rc1] - 2015-03-04
### Added
- add protein table for each variant
- add many more external links
- add coverage reports as PDFs

### Changed
- incorporate user feedback updates
- big refactor of load scripts

## [0.0.2-rc2] - 2015-03-04
### Changes
- add gene table with gene description
- reorganize inheritance models box

### Fixed
- avoid overwriting gene list on "research" load
- fix various bugs in external links

## [0.0.2-rc3] - 2015-03-05
### Added
- Activity log feed to variant view
- Adds protein change strings to ODM and Sanger email

### Changed
- Extract activity log component to macro

### Fixes
- Make Ensembl transcript links use archive website<|MERGE_RESOLUTION|>--- conflicted
+++ resolved
@@ -15,12 +15,9 @@
 - Update IGV.js to latest (v2.7.4)
 - Bypass igv.js CORS check using `https://github.com/Rob--W/cors-anywhere`
 - Documentation on default and custom IGV.js tracks (admin docs)
-<<<<<<< HEAD
+- Lock phenomodels so they're editable by admins only
 - Support for Font Awesome version 6
 - Submit to Beacon from case page sidebar
-=======
-- Lock phenomodels so they're editable by admins only
->>>>>>> 83c7b6a3
 ### Fixed
 - Bugfix: unused `chromgraph_prefix |tojson` removed
 - Freeze coloredlogs temporarily
