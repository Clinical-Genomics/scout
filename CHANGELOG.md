--- conflicted
+++ resolved
@@ -16,13 +16,10 @@
 ### Fixed
 - On variants page, search for variants in genes present only in build 38 returning no results
 - Pin/unpin with API was not able to make event links
-<<<<<<< HEAD
+- A new field `Explanation for multiple conditions` is available in ClinVar for submitting variants with more than one associated condition
 - Fusion genes with partners lacking gene hgnc id will still be fully loaded
 - Attempt to find fusion genes lacking hgnc id using gene symbol and alias lookup
 - Fusion variantS export now contains fusion variant specific columns
-=======
-- A new field `Explanation for multiple conditions` is available in ClinVar for submitting variants with more than one associated condition
->>>>>>> 62228732
 
 ## [4.79.1]
 ### Fixed
