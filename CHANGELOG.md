--- conflicted
+++ resolved
@@ -6,11 +6,8 @@
 
 ## [unreleased]
 ### Added
-<<<<<<< HEAD
+- Mitochondrial deletion signatures (mitosign) can be uploaded and shown with mtDNA report
 - List of "safe" gene panels available for matching causatives and managed variants in institute settings, to avoid secondary findings
-=======
->>>>>>> a1af79e6
-- Mitochondrial deletion signatures (mitosign) can be uploaded and shown with mtDNA report
 ### Changed
 - Hide removed gene panels by default in panels page
 - Removed option for filtering cancer SVs by Tumor and Normal alt AF
