--- conflicted
+++ resolved
@@ -38,12 +38,9 @@
 - Update to Scilifelab's 2020 logo
 - Update Gens URL to support Gens v2.0 format
 - Refactor tests for parsing case configurations
-<<<<<<< HEAD
+- Updated links to HPO downloadable resources
 - Managed variants filtering defaults to all variant categories
 - Changing the (Kind) drop-down according to (Category) drop-down in Managed variant add variant
-=======
-- Updated links to HPO downloadable resources
->>>>>>> 7d8fdfc2
 
 ## [4.36]
 ### Added
