--- conflicted
+++ resolved
@@ -8,14 +8,11 @@
 ### Added
 - `Scout-REViewer-Service` integration - show `REViewer` picture if available
 - Button to go directly to HPO SV filter variantS page from case
-<<<<<<< HEAD
+- `Scout-REViewer-Service` integration - show `REViewer` picture if available
 - Mitochondrial deletion signatures (mitosign) can be uploaded and shown with mtDNA report
-=======
-- `Scout-REViewer-Service` integration - show `REViewer` picture if available
 ### Changed
 - Better visualization of regional annotation for long lists of genes in large SVs in Variants tables
 - Order of cells in variants tables
->>>>>>> d7b49a2a
 ### Fixed
 - HPO filter button on SV variantS page
 - Spacing between region|function cells in SVs lists
