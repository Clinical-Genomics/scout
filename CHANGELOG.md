--- conflicted
+++ resolved
@@ -31,12 +31,8 @@
 - Refactored and simplified SV, cancer SV and MEI variants views (#5701)
 - Replaced deprecated `flask-ldapconn` library with `flask-ldap3-login`. Modified LDAP login module accordingly (#5719)
 - Update IGV.js to v3.5.3 (#5757)
-<<<<<<< HEAD
-- Specify in the MT report that Chanjo2 stats are based on full chromosomes MT and 14, not transcript intervals. (#5761)
+- Specify in the MT report that Chanjo2 stats are based on full chromosomes MT and 14, not transcript intervals. (#5771)
 - Refactored variantS pages to share an intermediate template (#5774)
-=======
-- Specify in the MT report that Chanjo2 stats are based on full chromosomes MT and 14, not transcript intervals. (#5771)
->>>>>>> 81181426
 ### Fixed
 - Typo in PR template (#5682)
 - Highlight affected individuals/samples on `GT call` tables (#5682)
@@ -62,7 +58,6 @@
 - Fixed crash on the Gene Panel page when changes to the same panel version were applied from multiple browser tabs (#5762 and #5765)
 - Sort STRs primarily by HGNC symbol, if available (#5763)
 - Refresh login token on stale case pages before submitting chanjo2 forms (#5772)
-
 
 ## [4.104]
 ### Added
