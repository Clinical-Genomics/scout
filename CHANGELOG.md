--- conflicted
+++ resolved
@@ -6,11 +6,9 @@
 
 ## [x.x.x]
 ### Added
-<<<<<<< HEAD
+- COSMIC badge shown in cancer variants
 - Mark MANE transcript in list of transcripts in "Transcript overview" on variant page
-=======
-- COSMIC badge shown in cancer variants
->>>>>>> 639cd8ea
+
 
 ### Fixed
 - Bug in clinVar form when variant has no gene
