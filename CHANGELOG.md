--- conflicted
+++ resolved
@@ -30,14 +30,11 @@
 - Removed Gene models, Gene annotations and Conservation panels for cancer variants
 - Reorganized the orders of panels for variant and cancer variant views
 - Added dedicated variant quality panel and removed relevant panes (mappability)
-<<<<<<< HEAD
-- Moved variant evaluation terms ("dismissal_term", "manual_rank", "cancer_tier", "mosaicism_options") from constants file to database
-- Replace default variant evaluation terms with custom terms included in a json file
-=======
 - A more compact case page
 - Removed OMIM genes panel
 - Make genes panel, pinned variants panel, causative variants panel and ClinVar panel scrollable on case page
->>>>>>> b8ef1230
+- Moved variant evaluation terms ("dismissal_term", "manual_rank", "cancer_tier", "mosaicism_options") from constants file to database
+- Replace default variant evaluation terms with custom terms included in a json file
 
 ## [4.36]
 ### Added
