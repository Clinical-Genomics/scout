--- conflicted
+++ resolved
@@ -19,11 +19,8 @@
 - Page formatting issues whenever case and variant comments contain extremely long strings with no spaces
 - Chromograph images can be one column and have scrollbar. Removed legacy code.
 - Column labels for ClinVar case submission
-<<<<<<< HEAD
+- Page crashing looking for LoqusDB observation when variant doesn't exist
 - Missing inheritance models and custom inheritance models on newly created gene panels
-=======
-- Page crashing looking for LoqusDB observation when variant doesn't exist
->>>>>>> 7c05451e
 ### Changed
 - A more compact case groups panel
 - Added landscape orientation CSS style to cancer coverage and QC demo report
