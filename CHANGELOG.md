--- conflicted
+++ resolved
@@ -41,12 +41,9 @@
 - Update Gens URL to support Gens v2.0 format
 - Refactor tests for parsing case configurations
 - Updated links to HPO downloadable resources
-<<<<<<< HEAD
-- Introduce resource file check before starting updating OMIM diagnoses
-=======
 - Managed variants filtering defaults to all variant categories
 - Changing the (Kind) drop-down according to (Category) drop-down in Managed variant add variant
->>>>>>> 36c47bec
+- Introduce resource file check before starting updating OMIM diagnoses
 
 ## [4.36]
 ### Added
