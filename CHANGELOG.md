# Change Log
All notable changes to this project will be documented in this file.
This project adheres to [Semantic Versioning](http://semver.org/).

About changelog [here](https://keepachangelog.com/en/1.0.0/)

## [unreleased]
### Added
<<<<<<< HEAD
- Support for nf-core/rnafusion reports
=======
- Display data sharing info for ClinVar, Matchmaker Exchange and Beacon in a dedicated column on Cases page

>>>>>>> 58bd7424

## [4.62.1]
### Fixed
- Case page crashing when adding a case to a group without providing a valid case name

## [4.62]
### Added
- Validate ClinVar submission objects using the ClinVar API
- Wrote tests for case and variant API endpoints
- Create ClinVar submissions from Scout using the ClinVar API
- Export Phenopacket for affected individual
- Import Phenopacket from JSON file or Phenopacket API backend server
- Use the new case name option for GENS requests
- Pre-validate refseq:HGVS items using VariantValidator in ClinVar submission form
### Fixed
- Fallback for empty alignment index for REViewer service
- Source link out for MIP 11.1 reference STR annotation
- Avoid duplicate causatives and pinned variants
- ClinVar clinical significance displays only the ACMG terms when user selects ACMG 2015 as assertion criteria
- Spacing between icon and text on Beacon and MatchMaker links on case page sidebar
- Truncate IDs and HGVS representations in ClinVar pages if longer than 25 characters
- Update ClinVar submission ID form
- Handle connection timeout when sending requests requests to external web services
- Validate any ClinVar submission regardless of its status
- Empty Phenopackets import crashes
- Stop Spinner on Phenopacket JSON download
### Changed
- Updated ClinVar submission instructions

## [4.61.1]
### Fixed
- Added `UMLS` as an option of `Condition ID type` in ClinVar Variant downloaded files
- Missing value for `Condition ID type` in ClinVar Variant downloaded files
- Possibility to open, close or delete a ClinVar submission even if it doesn't have an associated name
- Save SV type, ref and alt n. copies to exported ClinVar files
- Inner and outer start and stop SV coordinates not exported in ClinVar files
- ClinVar submissions page crashing when SV files don't contain breakpoint exact coordinates
- Align OMIM diagnoses with delete diagnosis button on case page
- In ClinVar form, reset condition list and customize help when condition ID changes

## [4.61]
### Added
- Filter case list by cases with variants in ClinVar submission
- Filter case list by cases containing RNA-seq data - gene_fusion_reports and sample-level tracks (splice junctions and RNA coverage)
- Additional case category `Ignored`, to be used for cases that don't fall in the existing 'inactive', 'archived', 'solved', 'prioritized' categories
- Display number of cases shown / total number of cases available for each category on Cases page
- Moved buttons to modify case status from sidebar to main case page
- Link to Mutalyzer Normalizer tool on variant's transcripts overview to retrieve official HVGS descriptions
- Option to manually load RNA MULTIQC report using the command `scout load report -t multiqc_rna`
- Load RNA MULTIQC automatically for a case if config file contains the `multiqc_rna` key/value
- Instructions in admin-guide on how to load case reports via the command line
- Possibility to filter RD variants by a specific genotype call
- Distinct colors for different inheritance models on RD Variant page
- Gene panels PDF export with case variants hits by variant type
- A couple of additional README badges for GitHub stats
- Upload and display of pipeline reference info and executable version yaml files as custom reports
- Testing CLI on hasta in PR template
### Changed
- Instructions on how to call dibs on scout-stage server in pull request template
- Deprecated CLI commands `scout load <delivery_report, gene_fusion_report, coverage_qc_report, cnv_report>` to replace them with command `scout load report -t <report type>`
- Refactored code to display and download custom case reports
- Do not export `Assertion method` and `Assertion method citation` to ClinVar submission files according to changes to ClinVar's submission spreadsheet templates.
- Simplified code to create and download ClinVar CSV files
- Colorize inheritance models badges by category on VariantS page
- `Safe variants matching` badge more visible on case page
### Fixed
- Non-admin users saving institute settings would clear loqusdb instance selection
- Layout of variant position, cytoband and type in SV variant summary
- Broken `Build Status - GitHub badge` on GitHub README page
- Visibility of text on grey badges in gene panels PDF exports
- Labels for dashboard search controls
- Dark mode visibility for ClinVar submission
- Whitespaces on outdated panel in extent report

## [4.60]
### Added
- Mitochondrial deletion signatures (mitosign) can be uploaded and shown with mtDNA report
- A `Type of analysis` column on Causatives and Validated variants pages
- List of "safe" gene panels available for matching causatives and managed variants in institute settings, to avoid secondary findings
- `svdb_origin` as a synonym for `FOUND_IN` to complement `set` for variants found by all callers
### Changed
- Hide removed gene panels by default in panels page
- Removed option for filtering cancer SVs by Tumor and Normal alt AF
- Hide links to coverage report from case dynamic HPO panel if cancer analysis
- Remove rerun emails and redirect users to the analysis order portal instead
- Updated clinical SVs igv.js track (dbVar) and added example of external track from `https://trackhubregistry.org/`
- Rewrote the ClinVar export module to simplify and add one variant at the time
- ClinVar submissions with phenotype conditions from: [OMIM, MedGen, Orphanet, MeSH, HP, MONDO]
### Fixed
- If trying to load a badly formatted .tsv file an error message is displayed.
- Avoid showing case as rerun when first attempt at case upload failed
- Dynamic autocomplete search not working on phenomodels page
- Callers added to variant when loading case
- Now possible to update managed variant from file without deleting it first
- Missing preselected chromosome when editing a managed variant
- Preselected variant type and subtype when editing a managed variant
- Typo in dbVar ClinVar track, hg19


## [4.59]
### Added
- Button to go directly to HPO SV filter variantS page from case
- `Scout-REViewer-Service` integration - show `REViewer` picture if available
- Link to HPO panel coverage overview on Case page
- Specify a confidence threshold (green|amber|red) when loading PanelApp panels
- Functional annotations in variants lists exports (all variants)
- Cancer/Normal VAFs and COSMIC ids in in variants lists exports (cancer variants)
### Changed
- Better visualization of regional annotation for long lists of genes in large SVs in Variants tables
- Order of cells in variants tables
- More evident links to gene coverage from Variant page
- Gene panels sorted by display name in the entire Case page
- Round CADD and GnomAD values in variants export files
### Fixed
- HPO filter button on SV variantS page
- Spacing between region|function cells in SVs lists
- Labels on gene panel Chanjo report
- Fixed ambiguous duplicated response headers when requesting a BAM file from /static
- Visited color link on gene coverage button (Variant page)

## [4.58.1]
### Fixed
- Case search with search strings that contain characters that can be escaped

## [4.58]
### Added
- Documentation on how to create/update PanelApp panels
- Add filter by local observations (archive) to structural variants filters
- Add more splicing consequences to SO term definitions
- Search for a specific gene in all gene panels
- Institute settings option to force show all variants on VariantS page for all cases of an institute
- Filter cases by validation pending status
- Link to The Clinical Knowledgebase (CKB) (https://ckb.jax.org/) in cancer variant's page
### Fixed
- Added a not-authorized `auto-login` fixture according to changes in Flask-Login 0.6.2
- Renamed `cache_timeout` param name of flask.send_file function to `max_age` (Flask 2.2 compliant)
- Replaced deprecated `app.config["JSON_SORT_KEYS"]` with app.json.sort_keys in app settings
- Bug in gene variants page (All SNVs and INDELs) when variant gene doesn't have a hgnc id that is found in the database
- Broken export of causatives table
- Query for genes in build 38 on `Search SNVs and INDELs` page
- Prevent typing special characters `^<>?!=\/` in case search form
- Search matching causatives also among research variants in other cases
- Links to variants in Verified variants page
- Broken filter institute cases by pinned gene
- Better visualization of long lists of genes in large SVs on Causative and Verified Variants page
- Reintroduced missing button to export Causative variants
- Better linking and display of matching causatives and managed variants
- Reduced code complexity in `scout/parse/variant/variant.py`
- Reduced complexity of code in `scout/build/variant/variant.py`

### Changed
- State that loqusdb observation is in current case if observations count is one and no cases are shown
- Better pagination and number of variants returned by queries in `Search SNVs and INDELs` page
- Refactored and simplified code used for collecting gene variants for `Search SNVs and INDELs` page
- Fix sidebar panel icons in Case view
- Fix panel spacing in Case view
- Removed unused database `sanger_ordered` and `case_id,category,rank_score` indexes (variant collection)
- Verified variants displayed in a dedicated page reachable from institute sidebar
- Unified stats in dashboard page
- Improved gene info for large SVs and cancer SVs
- Remove the unused `variant.str_variant` endpoint from variant views
- Easier editing of HPO gene panel on case page
- Assign phenotype panel less cramped on Case page
- Causatives and Verified variants pages to use the same template macro
- Allow hyphens in panel names
- Reduce resolution of example images
- Remove some animations in web gui which where rendered slow


## [4.57.4]
### Fixed
- Parsing of variant.FORMAT "DR" key in parse variant file

## [4.57.3]
### Fixed
- Export of STR verified variants
- Do not download as verified variants first verified and then reset to not validated
- Avoid duplicated lines in downloaded verified variants reflecting changes in variant validation status

## [4.57.2]
### Fixed
- Export of verified variants when variant gene has no transcripts
- HTTP 500 when visiting a the details page for a cancer variant that had been ranked with genmod

## [4.57.1]
### Fixed
- Updating/replacing a gene panel from file with a corrupted or malformed file

## [4.57]
### Added
- Display last 50 or 500 events for a user in a timeline
- Show dismiss count from other cases on matching variantS
- Save Beacon-related events in events collection
- Institute settings allow saving multiple loqusdb instances for one institute
- Display stats from multiple instances of loqusdb on variant page
- Display date and frequency of obs derived from count of local archive observations from MIP11 (requires fix in MIP)
### Changed
- Prior ACMG classifications view is no longer limited by pathogenicity
### Fixed
- Visibility of Sanger ordered badge on case page, light mode
- Some of the DataTables tables (Phenotypes and Diagnoses pages) got a bit dark in dark mode
- Remove all redundancies when displaying timeline events (some events are saved both as case-related and variant-related)
- Missing link in saved MatchMaker-related events
- Genes with mixed case gene symbols missing in PanelApp panels
- Alignment of elements on the Beacon submission modal window
- Locus info links from STR variantS page open in new browser tabs

## [4.56]
### Added
- Test for PanelApp panels loading
- `panel-umi` tag option when loading cancer analyses
### Changed
- Black text to make comments more visible in dark mode
- Loading PanelApp panels replaces pre-existing panels with same version
- Removed sidebar from Causatives page - navigation is available on the top bar for now
- Create ClinVar submissions from pinned variants list in case page
- Select which pinned variants will be included in ClinVar submission documents
### Fixed
- Remove a:visited css style from all buttons
- Update of HPO terms via command line
- Background color of `MIXED` and `PANEL-UMI` sequencing types on cases page
- Fixed regex error when searching for cases with query ending with `\ `
- Gene symbols on Causatives page lighter in dark mode
- SpliceAI tooltip of multigene variants

## [4.55]
### Changed
- Represent different tumor samples as vials in cases page
- Option to force-update the OMIM panel
### Fixed
- Low tumor purity badge alignment in cancer samples table on cancer case view
- VariantS comment popovers reactivate on hover
- Updating database genes in build 37
- ACMG classification summary hidden by sticky navbar
- Logo backgrounds fixed to white on welcome page
- Visited links turn purple again
- Style of link buttons and dropdown menus
- Update KUH and GMS logos
- Link color for Managed variants

## [4.54]
### Added
- Dark mode, using browser/OS media preference
- Allow marking case as solved without defining causative variants
- Admin users can create missing beacon datasets from the institute's settings page
- GenCC links on gene and variant pages
- Deprecation warnings when launching the app using a .yaml config file or loading cases using .ped files
### Changed
- Improved HTML syntax in case report template
- Modified message displayed when variant rank stats could not be calculated
- Expanded instructions on how to test on CG development server (cg-vm1)
- Added more somatic variant callers (Balsamic v9 SNV, develop SV)
### Fixed
- Remove load demo case command from docker-compose.yml
- Text elements being split across pages in PDF reports
- Made login password field of type `password` in LDAP login form
- Gene panels HTML select in institute's settings page
- Bootstrap upgraded to version 5
- Fix some Sourcery and SonarCloud suggestions
- Escape special characters in case search on institute and dashboard pages
- Broken case PDF reports when no Madeline pedigree image can be created
- Removed text-white links style that were invisible in new pages style
- Variants pagination after pressing "Filter variants" or "Clinical filter"
- Layout of buttons Matchmaker submission panel (case page)
- Removing cases from Matchmaker (simplified code and fixed functionality)
- Reintroduce check for missing alignment files purged from server

## [4.53]
### Added
### Changed
- Point Alamut API key docs link to new API version
- Parse dbSNP id from ID only if it says "rs", else use VEP CSQ fields
- Removed MarkupSafe from the dependencies
### Fixed
- Reintroduced loading of SVs for demo case 643595
- Successful parse of FOUND_IN should avoid GATK caller default
- All vulnerabilities flagged by SonarCloud

## [4.52]
### Added
- Demo cancer case gets loaded together with demo RD case in demo instance
- Parse REVEL_score alongside REVEL_rankscore from csq field and display it on SNV variant page
- Rank score results now show the ranking range
- cDNA and protein changes displayed on institute causatives pages
- Optional SESSION_TIMEOUT_MINUTES configuration in app config files
- Script to convert old OMIM case format (list of integers) to new format (list of dictionaries)
- Additional check for user logged in status before serving alignment files
- Download .cgh files from cancer samples table on cancer case page
- Number of documents and date of last update on genes page
### Changed
- Verify user before redirecting to IGV alignments and sashimi plots
- Build case IGV tracks starting from case and variant objects instead of passing all params in a form
- Unfreeze Werkzeug lib since Flask_login v.0.6 with bugfix has been released
- Sort gene panels by name (panelS and variant page)
- Removed unused `server.blueprints.alignviewers.unindexed_remote_static` endpoint
- User sessions to check files served by `server.blueprints.alignviewers.remote_static` endpoint
- Moved Beacon-related functions to a dedicated app extension
- Audit Filter now also loads filter displaying the variants for it
### Fixed
- Handle `attachment_filename` parameter renamed to `download_name` when Flask 2.2 will be released
- Removed cursor timeout param in cases find adapter function to avoid many code warnings
- Removed stream argument deprecation warning in tests
- Handle `no intervals found` warning in load_region test
- Beacon remove variants
- Protect remote_cors function in alignviewers view from Server-Side Request Forgery (SSRF)
- Check creation date of last document in gene collection to display when genes collection was updated last

## [4.51]
### Added
- Config file containing codecov settings for pull requests
- Add an IGV.js direct link button from case page
- Security policy file
- Hide/shade compound variants based on rank score on variantS from filter
- Chromograph legend documentation direct link
### Changed
- Updated deprecated Codecov GitHub action to v.2
- Simplified code of scout/adapter/mongo/variant
- Update IGV.js to v2.11.2
- Show summary number of variant gene panels on general report if more than 3
### Fixed
- Marrvel link for variants in genome build 38 (using liftover to build 37)
- Remove flags from codecov config file
- Fixed filter bug with high negative SPIDEX scores
- Renamed IARC TP53 button to to `TP53 Database`, modified also link since IARC has been moved to the US NCI: `https://tp53.isb-cgc.org/`
- Parsing new format of OMIM case info when exporting patients to Matchmaker
- Remove flask-debugtoolbar lib dependency that is using deprecated code and causes app to crash after new release of Jinja2 (3.1)
- Variant page crashing for cases with old OMIM terms structure (a list of integers instead of dictionary)
- Variant page crashing when creating MARRVEL link for cases with no genome build
- SpliceAI documentation link
- Fix deprecated `safe_str_cmp` import from `werkzeug.security` by freezing Werkzeug lib to v2.0 until Flask_login v.0.6 with bugfix is released
- List gene names densely in general report for SVs that contain more than 3 genes
- Show transcript ids on refseq genes on hg19 in IGV.js, using refgene source
- Display correct number of genes in general report for SVs that contain more than 32 genes
- Broken Google login after new major release of `lepture/authlib`
- Fix frequency and callers display on case general report

## [4.50.1]
### Fixed
- Show matching causative STR_repid for legacy str variants (pre Stranger hgnc_id)

## [4.50]
### Added
- Individual-specific OMIM terms
- OMIM disease descriptions in ClinVar submission form
- Add a toggle for melter rerun monitoring of cases
- Add a config option to show the rerun monitoring toggle
- Add a cli option to export cases with rerun monitoring enabled
- Add a link to STRipy for STR variants; shallow for ARX and HOXA13
- Hide by default variants only present in unaffected individuals in variants filters
- OMIM terms in general case report
- Individual-level info on OMIM and HPO terms in general case report
- PanelApp gene link among the external links on variant page
- Dashboard case filters fields help
- Filter cases by OMIM terms in cases and dashboard pages
### Fixed
- A malformed panel id request would crash with exception: now gives user warning flash with redirect
- Link to HPO resource file hosted on `http://purl.obolibrary.org`
- Gene search form when gene exists only in build 38
- Fixed odd redirect error and poor error message on missing column for gene panel csv upload
- Typo in parse variant transcripts function
- Modified keys name used to parse local observations (archived) frequencies to reflect change in MIP keys naming
- Better error handling for partly broken/timed out chanjo reports
- Broken javascript code when case Chromograph data is malformed
- Broader space for case synopsis in general report
- Show partial causatives on causatives and matching causatives panels
- Partial causative assignment in cases with no OMIM or HPO terms
- Partial causative OMIM select options in variant page
### Changed
- Slightly smaller and improved layout of content in case PDF report
- Relabel more cancer variant pages somatic for navigation
- Unify caseS nav links
- Removed unused `add_compounds` param from variant controllers function
- Changed default hg19 genome for IGV.js to legacy hg19_1kg_decoy to fix a few problematic loci
- Reduce code complexity (parse/ensembl.py)
- Silence certain fields in ClinVar export if prioritised ones exist (chrom-start-end if hgvs exist)
- Made phenotype non-mandatory when marking a variant as partial causative
- Only one phenotype condition type (OMIM or HPO) per variant is used in ClinVar submissions
- ClinVar submission variant condition prefers OMIM over HPO if available
- Use lighter version of gene objects in Omim MongoDB adapter, panels controllers, panels views and institute controllers
- Gene-variants table size is now adaptive
- Remove unused file upload on gene-variants page

## [4.49]
### Fixed
- Pydantic model types for genome_build, madeline_info, peddy_ped_check and peddy_sex_check, rank_model_version and sv_rank_model_version
- Replace `MatchMaker` with `Matchmaker` in all places visible by a user
- Save diagnosis labels along with OMIM terms in Matchmaker Exchange submission objects
- `libegl-mesa0_21.0.3-0ubuntu0.3~20.04.5_amd64.deb` lib not found by GitHub actions Docker build
- Remove unused `chromograph_image_files` and `chromograph_prefixes` keys saved when creating or updating an RD case
- Search managed variants by description and with ignore case
### Changed
- Introduced page margins on exported PDF reports
- Smaller gene fonts in downloaded HPO genes PDF reports
- Reintroduced gene coverage data in the PDF-exported general report of rare-disease cases
- Check for existence of case report files before creating sidebar links
- Better description of HPO and OMIM terms for patients submitted to Matchmaker Exchange
- Remove null non-mandatory key/values when updating a case
- Freeze WTForms<3 due to several form input rendering changes

## [4.48.1]
### Fixed
- General case PDF report for recent cases with no pedigree

## [4.48]
### Added
- Option to cancel a request for research variants in case page
### Changed
- Update igv.js to v2.10.5
- Updated example of a case delivery report
- Unfreeze cyvcf2
- Builder images used in Scout Dockerfiles
- Crash report email subject gives host name
- Export general case report to PDF using PDFKit instead of WeasyPrint
- Do not include coverage report in PDF case report since they might have different orientation
- Export cancer cases's "Coverage and QC report" to PDF using PDFKit instead of Weasyprint
- Updated cancer "Coverage and QC report" example
- Keep portrait orientation in PDF delivery report
- Export delivery report to PDF using PDFKit instead of Weasyprint
- PDF export of clinical and research HPO panels using PDFKit instead of Weasyprint
- Export gene panel report to PDF using PDFKit
- Removed WeasyPrint lib dependency

### Fixed
- Reintroduced missing links to Swegen and Beacon and dbSNP in RD variant page, summary section
- Demo delivery report orientation to fit new columns
- Missing delivery report in demo case
- Cast MNVs to SNV for test
- Export verified variants from all institutes when user is admin
- Cancer coverage and QC report not found for demo cancer case
- Pull request template instructions on how to deploy to test server
- PDF Delivery report not showing Swedac logo
- Fix code typos
- Disable codefactor raised by ESLint for javascript functions located on another file
- Loading spinner stuck after downloading a PDF gene panel report
- IGV browser crashing when file system with alignment files is not mounted

## [4.47]
### Added
- Added CADD, GnomAD and genotype calls to variantS export
### Changed
- Pull request template, to illustrate how to deploy pull request branches on cg-vm1 stage server
### Fixed
- Compiled Docker image contains a patched version (v4.9) of chanjo-report

## [4.46.1]
### Fixed
- Downloading of files generated within the app container (MT-report, verified variants, pedigrees, ..)

## [4.46]
### Added
- Created a Dockefile to be used to serve the dockerized app in production
- Modified the code to collect database params specified as env vars
- Created a GitHub action that pushes the Dockerfile-server image to Docker Hub (scout-server-stage) every time a PR is opened
- Created a GitHub action that pushes the Dockerfile-server image to Docker Hub (scout-server) every time a new release is created
- Reassign MatchMaker Exchange submission to another user when a Scout user is deleted
- Expose public API JSON gene panels endpoint, primarily to enable automated rerun checking for updates
- Add utils for dictionary type
- Filter institute cases using multiple HPO terms
- Vulture GitHub action to identify and remove unused variables and imports
### Changed
- Updated the python config file documentation in admin guide
- Case configuration parsing now uses Pydantic for improved typechecking and config handling
- Removed test matrices to speed up automatic testing of PRs
- Switch from Coveralls to Codecov to handle CI test coverage
- Speed-up CI tests by caching installation of libs and splitting tests into randomized groups using pytest-test-groups
- Improved LDAP login documentation
- Use lib flask-ldapconn instead of flask_ldap3_login> to handle ldap authentication
- Updated Managed variant documentation in user guide
- Fix and simplify creating and editing of gene panels
- Simplified gene variants search code
- Increased the height of the genes track in the IGV viewer
### Fixed
- Validate uploaded managed variant file lines, warning the user.
- Exporting validated variants with missing "genes" database key
- No results returned when searching for gene variants using a phenotype term
- Variants filtering by gene symbols file
- Make gene HGNC symbols field mandatory in gene variants page and run search only on form submit
- Make sure collaborator gene variants are still visible, even if HPO filter is used

## [4.45]
### Added
### Changed
- Start Scout also when loqusdbapi is not reachable
- Clearer definition of manual standard and custom inheritance models in gene panels
- Allow searching multiple chromosomes in filters
### Fixed
- Gene panel crashing on edit action

## [4.44]
### Added
### Changed
- Display Gene track beneath each sample track when displaying splice junctions in igv browser
- Check outdated gene symbols and update with aliases for both RD and cancer variantS
### Fixed
- Added query input check and fixed the Genes API endpoint to return a json formatted error when request is malformed
- Typo in ACMG BP6 tooltip

## [4.43.1]
### Added
- Added database index for OMIM disease term genes
### Changed
### Fixed
- Do not drop HPO terms collection when updating HPO terms via the command line
- Do not drop disease (OMIM) terms collection when updating diseases via the command line

## [4.43]
### Added
- Specify which collection(s) update/build indexes for
### Fixed
- Do not drop genes and transcripts collections when updating genes via the command line

## [4.42.1]
### Added
### Changed
### Fixed
- Freeze PyMongo lib to version<4.0 to keep supporting previous MongoDB versions
- Speed up gene panels creation and update by collecting only light gene info from database
- Avoid case page crash on Phenomizer queries timeout

## [4.42]
### Added
- Choose custom pinned variants to submit to MatchMaker Exchange
- Submit structural variant as genes to the MatchMaker Exchange
- Added function for maintainers and admins to remove gene panels
- Admins can restore deleted gene panels
- A development docker-compose file illustrating the scout/chanjo-report integration
- Show AD on variants view for cancer SV (tumor and normal)
- Cancer SV variants filter AD, AF (tumor and normal)
- Hiding the variants score column also from cancer SVs, as for the SNVs
### Changed
- Enforce same case _id and display_name when updating a case
- Enforce same individual ids, display names and affected status when updating a case
- Improved documentation for connecting to loqusdb instances (including loqusdbapi)
- Display and download HPO gene panels' gene symbols in italics
- A faster-built and lighter Docker image
- Reduce complexity of `panels` endpoint moving some code to the panels controllers
- Update requirements to use flask-ldap3-login>=0.9.17 instead of freezing WTForm
### Fixed
- Use of deprecated TextField after the upgrade of WTF to v3.0
- Freeze to WTForms to version < 3
- Remove the extra files (bed files and madeline.svg) introduced by mistake
- Cli command loading demo data in docker-compose when case custom images exist and is None
- Increased MongoDB connection serverSelectionTimeoutMS parameter to 30K (default value according to MongoDB documentation)
- Better differentiate old obs counts 0 vs N/A
- Broken cancer variants page when default gene panel was deleted
- Typo in tx_overview function in variant controllers file
- Fixed loqusdbapi SV search URL
- SV variants filtering using Decipher criterion
- Removing old gene panels that don't contain the `maintainer` key.

## [4.41.1]
### Fixed
- General reports crash for variant annotations with same variant on other cases

## [4.41]
### Added
- Extended the instructions for running the Scout Docker image (web app and cli).
- Enabled inclusion of custom images to STR variant view
### Fixed
- General case report sorting comments for variants with None genetic models
- Do not crash but redirect to variants page with error when a variant is not found for a case
- UCSC links coordinates for SV variants with start chromosome different than end chromosome
- Human readable variants name in case page for variants having start chromosome different from end chromosome
- Avoid always loading all transcripts when checking gene symbol: introduce gene captions
- Slow queries for evaluated variants on e.g. case page - use events instead
### Changed
- Rearrange variant page again, moving severity predictions down.
- More reactive layout width steps on variant page

## [4.40.1]
### Added
### Fixed
- Variants dismissed with inconsistent inheritance pattern can again be shown in general case report
- General report page for variants with genes=None
- General report crashing when variants have no panels
- Added other missing keys to case and variant dictionaries passed to general report
### Changed

## [4.40]
### Added
- A .cff citation file
- Phenotype search API endpoint
- Added pagination to phenotype API
- Extend case search to include internal MongoDB id
- Support for connecting to a MongoDB replica set (.py config files)
- Support for connecting to a MongoDB replica set (.yaml config files)
### Fixed
- Command to load the OMIM gene panel (`scout load panel --omim`)
- Unify style of pinned and causative variants' badges on case page
- Removed automatic spaces after punctuation in comments
- Remove the hardcoded number of total individuals from the variant's old observations panel
- Send delete requests to a connected Beacon using the DELETE method
- Layout of the SNV and SV variant page - move frequency up
### Changed
- Stop updating database indexes after loading exons via command line
- Display validation status badge also for not Sanger-sequenced variants
- Moved Frequencies, Severity and Local observations panels up in RD variants page
- Enabled Flask CORS to communicate CORS status to js apps
- Moved the code preparing the transcripts overview to the backend
- Refactored and filtered json data used in general case report
- Changed the database used in docker-compose file to use the official MongoDB v4.4 image
- Modified the Python (3.6, 3.8) and MongoDB (3.2, 4.4, 5.0) versions used in testing matrices (GitHub actions)
- Capitalize case search terms on institute and dashboard pages


## [4.39]
### Added
- COSMIC IDs collected from CSQ field named `COSMIC`
### Fixed
- Link to other causative variants on variant page
- Allow multiple COSMIC links for a cancer variant
- Fix floating text in severity box #2808
- Fixed MitoMap and HmtVar links for hg38 cases
- Do not open new browser tabs when downloading files
- Selectable IGV tracks on variant page
- Missing splice junctions button on variant page
- Refactor variantS representative gene selection, and use it also for cancer variant summary
### Changed
- Improve Javascript performance for displaying Chromograph images
- Make ClinVar classification more evident in cancer variant page

## [4.38]
### Added
- Option to hide Alamut button in the app config file
### Fixed
- Library deprecation warning fixed (insert is deprecated. Use insert_one or insert_many instead)
- Update genes command will not trigger an update of database indices any more
- Missing resources in temporary downloading directory when updating genes using the command line
- Restore previous variant ACMG classification in a scrollable div
- Loading spinner not stopping after downloading PDF case reports and variant list export
- Add extra Alamut links higher up on variant pages
- Improve UX for phenotypes in case page
- Filter and export of STR variants
- Update look of variants page navigation buttons
### Changed

## [4.37]
### Added
- Highlight and show version number for RefSeq MANE transcripts.
- Added integration to a rerunner service for toggling reanalysis with updated pedigree information
- SpliceAI display and parsing from VEP CSQ
- Display matching tiered variants for cancer variants
- Display a loading icon (spinner) until the page loads completely
- Display filter badges in cancer variants list
- Update genes from pre-downloaded file resources
- On login, OS, browser version and screen size are saved anonymously to understand how users are using Scout
- API returning institutes data for a given user: `/api/v1/institutes`
- API returning case data for a given institute: `/api/v1/institutes/<institute_id>/cases`
- Added GMS and Lund university hospital logos to login page
- Made display of Swedac logo configurable
- Support for displaying custom images in case view
- Individual-specific HPO terms
- Optional alamut_key in institute settings for Alamut Plus software
- Case report API endpoint
- Tooltip in case explaining that genes with genome build different than case genome build will not be added to dynamic HPO panel.
- Add DeepVariant as a caller
### Fixed
- Updated IGV to v2.8.5 to solve missing gene labels on some zoom levels
- Demo cancer case config file to load somatic SNVs and SVs only.
- Expand list of refseq trancripts in ClinVar submission form
- Renamed `All SNVs and INDELs` institute sidebar element to `Search SNVs and INDELs` and fixed its style.
- Add missing parameters to case load-config documentation
- Allow creating/editing gene panels and dynamic gene panels with genes present in genome build 38
- Bugfix broken Pytests
- Bulk dismissing variants error due to key conversion from string to integer
- Fix typo in index documentation
- Fixed crash in institute settings page if "collaborators" key is not set in database
- Don't stop Scout execution if LoqusDB call fails and print stacktrace to log
- Bug when case contains custom images with value `None`
- Bug introduced when fixing another bug in Scout-LoqusDB interaction
- Loading of OMIM diagnoses in Scout demo instance
- Remove the docker-compose with chanjo integration because it doesn't work yet.
- Fixed standard docker-compose with scout demo data and database
- Clinical variant assessments not present for pinned and causative variants on case page.
- MatchMaker matching one node at the time only
- Remove link from previously tiered variants badge in cancer variants page
- Typo in gene cell on cancer variants page
- Managed variants filter form
### Changed
- Better naming for variants buttons on cancer track (somatic, germline). Also show cancer research button if available.
- Load case with missing panels in config files, but show warning.
- Changing the (Female, Male) symbols to (F/M) letters in individuals_table and case-sma.
- Print stacktrace if case load command fails
- Added sort icon and a pointer to the cursor to all tables with sortable fields
- Moved variant, gene and panel info from the basic pane to summary panel for all variants.
- Renamed `Basics` panel to `Classify` on variant page.
- Revamped `Basics` panel to a panel dedicated to classify variants
- Revamped the summary panel to be more compact.
- Added dedicated template for cancer variants
- Removed Gene models, Gene annotations and Conservation panels for cancer variants
- Reorganized the orders of panels for variant and cancer variant views
- Added dedicated variant quality panel and removed relevant panes
- A more compact case page
- Removed OMIM genes panel
- Make genes panel, pinned variants panel, causative variants panel and ClinVar panel scrollable on case page
- Update to Scilifelab's 2020 logo
- Update Gens URL to support Gens v2.0 format
- Refactor tests for parsing case configurations
- Updated links to HPO downloadable resources
- Managed variants filtering defaults to all variant categories
- Changing the (Kind) drop-down according to (Category) drop-down in Managed variant add variant
- Moved Gens button to individuals table
- Check resource files availability before starting updating OMIM diagnoses
- Fix typo in `SHOW_OBSERVED_VARIANT_ARCHIVE` config param

## [4.36]
### Added
- Parse and save splice junction tracks from case config file
- Tooltip in observations panel, explaining that case variants with no link might be old variants, not uploaded after a case rerun
### Fixed
- Warning on overwriting variants with same position was no longer shown
- Increase the height of the dropdowns to 425px
- More indices for the case table as it grows, specifically for causatives queries
- Splice junction tracks not centered over variant genes
- Total number of research variants count
- Update variants stats in case documents every time new variants are loaded
- Bug in flashing warning messages when filtering variants
### Changed
- Clearer warning messages for genes and gene/gene-panels searches in variants filters

## [4.35]
### Added
- A new index for hgnc_symbol in the hgnc_gene collection
- A Pedigree panel in STR page
- Display Tier I and II variants in case view causatives card for cancer cases
### Fixed
- Send partial file data to igv.js when visualizing sashimi plots with splice junction tracks
- Research variants filtering by gene
- Do not attempt to populate annotations for not loaded pinned/causatives
- Add max-height to all dropdowns in filters
### Changed
- Switch off non-clinical gene warnings when filtering research variants
- Don't display OMIM disease card in case view for cancer cases
- Refactored Individuals and Causative card in case view for cancer cases
- Update and style STR case report

## [4.34]
### Added
- Saved filter lock and unlock
- Filters can optionally be marked audited, logging the filter name, user and date on the case events and general report.
- Added `ClinVar hits` and `Cosmic hits` in cancer SNVs filters
- Added `ClinVar hits` to variants filter (rare disease track)
- Load cancer demo case in docker-compose files (default and demo file)
- Inclusive-language check using [woke](https://github.com/get-woke/woke) github action
- Add link to HmtVar for mitochondrial variants (if VCF is annotated with HmtNote)
- Grey background for dismissed compounds in variants list and variant page
- Pin badge for pinned compounds in variants list and variant page
- Support LoqusDB REST API queries
- Add a docker-compose-matchmaker under scout/containers/development to test matchmaker locally
- Script to investigate consequences of symbol search bug
- Added GATK to list of SV and cancer SV callers
### Fixed
- Make MitoMap link work for hg38 again
- Export Variants feature crashing when one of the variants has no primary transcripts
- Redirect to last visited variantS page when dismissing variants from variants list
- Improved matching of SVs Loqus occurrences in other cases
- Remove padding from the list inside (Matching causatives from other cases) panel
- Pass None to get_app function in CLI base since passing script_info to app factory functions was deprecated in Flask 2.0
- Fixed failing tests due to Flask update to version 2.0
- Speed up user events view
- Causative view sort out of memory error
- Use hgnc_id for gene filter query
- Typo in case controllers displaying an error every time a patient is matched against external MatchMaker nodes
- Do not crash while attempting an update for variant documents that are too big (> 16 MB)
- Old STR causatives (and other variants) may not have HGNC symbols - fix sort lambda
- Check if gene_obj has primary_transcript before trying to access it
- Warn if a gene manually searched is in a clinical panel with an outdated name when filtering variants
- ChrPos split js not needed on STR page yet
### Changed
- Remove parsing of case `genome_version`, since it's not used anywhere downstream
- Introduce deprecation warning for Loqus configs that are not dictionaries
- SV clinical filter no longer filters out sub 100 nt variants
- Count cases in LoqusDB by variant type
- Commit pulse repo badge temporarily set to weekly
- Sort ClinVar submissions objects by ascending "Last evaluated" date
- Refactored the MatchMaker integration as an extension
- Replaced some sensitive words as suggested by woke linter
- Documentation for load-configuration rewritten.
- Add styles to MatchMaker matches table
- More detailed info on the data shared in MatchMaker submission form

## [4.33.1]
### Fixed
- Include markdown for release autodeploy docs
- Use standard inheritance model in ClinVar (https://ftp.ncbi.nlm.nih.gov/pub/GTR/standard_terms/Mode_of_inheritance.txt)
- Fix issue crash with variants that have been unflagged causative not being available in other causatives
### Added
### Changed

## [4.33]
### Fixed
- Command line crashing when updating an individual not found in database
- Dashboard page crashing when filters return no data
- Cancer variants filter by chromosome
- /api/v1/genes now searches for genes in all genome builds by default
- Upgraded igv.js to version 2.8.1 (Fixed Unparsable bed record error)
### Added
- Autodeploy docs on release
- Documentation for updating case individuals tracks
- Filter cases and dashboard stats by analysis track
### Changed
- Changed from deprecated db update method
- Pre-selected fields to run queries with in dashboard page
- Do not filter by any institute when first accessing the dashboard
- Removed OMIM panel in case view for cancer cases
- Display Tier I and II variants in case view causatives panel for cancer cases
- Refactored Individuals and Causative panels in case view for cancer cases

## [4.32.1]
### Fixed
- iSort lint check only
### Changed
- Institute cases page crashing when a case has track:Null
### Added

## [4.32]
### Added
- Load and show MITOMAP associated diseases from VCF (INFO field: MitomapAssociatedDiseases, via HmtNote)
- Show variant allele frequencies for mitochondrial variants (GRCh38 cases)
- Extend "public" json API with diseases (OMIM) and phenotypes (HPO)
- HPO gene list download now has option for clinical and non-clinical genes
- Display gene splice junctions data in sashimi plots
- Update case individuals with splice junctions tracks
- Simple Docker compose for development with local build
- Make Phenomodels subpanels collapsible
- User side documentation of cytogenomics features (Gens, Chromograph, vcf2cytosure, rhocall)
- iSort GitHub Action
- Support LoqusDB REST API queries
### Fixed
- Show other causative once, even if several events point to it
- Filtering variants by mitochondrial chromosome for cases with genome build=38
- HPO gene search button triggers any warnings for clinical / non-existing genes also on first search
- Fixed a bug in variants pages caused by MT variants without alt_frequency
- Tests for CADD score parsing function
- Fixed the look of IGV settings on SNV variant page
- Cases analyzed once shown as `rerun`
- Missing case track on case re-upload
- Fixed severity rank for SO term "regulatory region ablation"
### Changed
- Refactor according to CodeFactor - mostly reuse of duplicated code
- Phenomodels language adjustment
- Open variants in a new window (from variants page)
- Open overlapping and compound variants in a new window (from variant page)
- gnomAD link points to gnomAD v.3 (build GRCh38) for mitochondrial variants.
- Display only number of affected genes for dismissed SVs in general report
- Chromosome build check when populating the variants filter chromosome selection
- Display mitochondrial and rare diseases coverage report in cases with missing 'rare' track

## [4.31.1]
### Added
### Changed
- Remove mitochondrial and coverage report from cancer cases sidebar
### Fixed
- ClinVar page when dbSNP id is None

## [4.31]
### Added
- gnomAD annotation field in admin guide
- Export also dynamic panel genes not associated to an HPO term when downloading the HPO panel
- Primary HGNC transcript info in variant export files
- Show variant quality (QUAL field from vcf) in the variant summary
- Load/update PDF gene fusion reports (clinical and research) generated with Arriba
- Support new MANE annotations from VEP (both MANE Select and MANE Plus Clinical)
- Display on case activity the event of a user resetting all dismissed variants
- Support gnomAD population frequencies for mitochondrial variants
- Anchor links in Casedata ClinVar panels to redirect after renaming individuals
### Fixed
- Replace old docs link www.clinicalgenomics.se/scout with new https://clinical-genomics.github.io/scout
- Page formatting issues whenever case and variant comments contain extremely long strings with no spaces
- Chromograph images can be one column and have scrollbar. Removed legacy code.
- Column labels for ClinVar case submission
- Page crashing looking for LoqusDB observation when variant doesn't exist
- Missing inheritance models and custom inheritance models on newly created gene panels
- Accept only numbers in managed variants filter as position and end coordinates
- SNP id format and links in Variant page, ClinVar submission form and general report
- Case groups tooltip triggered only when mouse is on the panel header
### Changed
- A more compact case groups panel
- Added landscape orientation CSS style to cancer coverage and QC demo report
- Improve user documentation to create and save new gene panels
- Removed option to use space as separator when uploading gene panels
- Separating the columns of standard and custom inheritance models in gene panels
- Improved ClinVar instructions for users using non-English Excel

## [4.30.2]
### Added
### Fixed
- Use VEP RefSeq ID if RefSeq list is empty in RefSeq transcripts overview
- Bug creating variant links for variants with no end_chrom
### Changed

## [4.30.1]
### Added
### Fixed
- Cryptography dependency fixed to use version < 3.4
### Changed

## [4.30]
### Added
- Introduced a `reset dismiss variant` verb
- Button to reset all dismissed variants for a case
- Add black border to Chromograph ideograms
- Show ClinVar annotations on variantS page
- Added integration with GENS, copy number visualization tool
- Added a VUS label to the manual classification variant tags
- Add additional information to SNV verification emails
- Tooltips documenting manual annotations from default panels
- Case groups now show bam files from all cases on align view
### Fixed
- Center initial igv view on variant start with SNV/indels
- Don't set initial igv view to negative coordinates
- Display of GQ for SV and STR
- Parsing of AD and related info for STRs
- LoqusDB field in institute settings accepts only existing Loqus instances
- Fix DECIPHER link to work after DECIPHER migrated to GRCh38
- Removed visibility window param from igv.js genes track
- Updated HPO download URL
- Patch HPO download test correctly
- Reference size on STR hover not needed (also wrong)
- Introduced genome build check (allowed values: 37, 38, "37", "38") on case load
- Improve case searching by assignee full name
- Populating the LoqusDB select in institute settings
### Changed
- Cancer variants table header (pop freq etc)
- Only admin users can modify LoqusDB instance in Institute settings
- Style of case synopsis, variants and case comments
- Switched to igv.js 2.7.5
- Do not choke if case is missing research variants when research requested
- Count cases in LoqusDB by variant type
- Introduce deprecation warning for Loqus configs that are not dictionaries
- Improve create new gene panel form validation
- Make XM- transcripts less visible if they don't overlap with transcript refseq_id in variant page
- Color of gene panels and comments panels on cases and variant pages
- Do not choke if case is missing research variants when reserch requested

## [4.29.1]
### Added
### Fixed
- Always load STR variants regardless of RankScore threshold (hotfix)
### Changed

## [4.29]
### Added
- Added a page about migrating potentially breaking changes to the documentation
- markdown_include in development requirements file
- STR variants filter
- Display source, Z-score, inheritance pattern for STR annotations from Stranger (>0.6.1) if available
- Coverage and quality report to cancer view
### Fixed
- ACMG classification page crashing when trying to visualize a classification that was removed
- Pretty print HGVS on gene variants (URL-decode VEP)
- Broken or missing link in the documentation
- Multiple gene names in ClinVar submission form
- Inheritance model select field in ClinVar submission
- IGV.js >2.7.0 has an issue with the gene track zoom levels - temp freeze at 2.7.0
- Revert CORS-anywhere and introduce a local http proxy for cloud tracks
### Changed

## [4.28]
### Added
- Chromograph integration for displaying PNGs in case-page
- Add VAF to cancer case general report, and remove some of its unused fields
- Variants filter compatible with genome browser location strings
- Support for custom public igv tracks stored on the cloud
- Add tests to increase testing coverage
- Update case variants count after deleting variants
- Update IGV.js to latest (v2.7.4)
- Bypass igv.js CORS check using `https://github.com/Rob--W/cors-anywhere`
- Documentation on default and custom IGV.js tracks (admin docs)
- Lock phenomodels so they're editable by admins only
- Small case group assessment sharing
- Tutorial and files for deploying app on containers (Kubernetes pods)
- Canonical transcript and protein change of canonical transcript in exported variants excel sheet
- Support for Font Awesome version 6
- Submit to Beacon from case page sidebar
- Hide dismissed variants in variants pages and variants export function
- Systemd service files and instruction to deploy Scout using podman
### Fixed
- Bugfix: unused `chromgraph_prefix |tojson` removed
- Freeze coloredlogs temporarily
- Marrvel link
- Don't show TP53 link for silent or synonymous changes
- OMIM gene field accepts any custom number as OMIM gene
- Fix Pytest single quote vs double quote string
- Bug in gene variants search by similar cases and no similar case is found
- Delete unused file `userpanel.py`
- Primary transcripts in variant overview and general report
- Google OAuth2 login setup in README file
- Redirect to 'missing file'-icon if configured Chromograph file is missing
- Javascript error in case page
- Fix compound matching during variant loading for hg38
- Cancer variants view containing variants dismissed with cancer-specific reasons
- Zoom to SV variant length was missing IGV contig select
- Tooltips on case page when case has no default gene panels
### Changed
- Save case variants count in case document and not in sessions
- Style of gene panels multiselect on case page
- Collapse/expand main HPO checkboxes in phenomodel preview
- Replaced GQ (Genotype quality) with VAF (Variant allele frequency) in cancer variants GT table
- Allow loading of cancer cases with no tumor_purity field
- Truncate cDNA and protein changes in case report if longer than 20 characters


## [4.27]
### Added
- Exclude one or more variant categories when running variants delete command
### Fixed
### Changed

## [4.26.1]
### Added
### Fixed
- Links with 1-letter aa codes crash on frameshift etc
### Changed

## [4.26]
### Added
- Extend the delete variants command to print analysis date, track, institute, status and research status
- Delete variants by type of analysis (wgs|wes|panel)
- Links to cBioPortal, MutanTP53, IARC TP53, OncoKB, MyCancerGenome, CIViC
### Fixed
- Deleted variants count
### Changed
- Print output of variants delete command as a tab separated table

## [4.25]
### Added
- Command line function to remove variants from one or all cases
### Fixed
- Parse SMN None calls to None rather than False

## [4.24.1]
### Fixed
- Install requirements.txt via setup file

## [4.24]
### Added
- Institute-level phenotype models with sub-panels containing HPO and OMIM terms
- Runnable Docker demo
- Docker image build and push github action
- Makefile with shortcuts to docker commands
- Parse and save synopsis, phenotype and cohort terms from config files upon case upload
### Fixed
- Update dismissed variant status when variant dismissed key is missing
- Breakpoint two IGV button now shows correct chromosome when different from bp1
- Missing font lib in Docker image causing the PDF report download page to crash
- Sentieon Manta calls lack Somaticscore - load anyway
- ClinVar submissions crashing due to pinned variants that are not loaded
- Point ExAC pLI score to new gnomad server address
- Bug uploading cases missing phenotype terms in config file
- STRs loaded but not shown on browser page
- Bug when using adapter.variant.get_causatives with case_id without causatives
- Problem with fetching "solved" from scout export cases cli
- Better serialising of datetime and bson.ObjectId
- Added `volumes` folder to .gitignore
### Changed
- Make matching causative and managed variants foldable on case page
- Remove calls to PyMongo functions marked as deprecated in backend and frontend(as of version 3.7).
- Improved `scout update individual` command
- Export dynamic phenotypes with ordered gene lists as PDF


## [4.23]
### Added
- Save custom IGV track settings
- Show a flash message with clear info about non-valid genes when gene panel creation fails
- CNV report link in cancer case side navigation
- Return to comment section after editing, deleting or submitting a comment
- Managed variants
- MT vs 14 chromosome mean coverage stats if Scout is connected to Chanjo
### Fixed
- missing `vcf_cancer_sv` and `vcf_cancer_sv_research` to manual.
- Split ClinVar multiple clnsig values (slash-separated) and strip them of underscore for annotations without accession number
- Timeout of `All SNVs and INDELs` page when no valid gene is provided in the search
- Round CADD (MIPv9)
- Missing default panel value
- Invisible other causatives lines when other causatives lack gene symbols
### Changed
- Do not freeze mkdocs-material to version 4.6.1
- Remove pre-commit dependency

## [4.22]
### Added
- Editable cases comments
- Editable variants comments
### Fixed
- Empty variant activity panel
- STRs variants popover
- Split new ClinVar multiple significance terms for a variant
- Edit the selected comment, not the latest
### Changed
- Updated RELEASE docs.
- Pinned variants card style on the case page
- Merged `scout export exons` and `scout view exons` commands


## [4.21.2]
### Added
### Fixed
- Do not pre-filter research variants by (case-default) gene panels
- Show OMIM disease tooltip reliably
### Changed

## [4.21.1]
### Added
### Fixed
- Small change to Pop Freq column in variants ang gene panels to avoid strange text shrinking on small screens
- Direct use of HPO list for Clinical HPO SNV (and cancer SNV) filtering
- PDF coverage report redirecting to login page
### Changed
- Remove the option to dismiss single variants from all variants pages
- Bulk dismiss SNVs, SVs and cancer SNVs from variants pages

## [4.21]
### Added
- Support to configure LoqusDB per institute
- Highlight causative variants in the variants list
- Add tests. Mostly regarding building internal datatypes.
- Remove leading and trailing whitespaces from panel_name and display_name when panel is created
- Mark MANE transcript in list of transcripts in "Transcript overview" on variant page
- Show default panel name in case sidebar
- Previous buttons for variants pagination
- Adds a gh action that checks that the changelog is updated
- Adds a gh action that deploys new releases automatically to pypi
- Warn users if case default panels are outdated
- Define institute-specific gene panels for filtering in institute settings
- Use institute-specific gene panels in variants filtering
- Show somatic VAF for pinned and causative variants on case page

### Fixed
- Report pages redirect to login instead of crashing when session expires
- Variants filter loading in cancer variants page
- User, Causative and Cases tables not scaling to full page
- Improved docs for an initial production setup
- Compatibility with latest version of Black
- Fixed tests for Click>7
- Clinical filter required an extra click to Filter to return variants
- Restore pagination and shrink badges in the variants page tables
- Removing a user from the command line now inactivates the case only if user is last assignee and case is active
- Bugfix, LoqusDB per institute feature crashed when institute id was empty string
- Bugfix, LoqusDB calls where missing case count
- filter removal and upload for filters deleted from another page/other user
- Visualize outdated gene panels info in a popover instead of a tooltip in case page side panel

### Changed
- Highlight color on normal STRs in the variants table from green to blue
- Display breakpoints coordinates in verification emails only for structural variants


## [4.20]
### Added
- Display number of filtered variants vs number of total variants in variants page
- Search case by HPO terms
- Dismiss variant column in the variants tables
- Black and pre-commit packages to dev requirements

### Fixed
- Bug occurring when rerun is requested twice
- Peddy info fields in the demo config file
- Added load config safety check for multiple alignment files for one individual
- Formatting of cancer variants table
- Missing Score in SV variants table

### Changed
- Updated the documentation on how to create a new software release
- Genome build-aware cytobands coordinates
- Styling update of the Matchmaker card
- Select search type in case search form


## [4.19]

### Added
- Show internal ID for case
- Add internal ID for downloaded CGH files
- Export dynamic HPO gene list from case page
- Remove users as case assignees when their account is deleted
- Keep variants filters panel expanded when filters have been used

### Fixed
- Handle the ProxyFix ModuleNotFoundError when Werkzeug installed version is >1.0
- General report formatting issues whenever case and variant comments contain extremely long strings with no spaces

### Changed
- Created an institute wrapper page that contains list of cases, causatives, SNVs & Indels, user list, shared data and institute settings
- Display case name instead of case ID on clinVar submissions
- Changed icon of sample update in clinVar submissions


## [4.18]

### Added
- Filter cancer variants on cytoband coordinates
- Show dismiss reasons in a badge with hover for clinical variants
- Show an ellipsis if 10 cases or more to display with loqusdb matches
- A new blog post for version 4.17
- Tooltip to better describe Tumor and Normal columns in cancer variants
- Filter cancer SNVs and SVs by chromosome coordinates
- Default export of `Assertion method citation` to clinVar variants submission file
- Button to export up to 500 cancer variants, filtered or not
- Rename samples of a clinVar submission file

### Fixed
- Apply default gene panel on return to cancer variantS from variant view
- Revert to certificate checking when asking for Chanjo reports
- `scout download everything` command failing while downloading HPO terms

### Changed
- Turn tumor and normal allelic fraction to decimal numbers in tumor variants page
- Moved clinVar submissions code to the institutes blueprints
- Changed name of clinVar export files to FILENAME.Variant.csv and FILENAME.CaseData.csv
- Switched Google login libraries from Flask-OAuthlib to Authlib


## [4.17.1]

### Fixed
- Load cytobands for cases with chromosome build not "37" or "38"


## [4.17]

### Added
- COSMIC badge shown in cancer variants
- Default gene-panel in non-cancer structural view in url
- Filter SNVs and SVs by cytoband coordinates
- Filter cancer SNV variants by alt allele frequency in tumor
- Correct genome build in UCSC link from structural variant page



### Fixed
- Bug in clinVar form when variant has no gene
- Bug when sharing cases with the same institute twice
- Page crashing when removing causative variant tag
- Do not default to GATK caller when no caller info is provided for cancer SNVs


## [4.16.1]

### Fixed
- Fix the fix for handling of delivery reports for rerun cases

## [4.16]

### Added
- Adds possibility to add "lims_id" to cases. Currently only stored in database, not shown anywhere
- Adds verification comment box to SVs (previously only available for small variants)
- Scrollable pedigree panel

### Fixed
- Error caused by changes in WTForm (new release 2.3.x)
- Bug in OMIM case page form, causing the page to crash when a string was provided instead of a numerical OMIM id
- Fix Alamut link to work properly on hg38
- Better handling of delivery reports for rerun cases
- Small CodeFactor style issues: matchmaker results counting, a couple of incomplete tests and safer external xml
- Fix an issue with Phenomizer introduced by CodeFactor style changes

### Changed
- Updated the version of igv.js to 2.5.4

## [4.15.1]

### Added
- Display gene names in ClinVar submissions page
- Links to Varsome in variant transcripts table

### Fixed
- Small fixes to ClinVar submission form
- Gene panel page crash when old panel has no maintainers

## [4.15]

### Added
- Clinvar CNVs IGV track
- Gene panels can have maintainers
- Keep variant actions (dismissed, manual rank, mosaic, acmg, comments) upon variant re-upload
- Keep variant actions also on full case re-upload

### Fixed
- Fix the link to Ensembl for SV variants when genome build 38.
- Arrange information in columns on variant page
- Fix so that new cosmic identifier (COSV) is also acceptable #1304
- Fixed COSMIC tag in INFO (outside of CSQ) to be parses as well with `&` splitter.
- COSMIC stub URL changed to https://cancer.sanger.ac.uk/cosmic/search?q= instead.
- Updated to a version of IGV where bigBed tracks are visualized correctly
- Clinvar submission files are named according to the content (variant_data and case_data)
- Always show causatives from other cases in case overview
- Correct disease associations for gene symbol aliases that exist as separate genes
- Re-add "custom annotations" for SV variants
- The override ClinVar P/LP add-in in the Clinical Filter failed for new CSQ strings

### Changed
- Runs all CI checks in github actions

## [4.14.1]

### Fixed
- Error when variant found in loqusdb is not loaded for other case

## [4.14]

### Added
- Use github actions to run tests
- Adds CLI command to update individual alignments path
- Update HPO terms using downloaded definitions files
- Option to use alternative flask config when running `scout serve`
- Requirement to use loqusdb >= 2.5 if integrated

### Fixed
- Do not display Pedigree panel in cancer view
- Do not rely on internet connection and services available when running CI tests
- Variant loading assumes GATK if no caller set given and GATK filter status is seen in FILTER
- Pass genome build param all the way in order to get the right gene mappings for cases with build 38
- Parse correctly variants with zero frequency values
- Continue even if there are problems to create a region vcf
- STR and cancer variant navigation back to variants pages could fail

### Changed
- Improved code that sends requests to the external APIs
- Updates ranges for user ranks to fit todays usage
- Run coveralls on github actions instead of travis
- Run pip checks on github actions instead of coveralls
- For hg38 cases, change gnomAD link to point to version 3.0 (which is hg38 based)
- Show pinned or causative STR variants a bit more human readable

## [4.13.1]

### Added
### Fixed
- Typo that caused not all clinvar conflicting interpretations to be loaded no matter what
- Parse and retrieve clinvar annotations from VEP-annotated (VEP 97+) CSQ VCF field
- Variant clinvar significance shown as `not provided` whenever is `Uncertain significance`
- Phenomizer query crashing when case has no HPO terms assigned
- Fixed a bug affecting `All SNVs and INDELs` page when variants don't have canonical transcript
- Add gene name or id in cancer variant view

### Changed
- Cancer Variant view changed "Variant:Transcript:Exon:HGVS" to "Gene:Transcript:Exon:HGVS"

## [4.13]

### Added
- ClinVar SNVs track in IGV
- Add SMA view with SMN Copy Number data
- Easier to assign OMIM diagnoses from case page
- OMIM terms and specific OMIM term page

### Fixed
- Bug when adding a new gene to a panel
- Restored missing recent delivery reports
- Fixed style and links to other reports in case side panel
- Deleting cases using display_name and institute not deleting its variants
- Fixed bug that caused coordinates filter to override other filters
- Fixed a problem with finding some INS in loqusdb
- Layout on SV page when local observations without cases are present
- Make scout compatible with the new HPO definition files from `http://compbio.charite.de/jenkins/`
- General report visualization error when SNVs display names are very long


### Changed


## [4.12.4]

### Fixed
- Layout on SV page when local observations without cases are present

## [4.12.3]

### Fixed
- Case report when causative or pinned SVs have non null allele frequencies

## [4.12.2]

### Fixed
- SV variant links now take you to the SV variant page again
- Cancer variant view has cleaner table data entries for "N/A" data
- Pinned variant case level display hotfix for cancer and str - more on this later
- Cancer variants show correct alt/ref reads mirroring alt frequency now
- Always load all clinical STR variants even if a region load is attempted - index may be missing
- Same case repetition in variant local observations

## [4.12.1]

### Fixed
- Bug in variant.gene when gene has no HGVS description


## [4.12]

### Added
- Accepts `alignment_path` in load config to pass bam/cram files
- Display all phenotypes on variant page
- Display hgvs coordinates on pinned and causatives
- Clear panel pending changes
- Adds option to setup the database with static files
- Adds cli command to download the resources from CLI that scout needs
- Adds test files for merged somatic SV and CNV; as well as merged SNV, and INDEL part of #1279
- Allows for upload of OMIM-AUTO gene panel from static files without api-key

### Fixed
- Cancer case HPO panel variants link
- Fix so that some drop downs have correct size
- First IGV button in str variants page
- Cancer case activates on SNV variants
- Cases activate when STR variants are viewed
- Always calculate code coverage
- Pinned/Classification/comments in all types of variants pages
- Null values for panel's custom_inheritance_models
- Discrepancy between the manual disease transcripts and those in database in gene-edit page
- ACMG classification not showing for some causatives
- Fix bug which caused IGV.js to use hg19 reference files for hg38 data
- Bug when multiple bam files sources with non-null values are available


### Changed
- Renamed `requests` file to `scout_requests`
- Cancer variant view shows two, instead of four, decimals for allele and normal


## [4.11.1]

### Fixed
- Institute settings page
- Link institute settings to sharing institutes choices

## [4.11.0]

### Added
- Display locus name on STR variant page
- Alternative key `GNOMADAF_popmax` for Gnomad popmax allele frequency
- Automatic suggestions on how to improve the code on Pull Requests
- Parse GERP, phastCons and phyloP annotations from vep annotated CSQ fields
- Avoid flickering comment popovers in variant list
- Parse REVEL score from vep annotated CSQ fields
- Allow users to modify general institute settings
- Optionally format code automatically on commit
- Adds command to backup vital parts `scout export database`
- Parsing and displaying cancer SV variants from Manta annotated VCF files
- Dismiss cancer snv variants with cancer-specific options
- Add IGV.js UPD, RHO and TIDDIT coverage wig tracks.


### Fixed
- Slightly darker page background
- Fixed an issued with parsed conservation values from CSQ
- Clinvar submissions accessible to all users of an institute
- Header toolbar when on Clinvar page now shows institute name correctly
- Case should not always inactivate upon update
- Show dismissed snv cancer variants as grey on the cancer variants page
- Improved style of mappability link and local observations on variant page
- Convert all the GET requests to the igv view to POST request
- Error when updating gene panels using a file containing BOM chars
- Add/replace gene radio button not working in gene panels


## [4.10.1]

### Fixed
- Fixed issue with opening research variants
- Problem with coveralls not called by Travis CI
- Handle Biomart service down in tests


## [4.10.0]

### Added
- Rank score model in causatives page
- Exportable HPO terms from phenotypes page
- AMP guideline tiers for cancer variants
- Adds scroll for the transcript tab
- Added CLI option to query cases on time since case event was added
- Shadow clinical assessments also on research variants display
- Support for CRAM alignment files
- Improved str variants view : sorting by locus, grouped by allele.
- Delivery report PDF export
- New mosaicism tag option
- Add or modify individuals' age or tissue type from case page
- Display GC and allele depth in causatives table.
- Included primary reference transcript in general report
- Included partial causative variants in general report
- Remove dependency of loqusdb by utilising the CLI

### Fixed
- Fixed update OMIM command bug due to change in the header of the genemap2 file
- Removed Mosaic Tag from Cancer variants
- Fixes issue with unaligned table headers that comes with hidden Datatables
- Layout in general report PDF export
- Fixed issue on the case statistics view. The validation bars didn't show up when all institutes were selected. Now they do.
- Fixed missing path import by importing pathlib.Path
- Handle index inconsistencies in the update index functions
- Fixed layout problems


## [4.9.0]

### Added
- Improved MatchMaker pages, including visible patient contacts email address
- New badges for the github repo
- Links to [GENEMANIA](genemania.org)
- Sort gene panel list on case view.
- More automatic tests
- Allow loading of custom annotations in VCF using the SCOUT_CUSTOM info tag.

### Fixed
- Fix error when a gene is added to an empty dynamic gene panel
- Fix crash when attempting to add genes on incorrect format to dynamic gene panel
- Manual rank variant tags could be saved in a "Select a tag"-state, a problem in the variants view.
- Same case evaluations are no longer shown as gray previous evaluations on the variants page
- Stay on research pages, even if reset, next first buttons are pressed..
- Overlapping variants will now be visible on variant page again
- Fix missing classification comments and links in evaluations page
- All prioritized cases are shown on cases page


## [4.8.3]

### Added

### Fixed
- Bug when ordering sanger
- Improved scrolling over long list of genes/transcripts


## [4.8.2]

### Added

### Fixed
- Avoid opening extra tab for coverage report
- Fixed a problem when rank model version was saved as floats and not strings
- Fixed a problem with displaying dismiss variant reasons on the general report
- Disable load and delete filter buttons if there are no saved filters
- Fix problem with missing verifications
- Remove duplicate users and merge their data and activity


## [4.8.1]

### Added

### Fixed
- Prevent login fail for users with id defined by ObjectId and not email
- Prevent the app from crashing with `AttributeError: 'NoneType' object has no attribute 'message'`


## [4.8.0]

### Added
- Updated Scout to use Bootstrap 4.3
- New looks for Scout
- Improved dashboard using Chart.js
- Ask before inactivating a case where last assigned user leaves it
- Genes can be manually added to the dynamic gene list directly on the case page
- Dynamic gene panels can optionally be used with clinical filter, instead of default gene panel
- Dynamic gene panels get link out to chanjo-report for coverage report
- Load all clinvar variants with clinvar Pathogenic, Likely Pathogenic and Conflicting pathogenic
- Show transcripts with exon numbers for structural variants
- Case sort order can now be toggled between ascending and descending.
- Variants can be marked as partial causative if phenotype is available for case.
- Show a frequency tooltip hover for SV-variants.
- Added support for LDAP login system
- Search snv and structural variants by chromosomal coordinates
- Structural variants can be marked as partial causative if phenotype is available for case.
- Show normal and pathologic limits for STRs in the STR variants view.
- Institute level persistent variant filter settings that can be retrieved and used.
- export causative variants to Excel
- Add support for ROH, WIG and chromosome PNGs in case-view

### Fixed
- Fixed missing import for variants with comments
- Instructions on how to build docs
- Keep sanger order + verification when updating/reloading variants
- Fixed and moved broken filter actions (HPO gene panel and reset filter)
- Fixed string conversion to number
- UCSC links for structural variants are now separated per breakpoint (and whole variant where applicable)
- Reintroduced missing coverage report
- Fixed a bug preventing loading samples using the command line
- Better inheritance models customization for genes in gene panels
- STR variant page back to list button now does its one job.
- Allows to setup scout without a omim api key
- Fixed error causing "favicon not found" flash messages
- Removed flask --version from base cli
- Request rerun no longer changes case status. Active or archived cases inactivate on upload.
- Fixed missing tooltip on the cancer variants page
- Fixed weird Rank cell in variants page
- Next and first buttons order swap
- Added pagination (and POST capability) to cancer variants.
- Improves loading speed for variant page
- Problem with updating variant rank when no variants
- Improved Clinvar submission form
- General report crashing when dismissed variant has no valid dismiss code
- Also show collaborative case variants on the All variants view.
- Improved phenotype search using dataTables.js on phenotypes page
- Search and delete users with `email` instead of `_id`
- Fixed css styles so that multiselect options will all fit one column


## [4.7.3]

### Added
- RankScore can be used with VCFs for vcf_cancer files

### Fixed
- Fix issue with STR view next page button not doing its one job.

### Deleted
- Removed pileup as a bam viewing option. This is replaced by IGV


## [4.7.2]

### Added
- Show earlier ACMG classification in the variant list

### Fixed
- Fixed igv search not working due to igv.js dist 2.2.17
- Fixed searches for cases with a gene with variants pinned or marked causative.
- Load variant pages faster after fixing other causatives query
- Fixed mitochondrial report bug for variants without genes

## [4.7.1]

### Added

### Fixed
- Fixed bug on genes page


## [4.7.0]

### Added
- Export genes and gene panels in build GRCh38
- Search for cases with variants pinned or marked causative in a given gene.
- Search for cases phenotypically similar to a case also from WUI.
- Case variant searches can be limited to similar cases, matching HPO-terms,
  phenogroups and cohorts.
- De-archive reruns and flag them as 'inactive' if archived
- Sort cases by analysis_date, track or status
- Display cases in the following order: prioritized, active, inactive, archived, solved
- Assign case to user when user activates it or asks for rerun
- Case becomes inactive when it has no assignees
- Fetch refseq version from entrez and use it in clinvar form
- Load and export of exons for all genes, independent on refseq
- Documentation for loading/updating exons
- Showing SV variant annotations: SV cgh frequencies, gnomad-SV, local SV frequencies
- Showing transcripts mapping score in segmental duplications
- Handle requests to Ensembl Rest API
- Handle requests to Ensembl Rest Biomart
- STR variants view now displays GT and IGV link.
- Description field for gene panels
- Export exons in build 37 and 38 using the command line

### Fixed
- Fixes of and induced by build tests
- Fixed bug affecting variant observations in other cases
- Fixed a bug that showed wrong gene coverage in general panel PDF export
- MT report only shows variants occurring in the specific individual of the excel sheet
- Disable SSL certifcate verification in requests to chanjo
- Updates how intervaltree and pymongo is used to void deprecated functions
- Increased size of IGV sample tracks
- Optimized tests


## [4.6.1]

### Added

### Fixed
- Missing 'father' and 'mother' keys when parsing single individual cases


## [4.6.0]

### Added
- Description of Scout branching model in CONTRIBUTING doc
- Causatives in alphabetical order, display ACMG classification and filter by gene.
- Added 'external' to the list of analysis type options
- Adds functionality to display "Tissue type". Passed via load config.
- Update to IGV 2.

### Fixed
- Fixed alignment visualization and vcf2cytosure availability for demo case samples
- Fixed 3 bugs affecting SV pages visualization
- Reintroduced the --version cli option
- Fixed variants query by panel (hpo panel + gene panel).
- Downloaded MT report contains excel files with individuals' display name
- Refactored code in parsing of config files.


## [4.5.1]

### Added

### Fixed
- update requirement to use PyYaml version >= 5.1
- Safer code when loading config params in cli base


## [4.5.0]

### Added
- Search for similar cases from scout view CLI
- Scout cli is now invoked from the app object and works under the app context

### Fixed
- PyYaml dependency fixed to use version >= 5.1


## [4.4.1]

### Added
- Display SV rank model version when available

### Fixed
- Fixed upload of delivery report via API


## [4.4.0]

### Added
- Displaying more info on the Causatives page and hiding those not causative at the case level
- Add a comment text field to Sanger order request form, allowing a message to be included in the email
- MatchMaker Exchange integration
- List cases with empty synopsis, missing HPO terms and phenotype groups.
- Search for cases with open research list, or a given case status (active, inactive, archived)

### Fixed
- Variant query builder split into several functions
- Fixed delivery report load bug


## [4.3.3]

### Added
- Different individual table for cancer cases

### Fixed
- Dashboard collects validated variants from verification events instead of using 'sanger' field
- Cases shared with collaborators are visible again in cases page
- Force users to select a real institute to share cases with (actionbar select fix)


## [4.3.2]

### Added
- Dashboard data can be filtered using filters available in cases page
- Causatives for each institute are displayed on a dedicated page
- SNVs and and SVs are searchable across cases by gene and rank score
- A more complete report with validated variants is downloadable from dashboard

### Fixed
- Clinsig filter is fixed so clinsig numerical values are returned
- Split multi clinsig string values in different elements of clinsig array
- Regex to search in multi clinsig string values or multi revstat string values
- It works to upload vcf files with no variants now
- Combined Pileup and IGV alignments for SVs having variant start and stop on the same chromosome


## [4.3.1]

### Added
- Show calls from all callers even if call is not available
- Instructions to install cairo and pango libs from WeasyPrint page
- Display cases with number of variants from CLI
- Only display cases with number of variants above certain treshold. (Also CLI)
- Export of verified variants by CLI or from the dashboard
- Extend case level queries with default panels, cohorts and phenotype groups.
- Slice dashboard statistics display using case level queries
- Add a view where all variants for an institute can be searched across cases, filtering on gene and rank score. Allows searching research variants for cases that have research open.

### Fixed
- Fixed code to extract variant conservation (gerp, phyloP, phastCons)
- Visualization of PDF-exported gene panels
- Reintroduced the exon/intron number in variant verification email
- Sex and affected status is correctly displayed on general report
- Force number validation in SV filter by size
- Display ensembl transcripts when no refseq exists


## [4.3.0]

### Added
- Mosaicism tag on variants
- Show and filter on SweGen frequency for SVs
- Show annotations for STR variants
- Show all transcripts in verification email
- Added mitochondrial export
- Adds alternative to search for SVs shorter that the given length
- Look for 'bcftools' in the `set` field of VCFs
- Display digenic inheritance from OMIM
- Displays what refseq transcript that is primary in hgnc

### Fixed

- Archived panels displays the correct date (not retroactive change)
- Fixed problem with waiting times in gene panel exports
- Clinvar fiter not working with human readable clinsig values

## [4.2.2]

### Fixed
- Fixed gene panel create/modify from CSV file utf-8 decoding error
- Updating genes in gene panels now supports edit comments and entry version
- Gene panel export timeout error

## [4.2.1]

### Fixed
- Re-introduced gene name(s) in verification email subject
- Better PDF rendering for excluded variants in report
- Problem to access old case when `is_default` did not exist on a panel


## [4.2.0]

### Added
- New index on variant_id for events
- Display overlapping compounds on variants view

### Fixed
- Fixed broken clinical filter


## [4.1.4]

### Added
- Download of filtered SVs

### Fixed
- Fixed broken download of filtered variants
- Fixed visualization issue in gene panel PDF export
- Fixed bug when updating gene names in variant controller


## [4.1.3]

### Fixed
- Displays all primary transcripts


## [4.1.2]

### Added
- Option add/replace when updating a panel via CSV file
- More flexible versioning of the gene panels
- Printing coverage report on the bottom of the pdf case report
- Variant verification option for SVs
- Logs uri without pwd when connecting
- Disease-causing transcripts in case report
- Thicker lines in case report
- Supports HPO search for cases, both terms or if described in synopsis
- Adds sanger information to dashboard

### Fixed
- Use db name instead of **auth** as default for authentication
- Fixes so that reports can be generated even with many variants
- Fixed sanger validation popup to show individual variants queried by user and institute.
- Fixed problem with setting up scout
- Fixes problem when exac file is not available through broad ftp
- Fetch transcripts for correct build in `adapter.hgnc_gene`

## [4.1.1]
- Fix problem with institute authentication flash message in utils
- Fix problem with comments
- Fix problem with ensembl link


## [4.1.0]

### Added
- OMIM phenotypes to case report
- Command to download all panel app gene panels `scout load panel --panel-app`
- Links to genenames.org and omim on gene page
- Popup on gene at variants page with gene information
- reset sanger status to "Not validated" for pinned variants
- highlight cases with variants to be evaluated by Sanger on the cases page
- option to point to local reference files to the genome viewer pileup.js. Documented in `docs.admin-guide.server`
- option to export single variants in `scout export variants`
- option to load a multiqc report together with a case(add line in load config)
- added a view for searching HPO terms. It is accessed from the top left corner menu
- Updates the variants view for cancer variants. Adds a small cancer specific filter for known variants
- Adds hgvs information on cancer variants page
- Adds option to update phenotype groups from CLI

### Fixed
- Improved Clinvar to submit variants from different cases. Fixed HPO terms in casedata according to feedback
- Fixed broken link to case page from Sanger modal in cases view
- Now only cases with non empty lists of causative variants are returned in `adapter.case(has_causatives=True)`
- Can handle Tumor only samples
- Long lists of HGNC symbols are now possible. This was previously difficult with manual, uploaded or by HPO search when changing filter settings due to GET request limitations. Relevant pages now use POST requests. Adds the dynamic HPO panel as a selection on the gene panel dropdown.
- Variant filter defaults to default panels also on SV and Cancer variants pages.

## [4.0.0]

### WARNING ###

This is a major version update and will require that the backend of pre releases is updated.
Run commands:

```
$scout update genes
$scout update hpo
```

- Created a Clinvar submission tool, to speed up Clinvar submission of SNVs and SVs
- Added an analysis report page (html and PDF format) containing phenotype, gene panels and variants that are relevant to solve a case.

### Fixed
- Optimized evaluated variants to speed up creation of case report
- Moved igv and pileup viewer under a common folder
- Fixed MT alignment view pileup.js
- Fixed coordinates for SVs with start chromosome different from end chromosome
- Global comments shown across cases and institutes. Case-specific variant comments are shown only for that specific case.
- Links to clinvar submitted variants at the cases level
- Adapts clinvar parsing to new format
- Fixed problem in `scout update user` when the user object had no roles
- Makes pileup.js use online genome resources when viewing alignments. Now any instance of Scout can make use of this functionality.
- Fix ensembl link for structural variants
- Works even when cases does not have `'madeline_info'`
- Parses Polyphen in correct way again
- Fix problem with parsing gnomad from VEP

### Added
- Added a PDF export function for gene panels
- Added a "Filter and export" button to export custom-filtered SNVs to CSV file
- Dismiss SVs
- Added IGV alignments viewer
- Read delivery report path from case config or CLI command
- Filter for spidex scores
- All HPO terms are now added and fetched from the correct source (https://github.com/obophenotype/human-phenotype-ontology/blob/master/hp.obo)
- New command `scout update hpo`
- New command `scout update genes` will fetch all the latest information about genes and update them
- Load **all** variants found on chromosome **MT**
- Adds choice in cases overview do show as many cases as user like

### Removed
- pileup.min.js and pileup css are imported from a remote web location now
- All source files for HPO information, this is instead fetched directly from source
- All source files for gene information, this is instead fetched directly from source

## [3.0.0]
### Fixed
- hide pedigree panel unless it exists

## [1.5.1] - 2016-07-27
### Fixed
- look for both ".bam.bai" and ".bai" extensions

## [1.4.0] - 2016-03-22
### Added
- support for local frequency through loqusdb
- bunch of other stuff

## [1.3.0] - 2016-02-19
### Fixed
- Update query-phenomizer and add username/password

### Changed
- Update the way a case is checked for rerun-status

### Added
- Add new button to mark a case as "checked"
- Link to clinical variants _without_ 1000G annotation

## [1.2.2] - 2016-02-18
### Fixed
- avoid filtering out variants lacking ExAC and 1000G annotations

## [1.1.3] - 2015-10-01
### Fixed
- persist (clinical) filter when clicking load more
- fix #154 by robustly setting clinical filter func. terms

## [1.1.2] - 2015-09-07
### Fixed
- avoid replacing coverage report with none
- update SO terms, refactored

## [1.1.1] - 2015-08-20
### Fixed
- fetch case based on collaborator status (not owner)

## [1.1.0] - 2015-05-29
### Added
- link(s) to SNPedia based on RS-numbers
- new Jinja filter to "humanize" decimal numbers
- show gene panels in variant view
- new Jinja filter for decoding URL encoding
- add indicator to variants in list that have comments
- add variant number threshold and rank score threshold to load function
- add event methods to mongo adapter
- add tests for models
- show badge "old" if comment was written for a previous analysis

### Changed
- show cDNA change in transcript summary unless variant is exonic
- moved compounds table further up the page
- show dates for case uploads in ISO format
- moved variant comments higher up on page
- updated documentation for pages
- read in coverage report as blob in database and serve directly
- change ``OmimPhenotype`` to ``PhenotypeTerm``
- reorganize models sub-package
- move events (and comments) to separate collection
- only display prev/next links for the research list
- include variant type in breadcrumbs e.g. "Clinical variants"

### Removed
- drop dependency on moment.js

### Fixed
- show the same level of detail for all frequencies on all pages
- properly decode URL encoded symbols in amino acid/cDNA change strings
- fixed issue with wipe permissions in MongoDB
- include default gene lists in "variants" link in breadcrumbs

## [1.0.2] - 2015-05-20
### Changed
- update case fetching function

### Fixed
- handle multiple cases with same id

## [1.0.1] - 2015-04-28
### Fixed
- Fix building URL parameters in cases list Vue component

## [1.0.0] - 2015-04-12
Codename: Sara Lund

![Release 1.0](artwork/releases/release-1-0.jpg)

### Added
- Add email logging for unexpected errors
- New command line tool for deleting case

### Changed
- Much improved logging overall
- Updated documentation/usage guide
- Removed non-working IGV link

### Fixed
- Show sample display name in GT call
- Various small bug fixes
- Make it easier to hover over popups

## [0.0.2-rc1] - 2015-03-04
### Added
- add protein table for each variant
- add many more external links
- add coverage reports as PDFs

### Changed
- incorporate user feedback updates
- big refactor of load scripts

## [0.0.2-rc2] - 2015-03-04
### Changes
- add gene table with gene description
- reorganize inheritance models box

### Fixed
- avoid overwriting gene list on "research" load
- fix various bugs in external links

## [0.0.2-rc3] - 2015-03-05
### Added
- Activity log feed to variant view
- Adds protein change strings to ODM and Sanger email

### Changed
- Extract activity log component to macro

### Fixes
- Make Ensembl transcript links use archive website<|MERGE_RESOLUTION|>--- conflicted
+++ resolved
@@ -6,12 +6,8 @@
 
 ## [unreleased]
 ### Added
-<<<<<<< HEAD
+- Display data sharing info for ClinVar, Matchmaker Exchange and Beacon in a dedicated column on Cases page
 - Support for nf-core/rnafusion reports
-=======
-- Display data sharing info for ClinVar, Matchmaker Exchange and Beacon in a dedicated column on Cases page
-
->>>>>>> 58bd7424
 
 ## [4.62.1]
 ### Fixed
