--- conflicted
+++ resolved
@@ -10,12 +10,9 @@
 - New SO terms: `sequence_variant` and `coding_transcript_variant`
 - More MEI specific annotation is shown on the variant page
 - Parse and save MANE transcripts info when updating genes in build 38
-<<<<<<< HEAD
 - ClinVar submission can now be downloaded as a json file
+- `Mane Select` and `Mane Plus Clinical` badges on Gene page, when available
 - Sanger recipient may send an alert to the user which ordered the verification when a variant is flagged as true positive
-=======
-- `Mane Select` and `Mane Plus Clinical` badges on Gene page, when available
->>>>>>> 4e9d068f
 ### Changed
 - In the ClinVar form, database and id of assertion criteria citation are now separate inputs
 - Customise institute settings to be able to display all cases with a certain status on cases page (admin users)
