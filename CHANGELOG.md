# Change Log
All notable changes to this project will be documented in this file.
This project adheres to [Semantic Versioning](http://semver.org/).

About changelog [here](https://keepachangelog.com/en/1.0.0/)

## [unreleased]
### Added
- Pydantic validation of image paths provided in case load config file
<<<<<<< HEAD
### Changed
- Customise institute settings to be able to display all cases with a certain status on cases page (admin users)
=======
- Revel score, Revel rank score and SpliceAI values are also displayed in Causatives and Validated variants tables
>>>>>>> 258af81b
### Fixed
- Command line crashing with error when updating a user that doesn't exist
- Thaw coloredlogs - 15.0.1 restores errorhandler issue
- Thaw crypography - current base image and library version allow Docker builds
- Missing delete icons on phenomodels page
- Missing cryptography lib error while running Scout container on an ARM processor
- Round CADD values with many decimals on causatives and validated variants pages
- Dark-mode visibility of some fields on causatives and validated variants pages

## [4.75]
### Added
- Hovertip to gene panel names with associated genes in variant view, when variant covers more than one gene
- Tests for panel to genes
- Download of Orphadata en_product6 and en_product4 from CLI
- Parse and save `database_found` key/values for RNA fusion variants
- Added fusion_score, ffpm, split_reads, junction_reads and fusion_caller to the list of filters on RNA fusion variants page
- Renamed the function `get_mei_info` to `set_mei_info` to be consistent with the other functions
- Fixed removing None key/values from parsed variants
### Changed
- Allow use of projections when retrieving gene panels
- Do not save custom images as binary data into case and variant database documents
- Retrieve and display case and variant custom images using image's saved path
- Cases are activated by viewing FSHD and SMA reports
- Split multi-gene SNV variants into single genes when submitting to Matchmaker Exchange
- Alamut links also on the gene level, using transcript and HGVS: better for indels. Keep variant link for missing HGVS
- Thaw WTForms - explicitly coerce form decimal field entries when filters fetched from db
### Fixed
- Removed some extra characters from top of general report left over from FontAwsome fix
- Do not save fusion variants-specific key/values in other types of variants
- Alamut link for MT variants in build 38
- Convert RNA fusions variants `tool_hits` and `fusion_score` keys from string to numbers
- Fix genotype reference and alternative sequencing depths defaulting to -1 when values are 0
- DecimalFields were limited to two decimal places for several forms - lifting restrictions on AF, CADD etc.

## [4.74.1]
### Changed
- Parse and save into database also OMIM terms not associated to genes
### Fixed
- BioNano API FSHD report requests are GET in Access 1.8, were POST in 1.7
- Update more FontAwesome icons to avoid Pro icons
- Test if files still exist before attempting to load research variants
- Parsing of genotypes error, resulting in -1 values when alt or ref read depths are 0

## [4.74]
### Added
- SNVs and Indels, MEI and str variants genes have links to Decipher
- An `owner + case display name` index for cases database collection
- Test and fixtures for RNA fusion case page
- Load and display fusion variants from VCF files as the other variant types
- Option to update case document with path to mei variants (clinical and research)
### Changed
- Details on variant type and category for audit filters on case general report
- Enable Gens CN profile button also in somatic case view
- Fix case of analysis type check for Gens analysis button - only show for WGS
### Fixed
- loqusdb table no longer has empty row below each loqusid
- MatchMaker submission details page crashing because of change in date format returned by PatientMatcher
- Variant external links buttons style does not change color when visited
- Hide compounds with compounds follow filter for region or function would fail for variants in multiple genes
- Updated FontAwesome version to fix missing icons

## [4.73]
### Added
- Shortcut button for HPO panel MEI variants from case page
- Export managed variants from CLI
### Changed
- STRs visualization on case panel to emphasize abnormal repeat count and associated condition
- Removed cytoband column from STRs variant view on case report
- More long integers formatted with thin spaces, and copy to clipboard buttons added
### Fixed
- OMIM table is scrollable if higher than 700px on SV page
- Pinned variants validation badge is now red for false positives.
- Case display name defaulting to case ID when `family_name` or `display_name` are missing from case upload config file
- Expanded menu visible at screen sizes below 1000px now has background color
- The image in ClinVar howto-modal is now responsive
- Clicking on a case in case groups when case was already removed from group in another browser tab
- Page crashing when saving filters for mei variants
- Link visited color of images

## [4.72.4]
### Changed
- Automatic test mongod version increased to v7
### Fixed
- GnomAD now defaults to hg38 - change build 37 links accordingly

## [4.72.3]
### Fixed
- Somatic general case report small variant table can crash with unclassified variants

## [4.72.2]
### Changed
- A gunicorn maxrequests parameter for Docker server image - default to 1200
- STR export limit increased to 500, as for other variants
- Prevent long number wrapping and use thin spaces for separation, as per standards from SI, NIST, IUPAC, BIPM.
- Speed up case retrieval and lower memory use by projecting case queries
- Make relatedness check fails stand out a little more to new users
- Speed up case retrieval and lower memory use by projecting case queries
- Speed up variant pages by projecting only the necessary keys in disease collection query
### Fixed
- Huge memory use caused by cases and variants pages pulling complete disease documents from DB
- Do not include genes fetched from HPO terms when loading diseases
- Consider the renamed fields `Approved Symbol` -> `Approved Gene Symbol` and `Gene Symbols` -> `Gene/Locus And Other Related Symbols` when parsing OMIM terms from genemap2.txt file

## [4.72.1]
### Fixed
- Jinja filter that renders long integers
- Case cache when looking for causatives in other cases causing the server to hang

## [4.72]
### Added
- A GitHub action that checks for broken internal links in docs pages
- Link validation settings in mkdocs.yml file
- Load and display full RNA alignments on alignment viewer
- Genome build check when loading a case
- Extend event index to previous causative variants and always load them
### Fixed
- Documentation nav links for a few documents
- Slightly extended the BioNano Genomics Access integration docs
- Loading of SVs when VCF is missing the INFO.END field but has INFO.SVLEN field
- Escape protein sequence name (if available) in case general report to render special characters correctly
- CaseS HPO term searches for multiple terms works independent of order
- CaseS search regexp should not allow backslash
- CaseS cohort tags can contain whitespace and still match
- Remove diagnoses from cases even if OMIM term is not found in the database
- Parsing of disease-associated genes
- Removed an annoying warning while updating database's disease terms
- Displaying custom case images loaded with scout version <= 4.71
- Use pydantic version >=2 in requirements.txt file
### Changed
- Column width adjustment on caseS page
- Use Python 3.11 in tests
- Update some github actions
- Upgraded Pydantic to version 2
- Case validation fails on loading when associated files (alignments, VCFs and reports) are not present on disk
- Case validation fails on loading when custom images have format different then ["gif", "svg", "png", "jpg", "jpeg"]
- Custom images keys `case` and `str` in case config yaml file are renamed to `case_images` and `str_variants_images`
- Simplify and speed up case general report code
- Speed up case retrieval in case_matching_causatives
- Upgrade pymongo to version 4
- When updating disease terms, check that all terms are consistent with a DiseaseTerm model before dropping the old collection
- Better separation between modules loading HPO terms and diseases
- Deleted unused scout.build.phenotype module
- Stricter validation of mandatory genome build key when loading a case. Allowed values are ['37','38',37,38]
- Improved readability of variants length and coordinates on variantS pages

## [4.71]
### Added
- Added Balsamic keys for SweGen and loqusdb local archive frequecies, SNV and SV
- New filter option for Cancer variantS: local archive RD loqusdb
- Show annotated observations on SV variantS view, also for cancer somatic SVs
- Revel filter for variantS
- Show case default panel on caseS page
- CADD filter for Cancer Somatic SNV variantS - show score
- SpliceAI-lookup link (BROAD, shows SpliceAI and Pangolin) from variant page
- BioNano Access server API - check projects, samples and fetch FSHD reports
### Fixed
- Name of reference genome build for RNA for compatibility with IGV locus search change
- Howto to run the Docker image on Mac computers in `admin-guide/containers/container-deploy.md`
- Link to Weasyprint installation howto in README file
- Avoid filling up disk by creating a reduced VCF file for every variant that is visualized
- Remove legacy incorrectly formatted CODEOWNERS file
- Restrain variant_type requests to variantS views to "clinical" or "research"
- Visualization of cancer variants where cancer case has no affected individual
- ProteinPaint gene link (small StJude API change)
- Causative MEI variant link on causatives page
- Bionano access api settings commented out by default in Scout demo config file.
- Do not show FSHD button on freshly loaded cases without bionano_access individuals
- Truncate long variants' HGVS on causative/Clinically significant and pinned variants case panels
### Changed
- Remove function call that tracks users' browser version
- Include three more splice variant SO terms in clinical filter severe SO terms
- Drop old HPO term collection only after parsing and validation of new terms completes
- Move score to own column on Cancer Somatic SNV variantS page
- Refactored a few complex case operations, breaking out sub functionalities

## [4.70]
### Added
- Download a list of Gene Variants (max 500) resulting from SNVs and Indels search
- Variant PubMed link to search for gene symbol and any aliases
### Changed
- Clearer gnomAD values in Variants page
### Fixed
- CaseS page uniform column widths
- Include ClinVar variants into a scrollable div element on Case page
- `canonical_transcript` variable not initialized in get_hgvs function (server.blueprints.institutes.controllers.py)
- Catch and display any error while importing Phenopacket info
- Modified Docker files to use python:3.8-slim-bullseye to prevent gunicorn workers booting error

## [4.69]
### Added
- ClinVar submission howto available also on Case page
- Somatic score and filtering for somatic SV callers, if available
- Show caller as a tooltip on variantS list
### Fixed
- Crash when attempting to export phenotype from a case that had never had phenotypes
- Aesthetic fix to Causative and Pinned Variants on Case page
- Structural inconsistency for ClinVar Blueprint templates
- Updated igv.js to 2.15.8 to fix track default color bug
- Fixed release versions for actions.
- Freeze tornado below 6.3.0 for compatibility with livereload 2.6.3
- Force update variants count on case re-upload
- IGV locus search not working - add genome reference id
- Pin links to MEI variants should end up on MEI not SV variant view
- Load also matching MEI variants on forced region load
- Allow excluding MEI from case variant deletion
- Fixed the name of the assigned user when the internal user ID is different from the user email address
- Gene variantS should display gene function, region and full hgvs
### Changed
- FontAwesome integrity check fail (updated resource)
- Removed ClinVar API validation buttons in favour of direct API submission
- Improved layout of Institute settings page
- ClinVar API key and allowed submitters are set in the Institute settings page


## [4.68]
### Added
- Rare Disease Mobile Element Insertion variants view
### Changed
- Updated igv.js to 2.15.6
### Fixed
- Docker stage build pycairo.
- Restore SNV and SV rank models versions on Causatives and Verified pages
- Saving `REVEL_RANKSCORE` value in a field named `revel` in variants database documents

## [4.67]
### Added
- Prepare to filter local SV frequency
### Changed
- Speed up instituteS page loading by refactoring cases/institutes query
- Clinical Filter for SVs includes `splice_polypyrimidine_tract_variant` as a severe consequence
- Clinical Filter for SVs includes local variant frequency freeze ("old") for filtering, starting at 30 counts
- Speed up caseS page loading by adding status to index and refactoring totals count
- HPO file parsing is updated to reflect that HPO have changed a few downloadable file formats with their 230405 release.
### Fixed
- Page crashing when a user tries to edit a comment that was removed
- Warning instead of crashed page when attempting to retrieve a non-existent Phenopacket
- Fixed StJude ProteinPaint gene link (URL change)
- Freeze of werkzeug library to version<2.3 to avoid problems resulting from the consequential upgrade of the Flask lib
- Huge list of genes in case report for megabases-long structural variants.
- Fix displaying institutes without associated cases on institutes page
- Fix default panel selection on SVs in cancer case report

## [4.66]
### Changed
- Moved Phenomodels code under a dedicated blueprint
- Updated the instructions to load custom case report under admin guide
- Keep variants filter window collapsed except when user expands it to filter
### Added
- A summary table of pinned variants on the cancer case general report
- New openable matching causatives and managed variants lists for default gene panels only for convenience
### Fixed
- Gens structural variant page link individual id typo

## [4.65.2]
### Fixed
- Generating general case report with str variants containing comments

## [4.65.1]
### Fixed
- Visibility of `Gene(s)` badges on SV VariantS page
- Hide dismiss bar on SV page not working well
- Delivery report PDF download
- Saving Pipeline version file when loading a case
- Backport compatible import of importlib metadata for old python versions (<3.8)

## [4.65]
### Added
- Option to mark a ClinVar submission as submitted
- Docs on how to create/update the PanelApp green genes as a system admin
- `individual_id`-parameter to both Gens links
- Download a gene panel in TXT format from gene panel page
- Panel gene comments on variant page: genes in panels can have comments that describe the gene in a panel context
### Changed
- Always show each case category on caseS page, even if 0 cases in total or after current query
- Improved sorting of ClinVar submissions
- Pre-populate SV type select in ClinVar submission form, when possible
- Show comment badges in related comments tables on general report
- Updated version of several GitHub actions
- Migrate from deprecated `pkg_resources` lib to `importlib_resources`
- Dismiss bar on variantS pages is thinner.
- Dismiss bar on variantS pages can be toggled open or closed for the duration of a login session.
### Fixed
- Fixed Sanger order / Cancel order modal close buttons
- Visibility of SV type in ClinVar submission form
- Fixed a couple of creations where now was called twice, so updated_at and created_at could differ
- Deprecated Ubuntu version 18.04 in one GitHub action
- Panels that have been removed (hidden) should not be visible in views where overlapping gene panels for genes are shown
- Gene panel test pointing to the right function

## [4.64]
### Added
- Create/Update a gene panel containing all PanelApp green genes (`scout update panelapp-green -i <cust_id>`)
- Links for ACMG pathogenicity impact modification on the ACMG classification page
### Changed
- Open local observation matching cases in new windows
### Fixed
- Matching manual ranked variants are now shown also on the somatic variant page
- VarSome links to hg19/GRCh37
- Managed variants filter settings lost when navigating to additional pages
- Collect the right variant category after submitting filter form from research variantS page
- Beacon links are templated and support variants in genome build 38

## [4.63]
### Added
- Display data sharing info for ClinVar, Matchmaker Exchange and Beacon in a dedicated column on Cases page
- Test for `commands.download.omim.print_omim`
- Display dismissed variants comments on general case report
- Modify ACMG pathogenicity impact (most commonly PVS1, PS3) based on strength of evidence with lab director's professional judgement
- REViewer button on STR variant page
- Alamut institution parameter in institute settings for Alamut Visual Plus software
- Added Manual Ranks Risk Factor, Likely Risk Factor and Uncertain Risk Factor
- Display matching manual ranks from previous cases the user has access to on VariantS and Variant pages
- Link to gnomAD gene SVs v2.1 for SV variants with gnomAD frequency
- Support for nf-core/rnafusion reports
### Changed
- Display chrY for sex unknown
- Deprecate legacy scout_load() method API call.
- Message shown when variant tag is updated for a variant
- When all ACMG classifications are deleted from a variant, the current variant classification status is also reset.
- Refactored the functions that collect causative variants
- Removed `scripts/generate_test_data.py`
### Fixed
- Default IGV tracks (genes, ClinVar, ClinVar CNVs) showing even if user unselects them all
- Freeze Flask-Babel below v3.0 due to issue with a locale decorator
- Thaw Flask-Babel and fix according to v3 standard. Thank you @TkTech!
- Show matching causatives on somatic structural variant page
- Visibility of gene names and functional annotations on Causatives/Verified pages
- Panel version can be manually set to floating point numbers, when modified
- Causatives page showing also non-causative variants matching causatives in other cases
- ClinVar form submission for variants with no selected transcript and HGVS
- Validating and submitting ClinVar objects not containing both Variant and Casedata info

## [4.62.1]
### Fixed
- Case page crashing when adding a case to a group without providing a valid case name

## [4.62]
### Added
- Validate ClinVar submission objects using the ClinVar API
- Wrote tests for case and variant API endpoints
- Create ClinVar submissions from Scout using the ClinVar API
- Export Phenopacket for affected individual
- Import Phenopacket from JSON file or Phenopacket API backend server
- Use the new case name option for GENS requests
- Pre-validate refseq:HGVS items using VariantValidator in ClinVar submission form
### Fixed
- Fallback for empty alignment index for REViewer service
- Source link out for MIP 11.1 reference STR annotation
- Avoid duplicate causatives and pinned variants
- ClinVar clinical significance displays only the ACMG terms when user selects ACMG 2015 as assertion criteria
- Spacing between icon and text on Beacon and MatchMaker links on case page sidebar
- Truncate IDs and HGVS representations in ClinVar pages if longer than 25 characters
- Update ClinVar submission ID form
- Handle connection timeout when sending requests requests to external web services
- Validate any ClinVar submission regardless of its status
- Empty Phenopackets import crashes
- Stop Spinner on Phenopacket JSON download
### Changed
- Updated ClinVar submission instructions

## [4.61.1]
### Fixed
- Added `UMLS` as an option of `Condition ID type` in ClinVar Variant downloaded files
- Missing value for `Condition ID type` in ClinVar Variant downloaded files
- Possibility to open, close or delete a ClinVar submission even if it doesn't have an associated name
- Save SV type, ref and alt n. copies to exported ClinVar files
- Inner and outer start and stop SV coordinates not exported in ClinVar files
- ClinVar submissions page crashing when SV files don't contain breakpoint exact coordinates
- Align OMIM diagnoses with delete diagnosis button on case page
- In ClinVar form, reset condition list and customize help when condition ID changes

## [4.61]
### Added
- Filter case list by cases with variants in ClinVar submission
- Filter case list by cases containing RNA-seq data - gene_fusion_reports and sample-level tracks (splice junctions and RNA coverage)
- Additional case category `Ignored`, to be used for cases that don't fall in the existing 'inactive', 'archived', 'solved', 'prioritized' categories
- Display number of cases shown / total number of cases available for each category on Cases page
- Moved buttons to modify case status from sidebar to main case page
- Link to Mutalyzer Normalizer tool on variant's transcripts overview to retrieve official HVGS descriptions
- Option to manually load RNA MULTIQC report using the command `scout load report -t multiqc_rna`
- Load RNA MULTIQC automatically for a case if config file contains the `multiqc_rna` key/value
- Instructions in admin-guide on how to load case reports via the command line
- Possibility to filter RD variants by a specific genotype call
- Distinct colors for different inheritance models on RD Variant page
- Gene panels PDF export with case variants hits by variant type
- A couple of additional README badges for GitHub stats
- Upload and display of pipeline reference info and executable version yaml files as custom reports
- Testing CLI on hasta in PR template
### Changed
- Instructions on how to call dibs on scout-stage server in pull request template
- Deprecated CLI commands `scout load <delivery_report, gene_fusion_report, coverage_qc_report, cnv_report>` to replace them with command `scout load report -t <report type>`
- Refactored code to display and download custom case reports
- Do not export `Assertion method` and `Assertion method citation` to ClinVar submission files according to changes to ClinVar's submission spreadsheet templates.
- Simplified code to create and download ClinVar CSV files
- Colorize inheritance models badges by category on VariantS page
- `Safe variants matching` badge more visible on case page
### Fixed
- Non-admin users saving institute settings would clear loqusdb instance selection
- Layout of variant position, cytoband and type in SV variant summary
- Broken `Build Status - GitHub badge` on GitHub README page
- Visibility of text on grey badges in gene panels PDF exports
- Labels for dashboard search controls
- Dark mode visibility for ClinVar submission
- Whitespaces on outdated panel in extent report

## [4.60]
### Added
- Mitochondrial deletion signatures (mitosign) can be uploaded and shown with mtDNA report
- A `Type of analysis` column on Causatives and Validated variants pages
- List of "safe" gene panels available for matching causatives and managed variants in institute settings, to avoid secondary findings
- `svdb_origin` as a synonym for `FOUND_IN` to complement `set` for variants found by all callers
### Changed
- Hide removed gene panels by default in panels page
- Removed option for filtering cancer SVs by Tumor and Normal alt AF
- Hide links to coverage report from case dynamic HPO panel if cancer analysis
- Remove rerun emails and redirect users to the analysis order portal instead
- Updated clinical SVs igv.js track (dbVar) and added example of external track from `https://trackhubregistry.org/`
- Rewrote the ClinVar export module to simplify and add one variant at the time
- ClinVar submissions with phenotype conditions from: [OMIM, MedGen, Orphanet, MeSH, HP, MONDO]
### Fixed
- If trying to load a badly formatted .tsv file an error message is displayed.
- Avoid showing case as rerun when first attempt at case upload failed
- Dynamic autocomplete search not working on phenomodels page
- Callers added to variant when loading case
- Now possible to update managed variant from file without deleting it first
- Missing preselected chromosome when editing a managed variant
- Preselected variant type and subtype when editing a managed variant
- Typo in dbVar ClinVar track, hg19


## [4.59]
### Added
- Button to go directly to HPO SV filter variantS page from case
- `Scout-REViewer-Service` integration - show `REViewer` picture if available
- Link to HPO panel coverage overview on Case page
- Specify a confidence threshold (green|amber|red) when loading PanelApp panels
- Functional annotations in variants lists exports (all variants)
- Cancer/Normal VAFs and COSMIC ids in in variants lists exports (cancer variants)
### Changed
- Better visualization of regional annotation for long lists of genes in large SVs in Variants tables
- Order of cells in variants tables
- More evident links to gene coverage from Variant page
- Gene panels sorted by display name in the entire Case page
- Round CADD and GnomAD values in variants export files
### Fixed
- HPO filter button on SV variantS page
- Spacing between region|function cells in SVs lists
- Labels on gene panel Chanjo report
- Fixed ambiguous duplicated response headers when requesting a BAM file from /static
- Visited color link on gene coverage button (Variant page)

## [4.58.1]
### Fixed
- Case search with search strings that contain characters that can be escaped

## [4.58]
### Added
- Documentation on how to create/update PanelApp panels
- Add filter by local observations (archive) to structural variants filters
- Add more splicing consequences to SO term definitions
- Search for a specific gene in all gene panels
- Institute settings option to force show all variants on VariantS page for all cases of an institute
- Filter cases by validation pending status
- Link to The Clinical Knowledgebase (CKB) (https://ckb.jax.org/) in cancer variant's page
### Fixed
- Added a not-authorized `auto-login` fixture according to changes in Flask-Login 0.6.2
- Renamed `cache_timeout` param name of flask.send_file function to `max_age` (Flask 2.2 compliant)
- Replaced deprecated `app.config["JSON_SORT_KEYS"]` with app.json.sort_keys in app settings
- Bug in gene variants page (All SNVs and INDELs) when variant gene doesn't have a hgnc id that is found in the database
- Broken export of causatives table
- Query for genes in build 38 on `Search SNVs and INDELs` page
- Prevent typing special characters `^<>?!=\/` in case search form
- Search matching causatives also among research variants in other cases
- Links to variants in Verified variants page
- Broken filter institute cases by pinned gene
- Better visualization of long lists of genes in large SVs on Causative and Verified Variants page
- Reintroduced missing button to export Causative variants
- Better linking and display of matching causatives and managed variants
- Reduced code complexity in `scout/parse/variant/variant.py`
- Reduced complexity of code in `scout/build/variant/variant.py`

### Changed
- State that loqusdb observation is in current case if observations count is one and no cases are shown
- Better pagination and number of variants returned by queries in `Search SNVs and INDELs` page
- Refactored and simplified code used for collecting gene variants for `Search SNVs and INDELs` page
- Fix sidebar panel icons in Case view
- Fix panel spacing in Case view
- Removed unused database `sanger_ordered` and `case_id,category,rank_score` indexes (variant collection)
- Verified variants displayed in a dedicated page reachable from institute sidebar
- Unified stats in dashboard page
- Improved gene info for large SVs and cancer SVs
- Remove the unused `variant.str_variant` endpoint from variant views
- Easier editing of HPO gene panel on case page
- Assign phenotype panel less cramped on Case page
- Causatives and Verified variants pages to use the same template macro
- Allow hyphens in panel names
- Reduce resolution of example images
- Remove some animations in web gui which where rendered slow


## [4.57.4]
### Fixed
- Parsing of variant.FORMAT "DR" key in parse variant file

## [4.57.3]
### Fixed
- Export of STR verified variants
- Do not download as verified variants first verified and then reset to not validated
- Avoid duplicated lines in downloaded verified variants reflecting changes in variant validation status

## [4.57.2]
### Fixed
- Export of verified variants when variant gene has no transcripts
- HTTP 500 when visiting a the details page for a cancer variant that had been ranked with genmod

## [4.57.1]
### Fixed
- Updating/replacing a gene panel from file with a corrupted or malformed file

## [4.57]
### Added
- Display last 50 or 500 events for a user in a timeline
- Show dismiss count from other cases on matching variantS
- Save Beacon-related events in events collection
- Institute settings allow saving multiple loqusdb instances for one institute
- Display stats from multiple instances of loqusdb on variant page
- Display date and frequency of obs derived from count of local archive observations from MIP11 (requires fix in MIP)
### Changed
- Prior ACMG classifications view is no longer limited by pathogenicity
### Fixed
- Visibility of Sanger ordered badge on case page, light mode
- Some of the DataTables tables (Phenotypes and Diagnoses pages) got a bit dark in dark mode
- Remove all redundancies when displaying timeline events (some events are saved both as case-related and variant-related)
- Missing link in saved MatchMaker-related events
- Genes with mixed case gene symbols missing in PanelApp panels
- Alignment of elements on the Beacon submission modal window
- Locus info links from STR variantS page open in new browser tabs

## [4.56]
### Added
- Test for PanelApp panels loading
- `panel-umi` tag option when loading cancer analyses
### Changed
- Black text to make comments more visible in dark mode
- Loading PanelApp panels replaces pre-existing panels with same version
- Removed sidebar from Causatives page - navigation is available on the top bar for now
- Create ClinVar submissions from pinned variants list in case page
- Select which pinned variants will be included in ClinVar submission documents
### Fixed
- Remove a:visited css style from all buttons
- Update of HPO terms via command line
- Background color of `MIXED` and `PANEL-UMI` sequencing types on cases page
- Fixed regex error when searching for cases with query ending with `\ `
- Gene symbols on Causatives page lighter in dark mode
- SpliceAI tooltip of multigene variants

## [4.55]
### Changed
- Represent different tumor samples as vials in cases page
- Option to force-update the OMIM panel
### Fixed
- Low tumor purity badge alignment in cancer samples table on cancer case view
- VariantS comment popovers reactivate on hover
- Updating database genes in build 37
- ACMG classification summary hidden by sticky navbar
- Logo backgrounds fixed to white on welcome page
- Visited links turn purple again
- Style of link buttons and dropdown menus
- Update KUH and GMS logos
- Link color for Managed variants

## [4.54]
### Added
- Dark mode, using browser/OS media preference
- Allow marking case as solved without defining causative variants
- Admin users can create missing beacon datasets from the institute's settings page
- GenCC links on gene and variant pages
- Deprecation warnings when launching the app using a .yaml config file or loading cases using .ped files
### Changed
- Improved HTML syntax in case report template
- Modified message displayed when variant rank stats could not be calculated
- Expanded instructions on how to test on CG development server (cg-vm1)
- Added more somatic variant callers (Balsamic v9 SNV, develop SV)
### Fixed
- Remove load demo case command from docker-compose.yml
- Text elements being split across pages in PDF reports
- Made login password field of type `password` in LDAP login form
- Gene panels HTML select in institute's settings page
- Bootstrap upgraded to version 5
- Fix some Sourcery and SonarCloud suggestions
- Escape special characters in case search on institute and dashboard pages
- Broken case PDF reports when no Madeline pedigree image can be created
- Removed text-white links style that were invisible in new pages style
- Variants pagination after pressing "Filter variants" or "Clinical filter"
- Layout of buttons Matchmaker submission panel (case page)
- Removing cases from Matchmaker (simplified code and fixed functionality)
- Reintroduce check for missing alignment files purged from server

## [4.53]
### Added
### Changed
- Point Alamut API key docs link to new API version
- Parse dbSNP id from ID only if it says "rs", else use VEP CSQ fields
- Removed MarkupSafe from the dependencies
### Fixed
- Reintroduced loading of SVs for demo case 643595
- Successful parse of FOUND_IN should avoid GATK caller default
- All vulnerabilities flagged by SonarCloud

## [4.52]
### Added
- Demo cancer case gets loaded together with demo RD case in demo instance
- Parse REVEL_score alongside REVEL_rankscore from csq field and display it on SNV variant page
- Rank score results now show the ranking range
- cDNA and protein changes displayed on institute causatives pages
- Optional SESSION_TIMEOUT_MINUTES configuration in app config files
- Script to convert old OMIM case format (list of integers) to new format (list of dictionaries)
- Additional check for user logged in status before serving alignment files
- Download .cgh files from cancer samples table on cancer case page
- Number of documents and date of last update on genes page
### Changed
- Verify user before redirecting to IGV alignments and sashimi plots
- Build case IGV tracks starting from case and variant objects instead of passing all params in a form
- Unfreeze Werkzeug lib since Flask_login v.0.6 with bugfix has been released
- Sort gene panels by name (panelS and variant page)
- Removed unused `server.blueprints.alignviewers.unindexed_remote_static` endpoint
- User sessions to check files served by `server.blueprints.alignviewers.remote_static` endpoint
- Moved Beacon-related functions to a dedicated app extension
- Audit Filter now also loads filter displaying the variants for it
### Fixed
- Handle `attachment_filename` parameter renamed to `download_name` when Flask 2.2 will be released
- Removed cursor timeout param in cases find adapter function to avoid many code warnings
- Removed stream argument deprecation warning in tests
- Handle `no intervals found` warning in load_region test
- Beacon remove variants
- Protect remote_cors function in alignviewers view from Server-Side Request Forgery (SSRF)
- Check creation date of last document in gene collection to display when genes collection was updated last

## [4.51]
### Added
- Config file containing codecov settings for pull requests
- Add an IGV.js direct link button from case page
- Security policy file
- Hide/shade compound variants based on rank score on variantS from filter
- Chromograph legend documentation direct link
### Changed
- Updated deprecated Codecov GitHub action to v.2
- Simplified code of scout/adapter/mongo/variant
- Update IGV.js to v2.11.2
- Show summary number of variant gene panels on general report if more than 3
### Fixed
- Marrvel link for variants in genome build 38 (using liftover to build 37)
- Remove flags from codecov config file
- Fixed filter bug with high negative SPIDEX scores
- Renamed IARC TP53 button to to `TP53 Database`, modified also link since IARC has been moved to the US NCI: `https://tp53.isb-cgc.org/`
- Parsing new format of OMIM case info when exporting patients to Matchmaker
- Remove flask-debugtoolbar lib dependency that is using deprecated code and causes app to crash after new release of Jinja2 (3.1)
- Variant page crashing for cases with old OMIM terms structure (a list of integers instead of dictionary)
- Variant page crashing when creating MARRVEL link for cases with no genome build
- SpliceAI documentation link
- Fix deprecated `safe_str_cmp` import from `werkzeug.security` by freezing Werkzeug lib to v2.0 until Flask_login v.0.6 with bugfix is released
- List gene names densely in general report for SVs that contain more than 3 genes
- Show transcript ids on refseq genes on hg19 in IGV.js, using refgene source
- Display correct number of genes in general report for SVs that contain more than 32 genes
- Broken Google login after new major release of `lepture/authlib`
- Fix frequency and callers display on case general report

## [4.50.1]
### Fixed
- Show matching causative STR_repid for legacy str variants (pre Stranger hgnc_id)

## [4.50]
### Added
- Individual-specific OMIM terms
- OMIM disease descriptions in ClinVar submission form
- Add a toggle for melter rerun monitoring of cases
- Add a config option to show the rerun monitoring toggle
- Add a cli option to export cases with rerun monitoring enabled
- Add a link to STRipy for STR variants; shallow for ARX and HOXA13
- Hide by default variants only present in unaffected individuals in variants filters
- OMIM terms in general case report
- Individual-level info on OMIM and HPO terms in general case report
- PanelApp gene link among the external links on variant page
- Dashboard case filters fields help
- Filter cases by OMIM terms in cases and dashboard pages
### Fixed
- A malformed panel id request would crash with exception: now gives user warning flash with redirect
- Link to HPO resource file hosted on `http://purl.obolibrary.org`
- Gene search form when gene exists only in build 38
- Fixed odd redirect error and poor error message on missing column for gene panel csv upload
- Typo in parse variant transcripts function
- Modified keys name used to parse local observations (archived) frequencies to reflect change in MIP keys naming
- Better error handling for partly broken/timed out chanjo reports
- Broken javascript code when case Chromograph data is malformed
- Broader space for case synopsis in general report
- Show partial causatives on causatives and matching causatives panels
- Partial causative assignment in cases with no OMIM or HPO terms
- Partial causative OMIM select options in variant page
### Changed
- Slightly smaller and improved layout of content in case PDF report
- Relabel more cancer variant pages somatic for navigation
- Unify caseS nav links
- Removed unused `add_compounds` param from variant controllers function
- Changed default hg19 genome for IGV.js to legacy hg19_1kg_decoy to fix a few problematic loci
- Reduce code complexity (parse/ensembl.py)
- Silence certain fields in ClinVar export if prioritised ones exist (chrom-start-end if hgvs exist)
- Made phenotype non-mandatory when marking a variant as partial causative
- Only one phenotype condition type (OMIM or HPO) per variant is used in ClinVar submissions
- ClinVar submission variant condition prefers OMIM over HPO if available
- Use lighter version of gene objects in Omim MongoDB adapter, panels controllers, panels views and institute controllers
- Gene-variants table size is now adaptive
- Remove unused file upload on gene-variants page

## [4.49]
### Fixed
- Pydantic model types for genome_build, madeline_info, peddy_ped_check and peddy_sex_check, rank_model_version and sv_rank_model_version
- Replace `MatchMaker` with `Matchmaker` in all places visible by a user
- Save diagnosis labels along with OMIM terms in Matchmaker Exchange submission objects
- `libegl-mesa0_21.0.3-0ubuntu0.3~20.04.5_amd64.deb` lib not found by GitHub actions Docker build
- Remove unused `chromograph_image_files` and `chromograph_prefixes` keys saved when creating or updating an RD case
- Search managed variants by description and with ignore case
### Changed
- Introduced page margins on exported PDF reports
- Smaller gene fonts in downloaded HPO genes PDF reports
- Reintroduced gene coverage data in the PDF-exported general report of rare-disease cases
- Check for existence of case report files before creating sidebar links
- Better description of HPO and OMIM terms for patients submitted to Matchmaker Exchange
- Remove null non-mandatory key/values when updating a case
- Freeze WTForms<3 due to several form input rendering changes

## [4.48.1]
### Fixed
- General case PDF report for recent cases with no pedigree

## [4.48]
### Added
- Option to cancel a request for research variants in case page
### Changed
- Update igv.js to v2.10.5
- Updated example of a case delivery report
- Unfreeze cyvcf2
- Builder images used in Scout Dockerfiles
- Crash report email subject gives host name
- Export general case report to PDF using PDFKit instead of WeasyPrint
- Do not include coverage report in PDF case report since they might have different orientation
- Export cancer cases's "Coverage and QC report" to PDF using PDFKit instead of Weasyprint
- Updated cancer "Coverage and QC report" example
- Keep portrait orientation in PDF delivery report
- Export delivery report to PDF using PDFKit instead of Weasyprint
- PDF export of clinical and research HPO panels using PDFKit instead of Weasyprint
- Export gene panel report to PDF using PDFKit
- Removed WeasyPrint lib dependency

### Fixed
- Reintroduced missing links to Swegen and Beacon and dbSNP in RD variant page, summary section
- Demo delivery report orientation to fit new columns
- Missing delivery report in demo case
- Cast MNVs to SNV for test
- Export verified variants from all institutes when user is admin
- Cancer coverage and QC report not found for demo cancer case
- Pull request template instructions on how to deploy to test server
- PDF Delivery report not showing Swedac logo
- Fix code typos
- Disable codefactor raised by ESLint for javascript functions located on another file
- Loading spinner stuck after downloading a PDF gene panel report
- IGV browser crashing when file system with alignment files is not mounted

## [4.47]
### Added
- Added CADD, GnomAD and genotype calls to variantS export
### Changed
- Pull request template, to illustrate how to deploy pull request branches on cg-vm1 stage server
### Fixed
- Compiled Docker image contains a patched version (v4.9) of chanjo-report

## [4.46.1]
### Fixed
- Downloading of files generated within the app container (MT-report, verified variants, pedigrees, ..)

## [4.46]
### Added
- Created a Dockefile to be used to serve the dockerized app in production
- Modified the code to collect database params specified as env vars
- Created a GitHub action that pushes the Dockerfile-server image to Docker Hub (scout-server-stage) every time a PR is opened
- Created a GitHub action that pushes the Dockerfile-server image to Docker Hub (scout-server) every time a new release is created
- Reassign MatchMaker Exchange submission to another user when a Scout user is deleted
- Expose public API JSON gene panels endpoint, primarily to enable automated rerun checking for updates
- Add utils for dictionary type
- Filter institute cases using multiple HPO terms
- Vulture GitHub action to identify and remove unused variables and imports
### Changed
- Updated the python config file documentation in admin guide
- Case configuration parsing now uses Pydantic for improved typechecking and config handling
- Removed test matrices to speed up automatic testing of PRs
- Switch from Coveralls to Codecov to handle CI test coverage
- Speed-up CI tests by caching installation of libs and splitting tests into randomized groups using pytest-test-groups
- Improved LDAP login documentation
- Use lib flask-ldapconn instead of flask_ldap3_login> to handle ldap authentication
- Updated Managed variant documentation in user guide
- Fix and simplify creating and editing of gene panels
- Simplified gene variants search code
- Increased the height of the genes track in the IGV viewer
### Fixed
- Validate uploaded managed variant file lines, warning the user.
- Exporting validated variants with missing "genes" database key
- No results returned when searching for gene variants using a phenotype term
- Variants filtering by gene symbols file
- Make gene HGNC symbols field mandatory in gene variants page and run search only on form submit
- Make sure collaborator gene variants are still visible, even if HPO filter is used

## [4.45]
### Added
### Changed
- Start Scout also when loqusdbapi is not reachable
- Clearer definition of manual standard and custom inheritance models in gene panels
- Allow searching multiple chromosomes in filters
### Fixed
- Gene panel crashing on edit action

## [4.44]
### Added
### Changed
- Display Gene track beneath each sample track when displaying splice junctions in igv browser
- Check outdated gene symbols and update with aliases for both RD and cancer variantS
### Fixed
- Added query input check and fixed the Genes API endpoint to return a json formatted error when request is malformed
- Typo in ACMG BP6 tooltip

## [4.43.1]
### Added
- Added database index for OMIM disease term genes
### Changed
### Fixed
- Do not drop HPO terms collection when updating HPO terms via the command line
- Do not drop disease (OMIM) terms collection when updating diseases via the command line

## [4.43]
### Added
- Specify which collection(s) update/build indexes for
### Fixed
- Do not drop genes and transcripts collections when updating genes via the command line

## [4.42.1]
### Added
### Changed
### Fixed
- Freeze PyMongo lib to version<4.0 to keep supporting previous MongoDB versions
- Speed up gene panels creation and update by collecting only light gene info from database
- Avoid case page crash on Phenomizer queries timeout

## [4.42]
### Added
- Choose custom pinned variants to submit to MatchMaker Exchange
- Submit structural variant as genes to the MatchMaker Exchange
- Added function for maintainers and admins to remove gene panels
- Admins can restore deleted gene panels
- A development docker-compose file illustrating the scout/chanjo-report integration
- Show AD on variants view for cancer SV (tumor and normal)
- Cancer SV variants filter AD, AF (tumor and normal)
- Hiding the variants score column also from cancer SVs, as for the SNVs
### Changed
- Enforce same case _id and display_name when updating a case
- Enforce same individual ids, display names and affected status when updating a case
- Improved documentation for connecting to loqusdb instances (including loqusdbapi)
- Display and download HPO gene panels' gene symbols in italics
- A faster-built and lighter Docker image
- Reduce complexity of `panels` endpoint moving some code to the panels controllers
- Update requirements to use flask-ldap3-login>=0.9.17 instead of freezing WTForm
### Fixed
- Use of deprecated TextField after the upgrade of WTF to v3.0
- Freeze to WTForms to version < 3
- Remove the extra files (bed files and madeline.svg) introduced by mistake
- Cli command loading demo data in docker-compose when case custom images exist and is None
- Increased MongoDB connection serverSelectionTimeoutMS parameter to 30K (default value according to MongoDB documentation)
- Better differentiate old obs counts 0 vs N/A
- Broken cancer variants page when default gene panel was deleted
- Typo in tx_overview function in variant controllers file
- Fixed loqusdbapi SV search URL
- SV variants filtering using Decipher criterion
- Removing old gene panels that don't contain the `maintainer` key.

## [4.41.1]
### Fixed
- General reports crash for variant annotations with same variant on other cases

## [4.41]
### Added
- Extended the instructions for running the Scout Docker image (web app and cli).
- Enabled inclusion of custom images to STR variant view
### Fixed
- General case report sorting comments for variants with None genetic models
- Do not crash but redirect to variants page with error when a variant is not found for a case
- UCSC links coordinates for SV variants with start chromosome different than end chromosome
- Human readable variants name in case page for variants having start chromosome different from end chromosome
- Avoid always loading all transcripts when checking gene symbol: introduce gene captions
- Slow queries for evaluated variants on e.g. case page - use events instead
### Changed
- Rearrange variant page again, moving severity predictions down.
- More reactive layout width steps on variant page

## [4.40.1]
### Added
### Fixed
- Variants dismissed with inconsistent inheritance pattern can again be shown in general case report
- General report page for variants with genes=None
- General report crashing when variants have no panels
- Added other missing keys to case and variant dictionaries passed to general report
### Changed

## [4.40]
### Added
- A .cff citation file
- Phenotype search API endpoint
- Added pagination to phenotype API
- Extend case search to include internal MongoDB id
- Support for connecting to a MongoDB replica set (.py config files)
- Support for connecting to a MongoDB replica set (.yaml config files)
### Fixed
- Command to load the OMIM gene panel (`scout load panel --omim`)
- Unify style of pinned and causative variants' badges on case page
- Removed automatic spaces after punctuation in comments
- Remove the hardcoded number of total individuals from the variant's old observations panel
- Send delete requests to a connected Beacon using the DELETE method
- Layout of the SNV and SV variant page - move frequency up
### Changed
- Stop updating database indexes after loading exons via command line
- Display validation status badge also for not Sanger-sequenced variants
- Moved Frequencies, Severity and Local observations panels up in RD variants page
- Enabled Flask CORS to communicate CORS status to js apps
- Moved the code preparing the transcripts overview to the backend
- Refactored and filtered json data used in general case report
- Changed the database used in docker-compose file to use the official MongoDB v4.4 image
- Modified the Python (3.6, 3.8) and MongoDB (3.2, 4.4, 5.0) versions used in testing matrices (GitHub actions)
- Capitalize case search terms on institute and dashboard pages


## [4.39]
### Added
- COSMIC IDs collected from CSQ field named `COSMIC`
### Fixed
- Link to other causative variants on variant page
- Allow multiple COSMIC links for a cancer variant
- Fix floating text in severity box #2808
- Fixed MitoMap and HmtVar links for hg38 cases
- Do not open new browser tabs when downloading files
- Selectable IGV tracks on variant page
- Missing splice junctions button on variant page
- Refactor variantS representative gene selection, and use it also for cancer variant summary
### Changed
- Improve Javascript performance for displaying Chromograph images
- Make ClinVar classification more evident in cancer variant page

## [4.38]
### Added
- Option to hide Alamut button in the app config file
### Fixed
- Library deprecation warning fixed (insert is deprecated. Use insert_one or insert_many instead)
- Update genes command will not trigger an update of database indices any more
- Missing resources in temporary downloading directory when updating genes using the command line
- Restore previous variant ACMG classification in a scrollable div
- Loading spinner not stopping after downloading PDF case reports and variant list export
- Add extra Alamut links higher up on variant pages
- Improve UX for phenotypes in case page
- Filter and export of STR variants
- Update look of variants page navigation buttons
### Changed

## [4.37]
### Added
- Highlight and show version number for RefSeq MANE transcripts.
- Added integration to a rerunner service for toggling reanalysis with updated pedigree information
- SpliceAI display and parsing from VEP CSQ
- Display matching tiered variants for cancer variants
- Display a loading icon (spinner) until the page loads completely
- Display filter badges in cancer variants list
- Update genes from pre-downloaded file resources
- On login, OS, browser version and screen size are saved anonymously to understand how users are using Scout
- API returning institutes data for a given user: `/api/v1/institutes`
- API returning case data for a given institute: `/api/v1/institutes/<institute_id>/cases`
- Added GMS and Lund university hospital logos to login page
- Made display of Swedac logo configurable
- Support for displaying custom images in case view
- Individual-specific HPO terms
- Optional alamut_key in institute settings for Alamut Plus software
- Case report API endpoint
- Tooltip in case explaining that genes with genome build different than case genome build will not be added to dynamic HPO panel.
- Add DeepVariant as a caller
### Fixed
- Updated IGV to v2.8.5 to solve missing gene labels on some zoom levels
- Demo cancer case config file to load somatic SNVs and SVs only.
- Expand list of refseq trancripts in ClinVar submission form
- Renamed `All SNVs and INDELs` institute sidebar element to `Search SNVs and INDELs` and fixed its style.
- Add missing parameters to case load-config documentation
- Allow creating/editing gene panels and dynamic gene panels with genes present in genome build 38
- Bugfix broken Pytests
- Bulk dismissing variants error due to key conversion from string to integer
- Fix typo in index documentation
- Fixed crash in institute settings page if "collaborators" key is not set in database
- Don't stop Scout execution if LoqusDB call fails and print stacktrace to log
- Bug when case contains custom images with value `None`
- Bug introduced when fixing another bug in Scout-LoqusDB interaction
- Loading of OMIM diagnoses in Scout demo instance
- Remove the docker-compose with chanjo integration because it doesn't work yet.
- Fixed standard docker-compose with scout demo data and database
- Clinical variant assessments not present for pinned and causative variants on case page.
- MatchMaker matching one node at the time only
- Remove link from previously tiered variants badge in cancer variants page
- Typo in gene cell on cancer variants page
- Managed variants filter form
### Changed
- Better naming for variants buttons on cancer track (somatic, germline). Also show cancer research button if available.
- Load case with missing panels in config files, but show warning.
- Changing the (Female, Male) symbols to (F/M) letters in individuals_table and case-sma.
- Print stacktrace if case load command fails
- Added sort icon and a pointer to the cursor to all tables with sortable fields
- Moved variant, gene and panel info from the basic pane to summary panel for all variants.
- Renamed `Basics` panel to `Classify` on variant page.
- Revamped `Basics` panel to a panel dedicated to classify variants
- Revamped the summary panel to be more compact.
- Added dedicated template for cancer variants
- Removed Gene models, Gene annotations and Conservation panels for cancer variants
- Reorganized the orders of panels for variant and cancer variant views
- Added dedicated variant quality panel and removed relevant panes
- A more compact case page
- Removed OMIM genes panel
- Make genes panel, pinned variants panel, causative variants panel and ClinVar panel scrollable on case page
- Update to Scilifelab's 2020 logo
- Update Gens URL to support Gens v2.0 format
- Refactor tests for parsing case configurations
- Updated links to HPO downloadable resources
- Managed variants filtering defaults to all variant categories
- Changing the (Kind) drop-down according to (Category) drop-down in Managed variant add variant
- Moved Gens button to individuals table
- Check resource files availability before starting updating OMIM diagnoses
- Fix typo in `SHOW_OBSERVED_VARIANT_ARCHIVE` config param

## [4.36]
### Added
- Parse and save splice junction tracks from case config file
- Tooltip in observations panel, explaining that case variants with no link might be old variants, not uploaded after a case rerun
### Fixed
- Warning on overwriting variants with same position was no longer shown
- Increase the height of the dropdowns to 425px
- More indices for the case table as it grows, specifically for causatives queries
- Splice junction tracks not centered over variant genes
- Total number of research variants count
- Update variants stats in case documents every time new variants are loaded
- Bug in flashing warning messages when filtering variants
### Changed
- Clearer warning messages for genes and gene/gene-panels searches in variants filters

## [4.35]
### Added
- A new index for hgnc_symbol in the hgnc_gene collection
- A Pedigree panel in STR page
- Display Tier I and II variants in case view causatives card for cancer cases
### Fixed
- Send partial file data to igv.js when visualizing sashimi plots with splice junction tracks
- Research variants filtering by gene
- Do not attempt to populate annotations for not loaded pinned/causatives
- Add max-height to all dropdowns in filters
### Changed
- Switch off non-clinical gene warnings when filtering research variants
- Don't display OMIM disease card in case view for cancer cases
- Refactored Individuals and Causative card in case view for cancer cases
- Update and style STR case report

## [4.34]
### Added
- Saved filter lock and unlock
- Filters can optionally be marked audited, logging the filter name, user and date on the case events and general report.
- Added `ClinVar hits` and `Cosmic hits` in cancer SNVs filters
- Added `ClinVar hits` to variants filter (rare disease track)
- Load cancer demo case in docker-compose files (default and demo file)
- Inclusive-language check using [woke](https://github.com/get-woke/woke) github action
- Add link to HmtVar for mitochondrial variants (if VCF is annotated with HmtNote)
- Grey background for dismissed compounds in variants list and variant page
- Pin badge for pinned compounds in variants list and variant page
- Support LoqusDB REST API queries
- Add a docker-compose-matchmaker under scout/containers/development to test matchmaker locally
- Script to investigate consequences of symbol search bug
- Added GATK to list of SV and cancer SV callers
### Fixed
- Make MitoMap link work for hg38 again
- Export Variants feature crashing when one of the variants has no primary transcripts
- Redirect to last visited variantS page when dismissing variants from variants list
- Improved matching of SVs Loqus occurrences in other cases
- Remove padding from the list inside (Matching causatives from other cases) panel
- Pass None to get_app function in CLI base since passing script_info to app factory functions was deprecated in Flask 2.0
- Fixed failing tests due to Flask update to version 2.0
- Speed up user events view
- Causative view sort out of memory error
- Use hgnc_id for gene filter query
- Typo in case controllers displaying an error every time a patient is matched against external MatchMaker nodes
- Do not crash while attempting an update for variant documents that are too big (> 16 MB)
- Old STR causatives (and other variants) may not have HGNC symbols - fix sort lambda
- Check if gene_obj has primary_transcript before trying to access it
- Warn if a gene manually searched is in a clinical panel with an outdated name when filtering variants
- ChrPos split js not needed on STR page yet
### Changed
- Remove parsing of case `genome_version`, since it's not used anywhere downstream
- Introduce deprecation warning for Loqus configs that are not dictionaries
- SV clinical filter no longer filters out sub 100 nt variants
- Count cases in LoqusDB by variant type
- Commit pulse repo badge temporarily set to weekly
- Sort ClinVar submissions objects by ascending "Last evaluated" date
- Refactored the MatchMaker integration as an extension
- Replaced some sensitive words as suggested by woke linter
- Documentation for load-configuration rewritten.
- Add styles to MatchMaker matches table
- More detailed info on the data shared in MatchMaker submission form

## [4.33.1]
### Fixed
- Include markdown for release autodeploy docs
- Use standard inheritance model in ClinVar (https://ftp.ncbi.nlm.nih.gov/pub/GTR/standard_terms/Mode_of_inheritance.txt)
- Fix issue crash with variants that have been unflagged causative not being available in other causatives
### Added
### Changed

## [4.33]
### Fixed
- Command line crashing when updating an individual not found in database
- Dashboard page crashing when filters return no data
- Cancer variants filter by chromosome
- /api/v1/genes now searches for genes in all genome builds by default
- Upgraded igv.js to version 2.8.1 (Fixed Unparsable bed record error)
### Added
- Autodeploy docs on release
- Documentation for updating case individuals tracks
- Filter cases and dashboard stats by analysis track
### Changed
- Changed from deprecated db update method
- Pre-selected fields to run queries with in dashboard page
- Do not filter by any institute when first accessing the dashboard
- Removed OMIM panel in case view for cancer cases
- Display Tier I and II variants in case view causatives panel for cancer cases
- Refactored Individuals and Causative panels in case view for cancer cases

## [4.32.1]
### Fixed
- iSort lint check only
### Changed
- Institute cases page crashing when a case has track:Null
### Added

## [4.32]
### Added
- Load and show MITOMAP associated diseases from VCF (INFO field: MitomapAssociatedDiseases, via HmtNote)
- Show variant allele frequencies for mitochondrial variants (GRCh38 cases)
- Extend "public" json API with diseases (OMIM) and phenotypes (HPO)
- HPO gene list download now has option for clinical and non-clinical genes
- Display gene splice junctions data in sashimi plots
- Update case individuals with splice junctions tracks
- Simple Docker compose for development with local build
- Make Phenomodels subpanels collapsible
- User side documentation of cytogenomics features (Gens, Chromograph, vcf2cytosure, rhocall)
- iSort GitHub Action
- Support LoqusDB REST API queries
### Fixed
- Show other causative once, even if several events point to it
- Filtering variants by mitochondrial chromosome for cases with genome build=38
- HPO gene search button triggers any warnings for clinical / non-existing genes also on first search
- Fixed a bug in variants pages caused by MT variants without alt_frequency
- Tests for CADD score parsing function
- Fixed the look of IGV settings on SNV variant page
- Cases analyzed once shown as `rerun`
- Missing case track on case re-upload
- Fixed severity rank for SO term "regulatory region ablation"
### Changed
- Refactor according to CodeFactor - mostly reuse of duplicated code
- Phenomodels language adjustment
- Open variants in a new window (from variants page)
- Open overlapping and compound variants in a new window (from variant page)
- gnomAD link points to gnomAD v.3 (build GRCh38) for mitochondrial variants.
- Display only number of affected genes for dismissed SVs in general report
- Chromosome build check when populating the variants filter chromosome selection
- Display mitochondrial and rare diseases coverage report in cases with missing 'rare' track

## [4.31.1]
### Added
### Changed
- Remove mitochondrial and coverage report from cancer cases sidebar
### Fixed
- ClinVar page when dbSNP id is None

## [4.31]
### Added
- gnomAD annotation field in admin guide
- Export also dynamic panel genes not associated to an HPO term when downloading the HPO panel
- Primary HGNC transcript info in variant export files
- Show variant quality (QUAL field from vcf) in the variant summary
- Load/update PDF gene fusion reports (clinical and research) generated with Arriba
- Support new MANE annotations from VEP (both MANE Select and MANE Plus Clinical)
- Display on case activity the event of a user resetting all dismissed variants
- Support gnomAD population frequencies for mitochondrial variants
- Anchor links in Casedata ClinVar panels to redirect after renaming individuals
### Fixed
- Replace old docs link www.clinicalgenomics.se/scout with new https://clinical-genomics.github.io/scout
- Page formatting issues whenever case and variant comments contain extremely long strings with no spaces
- Chromograph images can be one column and have scrollbar. Removed legacy code.
- Column labels for ClinVar case submission
- Page crashing looking for LoqusDB observation when variant doesn't exist
- Missing inheritance models and custom inheritance models on newly created gene panels
- Accept only numbers in managed variants filter as position and end coordinates
- SNP id format and links in Variant page, ClinVar submission form and general report
- Case groups tooltip triggered only when mouse is on the panel header
### Changed
- A more compact case groups panel
- Added landscape orientation CSS style to cancer coverage and QC demo report
- Improve user documentation to create and save new gene panels
- Removed option to use space as separator when uploading gene panels
- Separating the columns of standard and custom inheritance models in gene panels
- Improved ClinVar instructions for users using non-English Excel

## [4.30.2]
### Added
### Fixed
- Use VEP RefSeq ID if RefSeq list is empty in RefSeq transcripts overview
- Bug creating variant links for variants with no end_chrom
### Changed

## [4.30.1]
### Added
### Fixed
- Cryptography dependency fixed to use version < 3.4
### Changed

## [4.30]
### Added
- Introduced a `reset dismiss variant` verb
- Button to reset all dismissed variants for a case
- Add black border to Chromograph ideograms
- Show ClinVar annotations on variantS page
- Added integration with GENS, copy number visualization tool
- Added a VUS label to the manual classification variant tags
- Add additional information to SNV verification emails
- Tooltips documenting manual annotations from default panels
- Case groups now show bam files from all cases on align view
### Fixed
- Center initial igv view on variant start with SNV/indels
- Don't set initial igv view to negative coordinates
- Display of GQ for SV and STR
- Parsing of AD and related info for STRs
- LoqusDB field in institute settings accepts only existing Loqus instances
- Fix DECIPHER link to work after DECIPHER migrated to GRCh38
- Removed visibility window param from igv.js genes track
- Updated HPO download URL
- Patch HPO download test correctly
- Reference size on STR hover not needed (also wrong)
- Introduced genome build check (allowed values: 37, 38, "37", "38") on case load
- Improve case searching by assignee full name
- Populating the LoqusDB select in institute settings
### Changed
- Cancer variants table header (pop freq etc)
- Only admin users can modify LoqusDB instance in Institute settings
- Style of case synopsis, variants and case comments
- Switched to igv.js 2.7.5
- Do not choke if case is missing research variants when research requested
- Count cases in LoqusDB by variant type
- Introduce deprecation warning for Loqus configs that are not dictionaries
- Improve create new gene panel form validation
- Make XM- transcripts less visible if they don't overlap with transcript refseq_id in variant page
- Color of gene panels and comments panels on cases and variant pages
- Do not choke if case is missing research variants when reserch requested

## [4.29.1]
### Added
### Fixed
- Always load STR variants regardless of RankScore threshold (hotfix)
### Changed

## [4.29]
### Added
- Added a page about migrating potentially breaking changes to the documentation
- markdown_include in development requirements file
- STR variants filter
- Display source, Z-score, inheritance pattern for STR annotations from Stranger (>0.6.1) if available
- Coverage and quality report to cancer view
### Fixed
- ACMG classification page crashing when trying to visualize a classification that was removed
- Pretty print HGVS on gene variants (URL-decode VEP)
- Broken or missing link in the documentation
- Multiple gene names in ClinVar submission form
- Inheritance model select field in ClinVar submission
- IGV.js >2.7.0 has an issue with the gene track zoom levels - temp freeze at 2.7.0
- Revert CORS-anywhere and introduce a local http proxy for cloud tracks
### Changed

## [4.28]
### Added
- Chromograph integration for displaying PNGs in case-page
- Add VAF to cancer case general report, and remove some of its unused fields
- Variants filter compatible with genome browser location strings
- Support for custom public igv tracks stored on the cloud
- Add tests to increase testing coverage
- Update case variants count after deleting variants
- Update IGV.js to latest (v2.7.4)
- Bypass igv.js CORS check using `https://github.com/Rob--W/cors-anywhere`
- Documentation on default and custom IGV.js tracks (admin docs)
- Lock phenomodels so they're editable by admins only
- Small case group assessment sharing
- Tutorial and files for deploying app on containers (Kubernetes pods)
- Canonical transcript and protein change of canonical transcript in exported variants excel sheet
- Support for Font Awesome version 6
- Submit to Beacon from case page sidebar
- Hide dismissed variants in variants pages and variants export function
- Systemd service files and instruction to deploy Scout using podman
### Fixed
- Bugfix: unused `chromgraph_prefix |tojson` removed
- Freeze coloredlogs temporarily
- Marrvel link
- Don't show TP53 link for silent or synonymous changes
- OMIM gene field accepts any custom number as OMIM gene
- Fix Pytest single quote vs double quote string
- Bug in gene variants search by similar cases and no similar case is found
- Delete unused file `userpanel.py`
- Primary transcripts in variant overview and general report
- Google OAuth2 login setup in README file
- Redirect to 'missing file'-icon if configured Chromograph file is missing
- Javascript error in case page
- Fix compound matching during variant loading for hg38
- Cancer variants view containing variants dismissed with cancer-specific reasons
- Zoom to SV variant length was missing IGV contig select
- Tooltips on case page when case has no default gene panels
### Changed
- Save case variants count in case document and not in sessions
- Style of gene panels multiselect on case page
- Collapse/expand main HPO checkboxes in phenomodel preview
- Replaced GQ (Genotype quality) with VAF (Variant allele frequency) in cancer variants GT table
- Allow loading of cancer cases with no tumor_purity field
- Truncate cDNA and protein changes in case report if longer than 20 characters


## [4.27]
### Added
- Exclude one or more variant categories when running variants delete command
### Fixed
### Changed

## [4.26.1]
### Added
### Fixed
- Links with 1-letter aa codes crash on frameshift etc
### Changed

## [4.26]
### Added
- Extend the delete variants command to print analysis date, track, institute, status and research status
- Delete variants by type of analysis (wgs|wes|panel)
- Links to cBioPortal, MutanTP53, IARC TP53, OncoKB, MyCancerGenome, CIViC
### Fixed
- Deleted variants count
### Changed
- Print output of variants delete command as a tab separated table

## [4.25]
### Added
- Command line function to remove variants from one or all cases
### Fixed
- Parse SMN None calls to None rather than False

## [4.24.1]
### Fixed
- Install requirements.txt via setup file

## [4.24]
### Added
- Institute-level phenotype models with sub-panels containing HPO and OMIM terms
- Runnable Docker demo
- Docker image build and push github action
- Makefile with shortcuts to docker commands
- Parse and save synopsis, phenotype and cohort terms from config files upon case upload
### Fixed
- Update dismissed variant status when variant dismissed key is missing
- Breakpoint two IGV button now shows correct chromosome when different from bp1
- Missing font lib in Docker image causing the PDF report download page to crash
- Sentieon Manta calls lack Somaticscore - load anyway
- ClinVar submissions crashing due to pinned variants that are not loaded
- Point ExAC pLI score to new gnomad server address
- Bug uploading cases missing phenotype terms in config file
- STRs loaded but not shown on browser page
- Bug when using adapter.variant.get_causatives with case_id without causatives
- Problem with fetching "solved" from scout export cases cli
- Better serialising of datetime and bson.ObjectId
- Added `volumes` folder to .gitignore
### Changed
- Make matching causative and managed variants foldable on case page
- Remove calls to PyMongo functions marked as deprecated in backend and frontend(as of version 3.7).
- Improved `scout update individual` command
- Export dynamic phenotypes with ordered gene lists as PDF


## [4.23]
### Added
- Save custom IGV track settings
- Show a flash message with clear info about non-valid genes when gene panel creation fails
- CNV report link in cancer case side navigation
- Return to comment section after editing, deleting or submitting a comment
- Managed variants
- MT vs 14 chromosome mean coverage stats if Scout is connected to Chanjo
### Fixed
- missing `vcf_cancer_sv` and `vcf_cancer_sv_research` to manual.
- Split ClinVar multiple clnsig values (slash-separated) and strip them of underscore for annotations without accession number
- Timeout of `All SNVs and INDELs` page when no valid gene is provided in the search
- Round CADD (MIPv9)
- Missing default panel value
- Invisible other causatives lines when other causatives lack gene symbols
### Changed
- Do not freeze mkdocs-material to version 4.6.1
- Remove pre-commit dependency

## [4.22]
### Added
- Editable cases comments
- Editable variants comments
### Fixed
- Empty variant activity panel
- STRs variants popover
- Split new ClinVar multiple significance terms for a variant
- Edit the selected comment, not the latest
### Changed
- Updated RELEASE docs.
- Pinned variants card style on the case page
- Merged `scout export exons` and `scout view exons` commands


## [4.21.2]
### Added
### Fixed
- Do not pre-filter research variants by (case-default) gene panels
- Show OMIM disease tooltip reliably
### Changed

## [4.21.1]
### Added
### Fixed
- Small change to Pop Freq column in variants ang gene panels to avoid strange text shrinking on small screens
- Direct use of HPO list for Clinical HPO SNV (and cancer SNV) filtering
- PDF coverage report redirecting to login page
### Changed
- Remove the option to dismiss single variants from all variants pages
- Bulk dismiss SNVs, SVs and cancer SNVs from variants pages

## [4.21]
### Added
- Support to configure LoqusDB per institute
- Highlight causative variants in the variants list
- Add tests. Mostly regarding building internal datatypes.
- Remove leading and trailing whitespaces from panel_name and display_name when panel is created
- Mark MANE transcript in list of transcripts in "Transcript overview" on variant page
- Show default panel name in case sidebar
- Previous buttons for variants pagination
- Adds a gh action that checks that the changelog is updated
- Adds a gh action that deploys new releases automatically to pypi
- Warn users if case default panels are outdated
- Define institute-specific gene panels for filtering in institute settings
- Use institute-specific gene panels in variants filtering
- Show somatic VAF for pinned and causative variants on case page

### Fixed
- Report pages redirect to login instead of crashing when session expires
- Variants filter loading in cancer variants page
- User, Causative and Cases tables not scaling to full page
- Improved docs for an initial production setup
- Compatibility with latest version of Black
- Fixed tests for Click>7
- Clinical filter required an extra click to Filter to return variants
- Restore pagination and shrink badges in the variants page tables
- Removing a user from the command line now inactivates the case only if user is last assignee and case is active
- Bugfix, LoqusDB per institute feature crashed when institute id was empty string
- Bugfix, LoqusDB calls where missing case count
- filter removal and upload for filters deleted from another page/other user
- Visualize outdated gene panels info in a popover instead of a tooltip in case page side panel

### Changed
- Highlight color on normal STRs in the variants table from green to blue
- Display breakpoints coordinates in verification emails only for structural variants


## [4.20]
### Added
- Display number of filtered variants vs number of total variants in variants page
- Search case by HPO terms
- Dismiss variant column in the variants tables
- Black and pre-commit packages to dev requirements

### Fixed
- Bug occurring when rerun is requested twice
- Peddy info fields in the demo config file
- Added load config safety check for multiple alignment files for one individual
- Formatting of cancer variants table
- Missing Score in SV variants table

### Changed
- Updated the documentation on how to create a new software release
- Genome build-aware cytobands coordinates
- Styling update of the Matchmaker card
- Select search type in case search form


## [4.19]

### Added
- Show internal ID for case
- Add internal ID for downloaded CGH files
- Export dynamic HPO gene list from case page
- Remove users as case assignees when their account is deleted
- Keep variants filters panel expanded when filters have been used

### Fixed
- Handle the ProxyFix ModuleNotFoundError when Werkzeug installed version is >1.0
- General report formatting issues whenever case and variant comments contain extremely long strings with no spaces

### Changed
- Created an institute wrapper page that contains list of cases, causatives, SNVs & Indels, user list, shared data and institute settings
- Display case name instead of case ID on clinVar submissions
- Changed icon of sample update in clinVar submissions


## [4.18]

### Added
- Filter cancer variants on cytoband coordinates
- Show dismiss reasons in a badge with hover for clinical variants
- Show an ellipsis if 10 cases or more to display with loqusdb matches
- A new blog post for version 4.17
- Tooltip to better describe Tumor and Normal columns in cancer variants
- Filter cancer SNVs and SVs by chromosome coordinates
- Default export of `Assertion method citation` to clinVar variants submission file
- Button to export up to 500 cancer variants, filtered or not
- Rename samples of a clinVar submission file

### Fixed
- Apply default gene panel on return to cancer variantS from variant view
- Revert to certificate checking when asking for Chanjo reports
- `scout download everything` command failing while downloading HPO terms

### Changed
- Turn tumor and normal allelic fraction to decimal numbers in tumor variants page
- Moved clinVar submissions code to the institutes blueprints
- Changed name of clinVar export files to FILENAME.Variant.csv and FILENAME.CaseData.csv
- Switched Google login libraries from Flask-OAuthlib to Authlib


## [4.17.1]

### Fixed
- Load cytobands for cases with chromosome build not "37" or "38"


## [4.17]

### Added
- COSMIC badge shown in cancer variants
- Default gene-panel in non-cancer structural view in url
- Filter SNVs and SVs by cytoband coordinates
- Filter cancer SNV variants by alt allele frequency in tumor
- Correct genome build in UCSC link from structural variant page



### Fixed
- Bug in clinVar form when variant has no gene
- Bug when sharing cases with the same institute twice
- Page crashing when removing causative variant tag
- Do not default to GATK caller when no caller info is provided for cancer SNVs


## [4.16.1]

### Fixed
- Fix the fix for handling of delivery reports for rerun cases

## [4.16]

### Added
- Adds possibility to add "lims_id" to cases. Currently only stored in database, not shown anywhere
- Adds verification comment box to SVs (previously only available for small variants)
- Scrollable pedigree panel

### Fixed
- Error caused by changes in WTForm (new release 2.3.x)
- Bug in OMIM case page form, causing the page to crash when a string was provided instead of a numerical OMIM id
- Fix Alamut link to work properly on hg38
- Better handling of delivery reports for rerun cases
- Small CodeFactor style issues: matchmaker results counting, a couple of incomplete tests and safer external xml
- Fix an issue with Phenomizer introduced by CodeFactor style changes

### Changed
- Updated the version of igv.js to 2.5.4

## [4.15.1]

### Added
- Display gene names in ClinVar submissions page
- Links to Varsome in variant transcripts table

### Fixed
- Small fixes to ClinVar submission form
- Gene panel page crash when old panel has no maintainers

## [4.15]

### Added
- Clinvar CNVs IGV track
- Gene panels can have maintainers
- Keep variant actions (dismissed, manual rank, mosaic, acmg, comments) upon variant re-upload
- Keep variant actions also on full case re-upload

### Fixed
- Fix the link to Ensembl for SV variants when genome build 38.
- Arrange information in columns on variant page
- Fix so that new cosmic identifier (COSV) is also acceptable #1304
- Fixed COSMIC tag in INFO (outside of CSQ) to be parses as well with `&` splitter.
- COSMIC stub URL changed to https://cancer.sanger.ac.uk/cosmic/search?q= instead.
- Updated to a version of IGV where bigBed tracks are visualized correctly
- Clinvar submission files are named according to the content (variant_data and case_data)
- Always show causatives from other cases in case overview
- Correct disease associations for gene symbol aliases that exist as separate genes
- Re-add "custom annotations" for SV variants
- The override ClinVar P/LP add-in in the Clinical Filter failed for new CSQ strings

### Changed
- Runs all CI checks in github actions

## [4.14.1]

### Fixed
- Error when variant found in loqusdb is not loaded for other case

## [4.14]

### Added
- Use github actions to run tests
- Adds CLI command to update individual alignments path
- Update HPO terms using downloaded definitions files
- Option to use alternative flask config when running `scout serve`
- Requirement to use loqusdb >= 2.5 if integrated

### Fixed
- Do not display Pedigree panel in cancer view
- Do not rely on internet connection and services available when running CI tests
- Variant loading assumes GATK if no caller set given and GATK filter status is seen in FILTER
- Pass genome build param all the way in order to get the right gene mappings for cases with build 38
- Parse correctly variants with zero frequency values
- Continue even if there are problems to create a region vcf
- STR and cancer variant navigation back to variants pages could fail

### Changed
- Improved code that sends requests to the external APIs
- Updates ranges for user ranks to fit todays usage
- Run coveralls on github actions instead of travis
- Run pip checks on github actions instead of coveralls
- For hg38 cases, change gnomAD link to point to version 3.0 (which is hg38 based)
- Show pinned or causative STR variants a bit more human readable

## [4.13.1]

### Added
### Fixed
- Typo that caused not all clinvar conflicting interpretations to be loaded no matter what
- Parse and retrieve clinvar annotations from VEP-annotated (VEP 97+) CSQ VCF field
- Variant clinvar significance shown as `not provided` whenever is `Uncertain significance`
- Phenomizer query crashing when case has no HPO terms assigned
- Fixed a bug affecting `All SNVs and INDELs` page when variants don't have canonical transcript
- Add gene name or id in cancer variant view

### Changed
- Cancer Variant view changed "Variant:Transcript:Exon:HGVS" to "Gene:Transcript:Exon:HGVS"

## [4.13]

### Added
- ClinVar SNVs track in IGV
- Add SMA view with SMN Copy Number data
- Easier to assign OMIM diagnoses from case page
- OMIM terms and specific OMIM term page

### Fixed
- Bug when adding a new gene to a panel
- Restored missing recent delivery reports
- Fixed style and links to other reports in case side panel
- Deleting cases using display_name and institute not deleting its variants
- Fixed bug that caused coordinates filter to override other filters
- Fixed a problem with finding some INS in loqusdb
- Layout on SV page when local observations without cases are present
- Make scout compatible with the new HPO definition files from `http://compbio.charite.de/jenkins/`
- General report visualization error when SNVs display names are very long


### Changed


## [4.12.4]

### Fixed
- Layout on SV page when local observations without cases are present

## [4.12.3]

### Fixed
- Case report when causative or pinned SVs have non null allele frequencies

## [4.12.2]

### Fixed
- SV variant links now take you to the SV variant page again
- Cancer variant view has cleaner table data entries for "N/A" data
- Pinned variant case level display hotfix for cancer and str - more on this later
- Cancer variants show correct alt/ref reads mirroring alt frequency now
- Always load all clinical STR variants even if a region load is attempted - index may be missing
- Same case repetition in variant local observations

## [4.12.1]

### Fixed
- Bug in variant.gene when gene has no HGVS description


## [4.12]

### Added
- Accepts `alignment_path` in load config to pass bam/cram files
- Display all phenotypes on variant page
- Display hgvs coordinates on pinned and causatives
- Clear panel pending changes
- Adds option to setup the database with static files
- Adds cli command to download the resources from CLI that scout needs
- Adds test files for merged somatic SV and CNV; as well as merged SNV, and INDEL part of #1279
- Allows for upload of OMIM-AUTO gene panel from static files without api-key

### Fixed
- Cancer case HPO panel variants link
- Fix so that some drop downs have correct size
- First IGV button in str variants page
- Cancer case activates on SNV variants
- Cases activate when STR variants are viewed
- Always calculate code coverage
- Pinned/Classification/comments in all types of variants pages
- Null values for panel's custom_inheritance_models
- Discrepancy between the manual disease transcripts and those in database in gene-edit page
- ACMG classification not showing for some causatives
- Fix bug which caused IGV.js to use hg19 reference files for hg38 data
- Bug when multiple bam files sources with non-null values are available


### Changed
- Renamed `requests` file to `scout_requests`
- Cancer variant view shows two, instead of four, decimals for allele and normal


## [4.11.1]

### Fixed
- Institute settings page
- Link institute settings to sharing institutes choices

## [4.11.0]

### Added
- Display locus name on STR variant page
- Alternative key `GNOMADAF_popmax` for Gnomad popmax allele frequency
- Automatic suggestions on how to improve the code on Pull Requests
- Parse GERP, phastCons and phyloP annotations from vep annotated CSQ fields
- Avoid flickering comment popovers in variant list
- Parse REVEL score from vep annotated CSQ fields
- Allow users to modify general institute settings
- Optionally format code automatically on commit
- Adds command to backup vital parts `scout export database`
- Parsing and displaying cancer SV variants from Manta annotated VCF files
- Dismiss cancer snv variants with cancer-specific options
- Add IGV.js UPD, RHO and TIDDIT coverage wig tracks.


### Fixed
- Slightly darker page background
- Fixed an issued with parsed conservation values from CSQ
- Clinvar submissions accessible to all users of an institute
- Header toolbar when on Clinvar page now shows institute name correctly
- Case should not always inactivate upon update
- Show dismissed snv cancer variants as grey on the cancer variants page
- Improved style of mappability link and local observations on variant page
- Convert all the GET requests to the igv view to POST request
- Error when updating gene panels using a file containing BOM chars
- Add/replace gene radio button not working in gene panels


## [4.10.1]

### Fixed
- Fixed issue with opening research variants
- Problem with coveralls not called by Travis CI
- Handle Biomart service down in tests


## [4.10.0]

### Added
- Rank score model in causatives page
- Exportable HPO terms from phenotypes page
- AMP guideline tiers for cancer variants
- Adds scroll for the transcript tab
- Added CLI option to query cases on time since case event was added
- Shadow clinical assessments also on research variants display
- Support for CRAM alignment files
- Improved str variants view : sorting by locus, grouped by allele.
- Delivery report PDF export
- New mosaicism tag option
- Add or modify individuals' age or tissue type from case page
- Display GC and allele depth in causatives table.
- Included primary reference transcript in general report
- Included partial causative variants in general report
- Remove dependency of loqusdb by utilising the CLI

### Fixed
- Fixed update OMIM command bug due to change in the header of the genemap2 file
- Removed Mosaic Tag from Cancer variants
- Fixes issue with unaligned table headers that comes with hidden Datatables
- Layout in general report PDF export
- Fixed issue on the case statistics view. The validation bars didn't show up when all institutes were selected. Now they do.
- Fixed missing path import by importing pathlib.Path
- Handle index inconsistencies in the update index functions
- Fixed layout problems


## [4.9.0]

### Added
- Improved MatchMaker pages, including visible patient contacts email address
- New badges for the github repo
- Links to [GENEMANIA](genemania.org)
- Sort gene panel list on case view.
- More automatic tests
- Allow loading of custom annotations in VCF using the SCOUT_CUSTOM info tag.

### Fixed
- Fix error when a gene is added to an empty dynamic gene panel
- Fix crash when attempting to add genes on incorrect format to dynamic gene panel
- Manual rank variant tags could be saved in a "Select a tag"-state, a problem in the variants view.
- Same case evaluations are no longer shown as gray previous evaluations on the variants page
- Stay on research pages, even if reset, next first buttons are pressed..
- Overlapping variants will now be visible on variant page again
- Fix missing classification comments and links in evaluations page
- All prioritized cases are shown on cases page


## [4.8.3]

### Added

### Fixed
- Bug when ordering sanger
- Improved scrolling over long list of genes/transcripts


## [4.8.2]

### Added

### Fixed
- Avoid opening extra tab for coverage report
- Fixed a problem when rank model version was saved as floats and not strings
- Fixed a problem with displaying dismiss variant reasons on the general report
- Disable load and delete filter buttons if there are no saved filters
- Fix problem with missing verifications
- Remove duplicate users and merge their data and activity


## [4.8.1]

### Added

### Fixed
- Prevent login fail for users with id defined by ObjectId and not email
- Prevent the app from crashing with `AttributeError: 'NoneType' object has no attribute 'message'`


## [4.8.0]

### Added
- Updated Scout to use Bootstrap 4.3
- New looks for Scout
- Improved dashboard using Chart.js
- Ask before inactivating a case where last assigned user leaves it
- Genes can be manually added to the dynamic gene list directly on the case page
- Dynamic gene panels can optionally be used with clinical filter, instead of default gene panel
- Dynamic gene panels get link out to chanjo-report for coverage report
- Load all clinvar variants with clinvar Pathogenic, Likely Pathogenic and Conflicting pathogenic
- Show transcripts with exon numbers for structural variants
- Case sort order can now be toggled between ascending and descending.
- Variants can be marked as partial causative if phenotype is available for case.
- Show a frequency tooltip hover for SV-variants.
- Added support for LDAP login system
- Search snv and structural variants by chromosomal coordinates
- Structural variants can be marked as partial causative if phenotype is available for case.
- Show normal and pathologic limits for STRs in the STR variants view.
- Institute level persistent variant filter settings that can be retrieved and used.
- export causative variants to Excel
- Add support for ROH, WIG and chromosome PNGs in case-view

### Fixed
- Fixed missing import for variants with comments
- Instructions on how to build docs
- Keep sanger order + verification when updating/reloading variants
- Fixed and moved broken filter actions (HPO gene panel and reset filter)
- Fixed string conversion to number
- UCSC links for structural variants are now separated per breakpoint (and whole variant where applicable)
- Reintroduced missing coverage report
- Fixed a bug preventing loading samples using the command line
- Better inheritance models customization for genes in gene panels
- STR variant page back to list button now does its one job.
- Allows to setup scout without a omim api key
- Fixed error causing "favicon not found" flash messages
- Removed flask --version from base cli
- Request rerun no longer changes case status. Active or archived cases inactivate on upload.
- Fixed missing tooltip on the cancer variants page
- Fixed weird Rank cell in variants page
- Next and first buttons order swap
- Added pagination (and POST capability) to cancer variants.
- Improves loading speed for variant page
- Problem with updating variant rank when no variants
- Improved Clinvar submission form
- General report crashing when dismissed variant has no valid dismiss code
- Also show collaborative case variants on the All variants view.
- Improved phenotype search using dataTables.js on phenotypes page
- Search and delete users with `email` instead of `_id`
- Fixed css styles so that multiselect options will all fit one column


## [4.7.3]

### Added
- RankScore can be used with VCFs for vcf_cancer files

### Fixed
- Fix issue with STR view next page button not doing its one job.

### Deleted
- Removed pileup as a bam viewing option. This is replaced by IGV


## [4.7.2]

### Added
- Show earlier ACMG classification in the variant list

### Fixed
- Fixed igv search not working due to igv.js dist 2.2.17
- Fixed searches for cases with a gene with variants pinned or marked causative.
- Load variant pages faster after fixing other causatives query
- Fixed mitochondrial report bug for variants without genes

## [4.7.1]

### Added

### Fixed
- Fixed bug on genes page


## [4.7.0]

### Added
- Export genes and gene panels in build GRCh38
- Search for cases with variants pinned or marked causative in a given gene.
- Search for cases phenotypically similar to a case also from WUI.
- Case variant searches can be limited to similar cases, matching HPO-terms,
  phenogroups and cohorts.
- De-archive reruns and flag them as 'inactive' if archived
- Sort cases by analysis_date, track or status
- Display cases in the following order: prioritized, active, inactive, archived, solved
- Assign case to user when user activates it or asks for rerun
- Case becomes inactive when it has no assignees
- Fetch refseq version from entrez and use it in clinvar form
- Load and export of exons for all genes, independent on refseq
- Documentation for loading/updating exons
- Showing SV variant annotations: SV cgh frequencies, gnomad-SV, local SV frequencies
- Showing transcripts mapping score in segmental duplications
- Handle requests to Ensembl Rest API
- Handle requests to Ensembl Rest Biomart
- STR variants view now displays GT and IGV link.
- Description field for gene panels
- Export exons in build 37 and 38 using the command line

### Fixed
- Fixes of and induced by build tests
- Fixed bug affecting variant observations in other cases
- Fixed a bug that showed wrong gene coverage in general panel PDF export
- MT report only shows variants occurring in the specific individual of the excel sheet
- Disable SSL certifcate verification in requests to chanjo
- Updates how intervaltree and pymongo is used to void deprecated functions
- Increased size of IGV sample tracks
- Optimized tests


## [4.6.1]

### Added

### Fixed
- Missing 'father' and 'mother' keys when parsing single individual cases


## [4.6.0]

### Added
- Description of Scout branching model in CONTRIBUTING doc
- Causatives in alphabetical order, display ACMG classification and filter by gene.
- Added 'external' to the list of analysis type options
- Adds functionality to display "Tissue type". Passed via load config.
- Update to IGV 2.

### Fixed
- Fixed alignment visualization and vcf2cytosure availability for demo case samples
- Fixed 3 bugs affecting SV pages visualization
- Reintroduced the --version cli option
- Fixed variants query by panel (hpo panel + gene panel).
- Downloaded MT report contains excel files with individuals' display name
- Refactored code in parsing of config files.


## [4.5.1]

### Added

### Fixed
- update requirement to use PyYaml version >= 5.1
- Safer code when loading config params in cli base


## [4.5.0]

### Added
- Search for similar cases from scout view CLI
- Scout cli is now invoked from the app object and works under the app context

### Fixed
- PyYaml dependency fixed to use version >= 5.1


## [4.4.1]

### Added
- Display SV rank model version when available

### Fixed
- Fixed upload of delivery report via API


## [4.4.0]

### Added
- Displaying more info on the Causatives page and hiding those not causative at the case level
- Add a comment text field to Sanger order request form, allowing a message to be included in the email
- MatchMaker Exchange integration
- List cases with empty synopsis, missing HPO terms and phenotype groups.
- Search for cases with open research list, or a given case status (active, inactive, archived)

### Fixed
- Variant query builder split into several functions
- Fixed delivery report load bug


## [4.3.3]

### Added
- Different individual table for cancer cases

### Fixed
- Dashboard collects validated variants from verification events instead of using 'sanger' field
- Cases shared with collaborators are visible again in cases page
- Force users to select a real institute to share cases with (actionbar select fix)


## [4.3.2]

### Added
- Dashboard data can be filtered using filters available in cases page
- Causatives for each institute are displayed on a dedicated page
- SNVs and and SVs are searchable across cases by gene and rank score
- A more complete report with validated variants is downloadable from dashboard

### Fixed
- Clinsig filter is fixed so clinsig numerical values are returned
- Split multi clinsig string values in different elements of clinsig array
- Regex to search in multi clinsig string values or multi revstat string values
- It works to upload vcf files with no variants now
- Combined Pileup and IGV alignments for SVs having variant start and stop on the same chromosome


## [4.3.1]

### Added
- Show calls from all callers even if call is not available
- Instructions to install cairo and pango libs from WeasyPrint page
- Display cases with number of variants from CLI
- Only display cases with number of variants above certain treshold. (Also CLI)
- Export of verified variants by CLI or from the dashboard
- Extend case level queries with default panels, cohorts and phenotype groups.
- Slice dashboard statistics display using case level queries
- Add a view where all variants for an institute can be searched across cases, filtering on gene and rank score. Allows searching research variants for cases that have research open.

### Fixed
- Fixed code to extract variant conservation (gerp, phyloP, phastCons)
- Visualization of PDF-exported gene panels
- Reintroduced the exon/intron number in variant verification email
- Sex and affected status is correctly displayed on general report
- Force number validation in SV filter by size
- Display ensembl transcripts when no refseq exists


## [4.3.0]

### Added
- Mosaicism tag on variants
- Show and filter on SweGen frequency for SVs
- Show annotations for STR variants
- Show all transcripts in verification email
- Added mitochondrial export
- Adds alternative to search for SVs shorter that the given length
- Look for 'bcftools' in the `set` field of VCFs
- Display digenic inheritance from OMIM
- Displays what refseq transcript that is primary in hgnc

### Fixed

- Archived panels displays the correct date (not retroactive change)
- Fixed problem with waiting times in gene panel exports
- Clinvar fiter not working with human readable clinsig values

## [4.2.2]

### Fixed
- Fixed gene panel create/modify from CSV file utf-8 decoding error
- Updating genes in gene panels now supports edit comments and entry version
- Gene panel export timeout error

## [4.2.1]

### Fixed
- Re-introduced gene name(s) in verification email subject
- Better PDF rendering for excluded variants in report
- Problem to access old case when `is_default` did not exist on a panel


## [4.2.0]

### Added
- New index on variant_id for events
- Display overlapping compounds on variants view

### Fixed
- Fixed broken clinical filter


## [4.1.4]

### Added
- Download of filtered SVs

### Fixed
- Fixed broken download of filtered variants
- Fixed visualization issue in gene panel PDF export
- Fixed bug when updating gene names in variant controller


## [4.1.3]

### Fixed
- Displays all primary transcripts


## [4.1.2]

### Added
- Option add/replace when updating a panel via CSV file
- More flexible versioning of the gene panels
- Printing coverage report on the bottom of the pdf case report
- Variant verification option for SVs
- Logs uri without pwd when connecting
- Disease-causing transcripts in case report
- Thicker lines in case report
- Supports HPO search for cases, both terms or if described in synopsis
- Adds sanger information to dashboard

### Fixed
- Use db name instead of **auth** as default for authentication
- Fixes so that reports can be generated even with many variants
- Fixed sanger validation popup to show individual variants queried by user and institute.
- Fixed problem with setting up scout
- Fixes problem when exac file is not available through broad ftp
- Fetch transcripts for correct build in `adapter.hgnc_gene`

## [4.1.1]
- Fix problem with institute authentication flash message in utils
- Fix problem with comments
- Fix problem with ensembl link


## [4.1.0]

### Added
- OMIM phenotypes to case report
- Command to download all panel app gene panels `scout load panel --panel-app`
- Links to genenames.org and omim on gene page
- Popup on gene at variants page with gene information
- reset sanger status to "Not validated" for pinned variants
- highlight cases with variants to be evaluated by Sanger on the cases page
- option to point to local reference files to the genome viewer pileup.js. Documented in `docs.admin-guide.server`
- option to export single variants in `scout export variants`
- option to load a multiqc report together with a case(add line in load config)
- added a view for searching HPO terms. It is accessed from the top left corner menu
- Updates the variants view for cancer variants. Adds a small cancer specific filter for known variants
- Adds hgvs information on cancer variants page
- Adds option to update phenotype groups from CLI

### Fixed
- Improved Clinvar to submit variants from different cases. Fixed HPO terms in casedata according to feedback
- Fixed broken link to case page from Sanger modal in cases view
- Now only cases with non empty lists of causative variants are returned in `adapter.case(has_causatives=True)`
- Can handle Tumor only samples
- Long lists of HGNC symbols are now possible. This was previously difficult with manual, uploaded or by HPO search when changing filter settings due to GET request limitations. Relevant pages now use POST requests. Adds the dynamic HPO panel as a selection on the gene panel dropdown.
- Variant filter defaults to default panels also on SV and Cancer variants pages.

## [4.0.0]

### WARNING ###

This is a major version update and will require that the backend of pre releases is updated.
Run commands:

```
$scout update genes
$scout update hpo
```

- Created a Clinvar submission tool, to speed up Clinvar submission of SNVs and SVs
- Added an analysis report page (html and PDF format) containing phenotype, gene panels and variants that are relevant to solve a case.

### Fixed
- Optimized evaluated variants to speed up creation of case report
- Moved igv and pileup viewer under a common folder
- Fixed MT alignment view pileup.js
- Fixed coordinates for SVs with start chromosome different from end chromosome
- Global comments shown across cases and institutes. Case-specific variant comments are shown only for that specific case.
- Links to clinvar submitted variants at the cases level
- Adapts clinvar parsing to new format
- Fixed problem in `scout update user` when the user object had no roles
- Makes pileup.js use online genome resources when viewing alignments. Now any instance of Scout can make use of this functionality.
- Fix ensembl link for structural variants
- Works even when cases does not have `'madeline_info'`
- Parses Polyphen in correct way again
- Fix problem with parsing gnomad from VEP

### Added
- Added a PDF export function for gene panels
- Added a "Filter and export" button to export custom-filtered SNVs to CSV file
- Dismiss SVs
- Added IGV alignments viewer
- Read delivery report path from case config or CLI command
- Filter for spidex scores
- All HPO terms are now added and fetched from the correct source (https://github.com/obophenotype/human-phenotype-ontology/blob/master/hp.obo)
- New command `scout update hpo`
- New command `scout update genes` will fetch all the latest information about genes and update them
- Load **all** variants found on chromosome **MT**
- Adds choice in cases overview do show as many cases as user like

### Removed
- pileup.min.js and pileup css are imported from a remote web location now
- All source files for HPO information, this is instead fetched directly from source
- All source files for gene information, this is instead fetched directly from source

## [3.0.0]
### Fixed
- hide pedigree panel unless it exists

## [1.5.1] - 2016-07-27
### Fixed
- look for both ".bam.bai" and ".bai" extensions

## [1.4.0] - 2016-03-22
### Added
- support for local frequency through loqusdb
- bunch of other stuff

## [1.3.0] - 2016-02-19
### Fixed
- Update query-phenomizer and add username/password

### Changed
- Update the way a case is checked for rerun-status

### Added
- Add new button to mark a case as "checked"
- Link to clinical variants _without_ 1000G annotation

## [1.2.2] - 2016-02-18
### Fixed
- avoid filtering out variants lacking ExAC and 1000G annotations

## [1.1.3] - 2015-10-01
### Fixed
- persist (clinical) filter when clicking load more
- fix #154 by robustly setting clinical filter func. terms

## [1.1.2] - 2015-09-07
### Fixed
- avoid replacing coverage report with none
- update SO terms, refactored

## [1.1.1] - 2015-08-20
### Fixed
- fetch case based on collaborator status (not owner)

## [1.1.0] - 2015-05-29
### Added
- link(s) to SNPedia based on RS-numbers
- new Jinja filter to "humanize" decimal numbers
- show gene panels in variant view
- new Jinja filter for decoding URL encoding
- add indicator to variants in list that have comments
- add variant number threshold and rank score threshold to load function
- add event methods to mongo adapter
- add tests for models
- show badge "old" if comment was written for a previous analysis

### Changed
- show cDNA change in transcript summary unless variant is exonic
- moved compounds table further up the page
- show dates for case uploads in ISO format
- moved variant comments higher up on page
- updated documentation for pages
- read in coverage report as blob in database and serve directly
- change ``OmimPhenotype`` to ``PhenotypeTerm``
- reorganize models sub-package
- move events (and comments) to separate collection
- only display prev/next links for the research list
- include variant type in breadcrumbs e.g. "Clinical variants"

### Removed
- drop dependency on moment.js

### Fixed
- show the same level of detail for all frequencies on all pages
- properly decode URL encoded symbols in amino acid/cDNA change strings
- fixed issue with wipe permissions in MongoDB
- include default gene lists in "variants" link in breadcrumbs

## [1.0.2] - 2015-05-20
### Changed
- update case fetching function

### Fixed
- handle multiple cases with same id

## [1.0.1] - 2015-04-28
### Fixed
- Fix building URL parameters in cases list Vue component

## [1.0.0] - 2015-04-12
Codename: Sara Lund

![Release 1.0](artwork/releases/release-1-0.jpg)

### Added
- Add email logging for unexpected errors
- New command line tool for deleting case

### Changed
- Much improved logging overall
- Updated documentation/usage guide
- Removed non-working IGV link

### Fixed
- Show sample display name in GT call
- Various small bug fixes
- Make it easier to hover over popups

## [0.0.2-rc1] - 2015-03-04
### Added
- add protein table for each variant
- add many more external links
- add coverage reports as PDFs

### Changed
- incorporate user feedback updates
- big refactor of load scripts

## [0.0.2-rc2] - 2015-03-04
### Changes
- add gene table with gene description
- reorganize inheritance models box

### Fixed
- avoid overwriting gene list on "research" load
- fix various bugs in external links

## [0.0.2-rc3] - 2015-03-05
### Added
- Activity log feed to variant view
- Adds protein change strings to ODM and Sanger email

### Changed
- Extract activity log component to macro

### Fixes
- Make Ensembl transcript links use archive website<|MERGE_RESOLUTION|>--- conflicted
+++ resolved
@@ -7,12 +7,9 @@
 ## [unreleased]
 ### Added
 - Pydantic validation of image paths provided in case load config file
-<<<<<<< HEAD
-### Changed
+### Changed
+- Revel score, Revel rank score and SpliceAI values are also displayed in Causatives and Validated variants tables
 - Customise institute settings to be able to display all cases with a certain status on cases page (admin users)
-=======
-- Revel score, Revel rank score and SpliceAI values are also displayed in Causatives and Validated variants tables
->>>>>>> 258af81b
 ### Fixed
 - Command line crashing with error when updating a user that doesn't exist
 - Thaw coloredlogs - 15.0.1 restores errorhandler issue
