--- conflicted
+++ resolved
@@ -14,11 +14,8 @@
 - Load research WTS outliers using the `scout load variants --outliers-research` command
 - Chanjo2 gene coverage completeness indicator and report from variant page, summary card
 - Enhanced SNV and SV filtering for cancer and rare disease cases, now supporting size thresholds (≥ or < a specified base pair length)
-<<<<<<< HEAD
+- Option to exclude ClinVar significance status in SNVs filters form
 - Load pedigree and sex check from Somalier, provided by e.g. the Nallo pipeline
-=======
-- Option to exclude ClinVar significance status in SNVs filters form
->>>>>>> 44a364ed
 ### Changed
 - Do not show overlapping gene panels badge on variants from cases runned without gene panels
 - Set case as research case if it contains any type of research variants
