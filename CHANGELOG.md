# Change Log
All notable changes to this project will be documented in this file.
This project adheres to [Semantic Versioning](http://semver.org/).

About changelog [here](https://keepachangelog.com/en/1.0.0/)

## [unreleased]
### Fixed
<<<<<<< HEAD
- Options for specifically updating OMICS files (fraser, outrider) on a case
=======
- Broken `scout setup database` command
>>>>>>> f13bc9e3

## [4.87.1]
### Fixed
- Positioning and alignment of genes cell on variantS page

## [4.87]
### Added
- Option to configure RNA build on case load (default '38')
### Changed
- Tooltip on RNA alignments now shows RNA genome build version
- Updated igv.js to v3.0.4
### Fixed
- Style of "SNVs" and "SVs" buttons on WTS Outliers page
- Chromosome alias files for igv.js
- Genes track displayed also when RNA alignments are present without splice junctions track on igv browser
- Genes track displayed again when splice junction tracks are present

## [4.86.1]
### Fixed
- Loading and updating PanelApp panels, including PanelApp green

## [4.86]
### Added
- Display samples' name (tooltip) and affected status directly on caseS page
- Search SVs across all cases, in given genes
- `CLINVAR_API_URL` param can be specified in app settings to override the URL used to send ClinVar submissions to. Intended for testing.
- Support for loading and storing OMICS data
- Parse DROP Fraser and Outrider TSVs
- Display omics variants - wts outliers (Fraser, Outrider)
- Parse GNOMAD `gnomad_af` and `gnomad_popmax_af` keys from variants annotated with `echtvar`
- Make removed panel optionally visible to non-admin or non maintainers
- Parse CoLoRSdb frequencies annotated in the variant INFO field with the `colorsdb_af` key
- Download -omics variants using the `Filter and export button`
- Clickable COSMIC links on IGV tracks
- Possibility to un-audit previously audited filters
- Reverted table style and removed font awesome style from IGV template
- Case status tags displayed on dashboard case overview
### Changed
- Updated igv.js to v3.0.1
- Alphabetically sort IGV track available for custom selection
- Updated wokeignore to avoid unfixable warning
- Update Chart.js to v4.4.3
- Use tornado library version >= 6.4.1
- Fewer variants in the MEI demo file
- Switch to FontAwesome v.6 instead of using icons v.5 + kit with icons v.6
- Show time (hours and minutes) additionally to date on comments and activity panel
### Fixed
- Only add expected caller keys to variant (FOUND_IN or SVDB_ORIGIN)
- Splice junction merged track height offset in IGV.js
- Splice junction initiation crash with empty variant obj
- Splice junction variant routing for cases with WTS but without outlier data
- Variant links to ExAC, now pointing to gnomAD, since the ExAC browser is no longer available
- Style of HPO terms assigned to a case, now one phenotype per line
- RNA sashimi view rendering should work also if the gene track is user disabled
- Respect IGV tracks chosen by user in variant IGV settings

## [4.85]
### Added
- Load also genes which are missing Ensembl gene ID (72 in both builds), including immunoglobulins and fragile sites
### Changed
- Unfreeze werkzeug again
- Show "(Removed)" after removed panels in dropdown
- The REVEL score is collected as the maximum REVEL score from all of the variant's transcripts
- Parse GNOMAD POPMAX values only if they are numerical when loading variants
### Fixed
- Alphabetically sort "select default panels" dropdown menu options on case page
- Show gene panel removed status on case page
- Fixed visibility of the following buttons: remove assignee, remove pinned/causative, remove comment, remove case from group

## [4.84]
### Changed
- Clearer error message when a loqusdb query fails for an instance that initially connected
- Do not load chanjo-report module if not needed and more visible message when it fails loading
- Converted the HgncGene class into a Pydantic class
- Swap menu open and collapse indicator chevrons - down is now displayed-open, right hidden-closed
- Linters and actions now all use python 3.11
### Fixed
- Safer way to update variant genes and compounds that avoids saving temporary decorators into variants' database documents
- Link to HGNC gene report on gene page
- Case file load priority so that e.g. SNV get loaded before SV, or clinical before research, for consistent variant_id collisions

## [4.83]
### Added
- Edit ACMG classifications from variant page (only for classifications with criteria)
- Events for case CLI events (load case, update case, update individual)
- Support for loading and displaying local custom IGV tracks
- MANE IGV track to be used as a local track for igv.js (see scout demo config file)
- Optional separate MT VCFs, for `nf-core/raredisease`
### Changed
- Avoid passing verbs from CaseHandler - functions for case sample and individual in CaseEventHandler
- Hide mtDNA report and coverage report links on case sidebar for cases with WTS data only
- Modified OMIM-AUTO gene panel to include genes in both genome builds
- Moved chanjo code into a dedicated extension
- Optimise the function that collects "match-safe" genes for an institute by avoiding duplicated genes from different panels
- Users must actively select "show matching causatives/managed" on a case page to see matching numbers
- Upgraded python version from 3.8 to 3.11 in Docker images
### Fixed
- Fix several tests that relied on number of events after setup to be 0
- Removed unused load case function
- Artwork logo sync sketch with png and export svg
- Clearer exception handling on chanjo-report setup - fail early and visibly
- mtDNA report crashing when one or more samples from a case is not in the chanjo database
- Case page crashing on missing phenotype terms
- ACMG benign modifiers
- Speed up tests by caching python env correctly in Github action and adding two more test groups
- Agile issue templates were added globally to the CG-org. Adding custom issue templates to avoid exposing customers
- PanelApp panel not saving genes with empty `EnsembleGeneIds` list
- Speed up checking outdated gene panels
- Do not load research variants automatically when loading a case

## [4.82.2]
### Fixed
- Warning icon in case pages for individuals where `confirmed_sex` is false
- Show allele sizes form ExpansionHunter on STR variantS page again

## [4.82.1]
### Fixed
- Revert the installation of flask-ldapconn to use the version available on PyPI to be able to push new scout releases to PyPI

## [4.82]
### Added
- Tooltip for combined score in tables for compounds and overlapping variants
- Checkbox to filter variants by excluding genes listed in selected gene panels, files or provided as list
- STR variant information card with database links, replacing empty frequency panel
- Display paging and number of HPO terms available in the database on Phenotypes page
- On case page, typeahead hints when searching for a disease using substrings containing source ("OMIM:", "ORPHA:")
- Button to monitor the status of submissions on ClinVar Submissions page
- Option to filter cancer variants by number of observations in somatic and germline archived database
- Documentation for integrating chanjo2
- More up-to-date VEP CSQ dbNSFP frequency keys
- Parse PacBio TRGT (Tandem repeat genotyping tool) Short Tandem Repeat VCFs
### Changed
- In the case_report #panel-tables has a fixed width
- Updated IGV.js to 2.15.11
- Fusion variants in case report now contain same info as on fusion variantS page
- Block submission of somatic variants to ClinVar until we harmonise with their changed API
- Additional control on the format of conditions provided in ClinVar form
- Errors while loading managed variants from file are now displayed on the Managed Variants page
- Chanjo2 coverage button visible only when query will contain a list of HGNC gene IDs
- Use Python-Markdown directly instead of the unmaintained Flask-Markdown
- Use Markupsafe instead of long deprecated, now removed Flask Markup
- Prepare to unfreeze Werkzeug, but don't actually activate until chanjo can deal with the change
### Fixed
- Submit requests to Chanjo2 using HTML forms instead of JSON data
- `Research somatic variants` link name on caseS page
- Broken `Install the HTML 2 PDF renderer` step in a GitHub action
- Fix ClinVar form parsing to not include ":" in conditionType.id when condition conditionType.db is Orphanet
- Fix condition dropdown and pre-selection on ClinVar form for cases with associated ORPHA diagnoses
- Improved visibility of ClinVar form in dark mode
- End coordinates for indels in ClinVar form
- Diagnoses API search crashing with empty search string
- Variant's overlapping panels should show overlapping of variant genes against the latest version of the panel
- Case page crashing when case has both variants in a ClinVar submission and pinned not loaded variants
- Installation of git in second build stage of Dockerfile, allowing correct installation of libraries

## [4.81]
### Added
- Tag for somatic SV IGH-DUX4 detection samtools script
### Changed
- Upgraded Bootstrap version in reports from 4.3.1 to 5.1.3
### Fixed
- Buttons layout in HPO genes panel on case page
- Added back old variant rankscore index with different key order to help loading on demo instance
- Cancer case_report panel-table no longer contains inheritance information
- Case report pinned variants card now displays info text if all pinned variants are present in causatives
- Darkmode setting now applies to the comment-box accordion
- Typo in case report causing `cancer_rank_options is undefined` error

## [4.80]
### Added
- Support for .d4 files coverage using chanjo2 (Case page sidebar link) with test
- Link to chanjo2 coverage report and coverage gene overview on gene panel page
- Link to chanjo2 coverage report on Case page, HPO dynamic gene list
- Link to genes coverage overview report on Case page, HPO dynamic gene list
### Changed
- All links in disease table on diagnosis page now open in a new tab
- Dark mode settings applied to multi-selects on institute settings page
- Comments on case and variant pages can be viewed by expanding an accordion
- On case page information on pinned variants and variants submitted to ClinVar are displayed in the same table
- Demo case file paths are now stored as absolute paths
- Optimised indices to address slow queries
- On case page default panels are now found at the top of the table, and it can be sorted by this trait
### Fixed
- On variants page, search for variants in genes present only in build 38 returning no results
- Pin/unpin with API was not able to make event links
- A new field `Explanation for multiple conditions` is available in ClinVar for submitting variants with more than one associated condition
- Fusion genes with partners lacking gene HGNC id will still be fully loaded
- Fusion variantS export now contains fusion variant specific columns
- When Loqusdb observations count is one the table includes information on if observation was for the current or another case

## [4.79.1]
### Fixed
- Exporting variants without rank score causing page to crash
- Display custom annotations also on cancer variant page

## [4.79]
### Added
- Added tags for Sniffles and CNVpytor, two LRS SV callers
- Button on case page for displaying STR variants occurring in the dynamic HPO panel
- Display functional annotation relative to variant gene's MANE transcripts on variant summary, when available
- Links to ACMG structural variant pathogenicity classification guidelines
- Phenomodels checkboxes can now include orpha terms
- Add incidental finding to case tags
- Get an alert on caseS page when somebody validates variants you ordered Sanger sequencing for
### Changed
- In the diagnoses page genes associated with a disease are displayed using hgnc symbol instead of hgnc id
- Refactor view route to allow navigation directly to unique variant document id, improve permissions check
- Do not show MANE and MANE Plus Clinical transcripts annotated from VEP (saved in variants) but collect this info from the transcripts database collection
- Refactor view route to allow navigation directly to unique case id (in particular for gens)
- `Institutes to share cases with` on institute's settings page now displays institutes names and IDs
- View route with document id selects view template based on variant category
### Fixed
- Refactored code in cases blueprints and variant_events adapter (set diseases for partial causative variants) to use "disease" instead of "omim" to encompass also ORPHA terms
- Refactored code in `scout/parse/omim.py` and `scout/parse/disease_terms.py` to use "disease" instead of "phenotype" to differentiate from HPO terms
- Be more careful about checking access to variant on API access
- Show also ACMG VUS on general report (could be missing if not e.g. pinned)

## [4.78]
### Added
- Case status labels can be added, giving more finegrained details on a solved status (provisional, diagnostic, carrier, UPD, SMN, ...)
- New SO terms: `sequence_variant` and `coding_transcript_variant`
- More MEI specific annotation is shown on the variant page
- Parse and save MANE transcripts info when updating genes in build 38
- ClinVar submission can now be downloaded as a json file
- `Mane Select` and `Mane Plus Clinical` badges on Gene page, when available
- ClinVar submission can now be downloaded as a json file
- API endpoint to pin variant
- Display common/uncommon/rare on summary of mei variant page
### Changed
- In the ClinVar form, database and id of assertion criteria citation are now separate inputs
- Customise institute settings to be able to display all cases with a certain status on cases page (admin users)
- Renamed `Clinical Significance` to `Germline Classification` on multistep ClinVar form
- Changed the "x" in cases.utils.remove_form button text to red for better visibility in dark mode
- Update GitHub actions
- Default loglevel up to INFO, making logs with default start easier to read
- Add XTR region to PAR region definition
- Diagnoses can be searched on diagnoses page without waiting for load first
### Fixed
- Removed log info showing hgnc IDs used in variantS search
- Maintain Matchmaker Exchange and Beacon submission status when a case is re-uploaded
- Inheritance mode from ORPHA should not be confounded with the OMIM inheritance model
- Decipher link URL changes
- Refactored code in cases blueprints to use "disease" instead of "omim" to encompass also ORPHA terms

## [4.77]
### Added
- Orpha disease terms now include information on inheritance
- Case loading via .yaml config file accepts subject_id and phenotype_groups (if previously defined as constant default or added per institute)
- Possibility to submit variants associated with Orphanet conditions to ClinVar
- Option update path to .d4 files path for individuals of an existing case using the command line
- More constraint information is displayed per gene in addition to pLi: missense and LoF OE, CI (inluding LOEUF) and Z-score.
### Changed
- Introduce validation in the ClinVar multistep form to make sure users provide at least one variant-associated condition
- CLI scout update individual accepts subject_id
- Update ClinVar inheritance models to reflect changes in ClinVar submission API
- Handle variant-associated condition ID format in background when creating ClinVar submissions
- Replace the code that downloads Ensembl genes, transcripts and exons with the Schug web app
- Add more info to error log when transcript variant frequency parsing fails.
- GnomAD v4 constraint information replaces ExAC constraints (pLi).
### Fixed
- Text input of associated condition in ClinVar form now aligns to the left
- Alignment of contents in the case report has been updated
- Missing number of phenotypes and genes from case diagnoses
- Associate OMIM and/or ORPHA diagnoses with partial causatives
- Visualization of partial causatives' diagnoses on case page: style and links
- Revert style of pinned variants window on the case page
- Rename `Clinical significanc` to `Germline classification` in ClinVar submissions exported files
- Rename `Clinical significance citations` to `Classification citations` in ClinVar submissions exported files
- Rename `Comment on clinical significance` to `Comment on classification` in ClinVar submissions exported files
- Show matching partial causatives on variant page
- Matching causatives shown on case page consisting only of variant matching the default panels of the case - bug introduced since scout v4.72 (Oct 18, 2023)
- Missing somatic variant read depth leading to report division by zero

## [4.76]
### Added
- Orphacodes are visible in phenotype tables
- Pydantic validation of image paths provided in case load config file
- Info on the user which created a ClinVar submission, when available
- Associate .d4 files to case individuals when loading a case via config file
### Changed
- In diagnoses page the load of diseases are initiated by clicking a button
- Revel score, Revel rank score and SpliceAI values are also displayed in Causatives and Validated variants tables
- Remove unused functions and tests
- Analysis type and direct link from cases list for OGM cases
- Removed unused `case_obj` parameter from server/blueprints/variant/controllers/observations function
- Possibility to reset ClinVar submission ID
- Allow ClinVar submissions with custom API key for users registered as ClinVar submitters or when institute doesn't have a preset list of ClinVar submitters
- Ordered event verbs alphabetically and created ClinVar-related user events
- Removed the unused "no-variants" option from the load case command line
### Fixed
- All disease_terms have gene HGNC ids as integers when added to the scout database
- Disease_term identifiers are now prefixed with the name of the coding system
- Command line crashing with error when updating a user that doesn't exist
- Thaw coloredlogs - 15.0.1 restores errorhandler issue
- Thaw crypography - current base image and library version allow Docker builds
- Missing delete icons on phenomodels page
- Missing cryptography lib error while running Scout container on an ARM processor
- Round CADD values with many decimals on causatives and validated variants pages
- Dark-mode visibility of some fields on causatives and validated variants pages
- Clinvar submitters would be cleared when unprivileged users saved institute settings page
- Added a default empty string in cases search form to avoid None default value
- Page crashing when user tries to remove the same variant from a ClinVar submission in different browser tabs
- Update more GnomAD links to GnomAD v4 (v38 SNVs, MT vars, STRs)
- Empty cells for RNA fusion variants in Causatives and Verified variants page
- Submenu icons missing from collapsible actionbar
- The collapsible actionbar had some non-collapsing overly long entries
- Cancer observations for SVs not appearing in the variant details view
- Archived local observations not visible on cancer variantS page
- Empty Population Frequency column in the Cancer SV Variants view
- Capital letters in ClinVar events description shown on case page

## [4.75]
### Added
- Hovertip to gene panel names with associated genes in variant view, when variant covers more than one gene
- Tests for panel to genes
- Download of Orphadata en_product6 and en_product4 from CLI
- Parse and save `database_found` key/values for RNA fusion variants
- Added fusion_score, ffpm, split_reads, junction_reads and fusion_caller to the list of filters on RNA fusion variants page
- Renamed the function `get_mei_info` to `set_mei_info` to be consistent with the other functions
- Fixed removing None key/values from parsed variants
- Orphacodes are included in the database disease_terms
### Changed
- Allow use of projections when retrieving gene panels
- Do not save custom images as binary data into case and variant database documents
- Retrieve and display case and variant custom images using image's saved path
- Cases are activated by viewing FSHD and SMA reports
- Split multi-gene SNV variants into single genes when submitting to Matchmaker Exchange
- Alamut links also on the gene level, using transcript and HGVS: better for indels. Keep variant link for missing HGVS
- Thaw WTForms - explicitly coerce form decimal field entries when filters fetched from db
### Fixed
- Removed some extra characters from top of general report left over from FontAwsome fix
- Do not save fusion variants-specific key/values in other types of variants
- Alamut link for MT variants in build 38
- Convert RNA fusions variants `tool_hits` and `fusion_score` keys from string to numbers
- Fix genotype reference and alternative sequencing depths defaulting to -1 when values are 0
- DecimalFields were limited to two decimal places for several forms - lifting restrictions on AF, CADD etc.

## [4.74.1]
### Changed
- Parse and save into database also OMIM terms not associated to genes
### Fixed
- BioNano API FSHD report requests are GET in Access 1.8, were POST in 1.7
- Update more FontAwesome icons to avoid Pro icons
- Test if files still exist before attempting to load research variants
- Parsing of genotypes error, resulting in -1 values when alt or ref read depths are 0

## [4.74]
### Added
- SNVs and Indels, MEI and str variants genes have links to Decipher
- An `owner + case display name` index for cases database collection
- Test and fixtures for RNA fusion case page
- Load and display fusion variants from VCF files as the other variant types
- Option to update case document with path to mei variants (clinical and research)
### Changed
- Details on variant type and category for audit filters on case general report
- Enable Gens CN profile button also in somatic case view
- Fix case of analysis type check for Gens analysis button - only show for WGS
### Fixed
- loqusdb table no longer has empty row below each loqusid
- MatchMaker submission details page crashing because of change in date format returned by PatientMatcher
- Variant external links buttons style does not change color when visited
- Hide compounds with compounds follow filter for region or function would fail for variants in multiple genes
- Updated FontAwesome version to fix missing icons

## [4.73]
### Added
- Shortcut button for HPO panel MEI variants from case page
- Export managed variants from CLI
### Changed
- STRs visualization on case panel to emphasize abnormal repeat count and associated condition
- Removed cytoband column from STRs variant view on case report
- More long integers formatted with thin spaces, and copy to clipboard buttons added
### Fixed
- OMIM table is scrollable if higher than 700px on SV page
- Pinned variants validation badge is now red for false positives.
- Case display name defaulting to case ID when `family_name` or `display_name` are missing from case upload config file
- Expanded menu visible at screen sizes below 1000px now has background color
- The image in ClinVar howto-modal is now responsive
- Clicking on a case in case groups when case was already removed from group in another browser tab
- Page crashing when saving filters for mei variants
- Link visited color of images

## [4.72.4]
### Changed
- Automatic test mongod version increased to v7
### Fixed
- GnomAD now defaults to hg38 - change build 37 links accordingly

## [4.72.3]
### Fixed
- Somatic general case report small variant table can crash with unclassified variants

## [4.72.2]
### Changed
- A gunicorn maxrequests parameter for Docker server image - default to 1200
- STR export limit increased to 500, as for other variants
- Prevent long number wrapping and use thin spaces for separation, as per standards from SI, NIST, IUPAC, BIPM.
- Speed up case retrieval and lower memory use by projecting case queries
- Make relatedness check fails stand out a little more to new users
- Speed up case retrieval and lower memory use by projecting case queries
- Speed up variant pages by projecting only the necessary keys in disease collection query
### Fixed
- Huge memory use caused by cases and variants pages pulling complete disease documents from DB
- Do not include genes fetched from HPO terms when loading diseases
- Consider the renamed fields `Approved Symbol` -> `Approved Gene Symbol` and `Gene Symbols` -> `Gene/Locus And Other Related Symbols` when parsing OMIM terms from genemap2.txt file

## [4.72.1]
### Fixed
- Jinja filter that renders long integers
- Case cache when looking for causatives in other cases causing the server to hang

## [4.72]
### Added
- A GitHub action that checks for broken internal links in docs pages
- Link validation settings in mkdocs.yml file
- Load and display full RNA alignments on alignment viewer
- Genome build check when loading a case
- Extend event index to previous causative variants and always load them
### Fixed
- Documentation nav links for a few documents
- Slightly extended the BioNano Genomics Access integration docs
- Loading of SVs when VCF is missing the INFO.END field but has INFO.SVLEN field
- Escape protein sequence name (if available) in case general report to render special characters correctly
- CaseS HPO term searches for multiple terms works independent of order
- CaseS search regexp should not allow backslash
- CaseS cohort tags can contain whitespace and still match
- Remove diagnoses from cases even if OMIM term is not found in the database
- Parsing of disease-associated genes
- Removed an annoying warning while updating database's disease terms
- Displaying custom case images loaded with scout version <= 4.71
- Use pydantic version >=2 in requirements.txt file
### Changed
- Column width adjustment on caseS page
- Use Python 3.11 in tests
- Update some github actions
- Upgraded Pydantic to version 2
- Case validation fails on loading when associated files (alignments, VCFs and reports) are not present on disk
- Case validation fails on loading when custom images have format different then ["gif", "svg", "png", "jpg", "jpeg"]
- Custom images keys `case` and `str` in case config yaml file are renamed to `case_images` and `str_variants_images`
- Simplify and speed up case general report code
- Speed up case retrieval in case_matching_causatives
- Upgrade pymongo to version 4
- When updating disease terms, check that all terms are consistent with a DiseaseTerm model before dropping the old collection
- Better separation between modules loading HPO terms and diseases
- Deleted unused scout.build.phenotype module
- Stricter validation of mandatory genome build key when loading a case. Allowed values are ['37','38',37,38]
- Improved readability of variants length and coordinates on variantS pages

## [4.71]
### Added
- Added Balsamic keys for SweGen and loqusdb local archive frequecies, SNV and SV
- New filter option for Cancer variantS: local archive RD loqusdb
- Show annotated observations on SV variantS view, also for cancer somatic SVs
- Revel filter for variantS
- Show case default panel on caseS page
- CADD filter for Cancer Somatic SNV variantS - show score
- SpliceAI-lookup link (BROAD, shows SpliceAI and Pangolin) from variant page
- BioNano Access server API - check projects, samples and fetch FSHD reports
### Fixed
- Name of reference genome build for RNA for compatibility with IGV locus search change
- Howto to run the Docker image on Mac computers in `admin-guide/containers/container-deploy.md`
- Link to Weasyprint installation howto in README file
- Avoid filling up disk by creating a reduced VCF file for every variant that is visualized
- Remove legacy incorrectly formatted CODEOWNERS file
- Restrain variant_type requests to variantS views to "clinical" or "research"
- Visualization of cancer variants where cancer case has no affected individual
- ProteinPaint gene link (small StJude API change)
- Causative MEI variant link on causatives page
- Bionano access api settings commented out by default in Scout demo config file.
- Do not show FSHD button on freshly loaded cases without bionano_access individuals
- Truncate long variants' HGVS on causative/Clinically significant and pinned variants case panels
### Changed
- Remove function call that tracks users' browser version
- Include three more splice variant SO terms in clinical filter severe SO terms
- Drop old HPO term collection only after parsing and validation of new terms completes
- Move score to own column on Cancer Somatic SNV variantS page
- Refactored a few complex case operations, breaking out sub functionalities

## [4.70]
### Added
- Download a list of Gene Variants (max 500) resulting from SNVs and Indels search
- Variant PubMed link to search for gene symbol and any aliases
### Changed
- Clearer gnomAD values in Variants page
### Fixed
- CaseS page uniform column widths
- Include ClinVar variants into a scrollable div element on Case page
- `canonical_transcript` variable not initialized in get_hgvs function (server.blueprints.institutes.controllers.py)
- Catch and display any error while importing Phenopacket info
- Modified Docker files to use python:3.8-slim-bullseye to prevent gunicorn workers booting error

## [4.69]
### Added
- ClinVar submission howto available also on Case page
- Somatic score and filtering for somatic SV callers, if available
- Show caller as a tooltip on variantS list
### Fixed
- Crash when attempting to export phenotype from a case that had never had phenotypes
- Aesthetic fix to Causative and Pinned Variants on Case page
- Structural inconsistency for ClinVar Blueprint templates
- Updated igv.js to 2.15.8 to fix track default color bug
- Fixed release versions for actions.
- Freeze tornado below 6.3.0 for compatibility with livereload 2.6.3
- Force update variants count on case re-upload
- IGV locus search not working - add genome reference id
- Pin links to MEI variants should end up on MEI not SV variant view
- Load also matching MEI variants on forced region load
- Allow excluding MEI from case variant deletion
- Fixed the name of the assigned user when the internal user ID is different from the user email address
- Gene variantS should display gene function, region and full hgvs
### Changed
- FontAwesome integrity check fail (updated resource)
- Removed ClinVar API validation buttons in favour of direct API submission
- Improved layout of Institute settings page
- ClinVar API key and allowed submitters are set in the Institute settings page


## [4.68]
### Added
- Rare Disease Mobile Element Insertion variants view
### Changed
- Updated igv.js to 2.15.6
### Fixed
- Docker stage build pycairo.
- Restore SNV and SV rank models versions on Causatives and Verified pages
- Saving `REVEL_RANKSCORE` value in a field named `revel` in variants database documents

## [4.67]
### Added
- Prepare to filter local SV frequency
### Changed
- Speed up instituteS page loading by refactoring cases/institutes query
- Clinical Filter for SVs includes `splice_polypyrimidine_tract_variant` as a severe consequence
- Clinical Filter for SVs includes local variant frequency freeze ("old") for filtering, starting at 30 counts
- Speed up caseS page loading by adding status to index and refactoring totals count
- HPO file parsing is updated to reflect that HPO have changed a few downloadable file formats with their 230405 release.
### Fixed
- Page crashing when a user tries to edit a comment that was removed
- Warning instead of crashed page when attempting to retrieve a non-existent Phenopacket
- Fixed StJude ProteinPaint gene link (URL change)
- Freeze of werkzeug library to version<2.3 to avoid problems resulting from the consequential upgrade of the Flask lib
- Huge list of genes in case report for megabases-long structural variants.
- Fix displaying institutes without associated cases on institutes page
- Fix default panel selection on SVs in cancer case report

## [4.66]
### Changed
- Moved Phenomodels code under a dedicated blueprint
- Updated the instructions to load custom case report under admin guide
- Keep variants filter window collapsed except when user expands it to filter
### Added
- A summary table of pinned variants on the cancer case general report
- New openable matching causatives and managed variants lists for default gene panels only for convenience
### Fixed
- Gens structural variant page link individual id typo

## [4.65.2]
### Fixed
- Generating general case report with str variants containing comments

## [4.65.1]
### Fixed
- Visibility of `Gene(s)` badges on SV VariantS page
- Hide dismiss bar on SV page not working well
- Delivery report PDF download
- Saving Pipeline version file when loading a case
- Backport compatible import of importlib metadata for old python versions (<3.8)

## [4.65]
### Added
- Option to mark a ClinVar submission as submitted
- Docs on how to create/update the PanelApp green genes as a system admin
- `individual_id`-parameter to both Gens links
- Download a gene panel in TXT format from gene panel page
- Panel gene comments on variant page: genes in panels can have comments that describe the gene in a panel context
### Changed
- Always show each case category on caseS page, even if 0 cases in total or after current query
- Improved sorting of ClinVar submissions
- Pre-populate SV type select in ClinVar submission form, when possible
- Show comment badges in related comments tables on general report
- Updated version of several GitHub actions
- Migrate from deprecated `pkg_resources` lib to `importlib_resources`
- Dismiss bar on variantS pages is thinner.
- Dismiss bar on variantS pages can be toggled open or closed for the duration of a login session.
### Fixed
- Fixed Sanger order / Cancel order modal close buttons
- Visibility of SV type in ClinVar submission form
- Fixed a couple of creations where now was called twice, so updated_at and created_at could differ
- Deprecated Ubuntu version 18.04 in one GitHub action
- Panels that have been removed (hidden) should not be visible in views where overlapping gene panels for genes are shown
- Gene panel test pointing to the right function

## [4.64]
### Added
- Create/Update a gene panel containing all PanelApp green genes (`scout update panelapp-green -i <cust_id>`)
- Links for ACMG pathogenicity impact modification on the ACMG classification page
### Changed
- Open local observation matching cases in new windows
### Fixed
- Matching manual ranked variants are now shown also on the somatic variant page
- VarSome links to hg19/GRCh37
- Managed variants filter settings lost when navigating to additional pages
- Collect the right variant category after submitting filter form from research variantS page
- Beacon links are templated and support variants in genome build 38

## [4.63]
### Added
- Display data sharing info for ClinVar, Matchmaker Exchange and Beacon in a dedicated column on Cases page
- Test for `commands.download.omim.print_omim`
- Display dismissed variants comments on general case report
- Modify ACMG pathogenicity impact (most commonly PVS1, PS3) based on strength of evidence with lab director's professional judgement
- REViewer button on STR variant page
- Alamut institution parameter in institute settings for Alamut Visual Plus software
- Added Manual Ranks Risk Factor, Likely Risk Factor and Uncertain Risk Factor
- Display matching manual ranks from previous cases the user has access to on VariantS and Variant pages
- Link to gnomAD gene SVs v2.1 for SV variants with gnomAD frequency
- Support for nf-core/rnafusion reports
### Changed
- Display chrY for sex unknown
- Deprecate legacy scout_load() method API call.
- Message shown when variant tag is updated for a variant
- When all ACMG classifications are deleted from a variant, the current variant classification status is also reset.
- Refactored the functions that collect causative variants
- Removed `scripts/generate_test_data.py`
### Fixed
- Default IGV tracks (genes, ClinVar, ClinVar CNVs) showing even if user unselects them all
- Freeze Flask-Babel below v3.0 due to issue with a locale decorator
- Thaw Flask-Babel and fix according to v3 standard. Thank you @TkTech!
- Show matching causatives on somatic structural variant page
- Visibility of gene names and functional annotations on Causatives/Verified pages
- Panel version can be manually set to floating point numbers, when modified
- Causatives page showing also non-causative variants matching causatives in other cases
- ClinVar form submission for variants with no selected transcript and HGVS
- Validating and submitting ClinVar objects not containing both Variant and Casedata info

## [4.62.1]
### Fixed
- Case page crashing when adding a case to a group without providing a valid case name

## [4.62]
### Added
- Validate ClinVar submission objects using the ClinVar API
- Wrote tests for case and variant API endpoints
- Create ClinVar submissions from Scout using the ClinVar API
- Export Phenopacket for affected individual
- Import Phenopacket from JSON file or Phenopacket API backend server
- Use the new case name option for GENS requests
- Pre-validate refseq:HGVS items using VariantValidator in ClinVar submission form
### Fixed
- Fallback for empty alignment index for REViewer service
- Source link out for MIP 11.1 reference STR annotation
- Avoid duplicate causatives and pinned variants
- ClinVar clinical significance displays only the ACMG terms when user selects ACMG 2015 as assertion criteria
- Spacing between icon and text on Beacon and MatchMaker links on case page sidebar
- Truncate IDs and HGVS representations in ClinVar pages if longer than 25 characters
- Update ClinVar submission ID form
- Handle connection timeout when sending requests requests to external web services
- Validate any ClinVar submission regardless of its status
- Empty Phenopackets import crashes
- Stop Spinner on Phenopacket JSON download
### Changed
- Updated ClinVar submission instructions

## [4.61.1]
### Fixed
- Added `UMLS` as an option of `Condition ID type` in ClinVar Variant downloaded files
- Missing value for `Condition ID type` in ClinVar Variant downloaded files
- Possibility to open, close or delete a ClinVar submission even if it doesn't have an associated name
- Save SV type, ref and alt n. copies to exported ClinVar files
- Inner and outer start and stop SV coordinates not exported in ClinVar files
- ClinVar submissions page crashing when SV files don't contain breakpoint exact coordinates
- Align OMIM diagnoses with delete diagnosis button on case page
- In ClinVar form, reset condition list and customize help when condition ID changes

## [4.61]
### Added
- Filter case list by cases with variants in ClinVar submission
- Filter case list by cases containing RNA-seq data - gene_fusion_reports and sample-level tracks (splice junctions and RNA coverage)
- Additional case category `Ignored`, to be used for cases that don't fall in the existing 'inactive', 'archived', 'solved', 'prioritized' categories
- Display number of cases shown / total number of cases available for each category on Cases page
- Moved buttons to modify case status from sidebar to main case page
- Link to Mutalyzer Normalizer tool on variant's transcripts overview to retrieve official HVGS descriptions
- Option to manually load RNA MULTIQC report using the command `scout load report -t multiqc_rna`
- Load RNA MULTIQC automatically for a case if config file contains the `multiqc_rna` key/value
- Instructions in admin-guide on how to load case reports via the command line
- Possibility to filter RD variants by a specific genotype call
- Distinct colors for different inheritance models on RD Variant page
- Gene panels PDF export with case variants hits by variant type
- A couple of additional README badges for GitHub stats
- Upload and display of pipeline reference info and executable version yaml files as custom reports
- Testing CLI on hasta in PR template
### Changed
- Instructions on how to call dibs on scout-stage server in pull request template
- Deprecated CLI commands `scout load <delivery_report, gene_fusion_report, coverage_qc_report, cnv_report>` to replace them with command `scout load report -t <report type>`
- Refactored code to display and download custom case reports
- Do not export `Assertion method` and `Assertion method citation` to ClinVar submission files according to changes to ClinVar's submission spreadsheet templates.
- Simplified code to create and download ClinVar CSV files
- Colorize inheritance models badges by category on VariantS page
- `Safe variants matching` badge more visible on case page
### Fixed
- Non-admin users saving institute settings would clear loqusdb instance selection
- Layout of variant position, cytoband and type in SV variant summary
- Broken `Build Status - GitHub badge` on GitHub README page
- Visibility of text on grey badges in gene panels PDF exports
- Labels for dashboard search controls
- Dark mode visibility for ClinVar submission
- Whitespaces on outdated panel in extent report

## [4.60]
### Added
- Mitochondrial deletion signatures (mitosign) can be uploaded and shown with mtDNA report
- A `Type of analysis` column on Causatives and Validated variants pages
- List of "safe" gene panels available for matching causatives and managed variants in institute settings, to avoid secondary findings
- `svdb_origin` as a synonym for `FOUND_IN` to complement `set` for variants found by all callers
### Changed
- Hide removed gene panels by default in panels page
- Removed option for filtering cancer SVs by Tumor and Normal alt AF
- Hide links to coverage report from case dynamic HPO panel if cancer analysis
- Remove rerun emails and redirect users to the analysis order portal instead
- Updated clinical SVs igv.js track (dbVar) and added example of external track from `https://trackhubregistry.org/`
- Rewrote the ClinVar export module to simplify and add one variant at the time
- ClinVar submissions with phenotype conditions from: [OMIM, MedGen, Orphanet, MeSH, HP, MONDO]
### Fixed
- If trying to load a badly formatted .tsv file an error message is displayed.
- Avoid showing case as rerun when first attempt at case upload failed
- Dynamic autocomplete search not working on phenomodels page
- Callers added to variant when loading case
- Now possible to update managed variant from file without deleting it first
- Missing preselected chromosome when editing a managed variant
- Preselected variant type and subtype when editing a managed variant
- Typo in dbVar ClinVar track, hg19


## [4.59]
### Added
- Button to go directly to HPO SV filter variantS page from case
- `Scout-REViewer-Service` integration - show `REViewer` picture if available
- Link to HPO panel coverage overview on Case page
- Specify a confidence threshold (green|amber|red) when loading PanelApp panels
- Functional annotations in variants lists exports (all variants)
- Cancer/Normal VAFs and COSMIC ids in in variants lists exports (cancer variants)
### Changed
- Better visualization of regional annotation for long lists of genes in large SVs in Variants tables
- Order of cells in variants tables
- More evident links to gene coverage from Variant page
- Gene panels sorted by display name in the entire Case page
- Round CADD and GnomAD values in variants export files
### Fixed
- HPO filter button on SV variantS page
- Spacing between region|function cells in SVs lists
- Labels on gene panel Chanjo report
- Fixed ambiguous duplicated response headers when requesting a BAM file from /static
- Visited color link on gene coverage button (Variant page)

## [4.58.1]
### Fixed
- Case search with search strings that contain characters that can be escaped

## [4.58]
### Added
- Documentation on how to create/update PanelApp panels
- Add filter by local observations (archive) to structural variants filters
- Add more splicing consequences to SO term definitions
- Search for a specific gene in all gene panels
- Institute settings option to force show all variants on VariantS page for all cases of an institute
- Filter cases by validation pending status
- Link to The Clinical Knowledgebase (CKB) (https://ckb.jax.org/) in cancer variant's page
### Fixed
- Added a not-authorized `auto-login` fixture according to changes in Flask-Login 0.6.2
- Renamed `cache_timeout` param name of flask.send_file function to `max_age` (Flask 2.2 compliant)
- Replaced deprecated `app.config["JSON_SORT_KEYS"]` with app.json.sort_keys in app settings
- Bug in gene variants page (All SNVs and INDELs) when variant gene doesn't have a hgnc id that is found in the database
- Broken export of causatives table
- Query for genes in build 38 on `Search SNVs and INDELs` page
- Prevent typing special characters `^<>?!=\/` in case search form
- Search matching causatives also among research variants in other cases
- Links to variants in Verified variants page
- Broken filter institute cases by pinned gene
- Better visualization of long lists of genes in large SVs on Causative and Verified Variants page
- Reintroduced missing button to export Causative variants
- Better linking and display of matching causatives and managed variants
- Reduced code complexity in `scout/parse/variant/variant.py`
- Reduced complexity of code in `scout/build/variant/variant.py`

### Changed
- State that loqusdb observation is in current case if observations count is one and no cases are shown
- Better pagination and number of variants returned by queries in `Search SNVs and INDELs` page
- Refactored and simplified code used for collecting gene variants for `Search SNVs and INDELs` page
- Fix sidebar panel icons in Case view
- Fix panel spacing in Case view
- Removed unused database `sanger_ordered` and `case_id,category,rank_score` indexes (variant collection)
- Verified variants displayed in a dedicated page reachable from institute sidebar
- Unified stats in dashboard page
- Improved gene info for large SVs and cancer SVs
- Remove the unused `variant.str_variant` endpoint from variant views
- Easier editing of HPO gene panel on case page
- Assign phenotype panel less cramped on Case page
- Causatives and Verified variants pages to use the same template macro
- Allow hyphens in panel names
- Reduce resolution of example images
- Remove some animations in web gui which where rendered slow


## [4.57.4]
### Fixed
- Parsing of variant.FORMAT "DR" key in parse variant file

## [4.57.3]
### Fixed
- Export of STR verified variants
- Do not download as verified variants first verified and then reset to not validated
- Avoid duplicated lines in downloaded verified variants reflecting changes in variant validation status

## [4.57.2]
### Fixed
- Export of verified variants when variant gene has no transcripts
- HTTP 500 when visiting a the details page for a cancer variant that had been ranked with genmod

## [4.57.1]
### Fixed
- Updating/replacing a gene panel from file with a corrupted or malformed file

## [4.57]
### Added
- Display last 50 or 500 events for a user in a timeline
- Show dismiss count from other cases on matching variantS
- Save Beacon-related events in events collection
- Institute settings allow saving multiple loqusdb instances for one institute
- Display stats from multiple instances of loqusdb on variant page
- Display date and frequency of obs derived from count of local archive observations from MIP11 (requires fix in MIP)
### Changed
- Prior ACMG classifications view is no longer limited by pathogenicity
### Fixed
- Visibility of Sanger ordered badge on case page, light mode
- Some of the DataTables tables (Phenotypes and Diagnoses pages) got a bit dark in dark mode
- Remove all redundancies when displaying timeline events (some events are saved both as case-related and variant-related)
- Missing link in saved MatchMaker-related events
- Genes with mixed case gene symbols missing in PanelApp panels
- Alignment of elements on the Beacon submission modal window
- Locus info links from STR variantS page open in new browser tabs

## [4.56]
### Added
- Test for PanelApp panels loading
- `panel-umi` tag option when loading cancer analyses
### Changed
- Black text to make comments more visible in dark mode
- Loading PanelApp panels replaces pre-existing panels with same version
- Removed sidebar from Causatives page - navigation is available on the top bar for now
- Create ClinVar submissions from pinned variants list in case page
- Select which pinned variants will be included in ClinVar submission documents
### Fixed
- Remove a:visited css style from all buttons
- Update of HPO terms via command line
- Background color of `MIXED` and `PANEL-UMI` sequencing types on cases page
- Fixed regex error when searching for cases with query ending with `\ `
- Gene symbols on Causatives page lighter in dark mode
- SpliceAI tooltip of multigene variants

## [4.55]
### Changed
- Represent different tumor samples as vials in cases page
- Option to force-update the OMIM panel
### Fixed
- Low tumor purity badge alignment in cancer samples table on cancer case view
- VariantS comment popovers reactivate on hover
- Updating database genes in build 37
- ACMG classification summary hidden by sticky navbar
- Logo backgrounds fixed to white on welcome page
- Visited links turn purple again
- Style of link buttons and dropdown menus
- Update KUH and GMS logos
- Link color for Managed variants

## [4.54]
### Added
- Dark mode, using browser/OS media preference
- Allow marking case as solved without defining causative variants
- Admin users can create missing beacon datasets from the institute's settings page
- GenCC links on gene and variant pages
- Deprecation warnings when launching the app using a .yaml config file or loading cases using .ped files
### Changed
- Improved HTML syntax in case report template
- Modified message displayed when variant rank stats could not be calculated
- Expanded instructions on how to test on CG development server (cg-vm1)
- Added more somatic variant callers (Balsamic v9 SNV, develop SV)
### Fixed
- Remove load demo case command from docker-compose.yml
- Text elements being split across pages in PDF reports
- Made login password field of type `password` in LDAP login form
- Gene panels HTML select in institute's settings page
- Bootstrap upgraded to version 5
- Fix some Sourcery and SonarCloud suggestions
- Escape special characters in case search on institute and dashboard pages
- Broken case PDF reports when no Madeline pedigree image can be created
- Removed text-white links style that were invisible in new pages style
- Variants pagination after pressing "Filter variants" or "Clinical filter"
- Layout of buttons Matchmaker submission panel (case page)
- Removing cases from Matchmaker (simplified code and fixed functionality)
- Reintroduce check for missing alignment files purged from server

## [4.53]
### Added
### Changed
- Point Alamut API key docs link to new API version
- Parse dbSNP id from ID only if it says "rs", else use VEP CSQ fields
- Removed MarkupSafe from the dependencies
### Fixed
- Reintroduced loading of SVs for demo case 643595
- Successful parse of FOUND_IN should avoid GATK caller default
- All vulnerabilities flagged by SonarCloud

## [4.52]
### Added
- Demo cancer case gets loaded together with demo RD case in demo instance
- Parse REVEL_score alongside REVEL_rankscore from csq field and display it on SNV variant page
- Rank score results now show the ranking range
- cDNA and protein changes displayed on institute causatives pages
- Optional SESSION_TIMEOUT_MINUTES configuration in app config files
- Script to convert old OMIM case format (list of integers) to new format (list of dictionaries)
- Additional check for user logged in status before serving alignment files
- Download .cgh files from cancer samples table on cancer case page
- Number of documents and date of last update on genes page
### Changed
- Verify user before redirecting to IGV alignments and sashimi plots
- Build case IGV tracks starting from case and variant objects instead of passing all params in a form
- Unfreeze Werkzeug lib since Flask_login v.0.6 with bugfix has been released
- Sort gene panels by name (panelS and variant page)
- Removed unused `server.blueprints.alignviewers.unindexed_remote_static` endpoint
- User sessions to check files served by `server.blueprints.alignviewers.remote_static` endpoint
- Moved Beacon-related functions to a dedicated app extension
- Audit Filter now also loads filter displaying the variants for it
### Fixed
- Handle `attachment_filename` parameter renamed to `download_name` when Flask 2.2 will be released
- Removed cursor timeout param in cases find adapter function to avoid many code warnings
- Removed stream argument deprecation warning in tests
- Handle `no intervals found` warning in load_region test
- Beacon remove variants
- Protect remote_cors function in alignviewers view from Server-Side Request Forgery (SSRF)
- Check creation date of last document in gene collection to display when genes collection was updated last

## [4.51]
### Added
- Config file containing codecov settings for pull requests
- Add an IGV.js direct link button from case page
- Security policy file
- Hide/shade compound variants based on rank score on variantS from filter
- Chromograph legend documentation direct link
### Changed
- Updated deprecated Codecov GitHub action to v.2
- Simplified code of scout/adapter/mongo/variant
- Update IGV.js to v2.11.2
- Show summary number of variant gene panels on general report if more than 3
### Fixed
- Marrvel link for variants in genome build 38 (using liftover to build 37)
- Remove flags from codecov config file
- Fixed filter bug with high negative SPIDEX scores
- Renamed IARC TP53 button to to `TP53 Database`, modified also link since IARC has been moved to the US NCI: `https://tp53.isb-cgc.org/`
- Parsing new format of OMIM case info when exporting patients to Matchmaker
- Remove flask-debugtoolbar lib dependency that is using deprecated code and causes app to crash after new release of Jinja2 (3.1)
- Variant page crashing for cases with old OMIM terms structure (a list of integers instead of dictionary)
- Variant page crashing when creating MARRVEL link for cases with no genome build
- SpliceAI documentation link
- Fix deprecated `safe_str_cmp` import from `werkzeug.security` by freezing Werkzeug lib to v2.0 until Flask_login v.0.6 with bugfix is released
- List gene names densely in general report for SVs that contain more than 3 genes
- Show transcript ids on refseq genes on hg19 in IGV.js, using refgene source
- Display correct number of genes in general report for SVs that contain more than 32 genes
- Broken Google login after new major release of `lepture/authlib`
- Fix frequency and callers display on case general report

## [4.50.1]
### Fixed
- Show matching causative STR_repid for legacy str variants (pre Stranger hgnc_id)

## [4.50]
### Added
- Individual-specific OMIM terms
- OMIM disease descriptions in ClinVar submission form
- Add a toggle for melter rerun monitoring of cases
- Add a config option to show the rerun monitoring toggle
- Add a cli option to export cases with rerun monitoring enabled
- Add a link to STRipy for STR variants; shallow for ARX and HOXA13
- Hide by default variants only present in unaffected individuals in variants filters
- OMIM terms in general case report
- Individual-level info on OMIM and HPO terms in general case report
- PanelApp gene link among the external links on variant page
- Dashboard case filters fields help
- Filter cases by OMIM terms in cases and dashboard pages
### Fixed
- A malformed panel id request would crash with exception: now gives user warning flash with redirect
- Link to HPO resource file hosted on `http://purl.obolibrary.org`
- Gene search form when gene exists only in build 38
- Fixed odd redirect error and poor error message on missing column for gene panel csv upload
- Typo in parse variant transcripts function
- Modified keys name used to parse local observations (archived) frequencies to reflect change in MIP keys naming
- Better error handling for partly broken/timed out chanjo reports
- Broken javascript code when case Chromograph data is malformed
- Broader space for case synopsis in general report
- Show partial causatives on causatives and matching causatives panels
- Partial causative assignment in cases with no OMIM or HPO terms
- Partial causative OMIM select options in variant page
### Changed
- Slightly smaller and improved layout of content in case PDF report
- Relabel more cancer variant pages somatic for navigation
- Unify caseS nav links
- Removed unused `add_compounds` param from variant controllers function
- Changed default hg19 genome for IGV.js to legacy hg19_1kg_decoy to fix a few problematic loci
- Reduce code complexity (parse/ensembl.py)
- Silence certain fields in ClinVar export if prioritised ones exist (chrom-start-end if hgvs exist)
- Made phenotype non-mandatory when marking a variant as partial causative
- Only one phenotype condition type (OMIM or HPO) per variant is used in ClinVar submissions
- ClinVar submission variant condition prefers OMIM over HPO if available
- Use lighter version of gene objects in Omim MongoDB adapter, panels controllers, panels views and institute controllers
- Gene-variants table size is now adaptive
- Remove unused file upload on gene-variants page

## [4.49]
### Fixed
- Pydantic model types for genome_build, madeline_info, peddy_ped_check and peddy_sex_check, rank_model_version and sv_rank_model_version
- Replace `MatchMaker` with `Matchmaker` in all places visible by a user
- Save diagnosis labels along with OMIM terms in Matchmaker Exchange submission objects
- `libegl-mesa0_21.0.3-0ubuntu0.3~20.04.5_amd64.deb` lib not found by GitHub actions Docker build
- Remove unused `chromograph_image_files` and `chromograph_prefixes` keys saved when creating or updating an RD case
- Search managed variants by description and with ignore case
### Changed
- Introduced page margins on exported PDF reports
- Smaller gene fonts in downloaded HPO genes PDF reports
- Reintroduced gene coverage data in the PDF-exported general report of rare-disease cases
- Check for existence of case report files before creating sidebar links
- Better description of HPO and OMIM terms for patients submitted to Matchmaker Exchange
- Remove null non-mandatory key/values when updating a case
- Freeze WTForms<3 due to several form input rendering changes

## [4.48.1]
### Fixed
- General case PDF report for recent cases with no pedigree

## [4.48]
### Added
- Option to cancel a request for research variants in case page
### Changed
- Update igv.js to v2.10.5
- Updated example of a case delivery report
- Unfreeze cyvcf2
- Builder images used in Scout Dockerfiles
- Crash report email subject gives host name
- Export general case report to PDF using PDFKit instead of WeasyPrint
- Do not include coverage report in PDF case report since they might have different orientation
- Export cancer cases's "Coverage and QC report" to PDF using PDFKit instead of Weasyprint
- Updated cancer "Coverage and QC report" example
- Keep portrait orientation in PDF delivery report
- Export delivery report to PDF using PDFKit instead of Weasyprint
- PDF export of clinical and research HPO panels using PDFKit instead of Weasyprint
- Export gene panel report to PDF using PDFKit
- Removed WeasyPrint lib dependency

### Fixed
- Reintroduced missing links to Swegen and Beacon and dbSNP in RD variant page, summary section
- Demo delivery report orientation to fit new columns
- Missing delivery report in demo case
- Cast MNVs to SNV for test
- Export verified variants from all institutes when user is admin
- Cancer coverage and QC report not found for demo cancer case
- Pull request template instructions on how to deploy to test server
- PDF Delivery report not showing Swedac logo
- Fix code typos
- Disable codefactor raised by ESLint for javascript functions located on another file
- Loading spinner stuck after downloading a PDF gene panel report
- IGV browser crashing when file system with alignment files is not mounted

## [4.47]
### Added
- Added CADD, GnomAD and genotype calls to variantS export
### Changed
- Pull request template, to illustrate how to deploy pull request branches on cg-vm1 stage server
### Fixed
- Compiled Docker image contains a patched version (v4.9) of chanjo-report

## [4.46.1]
### Fixed
- Downloading of files generated within the app container (MT-report, verified variants, pedigrees, ..)

## [4.46]
### Added
- Created a Dockefile to be used to serve the dockerized app in production
- Modified the code to collect database params specified as env vars
- Created a GitHub action that pushes the Dockerfile-server image to Docker Hub (scout-server-stage) every time a PR is opened
- Created a GitHub action that pushes the Dockerfile-server image to Docker Hub (scout-server) every time a new release is created
- Reassign MatchMaker Exchange submission to another user when a Scout user is deleted
- Expose public API JSON gene panels endpoint, primarily to enable automated rerun checking for updates
- Add utils for dictionary type
- Filter institute cases using multiple HPO terms
- Vulture GitHub action to identify and remove unused variables and imports
### Changed
- Updated the python config file documentation in admin guide
- Case configuration parsing now uses Pydantic for improved typechecking and config handling
- Removed test matrices to speed up automatic testing of PRs
- Switch from Coveralls to Codecov to handle CI test coverage
- Speed-up CI tests by caching installation of libs and splitting tests into randomized groups using pytest-test-groups
- Improved LDAP login documentation
- Use lib flask-ldapconn instead of flask_ldap3_login> to handle ldap authentication
- Updated Managed variant documentation in user guide
- Fix and simplify creating and editing of gene panels
- Simplified gene variants search code
- Increased the height of the genes track in the IGV viewer
### Fixed
- Validate uploaded managed variant file lines, warning the user.
- Exporting validated variants with missing "genes" database key
- No results returned when searching for gene variants using a phenotype term
- Variants filtering by gene symbols file
- Make gene HGNC symbols field mandatory in gene variants page and run search only on form submit
- Make sure collaborator gene variants are still visible, even if HPO filter is used

## [4.45]
### Added
### Changed
- Start Scout also when loqusdbapi is not reachable
- Clearer definition of manual standard and custom inheritance models in gene panels
- Allow searching multiple chromosomes in filters
### Fixed
- Gene panel crashing on edit action

## [4.44]
### Added
### Changed
- Display Gene track beneath each sample track when displaying splice junctions in igv browser
- Check outdated gene symbols and update with aliases for both RD and cancer variantS
### Fixed
- Added query input check and fixed the Genes API endpoint to return a json formatted error when request is malformed
- Typo in ACMG BP6 tooltip

## [4.43.1]
### Added
- Added database index for OMIM disease term genes
### Changed
### Fixed
- Do not drop HPO terms collection when updating HPO terms via the command line
- Do not drop disease (OMIM) terms collection when updating diseases via the command line

## [4.43]
### Added
- Specify which collection(s) update/build indexes for
### Fixed
- Do not drop genes and transcripts collections when updating genes via the command line

## [4.42.1]
### Added
### Changed
### Fixed
- Freeze PyMongo lib to version<4.0 to keep supporting previous MongoDB versions
- Speed up gene panels creation and update by collecting only light gene info from database
- Avoid case page crash on Phenomizer queries timeout

## [4.42]
### Added
- Choose custom pinned variants to submit to MatchMaker Exchange
- Submit structural variant as genes to the MatchMaker Exchange
- Added function for maintainers and admins to remove gene panels
- Admins can restore deleted gene panels
- A development docker-compose file illustrating the scout/chanjo-report integration
- Show AD on variants view for cancer SV (tumor and normal)
- Cancer SV variants filter AD, AF (tumor and normal)
- Hiding the variants score column also from cancer SVs, as for the SNVs
### Changed
- Enforce same case _id and display_name when updating a case
- Enforce same individual ids, display names and affected status when updating a case
- Improved documentation for connecting to loqusdb instances (including loqusdbapi)
- Display and download HPO gene panels' gene symbols in italics
- A faster-built and lighter Docker image
- Reduce complexity of `panels` endpoint moving some code to the panels controllers
- Update requirements to use flask-ldap3-login>=0.9.17 instead of freezing WTForm
### Fixed
- Use of deprecated TextField after the upgrade of WTF to v3.0
- Freeze to WTForms to version < 3
- Remove the extra files (bed files and madeline.svg) introduced by mistake
- Cli command loading demo data in docker-compose when case custom images exist and is None
- Increased MongoDB connection serverSelectionTimeoutMS parameter to 30K (default value according to MongoDB documentation)
- Better differentiate old obs counts 0 vs N/A
- Broken cancer variants page when default gene panel was deleted
- Typo in tx_overview function in variant controllers file
- Fixed loqusdbapi SV search URL
- SV variants filtering using Decipher criterion
- Removing old gene panels that don't contain the `maintainer` key.

## [4.41.1]
### Fixed
- General reports crash for variant annotations with same variant on other cases

## [4.41]
### Added
- Extended the instructions for running the Scout Docker image (web app and cli).
- Enabled inclusion of custom images to STR variant view
### Fixed
- General case report sorting comments for variants with None genetic models
- Do not crash but redirect to variants page with error when a variant is not found for a case
- UCSC links coordinates for SV variants with start chromosome different than end chromosome
- Human readable variants name in case page for variants having start chromosome different from end chromosome
- Avoid always loading all transcripts when checking gene symbol: introduce gene captions
- Slow queries for evaluated variants on e.g. case page - use events instead
### Changed
- Rearrange variant page again, moving severity predictions down.
- More reactive layout width steps on variant page

## [4.40.1]
### Added
### Fixed
- Variants dismissed with inconsistent inheritance pattern can again be shown in general case report
- General report page for variants with genes=None
- General report crashing when variants have no panels
- Added other missing keys to case and variant dictionaries passed to general report
### Changed

## [4.40]
### Added
- A .cff citation file
- Phenotype search API endpoint
- Added pagination to phenotype API
- Extend case search to include internal MongoDB id
- Support for connecting to a MongoDB replica set (.py config files)
- Support for connecting to a MongoDB replica set (.yaml config files)
### Fixed
- Command to load the OMIM gene panel (`scout load panel --omim`)
- Unify style of pinned and causative variants' badges on case page
- Removed automatic spaces after punctuation in comments
- Remove the hardcoded number of total individuals from the variant's old observations panel
- Send delete requests to a connected Beacon using the DELETE method
- Layout of the SNV and SV variant page - move frequency up
### Changed
- Stop updating database indexes after loading exons via command line
- Display validation status badge also for not Sanger-sequenced variants
- Moved Frequencies, Severity and Local observations panels up in RD variants page
- Enabled Flask CORS to communicate CORS status to js apps
- Moved the code preparing the transcripts overview to the backend
- Refactored and filtered json data used in general case report
- Changed the database used in docker-compose file to use the official MongoDB v4.4 image
- Modified the Python (3.6, 3.8) and MongoDB (3.2, 4.4, 5.0) versions used in testing matrices (GitHub actions)
- Capitalize case search terms on institute and dashboard pages


## [4.39]
### Added
- COSMIC IDs collected from CSQ field named `COSMIC`
### Fixed
- Link to other causative variants on variant page
- Allow multiple COSMIC links for a cancer variant
- Fix floating text in severity box #2808
- Fixed MitoMap and HmtVar links for hg38 cases
- Do not open new browser tabs when downloading files
- Selectable IGV tracks on variant page
- Missing splice junctions button on variant page
- Refactor variantS representative gene selection, and use it also for cancer variant summary
### Changed
- Improve Javascript performance for displaying Chromograph images
- Make ClinVar classification more evident in cancer variant page

## [4.38]
### Added
- Option to hide Alamut button in the app config file
### Fixed
- Library deprecation warning fixed (insert is deprecated. Use insert_one or insert_many instead)
- Update genes command will not trigger an update of database indices any more
- Missing resources in temporary downloading directory when updating genes using the command line
- Restore previous variant ACMG classification in a scrollable div
- Loading spinner not stopping after downloading PDF case reports and variant list export
- Add extra Alamut links higher up on variant pages
- Improve UX for phenotypes in case page
- Filter and export of STR variants
- Update look of variants page navigation buttons
### Changed

## [4.37]
### Added
- Highlight and show version number for RefSeq MANE transcripts.
- Added integration to a rerunner service for toggling reanalysis with updated pedigree information
- SpliceAI display and parsing from VEP CSQ
- Display matching tiered variants for cancer variants
- Display a loading icon (spinner) until the page loads completely
- Display filter badges in cancer variants list
- Update genes from pre-downloaded file resources
- On login, OS, browser version and screen size are saved anonymously to understand how users are using Scout
- API returning institutes data for a given user: `/api/v1/institutes`
- API returning case data for a given institute: `/api/v1/institutes/<institute_id>/cases`
- Added GMS and Lund university hospital logos to login page
- Made display of Swedac logo configurable
- Support for displaying custom images in case view
- Individual-specific HPO terms
- Optional alamut_key in institute settings for Alamut Plus software
- Case report API endpoint
- Tooltip in case explaining that genes with genome build different than case genome build will not be added to dynamic HPO panel.
- Add DeepVariant as a caller
### Fixed
- Updated IGV to v2.8.5 to solve missing gene labels on some zoom levels
- Demo cancer case config file to load somatic SNVs and SVs only.
- Expand list of refseq trancripts in ClinVar submission form
- Renamed `All SNVs and INDELs` institute sidebar element to `Search SNVs and INDELs` and fixed its style.
- Add missing parameters to case load-config documentation
- Allow creating/editing gene panels and dynamic gene panels with genes present in genome build 38
- Bugfix broken Pytests
- Bulk dismissing variants error due to key conversion from string to integer
- Fix typo in index documentation
- Fixed crash in institute settings page if "collaborators" key is not set in database
- Don't stop Scout execution if LoqusDB call fails and print stacktrace to log
- Bug when case contains custom images with value `None`
- Bug introduced when fixing another bug in Scout-LoqusDB interaction
- Loading of OMIM diagnoses in Scout demo instance
- Remove the docker-compose with chanjo integration because it doesn't work yet.
- Fixed standard docker-compose with scout demo data and database
- Clinical variant assessments not present for pinned and causative variants on case page.
- MatchMaker matching one node at the time only
- Remove link from previously tiered variants badge in cancer variants page
- Typo in gene cell on cancer variants page
- Managed variants filter form
### Changed
- Better naming for variants buttons on cancer track (somatic, germline). Also show cancer research button if available.
- Load case with missing panels in config files, but show warning.
- Changing the (Female, Male) symbols to (F/M) letters in individuals_table and case-sma.
- Print stacktrace if case load command fails
- Added sort icon and a pointer to the cursor to all tables with sortable fields
- Moved variant, gene and panel info from the basic pane to summary panel for all variants.
- Renamed `Basics` panel to `Classify` on variant page.
- Revamped `Basics` panel to a panel dedicated to classify variants
- Revamped the summary panel to be more compact.
- Added dedicated template for cancer variants
- Removed Gene models, Gene annotations and Conservation panels for cancer variants
- Reorganized the orders of panels for variant and cancer variant views
- Added dedicated variant quality panel and removed relevant panes
- A more compact case page
- Removed OMIM genes panel
- Make genes panel, pinned variants panel, causative variants panel and ClinVar panel scrollable on case page
- Update to Scilifelab's 2020 logo
- Update Gens URL to support Gens v2.0 format
- Refactor tests for parsing case configurations
- Updated links to HPO downloadable resources
- Managed variants filtering defaults to all variant categories
- Changing the (Kind) drop-down according to (Category) drop-down in Managed variant add variant
- Moved Gens button to individuals table
- Check resource files availability before starting updating OMIM diagnoses
- Fix typo in `SHOW_OBSERVED_VARIANT_ARCHIVE` config param

## [4.36]
### Added
- Parse and save splice junction tracks from case config file
- Tooltip in observations panel, explaining that case variants with no link might be old variants, not uploaded after a case rerun
### Fixed
- Warning on overwriting variants with same position was no longer shown
- Increase the height of the dropdowns to 425px
- More indices for the case table as it grows, specifically for causatives queries
- Splice junction tracks not centered over variant genes
- Total number of research variants count
- Update variants stats in case documents every time new variants are loaded
- Bug in flashing warning messages when filtering variants
### Changed
- Clearer warning messages for genes and gene/gene-panels searches in variants filters

## [4.35]
### Added
- A new index for hgnc_symbol in the hgnc_gene collection
- A Pedigree panel in STR page
- Display Tier I and II variants in case view causatives card for cancer cases
### Fixed
- Send partial file data to igv.js when visualizing sashimi plots with splice junction tracks
- Research variants filtering by gene
- Do not attempt to populate annotations for not loaded pinned/causatives
- Add max-height to all dropdowns in filters
### Changed
- Switch off non-clinical gene warnings when filtering research variants
- Don't display OMIM disease card in case view for cancer cases
- Refactored Individuals and Causative card in case view for cancer cases
- Update and style STR case report

## [4.34]
### Added
- Saved filter lock and unlock
- Filters can optionally be marked audited, logging the filter name, user and date on the case events and general report.
- Added `ClinVar hits` and `Cosmic hits` in cancer SNVs filters
- Added `ClinVar hits` to variants filter (rare disease track)
- Load cancer demo case in docker-compose files (default and demo file)
- Inclusive-language check using [woke](https://github.com/get-woke/woke) github action
- Add link to HmtVar for mitochondrial variants (if VCF is annotated with HmtNote)
- Grey background for dismissed compounds in variants list and variant page
- Pin badge for pinned compounds in variants list and variant page
- Support LoqusDB REST API queries
- Add a docker-compose-matchmaker under scout/containers/development to test matchmaker locally
- Script to investigate consequences of symbol search bug
- Added GATK to list of SV and cancer SV callers
### Fixed
- Make MitoMap link work for hg38 again
- Export Variants feature crashing when one of the variants has no primary transcripts
- Redirect to last visited variantS page when dismissing variants from variants list
- Improved matching of SVs Loqus occurrences in other cases
- Remove padding from the list inside (Matching causatives from other cases) panel
- Pass None to get_app function in CLI base since passing script_info to app factory functions was deprecated in Flask 2.0
- Fixed failing tests due to Flask update to version 2.0
- Speed up user events view
- Causative view sort out of memory error
- Use hgnc_id for gene filter query
- Typo in case controllers displaying an error every time a patient is matched against external MatchMaker nodes
- Do not crash while attempting an update for variant documents that are too big (> 16 MB)
- Old STR causatives (and other variants) may not have HGNC symbols - fix sort lambda
- Check if gene_obj has primary_transcript before trying to access it
- Warn if a gene manually searched is in a clinical panel with an outdated name when filtering variants
- ChrPos split js not needed on STR page yet
### Changed
- Remove parsing of case `genome_version`, since it's not used anywhere downstream
- Introduce deprecation warning for Loqus configs that are not dictionaries
- SV clinical filter no longer filters out sub 100 nt variants
- Count cases in LoqusDB by variant type
- Commit pulse repo badge temporarily set to weekly
- Sort ClinVar submissions objects by ascending "Last evaluated" date
- Refactored the MatchMaker integration as an extension
- Replaced some sensitive words as suggested by woke linter
- Documentation for load-configuration rewritten.
- Add styles to MatchMaker matches table
- More detailed info on the data shared in MatchMaker submission form

## [4.33.1]
### Fixed
- Include markdown for release autodeploy docs
- Use standard inheritance model in ClinVar (https://ftp.ncbi.nlm.nih.gov/pub/GTR/standard_terms/Mode_of_inheritance.txt)
- Fix issue crash with variants that have been unflagged causative not being available in other causatives
### Added
### Changed

## [4.33]
### Fixed
- Command line crashing when updating an individual not found in database
- Dashboard page crashing when filters return no data
- Cancer variants filter by chromosome
- /api/v1/genes now searches for genes in all genome builds by default
- Upgraded igv.js to version 2.8.1 (Fixed Unparsable bed record error)
### Added
- Autodeploy docs on release
- Documentation for updating case individuals tracks
- Filter cases and dashboard stats by analysis track
### Changed
- Changed from deprecated db update method
- Pre-selected fields to run queries with in dashboard page
- Do not filter by any institute when first accessing the dashboard
- Removed OMIM panel in case view for cancer cases
- Display Tier I and II variants in case view causatives panel for cancer cases
- Refactored Individuals and Causative panels in case view for cancer cases

## [4.32.1]
### Fixed
- iSort lint check only
### Changed
- Institute cases page crashing when a case has track:Null
### Added

## [4.32]
### Added
- Load and show MITOMAP associated diseases from VCF (INFO field: MitomapAssociatedDiseases, via HmtNote)
- Show variant allele frequencies for mitochondrial variants (GRCh38 cases)
- Extend "public" json API with diseases (OMIM) and phenotypes (HPO)
- HPO gene list download now has option for clinical and non-clinical genes
- Display gene splice junctions data in sashimi plots
- Update case individuals with splice junctions tracks
- Simple Docker compose for development with local build
- Make Phenomodels subpanels collapsible
- User side documentation of cytogenomics features (Gens, Chromograph, vcf2cytosure, rhocall)
- iSort GitHub Action
- Support LoqusDB REST API queries
### Fixed
- Show other causative once, even if several events point to it
- Filtering variants by mitochondrial chromosome for cases with genome build=38
- HPO gene search button triggers any warnings for clinical / non-existing genes also on first search
- Fixed a bug in variants pages caused by MT variants without alt_frequency
- Tests for CADD score parsing function
- Fixed the look of IGV settings on SNV variant page
- Cases analyzed once shown as `rerun`
- Missing case track on case re-upload
- Fixed severity rank for SO term "regulatory region ablation"
### Changed
- Refactor according to CodeFactor - mostly reuse of duplicated code
- Phenomodels language adjustment
- Open variants in a new window (from variants page)
- Open overlapping and compound variants in a new window (from variant page)
- gnomAD link points to gnomAD v.3 (build GRCh38) for mitochondrial variants.
- Display only number of affected genes for dismissed SVs in general report
- Chromosome build check when populating the variants filter chromosome selection
- Display mitochondrial and rare diseases coverage report in cases with missing 'rare' track

## [4.31.1]
### Added
### Changed
- Remove mitochondrial and coverage report from cancer cases sidebar
### Fixed
- ClinVar page when dbSNP id is None

## [4.31]
### Added
- gnomAD annotation field in admin guide
- Export also dynamic panel genes not associated to an HPO term when downloading the HPO panel
- Primary HGNC transcript info in variant export files
- Show variant quality (QUAL field from vcf) in the variant summary
- Load/update PDF gene fusion reports (clinical and research) generated with Arriba
- Support new MANE annotations from VEP (both MANE Select and MANE Plus Clinical)
- Display on case activity the event of a user resetting all dismissed variants
- Support gnomAD population frequencies for mitochondrial variants
- Anchor links in Casedata ClinVar panels to redirect after renaming individuals
### Fixed
- Replace old docs link www.clinicalgenomics.se/scout with new https://clinical-genomics.github.io/scout
- Page formatting issues whenever case and variant comments contain extremely long strings with no spaces
- Chromograph images can be one column and have scrollbar. Removed legacy code.
- Column labels for ClinVar case submission
- Page crashing looking for LoqusDB observation when variant doesn't exist
- Missing inheritance models and custom inheritance models on newly created gene panels
- Accept only numbers in managed variants filter as position and end coordinates
- SNP id format and links in Variant page, ClinVar submission form and general report
- Case groups tooltip triggered only when mouse is on the panel header
### Changed
- A more compact case groups panel
- Added landscape orientation CSS style to cancer coverage and QC demo report
- Improve user documentation to create and save new gene panels
- Removed option to use space as separator when uploading gene panels
- Separating the columns of standard and custom inheritance models in gene panels
- Improved ClinVar instructions for users using non-English Excel

## [4.30.2]
### Added
### Fixed
- Use VEP RefSeq ID if RefSeq list is empty in RefSeq transcripts overview
- Bug creating variant links for variants with no end_chrom
### Changed

## [4.30.1]
### Added
### Fixed
- Cryptography dependency fixed to use version < 3.4
### Changed

## [4.30]
### Added
- Introduced a `reset dismiss variant` verb
- Button to reset all dismissed variants for a case
- Add black border to Chromograph ideograms
- Show ClinVar annotations on variantS page
- Added integration with GENS, copy number visualization tool
- Added a VUS label to the manual classification variant tags
- Add additional information to SNV verification emails
- Tooltips documenting manual annotations from default panels
- Case groups now show bam files from all cases on align view
### Fixed
- Center initial igv view on variant start with SNV/indels
- Don't set initial igv view to negative coordinates
- Display of GQ for SV and STR
- Parsing of AD and related info for STRs
- LoqusDB field in institute settings accepts only existing Loqus instances
- Fix DECIPHER link to work after DECIPHER migrated to GRCh38
- Removed visibility window param from igv.js genes track
- Updated HPO download URL
- Patch HPO download test correctly
- Reference size on STR hover not needed (also wrong)
- Introduced genome build check (allowed values: 37, 38, "37", "38") on case load
- Improve case searching by assignee full name
- Populating the LoqusDB select in institute settings
### Changed
- Cancer variants table header (pop freq etc)
- Only admin users can modify LoqusDB instance in Institute settings
- Style of case synopsis, variants and case comments
- Switched to igv.js 2.7.5
- Do not choke if case is missing research variants when research requested
- Count cases in LoqusDB by variant type
- Introduce deprecation warning for Loqus configs that are not dictionaries
- Improve create new gene panel form validation
- Make XM- transcripts less visible if they don't overlap with transcript refseq_id in variant page
- Color of gene panels and comments panels on cases and variant pages
- Do not choke if case is missing research variants when reserch requested

## [4.29.1]
### Added
### Fixed
- Always load STR variants regardless of RankScore threshold (hotfix)
### Changed

## [4.29]
### Added
- Added a page about migrating potentially breaking changes to the documentation
- markdown_include in development requirements file
- STR variants filter
- Display source, Z-score, inheritance pattern for STR annotations from Stranger (>0.6.1) if available
- Coverage and quality report to cancer view
### Fixed
- ACMG classification page crashing when trying to visualize a classification that was removed
- Pretty print HGVS on gene variants (URL-decode VEP)
- Broken or missing link in the documentation
- Multiple gene names in ClinVar submission form
- Inheritance model select field in ClinVar submission
- IGV.js >2.7.0 has an issue with the gene track zoom levels - temp freeze at 2.7.0
- Revert CORS-anywhere and introduce a local http proxy for cloud tracks
### Changed

## [4.28]
### Added
- Chromograph integration for displaying PNGs in case-page
- Add VAF to cancer case general report, and remove some of its unused fields
- Variants filter compatible with genome browser location strings
- Support for custom public igv tracks stored on the cloud
- Add tests to increase testing coverage
- Update case variants count after deleting variants
- Update IGV.js to latest (v2.7.4)
- Bypass igv.js CORS check using `https://github.com/Rob--W/cors-anywhere`
- Documentation on default and custom IGV.js tracks (admin docs)
- Lock phenomodels so they're editable by admins only
- Small case group assessment sharing
- Tutorial and files for deploying app on containers (Kubernetes pods)
- Canonical transcript and protein change of canonical transcript in exported variants excel sheet
- Support for Font Awesome version 6
- Submit to Beacon from case page sidebar
- Hide dismissed variants in variants pages and variants export function
- Systemd service files and instruction to deploy Scout using podman
### Fixed
- Bugfix: unused `chromgraph_prefix |tojson` removed
- Freeze coloredlogs temporarily
- Marrvel link
- Don't show TP53 link for silent or synonymous changes
- OMIM gene field accepts any custom number as OMIM gene
- Fix Pytest single quote vs double quote string
- Bug in gene variants search by similar cases and no similar case is found
- Delete unused file `userpanel.py`
- Primary transcripts in variant overview and general report
- Google OAuth2 login setup in README file
- Redirect to 'missing file'-icon if configured Chromograph file is missing
- Javascript error in case page
- Fix compound matching during variant loading for hg38
- Cancer variants view containing variants dismissed with cancer-specific reasons
- Zoom to SV variant length was missing IGV contig select
- Tooltips on case page when case has no default gene panels
### Changed
- Save case variants count in case document and not in sessions
- Style of gene panels multiselect on case page
- Collapse/expand main HPO checkboxes in phenomodel preview
- Replaced GQ (Genotype quality) with VAF (Variant allele frequency) in cancer variants GT table
- Allow loading of cancer cases with no tumor_purity field
- Truncate cDNA and protein changes in case report if longer than 20 characters


## [4.27]
### Added
- Exclude one or more variant categories when running variants delete command
### Fixed
### Changed

## [4.26.1]
### Added
### Fixed
- Links with 1-letter aa codes crash on frameshift etc
### Changed

## [4.26]
### Added
- Extend the delete variants command to print analysis date, track, institute, status and research status
- Delete variants by type of analysis (wgs|wes|panel)
- Links to cBioPortal, MutanTP53, IARC TP53, OncoKB, MyCancerGenome, CIViC
### Fixed
- Deleted variants count
### Changed
- Print output of variants delete command as a tab separated table

## [4.25]
### Added
- Command line function to remove variants from one or all cases
### Fixed
- Parse SMN None calls to None rather than False

## [4.24.1]
### Fixed
- Install requirements.txt via setup file

## [4.24]
### Added
- Institute-level phenotype models with sub-panels containing HPO and OMIM terms
- Runnable Docker demo
- Docker image build and push github action
- Makefile with shortcuts to docker commands
- Parse and save synopsis, phenotype and cohort terms from config files upon case upload
### Fixed
- Update dismissed variant status when variant dismissed key is missing
- Breakpoint two IGV button now shows correct chromosome when different from bp1
- Missing font lib in Docker image causing the PDF report download page to crash
- Sentieon Manta calls lack Somaticscore - load anyway
- ClinVar submissions crashing due to pinned variants that are not loaded
- Point ExAC pLI score to new gnomad server address
- Bug uploading cases missing phenotype terms in config file
- STRs loaded but not shown on browser page
- Bug when using adapter.variant.get_causatives with case_id without causatives
- Problem with fetching "solved" from scout export cases cli
- Better serialising of datetime and bson.ObjectId
- Added `volumes` folder to .gitignore
### Changed
- Make matching causative and managed variants foldable on case page
- Remove calls to PyMongo functions marked as deprecated in backend and frontend(as of version 3.7).
- Improved `scout update individual` command
- Export dynamic phenotypes with ordered gene lists as PDF


## [4.23]
### Added
- Save custom IGV track settings
- Show a flash message with clear info about non-valid genes when gene panel creation fails
- CNV report link in cancer case side navigation
- Return to comment section after editing, deleting or submitting a comment
- Managed variants
- MT vs 14 chromosome mean coverage stats if Scout is connected to Chanjo
### Fixed
- missing `vcf_cancer_sv` and `vcf_cancer_sv_research` to manual.
- Split ClinVar multiple clnsig values (slash-separated) and strip them of underscore for annotations without accession number
- Timeout of `All SNVs and INDELs` page when no valid gene is provided in the search
- Round CADD (MIPv9)
- Missing default panel value
- Invisible other causatives lines when other causatives lack gene symbols
### Changed
- Do not freeze mkdocs-material to version 4.6.1
- Remove pre-commit dependency

## [4.22]
### Added
- Editable cases comments
- Editable variants comments
### Fixed
- Empty variant activity panel
- STRs variants popover
- Split new ClinVar multiple significance terms for a variant
- Edit the selected comment, not the latest
### Changed
- Updated RELEASE docs.
- Pinned variants card style on the case page
- Merged `scout export exons` and `scout view exons` commands


## [4.21.2]
### Added
### Fixed
- Do not pre-filter research variants by (case-default) gene panels
- Show OMIM disease tooltip reliably
### Changed

## [4.21.1]
### Added
### Fixed
- Small change to Pop Freq column in variants ang gene panels to avoid strange text shrinking on small screens
- Direct use of HPO list for Clinical HPO SNV (and cancer SNV) filtering
- PDF coverage report redirecting to login page
### Changed
- Remove the option to dismiss single variants from all variants pages
- Bulk dismiss SNVs, SVs and cancer SNVs from variants pages

## [4.21]
### Added
- Support to configure LoqusDB per institute
- Highlight causative variants in the variants list
- Add tests. Mostly regarding building internal datatypes.
- Remove leading and trailing whitespaces from panel_name and display_name when panel is created
- Mark MANE transcript in list of transcripts in "Transcript overview" on variant page
- Show default panel name in case sidebar
- Previous buttons for variants pagination
- Adds a gh action that checks that the changelog is updated
- Adds a gh action that deploys new releases automatically to pypi
- Warn users if case default panels are outdated
- Define institute-specific gene panels for filtering in institute settings
- Use institute-specific gene panels in variants filtering
- Show somatic VAF for pinned and causative variants on case page

### Fixed
- Report pages redirect to login instead of crashing when session expires
- Variants filter loading in cancer variants page
- User, Causative and Cases tables not scaling to full page
- Improved docs for an initial production setup
- Compatibility with latest version of Black
- Fixed tests for Click>7
- Clinical filter required an extra click to Filter to return variants
- Restore pagination and shrink badges in the variants page tables
- Removing a user from the command line now inactivates the case only if user is last assignee and case is active
- Bugfix, LoqusDB per institute feature crashed when institute id was empty string
- Bugfix, LoqusDB calls where missing case count
- filter removal and upload for filters deleted from another page/other user
- Visualize outdated gene panels info in a popover instead of a tooltip in case page side panel

### Changed
- Highlight color on normal STRs in the variants table from green to blue
- Display breakpoints coordinates in verification emails only for structural variants


## [4.20]
### Added
- Display number of filtered variants vs number of total variants in variants page
- Search case by HPO terms
- Dismiss variant column in the variants tables
- Black and pre-commit packages to dev requirements

### Fixed
- Bug occurring when rerun is requested twice
- Peddy info fields in the demo config file
- Added load config safety check for multiple alignment files for one individual
- Formatting of cancer variants table
- Missing Score in SV variants table

### Changed
- Updated the documentation on how to create a new software release
- Genome build-aware cytobands coordinates
- Styling update of the Matchmaker card
- Select search type in case search form


## [4.19]

### Added
- Show internal ID for case
- Add internal ID for downloaded CGH files
- Export dynamic HPO gene list from case page
- Remove users as case assignees when their account is deleted
- Keep variants filters panel expanded when filters have been used

### Fixed
- Handle the ProxyFix ModuleNotFoundError when Werkzeug installed version is >1.0
- General report formatting issues whenever case and variant comments contain extremely long strings with no spaces

### Changed
- Created an institute wrapper page that contains list of cases, causatives, SNVs & Indels, user list, shared data and institute settings
- Display case name instead of case ID on clinVar submissions
- Changed icon of sample update in clinVar submissions


## [4.18]

### Added
- Filter cancer variants on cytoband coordinates
- Show dismiss reasons in a badge with hover for clinical variants
- Show an ellipsis if 10 cases or more to display with loqusdb matches
- A new blog post for version 4.17
- Tooltip to better describe Tumor and Normal columns in cancer variants
- Filter cancer SNVs and SVs by chromosome coordinates
- Default export of `Assertion method citation` to clinVar variants submission file
- Button to export up to 500 cancer variants, filtered or not
- Rename samples of a clinVar submission file

### Fixed
- Apply default gene panel on return to cancer variantS from variant view
- Revert to certificate checking when asking for Chanjo reports
- `scout download everything` command failing while downloading HPO terms

### Changed
- Turn tumor and normal allelic fraction to decimal numbers in tumor variants page
- Moved clinVar submissions code to the institutes blueprints
- Changed name of clinVar export files to FILENAME.Variant.csv and FILENAME.CaseData.csv
- Switched Google login libraries from Flask-OAuthlib to Authlib


## [4.17.1]

### Fixed
- Load cytobands for cases with chromosome build not "37" or "38"


## [4.17]

### Added
- COSMIC badge shown in cancer variants
- Default gene-panel in non-cancer structural view in url
- Filter SNVs and SVs by cytoband coordinates
- Filter cancer SNV variants by alt allele frequency in tumor
- Correct genome build in UCSC link from structural variant page



### Fixed
- Bug in clinVar form when variant has no gene
- Bug when sharing cases with the same institute twice
- Page crashing when removing causative variant tag
- Do not default to GATK caller when no caller info is provided for cancer SNVs


## [4.16.1]

### Fixed
- Fix the fix for handling of delivery reports for rerun cases

## [4.16]

### Added
- Adds possibility to add "lims_id" to cases. Currently only stored in database, not shown anywhere
- Adds verification comment box to SVs (previously only available for small variants)
- Scrollable pedigree panel

### Fixed
- Error caused by changes in WTForm (new release 2.3.x)
- Bug in OMIM case page form, causing the page to crash when a string was provided instead of a numerical OMIM id
- Fix Alamut link to work properly on hg38
- Better handling of delivery reports for rerun cases
- Small CodeFactor style issues: matchmaker results counting, a couple of incomplete tests and safer external xml
- Fix an issue with Phenomizer introduced by CodeFactor style changes

### Changed
- Updated the version of igv.js to 2.5.4

## [4.15.1]

### Added
- Display gene names in ClinVar submissions page
- Links to Varsome in variant transcripts table

### Fixed
- Small fixes to ClinVar submission form
- Gene panel page crash when old panel has no maintainers

## [4.15]

### Added
- Clinvar CNVs IGV track
- Gene panels can have maintainers
- Keep variant actions (dismissed, manual rank, mosaic, acmg, comments) upon variant re-upload
- Keep variant actions also on full case re-upload

### Fixed
- Fix the link to Ensembl for SV variants when genome build 38.
- Arrange information in columns on variant page
- Fix so that new cosmic identifier (COSV) is also acceptable #1304
- Fixed COSMIC tag in INFO (outside of CSQ) to be parses as well with `&` splitter.
- COSMIC stub URL changed to https://cancer.sanger.ac.uk/cosmic/search?q= instead.
- Updated to a version of IGV where bigBed tracks are visualized correctly
- Clinvar submission files are named according to the content (variant_data and case_data)
- Always show causatives from other cases in case overview
- Correct disease associations for gene symbol aliases that exist as separate genes
- Re-add "custom annotations" for SV variants
- The override ClinVar P/LP add-in in the Clinical Filter failed for new CSQ strings

### Changed
- Runs all CI checks in github actions

## [4.14.1]

### Fixed
- Error when variant found in loqusdb is not loaded for other case

## [4.14]

### Added
- Use github actions to run tests
- Adds CLI command to update individual alignments path
- Update HPO terms using downloaded definitions files
- Option to use alternative flask config when running `scout serve`
- Requirement to use loqusdb >= 2.5 if integrated

### Fixed
- Do not display Pedigree panel in cancer view
- Do not rely on internet connection and services available when running CI tests
- Variant loading assumes GATK if no caller set given and GATK filter status is seen in FILTER
- Pass genome build param all the way in order to get the right gene mappings for cases with build 38
- Parse correctly variants with zero frequency values
- Continue even if there are problems to create a region vcf
- STR and cancer variant navigation back to variants pages could fail

### Changed
- Improved code that sends requests to the external APIs
- Updates ranges for user ranks to fit todays usage
- Run coveralls on github actions instead of travis
- Run pip checks on github actions instead of coveralls
- For hg38 cases, change gnomAD link to point to version 3.0 (which is hg38 based)
- Show pinned or causative STR variants a bit more human readable

## [4.13.1]

### Added
### Fixed
- Typo that caused not all clinvar conflicting interpretations to be loaded no matter what
- Parse and retrieve clinvar annotations from VEP-annotated (VEP 97+) CSQ VCF field
- Variant clinvar significance shown as `not provided` whenever is `Uncertain significance`
- Phenomizer query crashing when case has no HPO terms assigned
- Fixed a bug affecting `All SNVs and INDELs` page when variants don't have canonical transcript
- Add gene name or id in cancer variant view

### Changed
- Cancer Variant view changed "Variant:Transcript:Exon:HGVS" to "Gene:Transcript:Exon:HGVS"

## [4.13]

### Added
- ClinVar SNVs track in IGV
- Add SMA view with SMN Copy Number data
- Easier to assign OMIM diagnoses from case page
- OMIM terms and specific OMIM term page

### Fixed
- Bug when adding a new gene to a panel
- Restored missing recent delivery reports
- Fixed style and links to other reports in case side panel
- Deleting cases using display_name and institute not deleting its variants
- Fixed bug that caused coordinates filter to override other filters
- Fixed a problem with finding some INS in loqusdb
- Layout on SV page when local observations without cases are present
- Make scout compatible with the new HPO definition files from `http://compbio.charite.de/jenkins/`
- General report visualization error when SNVs display names are very long


### Changed


## [4.12.4]

### Fixed
- Layout on SV page when local observations without cases are present

## [4.12.3]

### Fixed
- Case report when causative or pinned SVs have non null allele frequencies

## [4.12.2]

### Fixed
- SV variant links now take you to the SV variant page again
- Cancer variant view has cleaner table data entries for "N/A" data
- Pinned variant case level display hotfix for cancer and str - more on this later
- Cancer variants show correct alt/ref reads mirroring alt frequency now
- Always load all clinical STR variants even if a region load is attempted - index may be missing
- Same case repetition in variant local observations

## [4.12.1]

### Fixed
- Bug in variant.gene when gene has no HGVS description


## [4.12]

### Added
- Accepts `alignment_path` in load config to pass bam/cram files
- Display all phenotypes on variant page
- Display hgvs coordinates on pinned and causatives
- Clear panel pending changes
- Adds option to setup the database with static files
- Adds cli command to download the resources from CLI that scout needs
- Adds test files for merged somatic SV and CNV; as well as merged SNV, and INDEL part of #1279
- Allows for upload of OMIM-AUTO gene panel from static files without api-key

### Fixed
- Cancer case HPO panel variants link
- Fix so that some drop downs have correct size
- First IGV button in str variants page
- Cancer case activates on SNV variants
- Cases activate when STR variants are viewed
- Always calculate code coverage
- Pinned/Classification/comments in all types of variants pages
- Null values for panel's custom_inheritance_models
- Discrepancy between the manual disease transcripts and those in database in gene-edit page
- ACMG classification not showing for some causatives
- Fix bug which caused IGV.js to use hg19 reference files for hg38 data
- Bug when multiple bam files sources with non-null values are available


### Changed
- Renamed `requests` file to `scout_requests`
- Cancer variant view shows two, instead of four, decimals for allele and normal


## [4.11.1]

### Fixed
- Institute settings page
- Link institute settings to sharing institutes choices

## [4.11.0]

### Added
- Display locus name on STR variant page
- Alternative key `GNOMADAF_popmax` for Gnomad popmax allele frequency
- Automatic suggestions on how to improve the code on Pull Requests
- Parse GERP, phastCons and phyloP annotations from vep annotated CSQ fields
- Avoid flickering comment popovers in variant list
- Parse REVEL score from vep annotated CSQ fields
- Allow users to modify general institute settings
- Optionally format code automatically on commit
- Adds command to backup vital parts `scout export database`
- Parsing and displaying cancer SV variants from Manta annotated VCF files
- Dismiss cancer snv variants with cancer-specific options
- Add IGV.js UPD, RHO and TIDDIT coverage wig tracks.


### Fixed
- Slightly darker page background
- Fixed an issued with parsed conservation values from CSQ
- Clinvar submissions accessible to all users of an institute
- Header toolbar when on Clinvar page now shows institute name correctly
- Case should not always inactivate upon update
- Show dismissed snv cancer variants as grey on the cancer variants page
- Improved style of mappability link and local observations on variant page
- Convert all the GET requests to the igv view to POST request
- Error when updating gene panels using a file containing BOM chars
- Add/replace gene radio button not working in gene panels


## [4.10.1]

### Fixed
- Fixed issue with opening research variants
- Problem with coveralls not called by Travis CI
- Handle Biomart service down in tests


## [4.10.0]

### Added
- Rank score model in causatives page
- Exportable HPO terms from phenotypes page
- AMP guideline tiers for cancer variants
- Adds scroll for the transcript tab
- Added CLI option to query cases on time since case event was added
- Shadow clinical assessments also on research variants display
- Support for CRAM alignment files
- Improved str variants view : sorting by locus, grouped by allele.
- Delivery report PDF export
- New mosaicism tag option
- Add or modify individuals' age or tissue type from case page
- Display GC and allele depth in causatives table.
- Included primary reference transcript in general report
- Included partial causative variants in general report
- Remove dependency of loqusdb by utilising the CLI

### Fixed
- Fixed update OMIM command bug due to change in the header of the genemap2 file
- Removed Mosaic Tag from Cancer variants
- Fixes issue with unaligned table headers that comes with hidden Datatables
- Layout in general report PDF export
- Fixed issue on the case statistics view. The validation bars didn't show up when all institutes were selected. Now they do.
- Fixed missing path import by importing pathlib.Path
- Handle index inconsistencies in the update index functions
- Fixed layout problems


## [4.9.0]

### Added
- Improved MatchMaker pages, including visible patient contacts email address
- New badges for the github repo
- Links to [GENEMANIA](genemania.org)
- Sort gene panel list on case view.
- More automatic tests
- Allow loading of custom annotations in VCF using the SCOUT_CUSTOM info tag.

### Fixed
- Fix error when a gene is added to an empty dynamic gene panel
- Fix crash when attempting to add genes on incorrect format to dynamic gene panel
- Manual rank variant tags could be saved in a "Select a tag"-state, a problem in the variants view.
- Same case evaluations are no longer shown as gray previous evaluations on the variants page
- Stay on research pages, even if reset, next first buttons are pressed..
- Overlapping variants will now be visible on variant page again
- Fix missing classification comments and links in evaluations page
- All prioritized cases are shown on cases page


## [4.8.3]

### Added

### Fixed
- Bug when ordering sanger
- Improved scrolling over long list of genes/transcripts


## [4.8.2]

### Added

### Fixed
- Avoid opening extra tab for coverage report
- Fixed a problem when rank model version was saved as floats and not strings
- Fixed a problem with displaying dismiss variant reasons on the general report
- Disable load and delete filter buttons if there are no saved filters
- Fix problem with missing verifications
- Remove duplicate users and merge their data and activity


## [4.8.1]

### Added

### Fixed
- Prevent login fail for users with id defined by ObjectId and not email
- Prevent the app from crashing with `AttributeError: 'NoneType' object has no attribute 'message'`


## [4.8.0]

### Added
- Updated Scout to use Bootstrap 4.3
- New looks for Scout
- Improved dashboard using Chart.js
- Ask before inactivating a case where last assigned user leaves it
- Genes can be manually added to the dynamic gene list directly on the case page
- Dynamic gene panels can optionally be used with clinical filter, instead of default gene panel
- Dynamic gene panels get link out to chanjo-report for coverage report
- Load all clinvar variants with clinvar Pathogenic, Likely Pathogenic and Conflicting pathogenic
- Show transcripts with exon numbers for structural variants
- Case sort order can now be toggled between ascending and descending.
- Variants can be marked as partial causative if phenotype is available for case.
- Show a frequency tooltip hover for SV-variants.
- Added support for LDAP login system
- Search snv and structural variants by chromosomal coordinates
- Structural variants can be marked as partial causative if phenotype is available for case.
- Show normal and pathologic limits for STRs in the STR variants view.
- Institute level persistent variant filter settings that can be retrieved and used.
- export causative variants to Excel
- Add support for ROH, WIG and chromosome PNGs in case-view

### Fixed
- Fixed missing import for variants with comments
- Instructions on how to build docs
- Keep sanger order + verification when updating/reloading variants
- Fixed and moved broken filter actions (HPO gene panel and reset filter)
- Fixed string conversion to number
- UCSC links for structural variants are now separated per breakpoint (and whole variant where applicable)
- Reintroduced missing coverage report
- Fixed a bug preventing loading samples using the command line
- Better inheritance models customization for genes in gene panels
- STR variant page back to list button now does its one job.
- Allows to setup scout without a omim api key
- Fixed error causing "favicon not found" flash messages
- Removed flask --version from base cli
- Request rerun no longer changes case status. Active or archived cases inactivate on upload.
- Fixed missing tooltip on the cancer variants page
- Fixed weird Rank cell in variants page
- Next and first buttons order swap
- Added pagination (and POST capability) to cancer variants.
- Improves loading speed for variant page
- Problem with updating variant rank when no variants
- Improved Clinvar submission form
- General report crashing when dismissed variant has no valid dismiss code
- Also show collaborative case variants on the All variants view.
- Improved phenotype search using dataTables.js on phenotypes page
- Search and delete users with `email` instead of `_id`
- Fixed css styles so that multiselect options will all fit one column


## [4.7.3]

### Added
- RankScore can be used with VCFs for vcf_cancer files

### Fixed
- Fix issue with STR view next page button not doing its one job.

### Deleted
- Removed pileup as a bam viewing option. This is replaced by IGV


## [4.7.2]

### Added
- Show earlier ACMG classification in the variant list

### Fixed
- Fixed igv search not working due to igv.js dist 2.2.17
- Fixed searches for cases with a gene with variants pinned or marked causative.
- Load variant pages faster after fixing other causatives query
- Fixed mitochondrial report bug for variants without genes

## [4.7.1]

### Added

### Fixed
- Fixed bug on genes page


## [4.7.0]

### Added
- Export genes and gene panels in build GRCh38
- Search for cases with variants pinned or marked causative in a given gene.
- Search for cases phenotypically similar to a case also from WUI.
- Case variant searches can be limited to similar cases, matching HPO-terms,
  phenogroups and cohorts.
- De-archive reruns and flag them as 'inactive' if archived
- Sort cases by analysis_date, track or status
- Display cases in the following order: prioritized, active, inactive, archived, solved
- Assign case to user when user activates it or asks for rerun
- Case becomes inactive when it has no assignees
- Fetch refseq version from entrez and use it in clinvar form
- Load and export of exons for all genes, independent on refseq
- Documentation for loading/updating exons
- Showing SV variant annotations: SV cgh frequencies, gnomad-SV, local SV frequencies
- Showing transcripts mapping score in segmental duplications
- Handle requests to Ensembl Rest API
- Handle requests to Ensembl Rest Biomart
- STR variants view now displays GT and IGV link.
- Description field for gene panels
- Export exons in build 37 and 38 using the command line

### Fixed
- Fixes of and induced by build tests
- Fixed bug affecting variant observations in other cases
- Fixed a bug that showed wrong gene coverage in general panel PDF export
- MT report only shows variants occurring in the specific individual of the excel sheet
- Disable SSL certifcate verification in requests to chanjo
- Updates how intervaltree and pymongo is used to void deprecated functions
- Increased size of IGV sample tracks
- Optimized tests


## [4.6.1]

### Added

### Fixed
- Missing 'father' and 'mother' keys when parsing single individual cases


## [4.6.0]

### Added
- Description of Scout branching model in CONTRIBUTING doc
- Causatives in alphabetical order, display ACMG classification and filter by gene.
- Added 'external' to the list of analysis type options
- Adds functionality to display "Tissue type". Passed via load config.
- Update to IGV 2.

### Fixed
- Fixed alignment visualization and vcf2cytosure availability for demo case samples
- Fixed 3 bugs affecting SV pages visualization
- Reintroduced the --version cli option
- Fixed variants query by panel (hpo panel + gene panel).
- Downloaded MT report contains excel files with individuals' display name
- Refactored code in parsing of config files.


## [4.5.1]

### Added

### Fixed
- update requirement to use PyYaml version >= 5.1
- Safer code when loading config params in cli base


## [4.5.0]

### Added
- Search for similar cases from scout view CLI
- Scout cli is now invoked from the app object and works under the app context

### Fixed
- PyYaml dependency fixed to use version >= 5.1


## [4.4.1]

### Added
- Display SV rank model version when available

### Fixed
- Fixed upload of delivery report via API


## [4.4.0]

### Added
- Displaying more info on the Causatives page and hiding those not causative at the case level
- Add a comment text field to Sanger order request form, allowing a message to be included in the email
- MatchMaker Exchange integration
- List cases with empty synopsis, missing HPO terms and phenotype groups.
- Search for cases with open research list, or a given case status (active, inactive, archived)

### Fixed
- Variant query builder split into several functions
- Fixed delivery report load bug


## [4.3.3]

### Added
- Different individual table for cancer cases

### Fixed
- Dashboard collects validated variants from verification events instead of using 'sanger' field
- Cases shared with collaborators are visible again in cases page
- Force users to select a real institute to share cases with (actionbar select fix)


## [4.3.2]

### Added
- Dashboard data can be filtered using filters available in cases page
- Causatives for each institute are displayed on a dedicated page
- SNVs and and SVs are searchable across cases by gene and rank score
- A more complete report with validated variants is downloadable from dashboard

### Fixed
- Clinsig filter is fixed so clinsig numerical values are returned
- Split multi clinsig string values in different elements of clinsig array
- Regex to search in multi clinsig string values or multi revstat string values
- It works to upload vcf files with no variants now
- Combined Pileup and IGV alignments for SVs having variant start and stop on the same chromosome


## [4.3.1]

### Added
- Show calls from all callers even if call is not available
- Instructions to install cairo and pango libs from WeasyPrint page
- Display cases with number of variants from CLI
- Only display cases with number of variants above certain treshold. (Also CLI)
- Export of verified variants by CLI or from the dashboard
- Extend case level queries with default panels, cohorts and phenotype groups.
- Slice dashboard statistics display using case level queries
- Add a view where all variants for an institute can be searched across cases, filtering on gene and rank score. Allows searching research variants for cases that have research open.

### Fixed
- Fixed code to extract variant conservation (gerp, phyloP, phastCons)
- Visualization of PDF-exported gene panels
- Reintroduced the exon/intron number in variant verification email
- Sex and affected status is correctly displayed on general report
- Force number validation in SV filter by size
- Display ensembl transcripts when no refseq exists


## [4.3.0]

### Added
- Mosaicism tag on variants
- Show and filter on SweGen frequency for SVs
- Show annotations for STR variants
- Show all transcripts in verification email
- Added mitochondrial export
- Adds alternative to search for SVs shorter that the given length
- Look for 'bcftools' in the `set` field of VCFs
- Display digenic inheritance from OMIM
- Displays what refseq transcript that is primary in hgnc

### Fixed

- Archived panels displays the correct date (not retroactive change)
- Fixed problem with waiting times in gene panel exports
- Clinvar fiter not working with human readable clinsig values

## [4.2.2]

### Fixed
- Fixed gene panel create/modify from CSV file utf-8 decoding error
- Updating genes in gene panels now supports edit comments and entry version
- Gene panel export timeout error

## [4.2.1]

### Fixed
- Re-introduced gene name(s) in verification email subject
- Better PDF rendering for excluded variants in report
- Problem to access old case when `is_default` did not exist on a panel


## [4.2.0]

### Added
- New index on variant_id for events
- Display overlapping compounds on variants view

### Fixed
- Fixed broken clinical filter


## [4.1.4]

### Added
- Download of filtered SVs

### Fixed
- Fixed broken download of filtered variants
- Fixed visualization issue in gene panel PDF export
- Fixed bug when updating gene names in variant controller


## [4.1.3]

### Fixed
- Displays all primary transcripts


## [4.1.2]

### Added
- Option add/replace when updating a panel via CSV file
- More flexible versioning of the gene panels
- Printing coverage report on the bottom of the pdf case report
- Variant verification option for SVs
- Logs uri without pwd when connecting
- Disease-causing transcripts in case report
- Thicker lines in case report
- Supports HPO search for cases, both terms or if described in synopsis
- Adds sanger information to dashboard

### Fixed
- Use db name instead of **auth** as default for authentication
- Fixes so that reports can be generated even with many variants
- Fixed sanger validation popup to show individual variants queried by user and institute.
- Fixed problem with setting up scout
- Fixes problem when exac file is not available through broad ftp
- Fetch transcripts for correct build in `adapter.hgnc_gene`

## [4.1.1]
- Fix problem with institute authentication flash message in utils
- Fix problem with comments
- Fix problem with ensembl link


## [4.1.0]

### Added
- OMIM phenotypes to case report
- Command to download all panel app gene panels `scout load panel --panel-app`
- Links to genenames.org and omim on gene page
- Popup on gene at variants page with gene information
- reset sanger status to "Not validated" for pinned variants
- highlight cases with variants to be evaluated by Sanger on the cases page
- option to point to local reference files to the genome viewer pileup.js. Documented in `docs.admin-guide.server`
- option to export single variants in `scout export variants`
- option to load a multiqc report together with a case(add line in load config)
- added a view for searching HPO terms. It is accessed from the top left corner menu
- Updates the variants view for cancer variants. Adds a small cancer specific filter for known variants
- Adds hgvs information on cancer variants page
- Adds option to update phenotype groups from CLI

### Fixed
- Improved Clinvar to submit variants from different cases. Fixed HPO terms in casedata according to feedback
- Fixed broken link to case page from Sanger modal in cases view
- Now only cases with non empty lists of causative variants are returned in `adapter.case(has_causatives=True)`
- Can handle Tumor only samples
- Long lists of HGNC symbols are now possible. This was previously difficult with manual, uploaded or by HPO search when changing filter settings due to GET request limitations. Relevant pages now use POST requests. Adds the dynamic HPO panel as a selection on the gene panel dropdown.
- Variant filter defaults to default panels also on SV and Cancer variants pages.

## [4.0.0]

### WARNING ###

This is a major version update and will require that the backend of pre releases is updated.
Run commands:

```
$scout update genes
$scout update hpo
```

- Created a Clinvar submission tool, to speed up Clinvar submission of SNVs and SVs
- Added an analysis report page (html and PDF format) containing phenotype, gene panels and variants that are relevant to solve a case.

### Fixed
- Optimized evaluated variants to speed up creation of case report
- Moved igv and pileup viewer under a common folder
- Fixed MT alignment view pileup.js
- Fixed coordinates for SVs with start chromosome different from end chromosome
- Global comments shown across cases and institutes. Case-specific variant comments are shown only for that specific case.
- Links to clinvar submitted variants at the cases level
- Adapts clinvar parsing to new format
- Fixed problem in `scout update user` when the user object had no roles
- Makes pileup.js use online genome resources when viewing alignments. Now any instance of Scout can make use of this functionality.
- Fix ensembl link for structural variants
- Works even when cases does not have `'madeline_info'`
- Parses Polyphen in correct way again
- Fix problem with parsing gnomad from VEP

### Added
- Added a PDF export function for gene panels
- Added a "Filter and export" button to export custom-filtered SNVs to CSV file
- Dismiss SVs
- Added IGV alignments viewer
- Read delivery report path from case config or CLI command
- Filter for spidex scores
- All HPO terms are now added and fetched from the correct source (https://github.com/obophenotype/human-phenotype-ontology/blob/master/hp.obo)
- New command `scout update hpo`
- New command `scout update genes` will fetch all the latest information about genes and update them
- Load **all** variants found on chromosome **MT**
- Adds choice in cases overview do show as many cases as user like

### Removed
- pileup.min.js and pileup css are imported from a remote web location now
- All source files for HPO information, this is instead fetched directly from source
- All source files for gene information, this is instead fetched directly from source

## [3.0.0]
### Fixed
- hide pedigree panel unless it exists

## [1.5.1] - 2016-07-27
### Fixed
- look for both ".bam.bai" and ".bai" extensions

## [1.4.0] - 2016-03-22
### Added
- support for local frequency through loqusdb
- bunch of other stuff

## [1.3.0] - 2016-02-19
### Fixed
- Update query-phenomizer and add username/password

### Changed
- Update the way a case is checked for rerun-status

### Added
- Add new button to mark a case as "checked"
- Link to clinical variants _without_ 1000G annotation

## [1.2.2] - 2016-02-18
### Fixed
- avoid filtering out variants lacking ExAC and 1000G annotations

## [1.1.3] - 2015-10-01
### Fixed
- persist (clinical) filter when clicking load more
- fix #154 by robustly setting clinical filter func. terms

## [1.1.2] - 2015-09-07
### Fixed
- avoid replacing coverage report with none
- update SO terms, refactored

## [1.1.1] - 2015-08-20
### Fixed
- fetch case based on collaborator status (not owner)

## [1.1.0] - 2015-05-29
### Added
- link(s) to SNPedia based on RS-numbers
- new Jinja filter to "humanize" decimal numbers
- show gene panels in variant view
- new Jinja filter for decoding URL encoding
- add indicator to variants in list that have comments
- add variant number threshold and rank score threshold to load function
- add event methods to mongo adapter
- add tests for models
- show badge "old" if comment was written for a previous analysis

### Changed
- show cDNA change in transcript summary unless variant is exonic
- moved compounds table further up the page
- show dates for case uploads in ISO format
- moved variant comments higher up on page
- updated documentation for pages
- read in coverage report as blob in database and serve directly
- change ``OmimPhenotype`` to ``PhenotypeTerm``
- reorganize models sub-package
- move events (and comments) to separate collection
- only display prev/next links for the research list
- include variant type in breadcrumbs e.g. "Clinical variants"

### Removed
- drop dependency on moment.js

### Fixed
- show the same level of detail for all frequencies on all pages
- properly decode URL encoded symbols in amino acid/cDNA change strings
- fixed issue with wipe permissions in MongoDB
- include default gene lists in "variants" link in breadcrumbs

## [1.0.2] - 2015-05-20
### Changed
- update case fetching function

### Fixed
- handle multiple cases with same id

## [1.0.1] - 2015-04-28
### Fixed
- Fix building URL parameters in cases list Vue component

## [1.0.0] - 2015-04-12
Codename: Sara Lund

![Release 1.0](artwork/releases/release-1-0.jpg)

### Added
- Add email logging for unexpected errors
- New command line tool for deleting case

### Changed
- Much improved logging overall
- Updated documentation/usage guide
- Removed non-working IGV link

### Fixed
- Show sample display name in GT call
- Various small bug fixes
- Make it easier to hover over popups

## [0.0.2-rc1] - 2015-03-04
### Added
- add protein table for each variant
- add many more external links
- add coverage reports as PDFs

### Changed
- incorporate user feedback updates
- big refactor of load scripts

## [0.0.2-rc2] - 2015-03-04
### Changes
- add gene table with gene description
- reorganize inheritance models box

### Fixed
- avoid overwriting gene list on "research" load
- fix various bugs in external links

## [0.0.2-rc3] - 2015-03-05
### Added
- Activity log feed to variant view
- Adds protein change strings to ODM and Sanger email

### Changed
- Extract activity log component to macro

### Fixes
- Make Ensembl transcript links use archive website<|MERGE_RESOLUTION|>--- conflicted
+++ resolved
@@ -6,11 +6,8 @@
 
 ## [unreleased]
 ### Fixed
-<<<<<<< HEAD
+- Broken `scout setup database` command
 - Options for specifically updating OMICS files (fraser, outrider) on a case
-=======
-- Broken `scout setup database` command
->>>>>>> f13bc9e3
 
 ## [4.87.1]
 ### Fixed
