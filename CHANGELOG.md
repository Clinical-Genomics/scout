--- conflicted
+++ resolved
@@ -6,11 +6,8 @@
 
 ## []
 ### Changed
-<<<<<<< HEAD
+- Slightly smaller and improved layout of content in case PDF report
 - Removed unused `add_compounds` param from variant controllers function
-=======
-- Slightly smaller and improved layout of content in case PDF report
->>>>>>> dffc9e21
 
 ## [4.49]
 ### Fixed
