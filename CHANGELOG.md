--- conflicted
+++ resolved
@@ -5,15 +5,12 @@
 About changelog [here](https://keepachangelog.com/en/1.0.0/)
 
 ## [unreleased]
-<<<<<<< HEAD
+### Added
+- Added tags for Sniffles and CNVpytor, two LRS SV callers
 ### Changed
 - Stop parsing MANE and MANE Plus Clinical transcripts info from VEP annotations and instead collect it from Transcripts database collection
-=======
-### Added
-- Added tags for Sniffles and CNVpytor, two LRS SV callers
-### Changed
-### Fixed
->>>>>>> 5d2310e8
+### Fixed
+
 
 ## [4.78]
 ### Added
