--- conflicted
+++ resolved
@@ -28,11 +28,8 @@
 - Names on IGV buttons, including an overview level IGV MT button
 - Cases query no longer accepts strings for the `name_query` parameter, only ImmutableMultiDict (form data)
 - Refactor the loading of PanelApp panels to use the maintained API - Customised PanelApp GREEN panels
-<<<<<<< HEAD
+- Better layout for Consequence cell on cancer SNVs page
 - Improved tooltips for ClinVar filter in SNVs filter form
-=======
-- Better layout for Consequence cell on cancer SNVs page
->>>>>>> a088f180
 ### Fixed
 - Empty custom_images dicts in case load config do not crash
 - Tracks missing alignment files are skipped on generating IGV views
