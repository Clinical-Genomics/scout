# Change Log
All notable changes to this project will be documented in this file.
This project adheres to [Semantic Versioning](http://semver.org/).

About changelog [here](https://keepachangelog.com/en/1.0.0/)


## [unreleased]
### Added
### Changed
- On genes panel page and gene panel PDF export, it's more evident which genes were newly introduced into the panel
- WTS outlier position copy button
- Update IGV.js to v3.0.9
- Managed variants VCF export more verbose on SVs
<<<<<<< HEAD
- Names on IGV buttons, including an overview level IGV MT button
=======
- `/api/v1/hpo-terms` returns pymongo OperationFailure errors when provided query string contains problematic characters
>>>>>>> 0f6d4f12
### Fixed
- Empty custom_images dicts in case load config do not crash
- Tracks missing alignment files are now properly skipped on generating IGV views

<<<<<<< HEAD


=======
>>>>>>> 0f6d4f12
## [4.90.1]
### Fixed
- Parsing Matchmaker Exchange's matches dates

## [4.90]
### Added
- Link to chanjo2 MANE coverage overview on case page and panel page
- More SVI recommendation links on the ACMG page
- IGV buttons for SMN CN page
- Warnings on ACMG classifications for potentially conflicting classification pairs
- ACMG Bayesian foundation point scale after Tavtigian for variant heat profile
### Changed
- Variants query backend allows rank_score filtering
- Added script to tabulate causatives clinical filter rank
- Do not display inheritance models associated to ORPHA terms on variant page
- Moved edit and delete buttons close to gene names on gene panel page and other aesthetical fixes
- SNV VariantS page functional annotation and region annotation columns merged
- VariantS pages (not cancer) gene cells show OMIM inheritance pattern badges also without hover
- STR variantS page to show STR inheritance model without hover (fallback to OMIM for non-Stranger annotation)
- VariantS page local observation badges have counts visible also without hover
- On Matchmaker page, show number of matches together with matching attempt date
- Display all custom inheritance models, both standard and non-standard, as gathered from the gene panel information on the variant page
### Fixed
- Make BA1 fully stand-alone to Benign prediction
- Modifying Benign terms to "Moderate" has no effect under Richards. Ignored completely before, will retain unmodified significance now
- Extract all fields correctly when exporting a panel to file from gene panel page
- Custom updates to a gene in a panel
- Gene panel PDF export, including gene links
- Cancer SV, Fusion, MEI and Outlier filters are shown on the Institute Filters overview
- CaseS advanced search limit
- Visibility of Matchmaker Exchange matches on dark mode
- When creating a new gene panel from file, all gene fields are saved, including comments and manual inheritance models
- Downloading on gene names from EBI
- Links to gene panels on variant page, summary panel
- Exporting gene variants when one or more variants' genes are missing HGNC symbol

## [4.89.2]
## Fixed
- If OMIM gene panel gene symbols are not mapping to hgnc_id, allow fallback use of a unique gene alias

## [4.89.1]
### Fixed
- General case report crash when encountering STR variants without `source` tags
- Coloring and SV inheritance patterns on general case report

## [4.89]
### Added
- Button on SMN CN page to search variants within SMN1 and SMN2 genes
- Options for selectively updating OMICS variants (fraser, outrider) on a case
- Log users' activity to file by specifying `USERS_ACTIVITY_LOG_PATH` parameter in app config
- `Mean MT coverage`, `Mean chrom 14 coverage` and `Estimated mtDNA copy number` on MT coverage file from chanjo2 if available
- In ClinVar multistep form, preselect ACMG criteria according to the variant's ACMG classification, if available
- Subject id search from caseS page (supporting multiple sample types e.g.) - adding indexes to speed up caseS queries
- Advanced cases search to narrow down results using more than one search parameter
- Coverage report available for any case with samples containing d4 files, even if case has no associated gene panels
- RNA delivery reports
- Two new LRS SV callers (hificnv, severus)
### Changed
- Documentation for OMICS variants and updating a case
- Include both creation and deletion dates in gene panels pages
- Moved code to collect MT copy number stats for the MT report to the chanjo extension
- On the gene panelS page, show expanded gene panel version list in one column only
- IGV.js WTS loci default to zoom to a region around a variant instead of whole gene
- Refactored logging module
- Case general report no longer shows ORPHA inheritance models. OMIM models are shown colored.
- Chromosome alias tab files used in the igv.js browser, which now contain the alias for chromosome "M"
- Renamed "Comment on clinical significance" to "Comment on classification" in ClinVar multistep form
- Enable Gens CN button also for non-wgs cancer track cases
### Fixed
- Broken heading anchors in the documentation (`admin-guide/login-system.md` and `admin-guide/setup-scout.md` files)
- Avoid open login redirect attacks by always redirecting to cases page upon user login
- Stricter check of ID of gene panels to prevent file downloading vulnerability
- Removed link to the retired SPANR service. SPIDEX scores are still parsed and displayed if available from variant annotation.
- Omics variant view test coverage
- String pattern escape warnings
- Code creating Alamut links for variant genes without canonical_transcript set
- Variant delete button in ClinVar submissions page
- Broken search cases by case similarity
- Missing caller tag for TRGT

## [4.88.1]
### Fixed
- Patch update igv.js to 3.0.5

## [4.88]
### Added
- Added CoLoRSdb frequency to Pop Freq column on variantS page
- Hovertip to gene panel names with associated genes in SV variant view, when variant covers more than one gene
- RNA sample ID can be provided in case load config if different from sample_id
### Fixed
- Broken `scout setup database` command
- Update demo VCF header, adding missing keys found on variants
- Broken upload to Codecov step in Tests & Coverage GitHub action
- Tomte DROP column names have been updated (backwards compatibility preserved for main fields)
- WTS outlierS view to display correct individual IDs for cases with multiple individuals
- WTS outlierS not displayed on WTS outlierS view

## [4.87.1]
### Fixed
- Positioning and alignment of genes cell on variantS page

## [4.87]
### Added
- Option to configure RNA build on case load (default '38')
### Changed
- Tooltip on RNA alignments now shows RNA genome build version
- Updated igv.js to v3.0.4
### Fixed
- Style of "SNVs" and "SVs" buttons on WTS Outliers page
- Chromosome alias files for igv.js
- Genes track displayed also when RNA alignments are present without splice junctions track on igv browser
- Genes track displayed again when splice junction tracks are present

## [4.86.1]
### Fixed
- Loading and updating PanelApp panels, including PanelApp green

## [4.86]
### Added
- Display samples' name (tooltip) and affected status directly on caseS page
- Search SVs across all cases, in given genes
- `CLINVAR_API_URL` param can be specified in app settings to override the URL used to send ClinVar submissions to. Intended for testing.
- Support for loading and storing OMICS data
- Parse DROP Fraser and Outrider TSVs
- Display omics variants - wts outliers (Fraser, Outrider)
- Parse GNOMAD `gnomad_af` and `gnomad_popmax_af` keys from variants annotated with `echtvar`
- Make removed panel optionally visible to non-admin or non maintainers
- Parse CoLoRSdb frequencies annotated in the variant INFO field with the `colorsdb_af` key
- Download -omics variants using the `Filter and export button`
- Clickable COSMIC links on IGV tracks
- Possibility to un-audit previously audited filters
- Reverted table style and removed font awesome style from IGV template
- Case status tags displayed on dashboard case overview
### Changed
- Updated igv.js to v3.0.1
- Alphabetically sort IGV track available for custom selection
- Updated wokeignore to avoid unfixable warning
- Update Chart.js to v4.4.3
- Use tornado library version >= 6.4.1
- Fewer variants in the MEI demo file
- Switch to FontAwesome v.6 instead of using icons v.5 + kit with icons v.6
- Show time (hours and minutes) additionally to date on comments and activity panel
### Fixed
- Only add expected caller keys to variant (FOUND_IN or SVDB_ORIGIN)
- Splice junction merged track height offset in IGV.js
- Splice junction initiation crash with empty variant obj
- Splice junction variant routing for cases with WTS but without outlier data
- Variant links to ExAC, now pointing to gnomAD, since the ExAC browser is no longer available
- Style of HPO terms assigned to a case, now one phenotype per line
- RNA sashimi view rendering should work also if the gene track is user disabled
- Respect IGV tracks chosen by user in variant IGV settings

## [4.85]
### Added
- Load also genes which are missing Ensembl gene ID (72 in both builds), including immunoglobulins and fragile sites
### Changed
- Unfreeze werkzeug again
- Show "(Removed)" after removed panels in dropdown
- The REVEL score is collected as the maximum REVEL score from all of the variant's transcripts
- Parse GNOMAD POPMAX values only if they are numerical when loading variants
### Fixed
- Alphabetically sort "select default panels" dropdown menu options on case page
- Show gene panel removed status on case page
- Fixed visibility of the following buttons: remove assignee, remove pinned/causative, remove comment, remove case from group

## [4.84]
### Changed
- Clearer error message when a loqusdb query fails for an instance that initially connected
- Do not load chanjo-report module if not needed and more visible message when it fails loading
- Converted the HgncGene class into a Pydantic class
- Swap menu open and collapse indicator chevrons - down is now displayed-open, right hidden-closed
- Linters and actions now all use python 3.11
### Fixed
- Safer way to update variant genes and compounds that avoids saving temporary decorators into variants' database documents
- Link to HGNC gene report on gene page
- Case file load priority so that e.g. SNV get loaded before SV, or clinical before research, for consistent variant_id collisions

## [4.83]
### Added
- Edit ACMG classifications from variant page (only for classifications with criteria)
- Events for case CLI events (load case, update case, update individual)
- Support for loading and displaying local custom IGV tracks
- MANE IGV track to be used as a local track for igv.js (see scout demo config file)
- Optional separate MT VCFs, for `nf-core/raredisease`
### Changed
- Avoid passing verbs from CaseHandler - functions for case sample and individual in CaseEventHandler
- Hide mtDNA report and coverage report links on case sidebar for cases with WTS data only
- Modified OMIM-AUTO gene panel to include genes in both genome builds
- Moved chanjo code into a dedicated extension
- Optimise the function that collects "match-safe" genes for an institute by avoiding duplicated genes from different panels
- Users must actively select "show matching causatives/managed" on a case page to see matching numbers
- Upgraded python version from 3.8 to 3.11 in Docker images
### Fixed
- Fix several tests that relied on number of events after setup to be 0
- Removed unused load case function
- Artwork logo sync sketch with png and export svg
- Clearer exception handling on chanjo-report setup - fail early and visibly
- mtDNA report crashing when one or more samples from a case is not in the chanjo database
- Case page crashing on missing phenotype terms
- ACMG benign modifiers
- Speed up tests by caching python env correctly in Github action and adding two more test groups
- Agile issue templates were added globally to the CG-org. Adding custom issue templates to avoid exposing customers
- PanelApp panel not saving genes with empty `EnsembleGeneIds` list
- Speed up checking outdated gene panels
- Do not load research variants automatically when loading a case

## [4.82.2]
### Fixed
- Warning icon in case pages for individuals where `confirmed_sex` is false
- Show allele sizes form ExpansionHunter on STR variantS page again

## [4.82.1]
### Fixed
- Revert the installation of flask-ldapconn to use the version available on PyPI to be able to push new scout releases to PyPI

## [4.82]
### Added
- Tooltip for combined score in tables for compounds and overlapping variants
- Checkbox to filter variants by excluding genes listed in selected gene panels, files or provided as list
- STR variant information card with database links, replacing empty frequency panel
- Display paging and number of HPO terms available in the database on Phenotypes page
- On case page, typeahead hints when searching for a disease using substrings containing source ("OMIM:", "ORPHA:")
- Button to monitor the status of submissions on ClinVar Submissions page
- Option to filter cancer variants by number of observations in somatic and germline archived database
- Documentation for integrating chanjo2
- More up-to-date VEP CSQ dbNSFP frequency keys
- Parse PacBio TRGT (Tandem repeat genotyping tool) Short Tandem Repeat VCFs
### Changed
- In the case_report #panel-tables has a fixed width
- Updated IGV.js to 2.15.11
- Fusion variants in case report now contain same info as on fusion variantS page
- Block submission of somatic variants to ClinVar until we harmonise with their changed API
- Additional control on the format of conditions provided in ClinVar form
- Errors while loading managed variants from file are now displayed on the Managed Variants page
- Chanjo2 coverage button visible only when query will contain a list of HGNC gene IDs
- Use Python-Markdown directly instead of the unmaintained Flask-Markdown
- Use Markupsafe instead of long deprecated, now removed Flask Markup
- Prepare to unfreeze Werkzeug, but don't actually activate until chanjo can deal with the change
### Fixed
- Submit requests to Chanjo2 using HTML forms instead of JSON data
- `Research somatic variants` link name on caseS page
- Broken `Install the HTML 2 PDF renderer` step in a GitHub action
- Fix ClinVar form parsing to not include ":" in conditionType.id when condition conditionType.db is Orphanet
- Fix condition dropdown and pre-selection on ClinVar form for cases with associated ORPHA diagnoses
- Improved visibility of ClinVar form in dark mode
- End coordinates for indels in ClinVar form
- Diagnoses API search crashing with empty search string
- Variant's overlapping panels should show overlapping of variant genes against the latest version of the panel
- Case page crashing when case has both variants in a ClinVar submission and pinned not loaded variants
- Installation of git in second build stage of Dockerfile, allowing correct installation of libraries

## [4.81]
### Added
- Tag for somatic SV IGH-DUX4 detection samtools script
### Changed
- Upgraded Bootstrap version in reports from 4.3.1 to 5.1.3
### Fixed
- Buttons layout in HPO genes panel on case page
- Added back old variant rankscore index with different key order to help loading on demo instance
- Cancer case_report panel-table no longer contains inheritance information
- Case report pinned variants card now displays info text if all pinned variants are present in causatives
- Darkmode setting now applies to the comment-box accordion
- Typo in case report causing `cancer_rank_options is undefined` error

## [4.80]
### Added
- Support for .d4 files coverage using chanjo2 (Case page sidebar link) with test
- Link to chanjo2 coverage report and coverage gene overview on gene panel page
- Link to chanjo2 coverage report on Case page, HPO dynamic gene list
- Link to genes coverage overview report on Case page, HPO dynamic gene list
### Changed
- All links in disease table on diagnosis page now open in a new tab
- Dark mode settings applied to multi-selects on institute settings page
- Comments on case and variant pages can be viewed by expanding an accordion
- On case page information on pinned variants and variants submitted to ClinVar are displayed in the same table
- Demo case file paths are now stored as absolute paths
- Optimised indices to address slow queries
- On case page default panels are now found at the top of the table, and it can be sorted by this trait
### Fixed
- On variants page, search for variants in genes present only in build 38 returning no results
- Pin/unpin with API was not able to make event links
- A new field `Explanation for multiple conditions` is available in ClinVar for submitting variants with more than one associated condition
- Fusion genes with partners lacking gene HGNC id will still be fully loaded
- Fusion variantS export now contains fusion variant specific columns
- When Loqusdb observations count is one the table includes information on if observation was for the current or another case

## [4.79.1]
### Fixed
- Exporting variants without rank score causing page to crash
- Display custom annotations also on cancer variant page

## [4.79]
### Added
- Added tags for Sniffles and CNVpytor, two LRS SV callers
- Button on case page for displaying STR variants occurring in the dynamic HPO panel
- Display functional annotation relative to variant gene's MANE transcripts on variant summary, when available
- Links to ACMG structural variant pathogenicity classification guidelines
- Phenomodels checkboxes can now include orpha terms
- Add incidental finding to case tags
- Get an alert on caseS page when somebody validates variants you ordered Sanger sequencing for
### Changed
- In the diagnoses page genes associated with a disease are displayed using hgnc symbol instead of hgnc id
- Refactor view route to allow navigation directly to unique variant document id, improve permissions check
- Do not show MANE and MANE Plus Clinical transcripts annotated from VEP (saved in variants) but collect this info from the transcripts database collection
- Refactor view route to allow navigation directly to unique case id (in particular for gens)
- `Institutes to share cases with` on institute's settings page now displays institutes names and IDs
- View route with document id selects view template based on variant category
### Fixed
- Refactored code in cases blueprints and variant_events adapter (set diseases for partial causative variants) to use "disease" instead of "omim" to encompass also ORPHA terms
- Refactored code in `scout/parse/omim.py` and `scout/parse/disease_terms.py` to use "disease" instead of "phenotype" to differentiate from HPO terms
- Be more careful about checking access to variant on API access
- Show also ACMG VUS on general report (could be missing if not e.g. pinned)

## [4.78]
### Added
- Case status labels can be added, giving more finegrained details on a solved status (provisional, diagnostic, carrier, UPD, SMN, ...)
- New SO terms: `sequence_variant` and `coding_transcript_variant`
- More MEI specific annotation is shown on the variant page
- Parse and save MANE transcripts info when updating genes in build 38
- ClinVar submission can now be downloaded as a json file
- `Mane Select` and `Mane Plus Clinical` badges on Gene page, when available
- ClinVar submission can now be downloaded as a json file
- API endpoint to pin variant
- Display common/uncommon/rare on summary of mei variant page
### Changed
- In the ClinVar form, database and id of assertion criteria citation are now separate inputs
- Customise institute settings to be able to display all cases with a certain status on cases page (admin users)
- Renamed `Clinical Significance` to `Germline Classification` on multistep ClinVar form
- Changed the "x" in cases.utils.remove_form button text to red for better visibility in dark mode
- Update GitHub actions
- Default loglevel up to INFO, making logs with default start easier to read
- Add XTR region to PAR region definition
- Diagnoses can be searched on diagnoses page without waiting for load first
### Fixed
- Removed log info showing hgnc IDs used in variantS search
- Maintain Matchmaker Exchange and Beacon submission status when a case is re-uploaded
- Inheritance mode from ORPHA should not be confounded with the OMIM inheritance model
- Decipher link URL changes
- Refactored code in cases blueprints to use "disease" instead of "omim" to encompass also ORPHA terms

## [4.77]
### Added
- Orpha disease terms now include information on inheritance
- Case loading via .yaml config file accepts subject_id and phenotype_groups (if previously defined as constant default or added per institute)
- Possibility to submit variants associated with Orphanet conditions to ClinVar
- Option update path to .d4 files path for individuals of an existing case using the command line
- More constraint information is displayed per gene in addition to pLi: missense and LoF OE, CI (inluding LOEUF) and Z-score.
### Changed
- Introduce validation in the ClinVar multistep form to make sure users provide at least one variant-associated condition
- CLI scout update individual accepts subject_id
- Update ClinVar inheritance models to reflect changes in ClinVar submission API
- Handle variant-associated condition ID format in background when creating ClinVar submissions
- Replace the code that downloads Ensembl genes, transcripts and exons with the Schug web app
- Add more info to error log when transcript variant frequency parsing fails.
- GnomAD v4 constraint information replaces ExAC constraints (pLi).
### Fixed
- Text input of associated condition in ClinVar form now aligns to the left
- Alignment of contents in the case report has been updated
- Missing number of phenotypes and genes from case diagnoses
- Associate OMIM and/or ORPHA diagnoses with partial causatives
- Visualization of partial causatives' diagnoses on case page: style and links
- Revert style of pinned variants window on the case page
- Rename `Clinical significanc` to `Germline classification` in ClinVar submissions exported files
- Rename `Clinical significance citations` to `Classification citations` in ClinVar submissions exported files
- Rename `Comment on clinical significance` to `Comment on classification` in ClinVar submissions exported files
- Show matching partial causatives on variant page
- Matching causatives shown on case page consisting only of variant matching the default panels of the case - bug introduced since scout v4.72 (Oct 18, 2023)
- Missing somatic variant read depth leading to report division by zero

## [4.76]
### Added
- Orphacodes are visible in phenotype tables
- Pydantic validation of image paths provided in case load config file
- Info on the user which created a ClinVar submission, when available
- Associate .d4 files to case individuals when loading a case via config file
### Changed
- In diagnoses page the load of diseases are initiated by clicking a button
- Revel score, Revel rank score and SpliceAI values are also displayed in Causatives and Validated variants tables
- Remove unused functions and tests
- Analysis type and direct link from cases list for OGM cases
- Removed unused `case_obj` parameter from server/blueprints/variant/controllers/observations function
- Possibility to reset ClinVar submission ID
- Allow ClinVar submissions with custom API key for users registered as ClinVar submitters or when institute doesn't have a preset list of ClinVar submitters
- Ordered event verbs alphabetically and created ClinVar-related user events
- Removed the unused "no-variants" option from the load case command line
### Fixed
- All disease_terms have gene HGNC ids as integers when added to the scout database
- Disease_term identifiers are now prefixed with the name of the coding system
- Command line crashing with error when updating a user that doesn't exist
- Thaw coloredlogs - 15.0.1 restores errorhandler issue
- Thaw crypography - current base image and library version allow Docker builds
- Missing delete icons on phenomodels page
- Missing cryptography lib error while running Scout container on an ARM processor
- Round CADD values with many decimals on causatives and validated variants pages
- Dark-mode visibility of some fields on causatives and validated variants pages
- Clinvar submitters would be cleared when unprivileged users saved institute settings page
- Added a default empty string in cases search form to avoid None default value
- Page crashing when user tries to remove the same variant from a ClinVar submission in different browser tabs
- Update more GnomAD links to GnomAD v4 (v38 SNVs, MT vars, STRs)
- Empty cells for RNA fusion variants in Causatives and Verified variants page
- Submenu icons missing from collapsible actionbar
- The collapsible actionbar had some non-collapsing overly long entries
- Cancer observations for SVs not appearing in the variant details view
- Archived local observations not visible on cancer variantS page
- Empty Population Frequency column in the Cancer SV Variants view
- Capital letters in ClinVar events description shown on case page

## [4.75]
### Added
- Hovertip to gene panel names with associated genes in variant view, when variant covers more than one gene
- Tests for panel to genes
- Download of Orphadata en_product6 and en_product4 from CLI
- Parse and save `database_found` key/values for RNA fusion variants
- Added fusion_score, ffpm, split_reads, junction_reads and fusion_caller to the list of filters on RNA fusion variants page
- Renamed the function `get_mei_info` to `set_mei_info` to be consistent with the other functions
- Fixed removing None key/values from parsed variants
- Orphacodes are included in the database disease_terms
### Changed
- Allow use of projections when retrieving gene panels
- Do not save custom images as binary data into case and variant database documents
- Retrieve and display case and variant custom images using image's saved path
- Cases are activated by viewing FSHD and SMA reports
- Split multi-gene SNV variants into single genes when submitting to Matchmaker Exchange
- Alamut links also on the gene level, using transcript and HGVS: better for indels. Keep variant link for missing HGVS
- Thaw WTForms - explicitly coerce form decimal field entries when filters fetched from db
### Fixed
- Removed some extra characters from top of general report left over from FontAwsome fix
- Do not save fusion variants-specific key/values in other types of variants
- Alamut link for MT variants in build 38
- Convert RNA fusions variants `tool_hits` and `fusion_score` keys from string to numbers
- Fix genotype reference and alternative sequencing depths defaulting to -1 when values are 0
- DecimalFields were limited to two decimal places for several forms - lifting restrictions on AF, CADD etc.

## [4.74.1]
### Changed
- Parse and save into database also OMIM terms not associated to genes
### Fixed
- BioNano API FSHD report requests are GET in Access 1.8, were POST in 1.7
- Update more FontAwesome icons to avoid Pro icons
- Test if files still exist before attempting to load research variants
- Parsing of genotypes error, resulting in -1 values when alt or ref read depths are 0

## [4.74]
### Added
- SNVs and Indels, MEI and str variants genes have links to Decipher
- An `owner + case display name` index for cases database collection
- Test and fixtures for RNA fusion case page
- Load and display fusion variants from VCF files as the other variant types
- Option to update case document with path to mei variants (clinical and research)
### Changed
- Details on variant type and category for audit filters on case general report
- Enable Gens CN profile button also in somatic case view
- Fix case of analysis type check for Gens analysis button - only show for WGS
### Fixed
- loqusdb table no longer has empty row below each loqusid
- MatchMaker submission details page crashing because of change in date format returned by PatientMatcher
- Variant external links buttons style does not change color when visited
- Hide compounds with compounds follow filter for region or function would fail for variants in multiple genes
- Updated FontAwesome version to fix missing icons

## [4.73]
### Added
- Shortcut button for HPO panel MEI variants from case page
- Export managed variants from CLI
### Changed
- STRs visualization on case panel to emphasize abnormal repeat count and associated condition
- Removed cytoband column from STRs variant view on case report
- More long integers formatted with thin spaces, and copy to clipboard buttons added
### Fixed
- OMIM table is scrollable if higher than 700px on SV page
- Pinned variants validation badge is now red for false positives.
- Case display name defaulting to case ID when `family_name` or `display_name` are missing from case upload config file
- Expanded menu visible at screen sizes below 1000px now has background color
- The image in ClinVar howto-modal is now responsive
- Clicking on a case in case groups when case was already removed from group in another browser tab
- Page crashing when saving filters for mei variants
- Link visited color of images

## [4.72.4]
### Changed
- Automatic test mongod version increased to v7
### Fixed
- GnomAD now defaults to hg38 - change build 37 links accordingly

## [4.72.3]
### Fixed
- Somatic general case report small variant table can crash with unclassified variants

## [4.72.2]
### Changed
- A gunicorn maxrequests parameter for Docker server image - default to 1200
- STR export limit increased to 500, as for other variants
- Prevent long number wrapping and use thin spaces for separation, as per standards from SI, NIST, IUPAC, BIPM.
- Speed up case retrieval and lower memory use by projecting case queries
- Make relatedness check fails stand out a little more to new users
- Speed up case retrieval and lower memory use by projecting case queries
- Speed up variant pages by projecting only the necessary keys in disease collection query
### Fixed
- Huge memory use caused by cases and variants pages pulling complete disease documents from DB
- Do not include genes fetched from HPO terms when loading diseases
- Consider the renamed fields `Approved Symbol` -> `Approved Gene Symbol` and `Gene Symbols` -> `Gene/Locus And Other Related Symbols` when parsing OMIM terms from genemap2.txt file

## [4.72.1]
### Fixed
- Jinja filter that renders long integers
- Case cache when looking for causatives in other cases causing the server to hang

## [4.72]
### Added
- A GitHub action that checks for broken internal links in docs pages
- Link validation settings in mkdocs.yml file
- Load and display full RNA alignments on alignment viewer
- Genome build check when loading a case
- Extend event index to previous causative variants and always load them
### Fixed
- Documentation nav links for a few documents
- Slightly extended the BioNano Genomics Access integration docs
- Loading of SVs when VCF is missing the INFO.END field but has INFO.SVLEN field
- Escape protein sequence name (if available) in case general report to render special characters correctly
- CaseS HPO term searches for multiple terms works independent of order
- CaseS search regexp should not allow backslash
- CaseS cohort tags can contain whitespace and still match
- Remove diagnoses from cases even if OMIM term is not found in the database
- Parsing of disease-associated genes
- Removed an annoying warning while updating database's disease terms
- Displaying custom case images loaded with scout version <= 4.71
- Use pydantic version >=2 in requirements.txt file
### Changed
- Column width adjustment on caseS page
- Use Python 3.11 in tests
- Update some github actions
- Upgraded Pydantic to version 2
- Case validation fails on loading when associated files (alignments, VCFs and reports) are not present on disk
- Case validation fails on loading when custom images have format different then ["gif", "svg", "png", "jpg", "jpeg"]
- Custom images keys `case` and `str` in case config yaml file are renamed to `case_images` and `str_variants_images`
- Simplify and speed up case general report code
- Speed up case retrieval in case_matching_causatives
- Upgrade pymongo to version 4
- When updating disease terms, check that all terms are consistent with a DiseaseTerm model before dropping the old collection
- Better separation between modules loading HPO terms and diseases
- Deleted unused scout.build.phenotype module
- Stricter validation of mandatory genome build key when loading a case. Allowed values are ['37','38',37,38]
- Improved readability of variants length and coordinates on variantS pages

## [4.71]
### Added
- Added Balsamic keys for SweGen and loqusdb local archive frequecies, SNV and SV
- New filter option for Cancer variantS: local archive RD loqusdb
- Show annotated observations on SV variantS view, also for cancer somatic SVs
- Revel filter for variantS
- Show case default panel on caseS page
- CADD filter for Cancer Somatic SNV variantS - show score
- SpliceAI-lookup link (BROAD, shows SpliceAI and Pangolin) from variant page
- BioNano Access server API - check projects, samples and fetch FSHD reports
### Fixed
- Name of reference genome build for RNA for compatibility with IGV locus search change
- Howto to run the Docker image on Mac computers in `admin-guide/containers/container-deploy.md`
- Link to Weasyprint installation howto in README file
- Avoid filling up disk by creating a reduced VCF file for every variant that is visualized
- Remove legacy incorrectly formatted CODEOWNERS file
- Restrain variant_type requests to variantS views to "clinical" or "research"
- Visualization of cancer variants where cancer case has no affected individual
- ProteinPaint gene link (small StJude API change)
- Causative MEI variant link on causatives page
- Bionano access api settings commented out by default in Scout demo config file.
- Do not show FSHD button on freshly loaded cases without bionano_access individuals
- Truncate long variants' HGVS on causative/Clinically significant and pinned variants case panels
### Changed
- Remove function call that tracks users' browser version
- Include three more splice variant SO terms in clinical filter severe SO terms
- Drop old HPO term collection only after parsing and validation of new terms completes
- Move score to own column on Cancer Somatic SNV variantS page
- Refactored a few complex case operations, breaking out sub functionalities

## [4.70]
### Added
- Download a list of Gene Variants (max 500) resulting from SNVs and Indels search
- Variant PubMed link to search for gene symbol and any aliases
### Changed
- Clearer gnomAD values in Variants page
### Fixed
- CaseS page uniform column widths
- Include ClinVar variants into a scrollable div element on Case page
- `canonical_transcript` variable not initialized in get_hgvs function (server.blueprints.institutes.controllers.py)
- Catch and display any error while importing Phenopacket info
- Modified Docker files to use python:3.8-slim-bullseye to prevent gunicorn workers booting error

## [4.69]
### Added
- ClinVar submission howto available also on Case page
- Somatic score and filtering for somatic SV callers, if available
- Show caller as a tooltip on variantS list
### Fixed
- Crash when attempting to export phenotype from a case that had never had phenotypes
- Aesthetic fix to Causative and Pinned Variants on Case page
- Structural inconsistency for ClinVar Blueprint templates
- Updated igv.js to 2.15.8 to fix track default color bug
- Fixed release versions for actions.
- Freeze tornado below 6.3.0 for compatibility with livereload 2.6.3
- Force update variants count on case re-upload
- IGV locus search not working - add genome reference id
- Pin links to MEI variants should end up on MEI not SV variant view
- Load also matching MEI variants on forced region load
- Allow excluding MEI from case variant deletion
- Fixed the name of the assigned user when the internal user ID is different from the user email address
- Gene variantS should display gene function, region and full hgvs
### Changed
- FontAwesome integrity check fail (updated resource)
- Removed ClinVar API validation buttons in favour of direct API submission
- Improved layout of Institute settings page
- ClinVar API key and allowed submitters are set in the Institute settings page


## [4.68]
### Added
- Rare Disease Mobile Element Insertion variants view
### Changed
- Updated igv.js to 2.15.6
### Fixed
- Docker stage build pycairo.
- Restore SNV and SV rank models versions on Causatives and Verified pages
- Saving `REVEL_RANKSCORE` value in a field named `revel` in variants database documents

## [4.67]
### Added
- Prepare to filter local SV frequency
### Changed
- Speed up instituteS page loading by refactoring cases/institutes query
- Clinical Filter for SVs includes `splice_polypyrimidine_tract_variant` as a severe consequence
- Clinical Filter for SVs includes local variant frequency freeze ("old") for filtering, starting at 30 counts
- Speed up caseS page loading by adding status to index and refactoring totals count
- HPO file parsing is updated to reflect that HPO have changed a few downloadable file formats with their 230405 release.
### Fixed
- Page crashing when a user tries to edit a comment that was removed
- Warning instead of crashed page when attempting to retrieve a non-existent Phenopacket
- Fixed StJude ProteinPaint gene link (URL change)
- Freeze of werkzeug library to version<2.3 to avoid problems resulting from the consequential upgrade of the Flask lib
- Huge list of genes in case report for megabases-long structural variants.
- Fix displaying institutes without associated cases on institutes page
- Fix default panel selection on SVs in cancer case report

## [4.66]
### Changed
- Moved Phenomodels code under a dedicated blueprint
- Updated the instructions to load custom case report under admin guide
- Keep variants filter window collapsed except when user expands it to filter
### Added
- A summary table of pinned variants on the cancer case general report
- New openable matching causatives and managed variants lists for default gene panels only for convenience
### Fixed
- Gens structural variant page link individual id typo

## [4.65.2]
### Fixed
- Generating general case report with str variants containing comments

## [4.65.1]
### Fixed
- Visibility of `Gene(s)` badges on SV VariantS page
- Hide dismiss bar on SV page not working well
- Delivery report PDF download
- Saving Pipeline version file when loading a case
- Backport compatible import of importlib metadata for old python versions (<3.8)

## [4.65]
### Added
- Option to mark a ClinVar submission as submitted
- Docs on how to create/update the PanelApp green genes as a system admin
- `individual_id`-parameter to both Gens links
- Download a gene panel in TXT format from gene panel page
- Panel gene comments on variant page: genes in panels can have comments that describe the gene in a panel context
### Changed
- Always show each case category on caseS page, even if 0 cases in total or after current query
- Improved sorting of ClinVar submissions
- Pre-populate SV type select in ClinVar submission form, when possible
- Show comment badges in related comments tables on general report
- Updated version of several GitHub actions
- Migrate from deprecated `pkg_resources` lib to `importlib_resources`
- Dismiss bar on variantS pages is thinner.
- Dismiss bar on variantS pages can be toggled open or closed for the duration of a login session.
### Fixed
- Fixed Sanger order / Cancel order modal close buttons
- Visibility of SV type in ClinVar submission form
- Fixed a couple of creations where now was called twice, so updated_at and created_at could differ
- Deprecated Ubuntu version 18.04 in one GitHub action
- Panels that have been removed (hidden) should not be visible in views where overlapping gene panels for genes are shown
- Gene panel test pointing to the right function

## [4.64]
### Added
- Create/Update a gene panel containing all PanelApp green genes (`scout update panelapp-green -i <cust_id>`)
- Links for ACMG pathogenicity impact modification on the ACMG classification page
### Changed
- Open local observation matching cases in new windows
### Fixed
- Matching manual ranked variants are now shown also on the somatic variant page
- VarSome links to hg19/GRCh37
- Managed variants filter settings lost when navigating to additional pages
- Collect the right variant category after submitting filter form from research variantS page
- Beacon links are templated and support variants in genome build 38

## [4.63]
### Added
- Display data sharing info for ClinVar, Matchmaker Exchange and Beacon in a dedicated column on Cases page
- Test for `commands.download.omim.print_omim`
- Display dismissed variants comments on general case report
- Modify ACMG pathogenicity impact (most commonly PVS1, PS3) based on strength of evidence with lab director's professional judgement
- REViewer button on STR variant page
- Alamut institution parameter in institute settings for Alamut Visual Plus software
- Added Manual Ranks Risk Factor, Likely Risk Factor and Uncertain Risk Factor
- Display matching manual ranks from previous cases the user has access to on VariantS and Variant pages
- Link to gnomAD gene SVs v2.1 for SV variants with gnomAD frequency
- Support for nf-core/rnafusion reports
### Changed
- Display chrY for sex unknown
- Deprecate legacy scout_load() method API call.
- Message shown when variant tag is updated for a variant
- When all ACMG classifications are deleted from a variant, the current variant classification status is also reset.
- Refactored the functions that collect causative variants
- Removed `scripts/generate_test_data.py`
### Fixed
- Default IGV tracks (genes, ClinVar, ClinVar CNVs) showing even if user unselects them all
- Freeze Flask-Babel below v3.0 due to issue with a locale decorator
- Thaw Flask-Babel and fix according to v3 standard. Thank you @TkTech!
- Show matching causatives on somatic structural variant page
- Visibility of gene names and functional annotations on Causatives/Verified pages
- Panel version can be manually set to floating point numbers, when modified
- Causatives page showing also non-causative variants matching causatives in other cases
- ClinVar form submission for variants with no selected transcript and HGVS
- Validating and submitting ClinVar objects not containing both Variant and Casedata info

## [4.62.1]
### Fixed
- Case page crashing when adding a case to a group without providing a valid case name

## [4.62]
### Added
- Validate ClinVar submission objects using the ClinVar API
- Wrote tests for case and variant API endpoints
- Create ClinVar submissions from Scout using the ClinVar API
- Export Phenopacket for affected individual
- Import Phenopacket from JSON file or Phenopacket API backend server
- Use the new case name option for GENS requests
- Pre-validate refseq:HGVS items using VariantValidator in ClinVar submission form
### Fixed
- Fallback for empty alignment index for REViewer service
- Source link out for MIP 11.1 reference STR annotation
- Avoid duplicate causatives and pinned variants
- ClinVar clinical significance displays only the ACMG terms when user selects ACMG 2015 as assertion criteria
- Spacing between icon and text on Beacon and MatchMaker links on case page sidebar
- Truncate IDs and HGVS representations in ClinVar pages if longer than 25 characters
- Update ClinVar submission ID form
- Handle connection timeout when sending requests requests to external web services
- Validate any ClinVar submission regardless of its status
- Empty Phenopackets import crashes
- Stop Spinner on Phenopacket JSON download
### Changed
- Updated ClinVar submission instructions

## [4.61.1]
### Fixed
- Added `UMLS` as an option of `Condition ID type` in ClinVar Variant downloaded files
- Missing value for `Condition ID type` in ClinVar Variant downloaded files
- Possibility to open, close or delete a ClinVar submission even if it doesn't have an associated name
- Save SV type, ref and alt n. copies to exported ClinVar files
- Inner and outer start and stop SV coordinates not exported in ClinVar files
- ClinVar submissions page crashing when SV files don't contain breakpoint exact coordinates
- Align OMIM diagnoses with delete diagnosis button on case page
- In ClinVar form, reset condition list and customize help when condition ID changes

## [4.61]
### Added
- Filter case list by cases with variants in ClinVar submission
- Filter case list by cases containing RNA-seq data - gene_fusion_reports and sample-level tracks (splice junctions and RNA coverage)
- Additional case category `Ignored`, to be used for cases that don't fall in the existing 'inactive', 'archived', 'solved', 'prioritized' categories
- Display number of cases shown / total number of cases available for each category on Cases page
- Moved buttons to modify case status from sidebar to main case page
- Link to Mutalyzer Normalizer tool on variant's transcripts overview to retrieve official HVGS descriptions
- Option to manually load RNA MULTIQC report using the command `scout load report -t multiqc_rna`
- Load RNA MULTIQC automatically for a case if config file contains the `multiqc_rna` key/value
- Instructions in admin-guide on how to load case reports via the command line
- Possibility to filter RD variants by a specific genotype call
- Distinct colors for different inheritance models on RD Variant page
- Gene panels PDF export with case variants hits by variant type
- A couple of additional README badges for GitHub stats
- Upload and display of pipeline reference info and executable version yaml files as custom reports
- Testing CLI on hasta in PR template
### Changed
- Instructions on how to call dibs on scout-stage server in pull request template
- Deprecated CLI commands `scout load <delivery_report, gene_fusion_report, coverage_qc_report, cnv_report>` to replace them with command `scout load report -t <report type>`
- Refactored code to display and download custom case reports
- Do not export `Assertion method` and `Assertion method citation` to ClinVar submission files according to changes to ClinVar's submission spreadsheet templates.
- Simplified code to create and download ClinVar CSV files
- Colorize inheritance models badges by category on VariantS page
- `Safe variants matching` badge more visible on case page
### Fixed
- Non-admin users saving institute settings would clear loqusdb instance selection
- Layout of variant position, cytoband and type in SV variant summary
- Broken `Build Status - GitHub badge` on GitHub README page
- Visibility of text on grey badges in gene panels PDF exports
- Labels for dashboard search controls
- Dark mode visibility for ClinVar submission
- Whitespaces on outdated panel in extent report

## [4.60]
### Added
- Mitochondrial deletion signatures (mitosign) can be uploaded and shown with mtDNA report
- A `Type of analysis` column on Causatives and Validated variants pages
- List of "safe" gene panels available for matching causatives and managed variants in institute settings, to avoid secondary findings
- `svdb_origin` as a synonym for `FOUND_IN` to complement `set` for variants found by all callers
### Changed
- Hide removed gene panels by default in panels page
- Removed option for filtering cancer SVs by Tumor and Normal alt AF
- Hide links to coverage report from case dynamic HPO panel if cancer analysis
- Remove rerun emails and redirect users to the analysis order portal instead
- Updated clinical SVs igv.js track (dbVar) and added example of external track from `https://trackhubregistry.org/`
- Rewrote the ClinVar export module to simplify and add one variant at the time
- ClinVar submissions with phenotype conditions from: [OMIM, MedGen, Orphanet, MeSH, HP, MONDO]
### Fixed
- If trying to load a badly formatted .tsv file an error message is displayed.
- Avoid showing case as rerun when first attempt at case upload failed
- Dynamic autocomplete search not working on phenomodels page
- Callers added to variant when loading case
- Now possible to update managed variant from file without deleting it first
- Missing preselected chromosome when editing a managed variant
- Preselected variant type and subtype when editing a managed variant
- Typo in dbVar ClinVar track, hg19


## [4.59]
### Added
- Button to go directly to HPO SV filter variantS page from case
- `Scout-REViewer-Service` integration - show `REViewer` picture if available
- Link to HPO panel coverage overview on Case page
- Specify a confidence threshold (green|amber|red) when loading PanelApp panels
- Functional annotations in variants lists exports (all variants)
- Cancer/Normal VAFs and COSMIC ids in in variants lists exports (cancer variants)
### Changed
- Better visualization of regional annotation for long lists of genes in large SVs in Variants tables
- Order of cells in variants tables
- More evident links to gene coverage from Variant page
- Gene panels sorted by display name in the entire Case page
- Round CADD and GnomAD values in variants export files
### Fixed
- HPO filter button on SV variantS page
- Spacing between region|function cells in SVs lists
- Labels on gene panel Chanjo report
- Fixed ambiguous duplicated response headers when requesting a BAM file from /static
- Visited color link on gene coverage button (Variant page)

## [4.58.1]
### Fixed
- Case search with search strings that contain characters that can be escaped

## [4.58]
### Added
- Documentation on how to create/update PanelApp panels
- Add filter by local observations (archive) to structural variants filters
- Add more splicing consequences to SO term definitions
- Search for a specific gene in all gene panels
- Institute settings option to force show all variants on VariantS page for all cases of an institute
- Filter cases by validation pending status
- Link to The Clinical Knowledgebase (CKB) (https://ckb.jax.org/) in cancer variant's page
### Fixed
- Added a not-authorized `auto-login` fixture according to changes in Flask-Login 0.6.2
- Renamed `cache_timeout` param name of flask.send_file function to `max_age` (Flask 2.2 compliant)
- Replaced deprecated `app.config["JSON_SORT_KEYS"]` with app.json.sort_keys in app settings
- Bug in gene variants page (All SNVs and INDELs) when variant gene doesn't have a hgnc id that is found in the database
- Broken export of causatives table
- Query for genes in build 38 on `Search SNVs and INDELs` page
- Prevent typing special characters `^<>?!=\/` in case search form
- Search matching causatives also among research variants in other cases
- Links to variants in Verified variants page
- Broken filter institute cases by pinned gene
- Better visualization of long lists of genes in large SVs on Causative and Verified Variants page
- Reintroduced missing button to export Causative variants
- Better linking and display of matching causatives and managed variants
- Reduced code complexity in `scout/parse/variant/variant.py`
- Reduced complexity of code in `scout/build/variant/variant.py`

### Changed
- State that loqusdb observation is in current case if observations count is one and no cases are shown
- Better pagination and number of variants returned by queries in `Search SNVs and INDELs` page
- Refactored and simplified code used for collecting gene variants for `Search SNVs and INDELs` page
- Fix sidebar panel icons in Case view
- Fix panel spacing in Case view
- Removed unused database `sanger_ordered` and `case_id,category,rank_score` indexes (variant collection)
- Verified variants displayed in a dedicated page reachable from institute sidebar
- Unified stats in dashboard page
- Improved gene info for large SVs and cancer SVs
- Remove the unused `variant.str_variant` endpoint from variant views
- Easier editing of HPO gene panel on case page
- Assign phenotype panel less cramped on Case page
- Causatives and Verified variants pages to use the same template macro
- Allow hyphens in panel names
- Reduce resolution of example images
- Remove some animations in web gui which where rendered slow


## [4.57.4]
### Fixed
- Parsing of variant.FORMAT "DR" key in parse variant file

## [4.57.3]
### Fixed
- Export of STR verified variants
- Do not download as verified variants first verified and then reset to not validated
- Avoid duplicated lines in downloaded verified variants reflecting changes in variant validation status

## [4.57.2]
### Fixed
- Export of verified variants when variant gene has no transcripts
- HTTP 500 when visiting a the details page for a cancer variant that had been ranked with genmod

## [4.57.1]
### Fixed
- Updating/replacing a gene panel from file with a corrupted or malformed file

## [4.57]
### Added
- Display last 50 or 500 events for a user in a timeline
- Show dismiss count from other cases on matching variantS
- Save Beacon-related events in events collection
- Institute settings allow saving multiple loqusdb instances for one institute
- Display stats from multiple instances of loqusdb on variant page
- Display date and frequency of obs derived from count of local archive observations from MIP11 (requires fix in MIP)
### Changed
- Prior ACMG classifications view is no longer limited by pathogenicity
### Fixed
- Visibility of Sanger ordered badge on case page, light mode
- Some of the DataTables tables (Phenotypes and Diagnoses pages) got a bit dark in dark mode
- Remove all redundancies when displaying timeline events (some events are saved both as case-related and variant-related)
- Missing link in saved MatchMaker-related events
- Genes with mixed case gene symbols missing in PanelApp panels
- Alignment of elements on the Beacon submission modal window
- Locus info links from STR variantS page open in new browser tabs

## [4.56]
### Added
- Test for PanelApp panels loading
- `panel-umi` tag option when loading cancer analyses
### Changed
- Black text to make comments more visible in dark mode
- Loading PanelApp panels replaces pre-existing panels with same version
- Removed sidebar from Causatives page - navigation is available on the top bar for now
- Create ClinVar submissions from pinned variants list in case page
- Select which pinned variants will be included in ClinVar submission documents
### Fixed
- Remove a:visited css style from all buttons
- Update of HPO terms via command line
- Background color of `MIXED` and `PANEL-UMI` sequencing types on cases page
- Fixed regex error when searching for cases with query ending with `\ `
- Gene symbols on Causatives page lighter in dark mode
- SpliceAI tooltip of multigene variants

## [4.55]
### Changed
- Represent different tumor samples as vials in cases page
- Option to force-update the OMIM panel
### Fixed
- Low tumor purity badge alignment in cancer samples table on cancer case view
- VariantS comment popovers reactivate on hover
- Updating database genes in build 37
- ACMG classification summary hidden by sticky navbar
- Logo backgrounds fixed to white on welcome page
- Visited links turn purple again
- Style of link buttons and dropdown menus
- Update KUH and GMS logos
- Link color for Managed variants

## [4.54]
### Added
- Dark mode, using browser/OS media preference
- Allow marking case as solved without defining causative variants
- Admin users can create missing beacon datasets from the institute's settings page
- GenCC links on gene and variant pages
- Deprecation warnings when launching the app using a .yaml config file or loading cases using .ped files
### Changed
- Improved HTML syntax in case report template
- Modified message displayed when variant rank stats could not be calculated
- Expanded instructions on how to test on CG development server (cg-vm1)
- Added more somatic variant callers (Balsamic v9 SNV, develop SV)
### Fixed
- Remove load demo case command from docker-compose.yml
- Text elements being split across pages in PDF reports
- Made login password field of type `password` in LDAP login form
- Gene panels HTML select in institute's settings page
- Bootstrap upgraded to version 5
- Fix some Sourcery and SonarCloud suggestions
- Escape special characters in case search on institute and dashboard pages
- Broken case PDF reports when no Madeline pedigree image can be created
- Removed text-white links style that were invisible in new pages style
- Variants pagination after pressing "Filter variants" or "Clinical filter"
- Layout of buttons Matchmaker submission panel (case page)
- Removing cases from Matchmaker (simplified code and fixed functionality)
- Reintroduce check for missing alignment files purged from server

## [4.53]
### Added
### Changed
- Point Alamut API key docs link to new API version
- Parse dbSNP id from ID only if it says "rs", else use VEP CSQ fields
- Removed MarkupSafe from the dependencies
### Fixed
- Reintroduced loading of SVs for demo case 643595
- Successful parse of FOUND_IN should avoid GATK caller default
- All vulnerabilities flagged by SonarCloud

## [4.52]
### Added
- Demo cancer case gets loaded together with demo RD case in demo instance
- Parse REVEL_score alongside REVEL_rankscore from csq field and display it on SNV variant page
- Rank score results now show the ranking range
- cDNA and protein changes displayed on institute causatives pages
- Optional SESSION_TIMEOUT_MINUTES configuration in app config files
- Script to convert old OMIM case format (list of integers) to new format (list of dictionaries)
- Additional check for user logged in status before serving alignment files
- Download .cgh files from cancer samples table on cancer case page
- Number of documents and date of last update on genes page
### Changed
- Verify user before redirecting to IGV alignments and sashimi plots
- Build case IGV tracks starting from case and variant objects instead of passing all params in a form
- Unfreeze Werkzeug lib since Flask_login v.0.6 with bugfix has been released
- Sort gene panels by name (panelS and variant page)
- Removed unused `server.blueprints.alignviewers.unindexed_remote_static` endpoint
- User sessions to check files served by `server.blueprints.alignviewers.remote_static` endpoint
- Moved Beacon-related functions to a dedicated app extension
- Audit Filter now also loads filter displaying the variants for it
### Fixed
- Handle `attachment_filename` parameter renamed to `download_name` when Flask 2.2 will be released
- Removed cursor timeout param in cases find adapter function to avoid many code warnings
- Removed stream argument deprecation warning in tests
- Handle `no intervals found` warning in load_region test
- Beacon remove variants
- Protect remote_cors function in alignviewers view from Server-Side Request Forgery (SSRF)
- Check creation date of last document in gene collection to display when genes collection was updated last

## [4.51]
### Added
- Config file containing codecov settings for pull requests
- Add an IGV.js direct link button from case page
- Security policy file
- Hide/shade compound variants based on rank score on variantS from filter
- Chromograph legend documentation direct link
### Changed
- Updated deprecated Codecov GitHub action to v.2
- Simplified code of scout/adapter/mongo/variant
- Update IGV.js to v2.11.2
- Show summary number of variant gene panels on general report if more than 3
### Fixed
- Marrvel link for variants in genome build 38 (using liftover to build 37)
- Remove flags from codecov config file
- Fixed filter bug with high negative SPIDEX scores
- Renamed IARC TP53 button to to `TP53 Database`, modified also link since IARC has been moved to the US NCI: `https://tp53.isb-cgc.org/`
- Parsing new format of OMIM case info when exporting patients to Matchmaker
- Remove flask-debugtoolbar lib dependency that is using deprecated code and causes app to crash after new release of Jinja2 (3.1)
- Variant page crashing for cases with old OMIM terms structure (a list of integers instead of dictionary)
- Variant page crashing when creating MARRVEL link for cases with no genome build
- SpliceAI documentation link
- Fix deprecated `safe_str_cmp` import from `werkzeug.security` by freezing Werkzeug lib to v2.0 until Flask_login v.0.6 with bugfix is released
- List gene names densely in general report for SVs that contain more than 3 genes
- Show transcript ids on refseq genes on hg19 in IGV.js, using refgene source
- Display correct number of genes in general report for SVs that contain more than 32 genes
- Broken Google login after new major release of `lepture/authlib`
- Fix frequency and callers display on case general report

## [4.50.1]
### Fixed
- Show matching causative STR_repid for legacy str variants (pre Stranger hgnc_id)

## [4.50]
### Added
- Individual-specific OMIM terms
- OMIM disease descriptions in ClinVar submission form
- Add a toggle for melter rerun monitoring of cases
- Add a config option to show the rerun monitoring toggle
- Add a cli option to export cases with rerun monitoring enabled
- Add a link to STRipy for STR variants; shallow for ARX and HOXA13
- Hide by default variants only present in unaffected individuals in variants filters
- OMIM terms in general case report
- Individual-level info on OMIM and HPO terms in general case report
- PanelApp gene link among the external links on variant page
- Dashboard case filters fields help
- Filter cases by OMIM terms in cases and dashboard pages
### Fixed
- A malformed panel id request would crash with exception: now gives user warning flash with redirect
- Link to HPO resource file hosted on `http://purl.obolibrary.org`
- Gene search form when gene exists only in build 38
- Fixed odd redirect error and poor error message on missing column for gene panel csv upload
- Typo in parse variant transcripts function
- Modified keys name used to parse local observations (archived) frequencies to reflect change in MIP keys naming
- Better error handling for partly broken/timed out chanjo reports
- Broken javascript code when case Chromograph data is malformed
- Broader space for case synopsis in general report
- Show partial causatives on causatives and matching causatives panels
- Partial causative assignment in cases with no OMIM or HPO terms
- Partial causative OMIM select options in variant page
### Changed
- Slightly smaller and improved layout of content in case PDF report
- Relabel more cancer variant pages somatic for navigation
- Unify caseS nav links
- Removed unused `add_compounds` param from variant controllers function
- Changed default hg19 genome for IGV.js to legacy hg19_1kg_decoy to fix a few problematic loci
- Reduce code complexity (parse/ensembl.py)
- Silence certain fields in ClinVar export if prioritised ones exist (chrom-start-end if hgvs exist)
- Made phenotype non-mandatory when marking a variant as partial causative
- Only one phenotype condition type (OMIM or HPO) per variant is used in ClinVar submissions
- ClinVar submission variant condition prefers OMIM over HPO if available
- Use lighter version of gene objects in Omim MongoDB adapter, panels controllers, panels views and institute controllers
- Gene-variants table size is now adaptive
- Remove unused file upload on gene-variants page

## [4.49]
### Fixed
- Pydantic model types for genome_build, madeline_info, peddy_ped_check and peddy_sex_check, rank_model_version and sv_rank_model_version
- Replace `MatchMaker` with `Matchmaker` in all places visible by a user
- Save diagnosis labels along with OMIM terms in Matchmaker Exchange submission objects
- `libegl-mesa0_21.0.3-0ubuntu0.3~20.04.5_amd64.deb` lib not found by GitHub actions Docker build
- Remove unused `chromograph_image_files` and `chromograph_prefixes` keys saved when creating or updating an RD case
- Search managed variants by description and with ignore case
### Changed
- Introduced page margins on exported PDF reports
- Smaller gene fonts in downloaded HPO genes PDF reports
- Reintroduced gene coverage data in the PDF-exported general report of rare-disease cases
- Check for existence of case report files before creating sidebar links
- Better description of HPO and OMIM terms for patients submitted to Matchmaker Exchange
- Remove null non-mandatory key/values when updating a case
- Freeze WTForms<3 due to several form input rendering changes

## [4.48.1]
### Fixed
- General case PDF report for recent cases with no pedigree

## [4.48]
### Added
- Option to cancel a request for research variants in case page
### Changed
- Update igv.js to v2.10.5
- Updated example of a case delivery report
- Unfreeze cyvcf2
- Builder images used in Scout Dockerfiles
- Crash report email subject gives host name
- Export general case report to PDF using PDFKit instead of WeasyPrint
- Do not include coverage report in PDF case report since they might have different orientation
- Export cancer cases's "Coverage and QC report" to PDF using PDFKit instead of Weasyprint
- Updated cancer "Coverage and QC report" example
- Keep portrait orientation in PDF delivery report
- Export delivery report to PDF using PDFKit instead of Weasyprint
- PDF export of clinical and research HPO panels using PDFKit instead of Weasyprint
- Export gene panel report to PDF using PDFKit
- Removed WeasyPrint lib dependency

### Fixed
- Reintroduced missing links to Swegen and Beacon and dbSNP in RD variant page, summary section
- Demo delivery report orientation to fit new columns
- Missing delivery report in demo case
- Cast MNVs to SNV for test
- Export verified variants from all institutes when user is admin
- Cancer coverage and QC report not found for demo cancer case
- Pull request template instructions on how to deploy to test server
- PDF Delivery report not showing Swedac logo
- Fix code typos
- Disable codefactor raised by ESLint for javascript functions located on another file
- Loading spinner stuck after downloading a PDF gene panel report
- IGV browser crashing when file system with alignment files is not mounted

## [4.47]
### Added
- Added CADD, GnomAD and genotype calls to variantS export
### Changed
- Pull request template, to illustrate how to deploy pull request branches on cg-vm1 stage server
### Fixed
- Compiled Docker image contains a patched version (v4.9) of chanjo-report

## [4.46.1]
### Fixed
- Downloading of files generated within the app container (MT-report, verified variants, pedigrees, ..)

## [4.46]
### Added
- Created a Dockefile to be used to serve the dockerized app in production
- Modified the code to collect database params specified as env vars
- Created a GitHub action that pushes the Dockerfile-server image to Docker Hub (scout-server-stage) every time a PR is opened
- Created a GitHub action that pushes the Dockerfile-server image to Docker Hub (scout-server) every time a new release is created
- Reassign MatchMaker Exchange submission to another user when a Scout user is deleted
- Expose public API JSON gene panels endpoint, primarily to enable automated rerun checking for updates
- Add utils for dictionary type
- Filter institute cases using multiple HPO terms
- Vulture GitHub action to identify and remove unused variables and imports
### Changed
- Updated the python config file documentation in admin guide
- Case configuration parsing now uses Pydantic for improved typechecking and config handling
- Removed test matrices to speed up automatic testing of PRs
- Switch from Coveralls to Codecov to handle CI test coverage
- Speed-up CI tests by caching installation of libs and splitting tests into randomized groups using pytest-test-groups
- Improved LDAP login documentation
- Use lib flask-ldapconn instead of flask_ldap3_login> to handle ldap authentication
- Updated Managed variant documentation in user guide
- Fix and simplify creating and editing of gene panels
- Simplified gene variants search code
- Increased the height of the genes track in the IGV viewer
### Fixed
- Validate uploaded managed variant file lines, warning the user.
- Exporting validated variants with missing "genes" database key
- No results returned when searching for gene variants using a phenotype term
- Variants filtering by gene symbols file
- Make gene HGNC symbols field mandatory in gene variants page and run search only on form submit
- Make sure collaborator gene variants are still visible, even if HPO filter is used

## [4.45]
### Added
### Changed
- Start Scout also when loqusdbapi is not reachable
- Clearer definition of manual standard and custom inheritance models in gene panels
- Allow searching multiple chromosomes in filters
### Fixed
- Gene panel crashing on edit action

## [4.44]
### Added
### Changed
- Display Gene track beneath each sample track when displaying splice junctions in igv browser
- Check outdated gene symbols and update with aliases for both RD and cancer variantS
### Fixed
- Added query input check and fixed the Genes API endpoint to return a json formatted error when request is malformed
- Typo in ACMG BP6 tooltip

## [4.43.1]
### Added
- Added database index for OMIM disease term genes
### Changed
### Fixed
- Do not drop HPO terms collection when updating HPO terms via the command line
- Do not drop disease (OMIM) terms collection when updating diseases via the command line

## [4.43]
### Added
- Specify which collection(s) update/build indexes for
### Fixed
- Do not drop genes and transcripts collections when updating genes via the command line

## [4.42.1]
### Added
### Changed
### Fixed
- Freeze PyMongo lib to version<4.0 to keep supporting previous MongoDB versions
- Speed up gene panels creation and update by collecting only light gene info from database
- Avoid case page crash on Phenomizer queries timeout

## [4.42]
### Added
- Choose custom pinned variants to submit to MatchMaker Exchange
- Submit structural variant as genes to the MatchMaker Exchange
- Added function for maintainers and admins to remove gene panels
- Admins can restore deleted gene panels
- A development docker-compose file illustrating the scout/chanjo-report integration
- Show AD on variants view for cancer SV (tumor and normal)
- Cancer SV variants filter AD, AF (tumor and normal)
- Hiding the variants score column also from cancer SVs, as for the SNVs
### Changed
- Enforce same case _id and display_name when updating a case
- Enforce same individual ids, display names and affected status when updating a case
- Improved documentation for connecting to loqusdb instances (including loqusdbapi)
- Display and download HPO gene panels' gene symbols in italics
- A faster-built and lighter Docker image
- Reduce complexity of `panels` endpoint moving some code to the panels controllers
- Update requirements to use flask-ldap3-login>=0.9.17 instead of freezing WTForm
### Fixed
- Use of deprecated TextField after the upgrade of WTF to v3.0
- Freeze to WTForms to version < 3
- Remove the extra files (bed files and madeline.svg) introduced by mistake
- Cli command loading demo data in docker-compose when case custom images exist and is None
- Increased MongoDB connection serverSelectionTimeoutMS parameter to 30K (default value according to MongoDB documentation)
- Better differentiate old obs counts 0 vs N/A
- Broken cancer variants page when default gene panel was deleted
- Typo in tx_overview function in variant controllers file
- Fixed loqusdbapi SV search URL
- SV variants filtering using Decipher criterion
- Removing old gene panels that don't contain the `maintainer` key.

## [4.41.1]
### Fixed
- General reports crash for variant annotations with same variant on other cases

## [4.41]
### Added
- Extended the instructions for running the Scout Docker image (web app and cli).
- Enabled inclusion of custom images to STR variant view
### Fixed
- General case report sorting comments for variants with None genetic models
- Do not crash but redirect to variants page with error when a variant is not found for a case
- UCSC links coordinates for SV variants with start chromosome different than end chromosome
- Human readable variants name in case page for variants having start chromosome different from end chromosome
- Avoid always loading all transcripts when checking gene symbol: introduce gene captions
- Slow queries for evaluated variants on e.g. case page - use events instead
### Changed
- Rearrange variant page again, moving severity predictions down.
- More reactive layout width steps on variant page

## [4.40.1]
### Added
### Fixed
- Variants dismissed with inconsistent inheritance pattern can again be shown in general case report
- General report page for variants with genes=None
- General report crashing when variants have no panels
- Added other missing keys to case and variant dictionaries passed to general report
### Changed

## [4.40]
### Added
- A .cff citation file
- Phenotype search API endpoint
- Added pagination to phenotype API
- Extend case search to include internal MongoDB id
- Support for connecting to a MongoDB replica set (.py config files)
- Support for connecting to a MongoDB replica set (.yaml config files)
### Fixed
- Command to load the OMIM gene panel (`scout load panel --omim`)
- Unify style of pinned and causative variants' badges on case page
- Removed automatic spaces after punctuation in comments
- Remove the hardcoded number of total individuals from the variant's old observations panel
- Send delete requests to a connected Beacon using the DELETE method
- Layout of the SNV and SV variant page - move frequency up
### Changed
- Stop updating database indexes after loading exons via command line
- Display validation status badge also for not Sanger-sequenced variants
- Moved Frequencies, Severity and Local observations panels up in RD variants page
- Enabled Flask CORS to communicate CORS status to js apps
- Moved the code preparing the transcripts overview to the backend
- Refactored and filtered json data used in general case report
- Changed the database used in docker-compose file to use the official MongoDB v4.4 image
- Modified the Python (3.6, 3.8) and MongoDB (3.2, 4.4, 5.0) versions used in testing matrices (GitHub actions)
- Capitalize case search terms on institute and dashboard pages


## [4.39]
### Added
- COSMIC IDs collected from CSQ field named `COSMIC`
### Fixed
- Link to other causative variants on variant page
- Allow multiple COSMIC links for a cancer variant
- Fix floating text in severity box #2808
- Fixed MitoMap and HmtVar links for hg38 cases
- Do not open new browser tabs when downloading files
- Selectable IGV tracks on variant page
- Missing splice junctions button on variant page
- Refactor variantS representative gene selection, and use it also for cancer variant summary
### Changed
- Improve Javascript performance for displaying Chromograph images
- Make ClinVar classification more evident in cancer variant page

## [4.38]
### Added
- Option to hide Alamut button in the app config file
### Fixed
- Library deprecation warning fixed (insert is deprecated. Use insert_one or insert_many instead)
- Update genes command will not trigger an update of database indices any more
- Missing resources in temporary downloading directory when updating genes using the command line
- Restore previous variant ACMG classification in a scrollable div
- Loading spinner not stopping after downloading PDF case reports and variant list export
- Add extra Alamut links higher up on variant pages
- Improve UX for phenotypes in case page
- Filter and export of STR variants
- Update look of variants page navigation buttons
### Changed

## [4.37]
### Added
- Highlight and show version number for RefSeq MANE transcripts.
- Added integration to a rerunner service for toggling reanalysis with updated pedigree information
- SpliceAI display and parsing from VEP CSQ
- Display matching tiered variants for cancer variants
- Display a loading icon (spinner) until the page loads completely
- Display filter badges in cancer variants list
- Update genes from pre-downloaded file resources
- On login, OS, browser version and screen size are saved anonymously to understand how users are using Scout
- API returning institutes data for a given user: `/api/v1/institutes`
- API returning case data for a given institute: `/api/v1/institutes/<institute_id>/cases`
- Added GMS and Lund university hospital logos to login page
- Made display of Swedac logo configurable
- Support for displaying custom images in case view
- Individual-specific HPO terms
- Optional alamut_key in institute settings for Alamut Plus software
- Case report API endpoint
- Tooltip in case explaining that genes with genome build different than case genome build will not be added to dynamic HPO panel.
- Add DeepVariant as a caller
### Fixed
- Updated IGV to v2.8.5 to solve missing gene labels on some zoom levels
- Demo cancer case config file to load somatic SNVs and SVs only.
- Expand list of refseq trancripts in ClinVar submission form
- Renamed `All SNVs and INDELs` institute sidebar element to `Search SNVs and INDELs` and fixed its style.
- Add missing parameters to case load-config documentation
- Allow creating/editing gene panels and dynamic gene panels with genes present in genome build 38
- Bugfix broken Pytests
- Bulk dismissing variants error due to key conversion from string to integer
- Fix typo in index documentation
- Fixed crash in institute settings page if "collaborators" key is not set in database
- Don't stop Scout execution if LoqusDB call fails and print stacktrace to log
- Bug when case contains custom images with value `None`
- Bug introduced when fixing another bug in Scout-LoqusDB interaction
- Loading of OMIM diagnoses in Scout demo instance
- Remove the docker-compose with chanjo integration because it doesn't work yet.
- Fixed standard docker-compose with scout demo data and database
- Clinical variant assessments not present for pinned and causative variants on case page.
- MatchMaker matching one node at the time only
- Remove link from previously tiered variants badge in cancer variants page
- Typo in gene cell on cancer variants page
- Managed variants filter form
### Changed
- Better naming for variants buttons on cancer track (somatic, germline). Also show cancer research button if available.
- Load case with missing panels in config files, but show warning.
- Changing the (Female, Male) symbols to (F/M) letters in individuals_table and case-sma.
- Print stacktrace if case load command fails
- Added sort icon and a pointer to the cursor to all tables with sortable fields
- Moved variant, gene and panel info from the basic pane to summary panel for all variants.
- Renamed `Basics` panel to `Classify` on variant page.
- Revamped `Basics` panel to a panel dedicated to classify variants
- Revamped the summary panel to be more compact.
- Added dedicated template for cancer variants
- Removed Gene models, Gene annotations and Conservation panels for cancer variants
- Reorganized the orders of panels for variant and cancer variant views
- Added dedicated variant quality panel and removed relevant panes
- A more compact case page
- Removed OMIM genes panel
- Make genes panel, pinned variants panel, causative variants panel and ClinVar panel scrollable on case page
- Update to Scilifelab's 2020 logo
- Update Gens URL to support Gens v2.0 format
- Refactor tests for parsing case configurations
- Updated links to HPO downloadable resources
- Managed variants filtering defaults to all variant categories
- Changing the (Kind) drop-down according to (Category) drop-down in Managed variant add variant
- Moved Gens button to individuals table
- Check resource files availability before starting updating OMIM diagnoses
- Fix typo in `SHOW_OBSERVED_VARIANT_ARCHIVE` config param

## [4.36]
### Added
- Parse and save splice junction tracks from case config file
- Tooltip in observations panel, explaining that case variants with no link might be old variants, not uploaded after a case rerun
### Fixed
- Warning on overwriting variants with same position was no longer shown
- Increase the height of the dropdowns to 425px
- More indices for the case table as it grows, specifically for causatives queries
- Splice junction tracks not centered over variant genes
- Total number of research variants count
- Update variants stats in case documents every time new variants are loaded
- Bug in flashing warning messages when filtering variants
### Changed
- Clearer warning messages for genes and gene/gene-panels searches in variants filters

## [4.35]
### Added
- A new index for hgnc_symbol in the hgnc_gene collection
- A Pedigree panel in STR page
- Display Tier I and II variants in case view causatives card for cancer cases
### Fixed
- Send partial file data to igv.js when visualizing sashimi plots with splice junction tracks
- Research variants filtering by gene
- Do not attempt to populate annotations for not loaded pinned/causatives
- Add max-height to all dropdowns in filters
### Changed
- Switch off non-clinical gene warnings when filtering research variants
- Don't display OMIM disease card in case view for cancer cases
- Refactored Individuals and Causative card in case view for cancer cases
- Update and style STR case report

## [4.34]
### Added
- Saved filter lock and unlock
- Filters can optionally be marked audited, logging the filter name, user and date on the case events and general report.
- Added `ClinVar hits` and `Cosmic hits` in cancer SNVs filters
- Added `ClinVar hits` to variants filter (rare disease track)
- Load cancer demo case in docker-compose files (default and demo file)
- Inclusive-language check using [woke](https://github.com/get-woke/woke) github action
- Add link to HmtVar for mitochondrial variants (if VCF is annotated with HmtNote)
- Grey background for dismissed compounds in variants list and variant page
- Pin badge for pinned compounds in variants list and variant page
- Support LoqusDB REST API queries
- Add a docker-compose-matchmaker under scout/containers/development to test matchmaker locally
- Script to investigate consequences of symbol search bug
- Added GATK to list of SV and cancer SV callers
### Fixed
- Make MitoMap link work for hg38 again
- Export Variants feature crashing when one of the variants has no primary transcripts
- Redirect to last visited variantS page when dismissing variants from variants list
- Improved matching of SVs Loqus occurrences in other cases
- Remove padding from the list inside (Matching causatives from other cases) panel
- Pass None to get_app function in CLI base since passing script_info to app factory functions was deprecated in Flask 2.0
- Fixed failing tests due to Flask update to version 2.0
- Speed up user events view
- Causative view sort out of memory error
- Use hgnc_id for gene filter query
- Typo in case controllers displaying an error every time a patient is matched against external MatchMaker nodes
- Do not crash while attempting an update for variant documents that are too big (> 16 MB)
- Old STR causatives (and other variants) may not have HGNC symbols - fix sort lambda
- Check if gene_obj has primary_transcript before trying to access it
- Warn if a gene manually searched is in a clinical panel with an outdated name when filtering variants
- ChrPos split js not needed on STR page yet
### Changed
- Remove parsing of case `genome_version`, since it's not used anywhere downstream
- Introduce deprecation warning for Loqus configs that are not dictionaries
- SV clinical filter no longer filters out sub 100 nt variants
- Count cases in LoqusDB by variant type
- Commit pulse repo badge temporarily set to weekly
- Sort ClinVar submissions objects by ascending "Last evaluated" date
- Refactored the MatchMaker integration as an extension
- Replaced some sensitive words as suggested by woke linter
- Documentation for load-configuration rewritten.
- Add styles to MatchMaker matches table
- More detailed info on the data shared in MatchMaker submission form

## [4.33.1]
### Fixed
- Include markdown for release autodeploy docs
- Use standard inheritance model in ClinVar (https://ftp.ncbi.nlm.nih.gov/pub/GTR/standard_terms/Mode_of_inheritance.txt)
- Fix issue crash with variants that have been unflagged causative not being available in other causatives
### Added
### Changed

## [4.33]
### Fixed
- Command line crashing when updating an individual not found in database
- Dashboard page crashing when filters return no data
- Cancer variants filter by chromosome
- /api/v1/genes now searches for genes in all genome builds by default
- Upgraded igv.js to version 2.8.1 (Fixed Unparsable bed record error)
### Added
- Autodeploy docs on release
- Documentation for updating case individuals tracks
- Filter cases and dashboard stats by analysis track
### Changed
- Changed from deprecated db update method
- Pre-selected fields to run queries with in dashboard page
- Do not filter by any institute when first accessing the dashboard
- Removed OMIM panel in case view for cancer cases
- Display Tier I and II variants in case view causatives panel for cancer cases
- Refactored Individuals and Causative panels in case view for cancer cases

## [4.32.1]
### Fixed
- iSort lint check only
### Changed
- Institute cases page crashing when a case has track:Null
### Added

## [4.32]
### Added
- Load and show MITOMAP associated diseases from VCF (INFO field: MitomapAssociatedDiseases, via HmtNote)
- Show variant allele frequencies for mitochondrial variants (GRCh38 cases)
- Extend "public" json API with diseases (OMIM) and phenotypes (HPO)
- HPO gene list download now has option for clinical and non-clinical genes
- Display gene splice junctions data in sashimi plots
- Update case individuals with splice junctions tracks
- Simple Docker compose for development with local build
- Make Phenomodels subpanels collapsible
- User side documentation of cytogenomics features (Gens, Chromograph, vcf2cytosure, rhocall)
- iSort GitHub Action
- Support LoqusDB REST API queries
### Fixed
- Show other causative once, even if several events point to it
- Filtering variants by mitochondrial chromosome for cases with genome build=38
- HPO gene search button triggers any warnings for clinical / non-existing genes also on first search
- Fixed a bug in variants pages caused by MT variants without alt_frequency
- Tests for CADD score parsing function
- Fixed the look of IGV settings on SNV variant page
- Cases analyzed once shown as `rerun`
- Missing case track on case re-upload
- Fixed severity rank for SO term "regulatory region ablation"
### Changed
- Refactor according to CodeFactor - mostly reuse of duplicated code
- Phenomodels language adjustment
- Open variants in a new window (from variants page)
- Open overlapping and compound variants in a new window (from variant page)
- gnomAD link points to gnomAD v.3 (build GRCh38) for mitochondrial variants.
- Display only number of affected genes for dismissed SVs in general report
- Chromosome build check when populating the variants filter chromosome selection
- Display mitochondrial and rare diseases coverage report in cases with missing 'rare' track

## [4.31.1]
### Added
### Changed
- Remove mitochondrial and coverage report from cancer cases sidebar
### Fixed
- ClinVar page when dbSNP id is None

## [4.31]
### Added
- gnomAD annotation field in admin guide
- Export also dynamic panel genes not associated to an HPO term when downloading the HPO panel
- Primary HGNC transcript info in variant export files
- Show variant quality (QUAL field from vcf) in the variant summary
- Load/update PDF gene fusion reports (clinical and research) generated with Arriba
- Support new MANE annotations from VEP (both MANE Select and MANE Plus Clinical)
- Display on case activity the event of a user resetting all dismissed variants
- Support gnomAD population frequencies for mitochondrial variants
- Anchor links in Casedata ClinVar panels to redirect after renaming individuals
### Fixed
- Replace old docs link www.clinicalgenomics.se/scout with new https://clinical-genomics.github.io/scout
- Page formatting issues whenever case and variant comments contain extremely long strings with no spaces
- Chromograph images can be one column and have scrollbar. Removed legacy code.
- Column labels for ClinVar case submission
- Page crashing looking for LoqusDB observation when variant doesn't exist
- Missing inheritance models and custom inheritance models on newly created gene panels
- Accept only numbers in managed variants filter as position and end coordinates
- SNP id format and links in Variant page, ClinVar submission form and general report
- Case groups tooltip triggered only when mouse is on the panel header
### Changed
- A more compact case groups panel
- Added landscape orientation CSS style to cancer coverage and QC demo report
- Improve user documentation to create and save new gene panels
- Removed option to use space as separator when uploading gene panels
- Separating the columns of standard and custom inheritance models in gene panels
- Improved ClinVar instructions for users using non-English Excel

## [4.30.2]
### Added
### Fixed
- Use VEP RefSeq ID if RefSeq list is empty in RefSeq transcripts overview
- Bug creating variant links for variants with no end_chrom
### Changed

## [4.30.1]
### Added
### Fixed
- Cryptography dependency fixed to use version < 3.4
### Changed

## [4.30]
### Added
- Introduced a `reset dismiss variant` verb
- Button to reset all dismissed variants for a case
- Add black border to Chromograph ideograms
- Show ClinVar annotations on variantS page
- Added integration with GENS, copy number visualization tool
- Added a VUS label to the manual classification variant tags
- Add additional information to SNV verification emails
- Tooltips documenting manual annotations from default panels
- Case groups now show bam files from all cases on align view
### Fixed
- Center initial igv view on variant start with SNV/indels
- Don't set initial igv view to negative coordinates
- Display of GQ for SV and STR
- Parsing of AD and related info for STRs
- LoqusDB field in institute settings accepts only existing Loqus instances
- Fix DECIPHER link to work after DECIPHER migrated to GRCh38
- Removed visibility window param from igv.js genes track
- Updated HPO download URL
- Patch HPO download test correctly
- Reference size on STR hover not needed (also wrong)
- Introduced genome build check (allowed values: 37, 38, "37", "38") on case load
- Improve case searching by assignee full name
- Populating the LoqusDB select in institute settings
### Changed
- Cancer variants table header (pop freq etc)
- Only admin users can modify LoqusDB instance in Institute settings
- Style of case synopsis, variants and case comments
- Switched to igv.js 2.7.5
- Do not choke if case is missing research variants when research requested
- Count cases in LoqusDB by variant type
- Introduce deprecation warning for Loqus configs that are not dictionaries
- Improve create new gene panel form validation
- Make XM- transcripts less visible if they don't overlap with transcript refseq_id in variant page
- Color of gene panels and comments panels on cases and variant pages
- Do not choke if case is missing research variants when reserch requested

## [4.29.1]
### Added
### Fixed
- Always load STR variants regardless of RankScore threshold (hotfix)
### Changed

## [4.29]
### Added
- Added a page about migrating potentially breaking changes to the documentation
- markdown_include in development requirements file
- STR variants filter
- Display source, Z-score, inheritance pattern for STR annotations from Stranger (>0.6.1) if available
- Coverage and quality report to cancer view
### Fixed
- ACMG classification page crashing when trying to visualize a classification that was removed
- Pretty print HGVS on gene variants (URL-decode VEP)
- Broken or missing link in the documentation
- Multiple gene names in ClinVar submission form
- Inheritance model select field in ClinVar submission
- IGV.js >2.7.0 has an issue with the gene track zoom levels - temp freeze at 2.7.0
- Revert CORS-anywhere and introduce a local http proxy for cloud tracks
### Changed

## [4.28]
### Added
- Chromograph integration for displaying PNGs in case-page
- Add VAF to cancer case general report, and remove some of its unused fields
- Variants filter compatible with genome browser location strings
- Support for custom public igv tracks stored on the cloud
- Add tests to increase testing coverage
- Update case variants count after deleting variants
- Update IGV.js to latest (v2.7.4)
- Bypass igv.js CORS check using `https://github.com/Rob--W/cors-anywhere`
- Documentation on default and custom IGV.js tracks (admin docs)
- Lock phenomodels so they're editable by admins only
- Small case group assessment sharing
- Tutorial and files for deploying app on containers (Kubernetes pods)
- Canonical transcript and protein change of canonical transcript in exported variants excel sheet
- Support for Font Awesome version 6
- Submit to Beacon from case page sidebar
- Hide dismissed variants in variants pages and variants export function
- Systemd service files and instruction to deploy Scout using podman
### Fixed
- Bugfix: unused `chromgraph_prefix |tojson` removed
- Freeze coloredlogs temporarily
- Marrvel link
- Don't show TP53 link for silent or synonymous changes
- OMIM gene field accepts any custom number as OMIM gene
- Fix Pytest single quote vs double quote string
- Bug in gene variants search by similar cases and no similar case is found
- Delete unused file `userpanel.py`
- Primary transcripts in variant overview and general report
- Google OAuth2 login setup in README file
- Redirect to 'missing file'-icon if configured Chromograph file is missing
- Javascript error in case page
- Fix compound matching during variant loading for hg38
- Cancer variants view containing variants dismissed with cancer-specific reasons
- Zoom to SV variant length was missing IGV contig select
- Tooltips on case page when case has no default gene panels
### Changed
- Save case variants count in case document and not in sessions
- Style of gene panels multiselect on case page
- Collapse/expand main HPO checkboxes in phenomodel preview
- Replaced GQ (Genotype quality) with VAF (Variant allele frequency) in cancer variants GT table
- Allow loading of cancer cases with no tumor_purity field
- Truncate cDNA and protein changes in case report if longer than 20 characters


## [4.27]
### Added
- Exclude one or more variant categories when running variants delete command
### Fixed
### Changed

## [4.26.1]
### Added
### Fixed
- Links with 1-letter aa codes crash on frameshift etc
### Changed

## [4.26]
### Added
- Extend the delete variants command to print analysis date, track, institute, status and research status
- Delete variants by type of analysis (wgs|wes|panel)
- Links to cBioPortal, MutanTP53, IARC TP53, OncoKB, MyCancerGenome, CIViC
### Fixed
- Deleted variants count
### Changed
- Print output of variants delete command as a tab separated table

## [4.25]
### Added
- Command line function to remove variants from one or all cases
### Fixed
- Parse SMN None calls to None rather than False

## [4.24.1]
### Fixed
- Install requirements.txt via setup file

## [4.24]
### Added
- Institute-level phenotype models with sub-panels containing HPO and OMIM terms
- Runnable Docker demo
- Docker image build and push github action
- Makefile with shortcuts to docker commands
- Parse and save synopsis, phenotype and cohort terms from config files upon case upload
### Fixed
- Update dismissed variant status when variant dismissed key is missing
- Breakpoint two IGV button now shows correct chromosome when different from bp1
- Missing font lib in Docker image causing the PDF report download page to crash
- Sentieon Manta calls lack Somaticscore - load anyway
- ClinVar submissions crashing due to pinned variants that are not loaded
- Point ExAC pLI score to new gnomad server address
- Bug uploading cases missing phenotype terms in config file
- STRs loaded but not shown on browser page
- Bug when using adapter.variant.get_causatives with case_id without causatives
- Problem with fetching "solved" from scout export cases cli
- Better serialising of datetime and bson.ObjectId
- Added `volumes` folder to .gitignore
### Changed
- Make matching causative and managed variants foldable on case page
- Remove calls to PyMongo functions marked as deprecated in backend and frontend(as of version 3.7).
- Improved `scout update individual` command
- Export dynamic phenotypes with ordered gene lists as PDF


## [4.23]
### Added
- Save custom IGV track settings
- Show a flash message with clear info about non-valid genes when gene panel creation fails
- CNV report link in cancer case side navigation
- Return to comment section after editing, deleting or submitting a comment
- Managed variants
- MT vs 14 chromosome mean coverage stats if Scout is connected to Chanjo
### Fixed
- missing `vcf_cancer_sv` and `vcf_cancer_sv_research` to manual.
- Split ClinVar multiple clnsig values (slash-separated) and strip them of underscore for annotations without accession number
- Timeout of `All SNVs and INDELs` page when no valid gene is provided in the search
- Round CADD (MIPv9)
- Missing default panel value
- Invisible other causatives lines when other causatives lack gene symbols
### Changed
- Do not freeze mkdocs-material to version 4.6.1
- Remove pre-commit dependency

## [4.22]
### Added
- Editable cases comments
- Editable variants comments
### Fixed
- Empty variant activity panel
- STRs variants popover
- Split new ClinVar multiple significance terms for a variant
- Edit the selected comment, not the latest
### Changed
- Updated RELEASE docs.
- Pinned variants card style on the case page
- Merged `scout export exons` and `scout view exons` commands


## [4.21.2]
### Added
### Fixed
- Do not pre-filter research variants by (case-default) gene panels
- Show OMIM disease tooltip reliably
### Changed

## [4.21.1]
### Added
### Fixed
- Small change to Pop Freq column in variants ang gene panels to avoid strange text shrinking on small screens
- Direct use of HPO list for Clinical HPO SNV (and cancer SNV) filtering
- PDF coverage report redirecting to login page
### Changed
- Remove the option to dismiss single variants from all variants pages
- Bulk dismiss SNVs, SVs and cancer SNVs from variants pages

## [4.21]
### Added
- Support to configure LoqusDB per institute
- Highlight causative variants in the variants list
- Add tests. Mostly regarding building internal datatypes.
- Remove leading and trailing whitespaces from panel_name and display_name when panel is created
- Mark MANE transcript in list of transcripts in "Transcript overview" on variant page
- Show default panel name in case sidebar
- Previous buttons for variants pagination
- Adds a gh action that checks that the changelog is updated
- Adds a gh action that deploys new releases automatically to pypi
- Warn users if case default panels are outdated
- Define institute-specific gene panels for filtering in institute settings
- Use institute-specific gene panels in variants filtering
- Show somatic VAF for pinned and causative variants on case page

### Fixed
- Report pages redirect to login instead of crashing when session expires
- Variants filter loading in cancer variants page
- User, Causative and Cases tables not scaling to full page
- Improved docs for an initial production setup
- Compatibility with latest version of Black
- Fixed tests for Click>7
- Clinical filter required an extra click to Filter to return variants
- Restore pagination and shrink badges in the variants page tables
- Removing a user from the command line now inactivates the case only if user is last assignee and case is active
- Bugfix, LoqusDB per institute feature crashed when institute id was empty string
- Bugfix, LoqusDB calls where missing case count
- filter removal and upload for filters deleted from another page/other user
- Visualize outdated gene panels info in a popover instead of a tooltip in case page side panel

### Changed
- Highlight color on normal STRs in the variants table from green to blue
- Display breakpoints coordinates in verification emails only for structural variants


## [4.20]
### Added
- Display number of filtered variants vs number of total variants in variants page
- Search case by HPO terms
- Dismiss variant column in the variants tables
- Black and pre-commit packages to dev requirements

### Fixed
- Bug occurring when rerun is requested twice
- Peddy info fields in the demo config file
- Added load config safety check for multiple alignment files for one individual
- Formatting of cancer variants table
- Missing Score in SV variants table

### Changed
- Updated the documentation on how to create a new software release
- Genome build-aware cytobands coordinates
- Styling update of the Matchmaker card
- Select search type in case search form


## [4.19]

### Added
- Show internal ID for case
- Add internal ID for downloaded CGH files
- Export dynamic HPO gene list from case page
- Remove users as case assignees when their account is deleted
- Keep variants filters panel expanded when filters have been used

### Fixed
- Handle the ProxyFix ModuleNotFoundError when Werkzeug installed version is >1.0
- General report formatting issues whenever case and variant comments contain extremely long strings with no spaces

### Changed
- Created an institute wrapper page that contains list of cases, causatives, SNVs & Indels, user list, shared data and institute settings
- Display case name instead of case ID on clinVar submissions
- Changed icon of sample update in clinVar submissions


## [4.18]

### Added
- Filter cancer variants on cytoband coordinates
- Show dismiss reasons in a badge with hover for clinical variants
- Show an ellipsis if 10 cases or more to display with loqusdb matches
- A new blog post for version 4.17
- Tooltip to better describe Tumor and Normal columns in cancer variants
- Filter cancer SNVs and SVs by chromosome coordinates
- Default export of `Assertion method citation` to clinVar variants submission file
- Button to export up to 500 cancer variants, filtered or not
- Rename samples of a clinVar submission file

### Fixed
- Apply default gene panel on return to cancer variantS from variant view
- Revert to certificate checking when asking for Chanjo reports
- `scout download everything` command failing while downloading HPO terms

### Changed
- Turn tumor and normal allelic fraction to decimal numbers in tumor variants page
- Moved clinVar submissions code to the institutes blueprints
- Changed name of clinVar export files to FILENAME.Variant.csv and FILENAME.CaseData.csv
- Switched Google login libraries from Flask-OAuthlib to Authlib


## [4.17.1]

### Fixed
- Load cytobands for cases with chromosome build not "37" or "38"


## [4.17]

### Added
- COSMIC badge shown in cancer variants
- Default gene-panel in non-cancer structural view in url
- Filter SNVs and SVs by cytoband coordinates
- Filter cancer SNV variants by alt allele frequency in tumor
- Correct genome build in UCSC link from structural variant page



### Fixed
- Bug in clinVar form when variant has no gene
- Bug when sharing cases with the same institute twice
- Page crashing when removing causative variant tag
- Do not default to GATK caller when no caller info is provided for cancer SNVs


## [4.16.1]

### Fixed
- Fix the fix for handling of delivery reports for rerun cases

## [4.16]

### Added
- Adds possibility to add "lims_id" to cases. Currently only stored in database, not shown anywhere
- Adds verification comment box to SVs (previously only available for small variants)
- Scrollable pedigree panel

### Fixed
- Error caused by changes in WTForm (new release 2.3.x)
- Bug in OMIM case page form, causing the page to crash when a string was provided instead of a numerical OMIM id
- Fix Alamut link to work properly on hg38
- Better handling of delivery reports for rerun cases
- Small CodeFactor style issues: matchmaker results counting, a couple of incomplete tests and safer external xml
- Fix an issue with Phenomizer introduced by CodeFactor style changes

### Changed
- Updated the version of igv.js to 2.5.4

## [4.15.1]

### Added
- Display gene names in ClinVar submissions page
- Links to Varsome in variant transcripts table

### Fixed
- Small fixes to ClinVar submission form
- Gene panel page crash when old panel has no maintainers

## [4.15]

### Added
- Clinvar CNVs IGV track
- Gene panels can have maintainers
- Keep variant actions (dismissed, manual rank, mosaic, acmg, comments) upon variant re-upload
- Keep variant actions also on full case re-upload

### Fixed
- Fix the link to Ensembl for SV variants when genome build 38.
- Arrange information in columns on variant page
- Fix so that new cosmic identifier (COSV) is also acceptable #1304
- Fixed COSMIC tag in INFO (outside of CSQ) to be parses as well with `&` splitter.
- COSMIC stub URL changed to https://cancer.sanger.ac.uk/cosmic/search?q= instead.
- Updated to a version of IGV where bigBed tracks are visualized correctly
- Clinvar submission files are named according to the content (variant_data and case_data)
- Always show causatives from other cases in case overview
- Correct disease associations for gene symbol aliases that exist as separate genes
- Re-add "custom annotations" for SV variants
- The override ClinVar P/LP add-in in the Clinical Filter failed for new CSQ strings

### Changed
- Runs all CI checks in github actions

## [4.14.1]

### Fixed
- Error when variant found in loqusdb is not loaded for other case

## [4.14]

### Added
- Use github actions to run tests
- Adds CLI command to update individual alignments path
- Update HPO terms using downloaded definitions files
- Option to use alternative flask config when running `scout serve`
- Requirement to use loqusdb >= 2.5 if integrated

### Fixed
- Do not display Pedigree panel in cancer view
- Do not rely on internet connection and services available when running CI tests
- Variant loading assumes GATK if no caller set given and GATK filter status is seen in FILTER
- Pass genome build param all the way in order to get the right gene mappings for cases with build 38
- Parse correctly variants with zero frequency values
- Continue even if there are problems to create a region vcf
- STR and cancer variant navigation back to variants pages could fail

### Changed
- Improved code that sends requests to the external APIs
- Updates ranges for user ranks to fit todays usage
- Run coveralls on github actions instead of travis
- Run pip checks on github actions instead of coveralls
- For hg38 cases, change gnomAD link to point to version 3.0 (which is hg38 based)
- Show pinned or causative STR variants a bit more human readable

## [4.13.1]

### Added
### Fixed
- Typo that caused not all clinvar conflicting interpretations to be loaded no matter what
- Parse and retrieve clinvar annotations from VEP-annotated (VEP 97+) CSQ VCF field
- Variant clinvar significance shown as `not provided` whenever is `Uncertain significance`
- Phenomizer query crashing when case has no HPO terms assigned
- Fixed a bug affecting `All SNVs and INDELs` page when variants don't have canonical transcript
- Add gene name or id in cancer variant view

### Changed
- Cancer Variant view changed "Variant:Transcript:Exon:HGVS" to "Gene:Transcript:Exon:HGVS"

## [4.13]

### Added
- ClinVar SNVs track in IGV
- Add SMA view with SMN Copy Number data
- Easier to assign OMIM diagnoses from case page
- OMIM terms and specific OMIM term page

### Fixed
- Bug when adding a new gene to a panel
- Restored missing recent delivery reports
- Fixed style and links to other reports in case side panel
- Deleting cases using display_name and institute not deleting its variants
- Fixed bug that caused coordinates filter to override other filters
- Fixed a problem with finding some INS in loqusdb
- Layout on SV page when local observations without cases are present
- Make scout compatible with the new HPO definition files from `http://compbio.charite.de/jenkins/`
- General report visualization error when SNVs display names are very long


### Changed


## [4.12.4]

### Fixed
- Layout on SV page when local observations without cases are present

## [4.12.3]

### Fixed
- Case report when causative or pinned SVs have non null allele frequencies

## [4.12.2]

### Fixed
- SV variant links now take you to the SV variant page again
- Cancer variant view has cleaner table data entries for "N/A" data
- Pinned variant case level display hotfix for cancer and str - more on this later
- Cancer variants show correct alt/ref reads mirroring alt frequency now
- Always load all clinical STR variants even if a region load is attempted - index may be missing
- Same case repetition in variant local observations

## [4.12.1]

### Fixed
- Bug in variant.gene when gene has no HGVS description


## [4.12]

### Added
- Accepts `alignment_path` in load config to pass bam/cram files
- Display all phenotypes on variant page
- Display hgvs coordinates on pinned and causatives
- Clear panel pending changes
- Adds option to setup the database with static files
- Adds cli command to download the resources from CLI that scout needs
- Adds test files for merged somatic SV and CNV; as well as merged SNV, and INDEL part of #1279
- Allows for upload of OMIM-AUTO gene panel from static files without api-key

### Fixed
- Cancer case HPO panel variants link
- Fix so that some drop downs have correct size
- First IGV button in str variants page
- Cancer case activates on SNV variants
- Cases activate when STR variants are viewed
- Always calculate code coverage
- Pinned/Classification/comments in all types of variants pages
- Null values for panel's custom_inheritance_models
- Discrepancy between the manual disease transcripts and those in database in gene-edit page
- ACMG classification not showing for some causatives
- Fix bug which caused IGV.js to use hg19 reference files for hg38 data
- Bug when multiple bam files sources with non-null values are available


### Changed
- Renamed `requests` file to `scout_requests`
- Cancer variant view shows two, instead of four, decimals for allele and normal


## [4.11.1]

### Fixed
- Institute settings page
- Link institute settings to sharing institutes choices

## [4.11.0]

### Added
- Display locus name on STR variant page
- Alternative key `GNOMADAF_popmax` for Gnomad popmax allele frequency
- Automatic suggestions on how to improve the code on Pull Requests
- Parse GERP, phastCons and phyloP annotations from vep annotated CSQ fields
- Avoid flickering comment popovers in variant list
- Parse REVEL score from vep annotated CSQ fields
- Allow users to modify general institute settings
- Optionally format code automatically on commit
- Adds command to backup vital parts `scout export database`
- Parsing and displaying cancer SV variants from Manta annotated VCF files
- Dismiss cancer snv variants with cancer-specific options
- Add IGV.js UPD, RHO and TIDDIT coverage wig tracks.


### Fixed
- Slightly darker page background
- Fixed an issued with parsed conservation values from CSQ
- Clinvar submissions accessible to all users of an institute
- Header toolbar when on Clinvar page now shows institute name correctly
- Case should not always inactivate upon update
- Show dismissed snv cancer variants as grey on the cancer variants page
- Improved style of mappability link and local observations on variant page
- Convert all the GET requests to the igv view to POST request
- Error when updating gene panels using a file containing BOM chars
- Add/replace gene radio button not working in gene panels


## [4.10.1]

### Fixed
- Fixed issue with opening research variants
- Problem with coveralls not called by Travis CI
- Handle Biomart service down in tests


## [4.10.0]

### Added
- Rank score model in causatives page
- Exportable HPO terms from phenotypes page
- AMP guideline tiers for cancer variants
- Adds scroll for the transcript tab
- Added CLI option to query cases on time since case event was added
- Shadow clinical assessments also on research variants display
- Support for CRAM alignment files
- Improved str variants view : sorting by locus, grouped by allele.
- Delivery report PDF export
- New mosaicism tag option
- Add or modify individuals' age or tissue type from case page
- Display GC and allele depth in causatives table.
- Included primary reference transcript in general report
- Included partial causative variants in general report
- Remove dependency of loqusdb by utilising the CLI

### Fixed
- Fixed update OMIM command bug due to change in the header of the genemap2 file
- Removed Mosaic Tag from Cancer variants
- Fixes issue with unaligned table headers that comes with hidden Datatables
- Layout in general report PDF export
- Fixed issue on the case statistics view. The validation bars didn't show up when all institutes were selected. Now they do.
- Fixed missing path import by importing pathlib.Path
- Handle index inconsistencies in the update index functions
- Fixed layout problems


## [4.9.0]

### Added
- Improved MatchMaker pages, including visible patient contacts email address
- New badges for the github repo
- Links to [GENEMANIA](genemania.org)
- Sort gene panel list on case view.
- More automatic tests
- Allow loading of custom annotations in VCF using the SCOUT_CUSTOM info tag.

### Fixed
- Fix error when a gene is added to an empty dynamic gene panel
- Fix crash when attempting to add genes on incorrect format to dynamic gene panel
- Manual rank variant tags could be saved in a "Select a tag"-state, a problem in the variants view.
- Same case evaluations are no longer shown as gray previous evaluations on the variants page
- Stay on research pages, even if reset, next first buttons are pressed..
- Overlapping variants will now be visible on variant page again
- Fix missing classification comments and links in evaluations page
- All prioritized cases are shown on cases page


## [4.8.3]

### Added

### Fixed
- Bug when ordering sanger
- Improved scrolling over long list of genes/transcripts


## [4.8.2]

### Added

### Fixed
- Avoid opening extra tab for coverage report
- Fixed a problem when rank model version was saved as floats and not strings
- Fixed a problem with displaying dismiss variant reasons on the general report
- Disable load and delete filter buttons if there are no saved filters
- Fix problem with missing verifications
- Remove duplicate users and merge their data and activity


## [4.8.1]

### Added

### Fixed
- Prevent login fail for users with id defined by ObjectId and not email
- Prevent the app from crashing with `AttributeError: 'NoneType' object has no attribute 'message'`


## [4.8.0]

### Added
- Updated Scout to use Bootstrap 4.3
- New looks for Scout
- Improved dashboard using Chart.js
- Ask before inactivating a case where last assigned user leaves it
- Genes can be manually added to the dynamic gene list directly on the case page
- Dynamic gene panels can optionally be used with clinical filter, instead of default gene panel
- Dynamic gene panels get link out to chanjo-report for coverage report
- Load all clinvar variants with clinvar Pathogenic, Likely Pathogenic and Conflicting pathogenic
- Show transcripts with exon numbers for structural variants
- Case sort order can now be toggled between ascending and descending.
- Variants can be marked as partial causative if phenotype is available for case.
- Show a frequency tooltip hover for SV-variants.
- Added support for LDAP login system
- Search snv and structural variants by chromosomal coordinates
- Structural variants can be marked as partial causative if phenotype is available for case.
- Show normal and pathologic limits for STRs in the STR variants view.
- Institute level persistent variant filter settings that can be retrieved and used.
- export causative variants to Excel
- Add support for ROH, WIG and chromosome PNGs in case-view

### Fixed
- Fixed missing import for variants with comments
- Instructions on how to build docs
- Keep sanger order + verification when updating/reloading variants
- Fixed and moved broken filter actions (HPO gene panel and reset filter)
- Fixed string conversion to number
- UCSC links for structural variants are now separated per breakpoint (and whole variant where applicable)
- Reintroduced missing coverage report
- Fixed a bug preventing loading samples using the command line
- Better inheritance models customization for genes in gene panels
- STR variant page back to list button now does its one job.
- Allows to setup scout without a omim api key
- Fixed error causing "favicon not found" flash messages
- Removed flask --version from base cli
- Request rerun no longer changes case status. Active or archived cases inactivate on upload.
- Fixed missing tooltip on the cancer variants page
- Fixed weird Rank cell in variants page
- Next and first buttons order swap
- Added pagination (and POST capability) to cancer variants.
- Improves loading speed for variant page
- Problem with updating variant rank when no variants
- Improved Clinvar submission form
- General report crashing when dismissed variant has no valid dismiss code
- Also show collaborative case variants on the All variants view.
- Improved phenotype search using dataTables.js on phenotypes page
- Search and delete users with `email` instead of `_id`
- Fixed css styles so that multiselect options will all fit one column


## [4.7.3]

### Added
- RankScore can be used with VCFs for vcf_cancer files

### Fixed
- Fix issue with STR view next page button not doing its one job.

### Deleted
- Removed pileup as a bam viewing option. This is replaced by IGV


## [4.7.2]

### Added
- Show earlier ACMG classification in the variant list

### Fixed
- Fixed igv search not working due to igv.js dist 2.2.17
- Fixed searches for cases with a gene with variants pinned or marked causative.
- Load variant pages faster after fixing other causatives query
- Fixed mitochondrial report bug for variants without genes

## [4.7.1]

### Added

### Fixed
- Fixed bug on genes page


## [4.7.0]

### Added
- Export genes and gene panels in build GRCh38
- Search for cases with variants pinned or marked causative in a given gene.
- Search for cases phenotypically similar to a case also from WUI.
- Case variant searches can be limited to similar cases, matching HPO-terms,
  phenogroups and cohorts.
- De-archive reruns and flag them as 'inactive' if archived
- Sort cases by analysis_date, track or status
- Display cases in the following order: prioritized, active, inactive, archived, solved
- Assign case to user when user activates it or asks for rerun
- Case becomes inactive when it has no assignees
- Fetch refseq version from entrez and use it in clinvar form
- Load and export of exons for all genes, independent on refseq
- Documentation for loading/updating exons
- Showing SV variant annotations: SV cgh frequencies, gnomad-SV, local SV frequencies
- Showing transcripts mapping score in segmental duplications
- Handle requests to Ensembl Rest API
- Handle requests to Ensembl Rest Biomart
- STR variants view now displays GT and IGV link.
- Description field for gene panels
- Export exons in build 37 and 38 using the command line

### Fixed
- Fixes of and induced by build tests
- Fixed bug affecting variant observations in other cases
- Fixed a bug that showed wrong gene coverage in general panel PDF export
- MT report only shows variants occurring in the specific individual of the excel sheet
- Disable SSL certifcate verification in requests to chanjo
- Updates how intervaltree and pymongo is used to void deprecated functions
- Increased size of IGV sample tracks
- Optimized tests


## [4.6.1]

### Added

### Fixed
- Missing 'father' and 'mother' keys when parsing single individual cases


## [4.6.0]

### Added
- Description of Scout branching model in CONTRIBUTING doc
- Causatives in alphabetical order, display ACMG classification and filter by gene.
- Added 'external' to the list of analysis type options
- Adds functionality to display "Tissue type". Passed via load config.
- Update to IGV 2.

### Fixed
- Fixed alignment visualization and vcf2cytosure availability for demo case samples
- Fixed 3 bugs affecting SV pages visualization
- Reintroduced the --version cli option
- Fixed variants query by panel (hpo panel + gene panel).
- Downloaded MT report contains excel files with individuals' display name
- Refactored code in parsing of config files.


## [4.5.1]

### Added

### Fixed
- update requirement to use PyYaml version >= 5.1
- Safer code when loading config params in cli base


## [4.5.0]

### Added
- Search for similar cases from scout view CLI
- Scout cli is now invoked from the app object and works under the app context

### Fixed
- PyYaml dependency fixed to use version >= 5.1


## [4.4.1]

### Added
- Display SV rank model version when available

### Fixed
- Fixed upload of delivery report via API


## [4.4.0]

### Added
- Displaying more info on the Causatives page and hiding those not causative at the case level
- Add a comment text field to Sanger order request form, allowing a message to be included in the email
- MatchMaker Exchange integration
- List cases with empty synopsis, missing HPO terms and phenotype groups.
- Search for cases with open research list, or a given case status (active, inactive, archived)

### Fixed
- Variant query builder split into several functions
- Fixed delivery report load bug


## [4.3.3]

### Added
- Different individual table for cancer cases

### Fixed
- Dashboard collects validated variants from verification events instead of using 'sanger' field
- Cases shared with collaborators are visible again in cases page
- Force users to select a real institute to share cases with (actionbar select fix)


## [4.3.2]

### Added
- Dashboard data can be filtered using filters available in cases page
- Causatives for each institute are displayed on a dedicated page
- SNVs and and SVs are searchable across cases by gene and rank score
- A more complete report with validated variants is downloadable from dashboard

### Fixed
- Clinsig filter is fixed so clinsig numerical values are returned
- Split multi clinsig string values in different elements of clinsig array
- Regex to search in multi clinsig string values or multi revstat string values
- It works to upload vcf files with no variants now
- Combined Pileup and IGV alignments for SVs having variant start and stop on the same chromosome


## [4.3.1]

### Added
- Show calls from all callers even if call is not available
- Instructions to install cairo and pango libs from WeasyPrint page
- Display cases with number of variants from CLI
- Only display cases with number of variants above certain treshold. (Also CLI)
- Export of verified variants by CLI or from the dashboard
- Extend case level queries with default panels, cohorts and phenotype groups.
- Slice dashboard statistics display using case level queries
- Add a view where all variants for an institute can be searched across cases, filtering on gene and rank score. Allows searching research variants for cases that have research open.

### Fixed
- Fixed code to extract variant conservation (gerp, phyloP, phastCons)
- Visualization of PDF-exported gene panels
- Reintroduced the exon/intron number in variant verification email
- Sex and affected status is correctly displayed on general report
- Force number validation in SV filter by size
- Display ensembl transcripts when no refseq exists


## [4.3.0]

### Added
- Mosaicism tag on variants
- Show and filter on SweGen frequency for SVs
- Show annotations for STR variants
- Show all transcripts in verification email
- Added mitochondrial export
- Adds alternative to search for SVs shorter that the given length
- Look for 'bcftools' in the `set` field of VCFs
- Display digenic inheritance from OMIM
- Displays what refseq transcript that is primary in hgnc

### Fixed

- Archived panels displays the correct date (not retroactive change)
- Fixed problem with waiting times in gene panel exports
- Clinvar fiter not working with human readable clinsig values

## [4.2.2]

### Fixed
- Fixed gene panel create/modify from CSV file utf-8 decoding error
- Updating genes in gene panels now supports edit comments and entry version
- Gene panel export timeout error

## [4.2.1]

### Fixed
- Re-introduced gene name(s) in verification email subject
- Better PDF rendering for excluded variants in report
- Problem to access old case when `is_default` did not exist on a panel


## [4.2.0]

### Added
- New index on variant_id for events
- Display overlapping compounds on variants view

### Fixed
- Fixed broken clinical filter


## [4.1.4]

### Added
- Download of filtered SVs

### Fixed
- Fixed broken download of filtered variants
- Fixed visualization issue in gene panel PDF export
- Fixed bug when updating gene names in variant controller


## [4.1.3]

### Fixed
- Displays all primary transcripts


## [4.1.2]

### Added
- Option add/replace when updating a panel via CSV file
- More flexible versioning of the gene panels
- Printing coverage report on the bottom of the pdf case report
- Variant verification option for SVs
- Logs uri without pwd when connecting
- Disease-causing transcripts in case report
- Thicker lines in case report
- Supports HPO search for cases, both terms or if described in synopsis
- Adds sanger information to dashboard

### Fixed
- Use db name instead of **auth** as default for authentication
- Fixes so that reports can be generated even with many variants
- Fixed sanger validation popup to show individual variants queried by user and institute.
- Fixed problem with setting up scout
- Fixes problem when exac file is not available through broad ftp
- Fetch transcripts for correct build in `adapter.hgnc_gene`

## [4.1.1]
- Fix problem with institute authentication flash message in utils
- Fix problem with comments
- Fix problem with ensembl link


## [4.1.0]

### Added
- OMIM phenotypes to case report
- Command to download all panel app gene panels `scout load panel --panel-app`
- Links to genenames.org and omim on gene page
- Popup on gene at variants page with gene information
- reset sanger status to "Not validated" for pinned variants
- highlight cases with variants to be evaluated by Sanger on the cases page
- option to point to local reference files to the genome viewer pileup.js. Documented in `docs.admin-guide.server`
- option to export single variants in `scout export variants`
- option to load a multiqc report together with a case(add line in load config)
- added a view for searching HPO terms. It is accessed from the top left corner menu
- Updates the variants view for cancer variants. Adds a small cancer specific filter for known variants
- Adds hgvs information on cancer variants page
- Adds option to update phenotype groups from CLI

### Fixed
- Improved Clinvar to submit variants from different cases. Fixed HPO terms in casedata according to feedback
- Fixed broken link to case page from Sanger modal in cases view
- Now only cases with non empty lists of causative variants are returned in `adapter.case(has_causatives=True)`
- Can handle Tumor only samples
- Long lists of HGNC symbols are now possible. This was previously difficult with manual, uploaded or by HPO search when changing filter settings due to GET request limitations. Relevant pages now use POST requests. Adds the dynamic HPO panel as a selection on the gene panel dropdown.
- Variant filter defaults to default panels also on SV and Cancer variants pages.

## [4.0.0]

### WARNING ###

This is a major version update and will require that the backend of pre releases is updated.
Run commands:

```
$scout update genes
$scout update hpo
```

- Created a Clinvar submission tool, to speed up Clinvar submission of SNVs and SVs
- Added an analysis report page (html and PDF format) containing phenotype, gene panels and variants that are relevant to solve a case.

### Fixed
- Optimized evaluated variants to speed up creation of case report
- Moved igv and pileup viewer under a common folder
- Fixed MT alignment view pileup.js
- Fixed coordinates for SVs with start chromosome different from end chromosome
- Global comments shown across cases and institutes. Case-specific variant comments are shown only for that specific case.
- Links to clinvar submitted variants at the cases level
- Adapts clinvar parsing to new format
- Fixed problem in `scout update user` when the user object had no roles
- Makes pileup.js use online genome resources when viewing alignments. Now any instance of Scout can make use of this functionality.
- Fix ensembl link for structural variants
- Works even when cases does not have `'madeline_info'`
- Parses Polyphen in correct way again
- Fix problem with parsing gnomad from VEP

### Added
- Added a PDF export function for gene panels
- Added a "Filter and export" button to export custom-filtered SNVs to CSV file
- Dismiss SVs
- Added IGV alignments viewer
- Read delivery report path from case config or CLI command
- Filter for spidex scores
- All HPO terms are now added and fetched from the correct source (https://github.com/obophenotype/human-phenotype-ontology/blob/master/hp.obo)
- New command `scout update hpo`
- New command `scout update genes` will fetch all the latest information about genes and update them
- Load **all** variants found on chromosome **MT**
- Adds choice in cases overview do show as many cases as user like

### Removed
- pileup.min.js and pileup css are imported from a remote web location now
- All source files for HPO information, this is instead fetched directly from source
- All source files for gene information, this is instead fetched directly from source

## [3.0.0]
### Fixed
- hide pedigree panel unless it exists

## [1.5.1] - 2016-07-27
### Fixed
- look for both ".bam.bai" and ".bai" extensions

## [1.4.0] - 2016-03-22
### Added
- support for local frequency through loqusdb
- bunch of other stuff

## [1.3.0] - 2016-02-19
### Fixed
- Update query-phenomizer and add username/password

### Changed
- Update the way a case is checked for rerun-status

### Added
- Add new button to mark a case as "checked"
- Link to clinical variants _without_ 1000G annotation

## [1.2.2] - 2016-02-18
### Fixed
- avoid filtering out variants lacking ExAC and 1000G annotations

## [1.1.3] - 2015-10-01
### Fixed
- persist (clinical) filter when clicking load more
- fix #154 by robustly setting clinical filter func. terms

## [1.1.2] - 2015-09-07
### Fixed
- avoid replacing coverage report with none
- update SO terms, refactored

## [1.1.1] - 2015-08-20
### Fixed
- fetch case based on collaborator status (not owner)

## [1.1.0] - 2015-05-29
### Added
- link(s) to SNPedia based on RS-numbers
- new Jinja filter to "humanize" decimal numbers
- show gene panels in variant view
- new Jinja filter for decoding URL encoding
- add indicator to variants in list that have comments
- add variant number threshold and rank score threshold to load function
- add event methods to mongo adapter
- add tests for models
- show badge "old" if comment was written for a previous analysis

### Changed
- show cDNA change in transcript summary unless variant is exonic
- moved compounds table further up the page
- show dates for case uploads in ISO format
- moved variant comments higher up on page
- updated documentation for pages
- read in coverage report as blob in database and serve directly
- change ``OmimPhenotype`` to ``PhenotypeTerm``
- reorganize models sub-package
- move events (and comments) to separate collection
- only display prev/next links for the research list
- include variant type in breadcrumbs e.g. "Clinical variants"

### Removed
- drop dependency on moment.js

### Fixed
- show the same level of detail for all frequencies on all pages
- properly decode URL encoded symbols in amino acid/cDNA change strings
- fixed issue with wipe permissions in MongoDB
- include default gene lists in "variants" link in breadcrumbs

## [1.0.2] - 2015-05-20
### Changed
- update case fetching function

### Fixed
- handle multiple cases with same id

## [1.0.1] - 2015-04-28
### Fixed
- Fix building URL parameters in cases list Vue component

## [1.0.0] - 2015-04-12
Codename: Sara Lund

![Release 1.0](artwork/releases/release-1-0.jpg)

### Added
- Add email logging for unexpected errors
- New command line tool for deleting case

### Changed
- Much improved logging overall
- Updated documentation/usage guide
- Removed non-working IGV link

### Fixed
- Show sample display name in GT call
- Various small bug fixes
- Make it easier to hover over popups

## [0.0.2-rc1] - 2015-03-04
### Added
- add protein table for each variant
- add many more external links
- add coverage reports as PDFs

### Changed
- incorporate user feedback updates
- big refactor of load scripts

## [0.0.2-rc2] - 2015-03-04
### Changes
- add gene table with gene description
- reorganize inheritance models box

### Fixed
- avoid overwriting gene list on "research" load
- fix various bugs in external links

## [0.0.2-rc3] - 2015-03-05
### Added
- Activity log feed to variant view
- Adds protein change strings to ODM and Sanger email

### Changed
- Extract activity log component to macro

### Fixes
- Make Ensembl transcript links use archive website<|MERGE_RESOLUTION|>--- conflicted
+++ resolved
@@ -12,20 +12,12 @@
 - WTS outlier position copy button
 - Update IGV.js to v3.0.9
 - Managed variants VCF export more verbose on SVs
-<<<<<<< HEAD
+- `/api/v1/hpo-terms` returns pymongo OperationFailure errors when provided query string contains problematic characters
 - Names on IGV buttons, including an overview level IGV MT button
-=======
-- `/api/v1/hpo-terms` returns pymongo OperationFailure errors when provided query string contains problematic characters
->>>>>>> 0f6d4f12
 ### Fixed
 - Empty custom_images dicts in case load config do not crash
 - Tracks missing alignment files are now properly skipped on generating IGV views
 
-<<<<<<< HEAD
-
-
-=======
->>>>>>> 0f6d4f12
 ## [4.90.1]
 ### Fixed
 - Parsing Matchmaker Exchange's matches dates
