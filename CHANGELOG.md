--- conflicted
+++ resolved
@@ -7,12 +7,9 @@
 ## []
 ### Fixed
 - Low tumor purity badge alignment in cancer samples table on cancer case view
-<<<<<<< HEAD
-### Changed
+### Changed
+- VariantS comment popovers reactivate on hover
 - Represent different tumor samples as vials in cases page
-=======
-- VariantS comment popovers reactivate on hover
->>>>>>> 4bfac287
 
 ## [4.54]
 ### Added
