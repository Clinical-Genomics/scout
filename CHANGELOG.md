--- conflicted
+++ resolved
@@ -7,11 +7,8 @@
 ## [X.X.X]
 ### Added
 ### Changed
-<<<<<<< HEAD
+- Remove mitochondrial and coverage report from cancer cases sidebar
 - Pre-collect all case-group evaluated before creating variant assessments from other cases in case group
-=======
-- Remove mitochondrial and coverage report from cancer cases sidebar
->>>>>>> ab9eed67
 
 ## [4.31]
 ### Added
