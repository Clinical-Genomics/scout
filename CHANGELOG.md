# Change Log
All notable changes to this project will be documented in this file.
This project adheres to [Semantic Versioning](http://semver.org/).

About changelog [here](https://keepachangelog.com/en/1.0.0/)

## [unreleased]
### Added
- Pydantic validation of image paths provided in case load config file
- Revel score, Revel rank score and SpliceAI values are also displayed in Causatives and Validated variants tables
### Fixed
- Command line crashing with error when updating a user that doesn't exist
- Thaw coloredlogs - 15.0.1 restores errorhandler issue
- Thaw crypography - current base image and library version allow Docker builds
- Missing delete icons on phenomodels page
- Missing cryptography lib error while running Scout container on an ARM processor
- Round CADD values with many decimals on causatives and validated variants pages
- Dark-mode visibility of some fields on causatives and validated variants pages
<<<<<<< HEAD
- Added a default empty string in cases search form to avoid None default value
=======
- Clinvar submitters would be cleared when unprivileged users saved institute settings page
>>>>>>> 78dd2458

## [4.75]
### Added
- Hovertip to gene panel names with associated genes in variant view, when variant covers more than one gene
- Tests for panel to genes
- Download of Orphadata en_product6 and en_product4 from CLI
- Parse and save `database_found` key/values for RNA fusion variants
- Added fusion_score, ffpm, split_reads, junction_reads and fusion_caller to the list of filters on RNA fusion variants page
- Renamed the function `get_mei_info` to `set_mei_info` to be consistent with the other functions
- Fixed removing None key/values from parsed variants
### Changed
- Allow use of projections when retrieving gene panels
- Do not save custom images as binary data into case and variant database documents
- Retrieve and display case and variant custom images using image's saved path
- Cases are activated by viewing FSHD and SMA reports
- Split multi-gene SNV variants into single genes when submitting to Matchmaker Exchange
- Alamut links also on the gene level, using transcript and HGVS: better for indels. Keep variant link for missing HGVS
- Thaw WTForms - explicitly coerce form decimal field entries when filters fetched from db
### Fixed
- Removed some extra characters from top of general report left over from FontAwsome fix
- Do not save fusion variants-specific key/values in other types of variants
- Alamut link for MT variants in build 38
- Convert RNA fusions variants `tool_hits` and `fusion_score` keys from string to numbers
- Fix genotype reference and alternative sequencing depths defaulting to -1 when values are 0
- DecimalFields were limited to two decimal places for several forms - lifting restrictions on AF, CADD etc.

## [4.74.1]
### Changed
- Parse and save into database also OMIM terms not associated to genes
### Fixed
- BioNano API FSHD report requests are GET in Access 1.8, were POST in 1.7
- Update more FontAwesome icons to avoid Pro icons
- Test if files still exist before attempting to load research variants
- Parsing of genotypes error, resulting in -1 values when alt or ref read depths are 0

## [4.74]
### Added
- SNVs and Indels, MEI and str variants genes have links to Decipher
- An `owner + case display name` index for cases database collection
- Test and fixtures for RNA fusion case page
- Load and display fusion variants from VCF files as the other variant types
- Option to update case document with path to mei variants (clinical and research)
### Changed
- Details on variant type and category for audit filters on case general report
- Enable Gens CN profile button also in somatic case view
- Fix case of analysis type check for Gens analysis button - only show for WGS
### Fixed
- loqusdb table no longer has empty row below each loqusid
- MatchMaker submission details page crashing because of change in date format returned by PatientMatcher
- Variant external links buttons style does not change color when visited
- Hide compounds with compounds follow filter for region or function would fail for variants in multiple genes
- Updated FontAwesome version to fix missing icons

## [4.73]
### Added
- Shortcut button for HPO panel MEI variants from case page
- Export managed variants from CLI
### Changed
- STRs visualization on case panel to emphasize abnormal repeat count and associated condition
- Removed cytoband column from STRs variant view on case report
- More long integers formatted with thin spaces, and copy to clipboard buttons added
### Fixed
- OMIM table is scrollable if higher than 700px on SV page
- Pinned variants validation badge is now red for false positives.
- Case display name defaulting to case ID when `family_name` or `display_name` are missing from case upload config file
- Expanded menu visible at screen sizes below 1000px now has background color
- The image in ClinVar howto-modal is now responsive
- Clicking on a case in case groups when case was already removed from group in another browser tab
- Page crashing when saving filters for mei variants
- Link visited color of images

## [4.72.4]
### Changed
- Automatic test mongod version increased to v7
### Fixed
- GnomAD now defaults to hg38 - change build 37 links accordingly

## [4.72.3]
### Fixed
- Somatic general case report small variant table can crash with unclassified variants

## [4.72.2]
### Changed
- A gunicorn maxrequests parameter for Docker server image - default to 1200
- STR export limit increased to 500, as for other variants
- Prevent long number wrapping and use thin spaces for separation, as per standards from SI, NIST, IUPAC, BIPM.
- Speed up case retrieval and lower memory use by projecting case queries
- Make relatedness check fails stand out a little more to new users
- Speed up case retrieval and lower memory use by projecting case queries
- Speed up variant pages by projecting only the necessary keys in disease collection query
### Fixed
- Huge memory use caused by cases and variants pages pulling complete disease documents from DB
- Do not include genes fetched from HPO terms when loading diseases
- Consider the renamed fields `Approved Symbol` -> `Approved Gene Symbol` and `Gene Symbols` -> `Gene/Locus And Other Related Symbols` when parsing OMIM terms from genemap2.txt file

## [4.72.1]
### Fixed
- Jinja filter that renders long integers
- Case cache when looking for causatives in other cases causing the server to hang

## [4.72]
### Added
- A GitHub action that checks for broken internal links in docs pages
- Link validation settings in mkdocs.yml file
- Load and display full RNA alignments on alignment viewer
- Genome build check when loading a case
- Extend event index to previous causative variants and always load them
### Fixed
- Documentation nav links for a few documents
- Slightly extended the BioNano Genomics Access integration docs
- Loading of SVs when VCF is missing the INFO.END field but has INFO.SVLEN field
- Escape protein sequence name (if available) in case general report to render special characters correctly
- CaseS HPO term searches for multiple terms works independent of order
- CaseS search regexp should not allow backslash
- CaseS cohort tags can contain whitespace and still match
- Remove diagnoses from cases even if OMIM term is not found in the database
- Parsing of disease-associated genes
- Removed an annoying warning while updating database's disease terms
- Displaying custom case images loaded with scout version <= 4.71
- Use pydantic version >=2 in requirements.txt file
### Changed
- Column width adjustment on caseS page
- Use Python 3.11 in tests
- Update some github actions
- Upgraded Pydantic to version 2
- Case validation fails on loading when associated files (alignments, VCFs and reports) are not present on disk
- Case validation fails on loading when custom images have format different then ["gif", "svg", "png", "jpg", "jpeg"]
- Custom images keys `case` and `str` in case config yaml file are renamed to `case_images` and `str_variants_images`
- Simplify and speed up case general report code
- Speed up case retrieval in case_matching_causatives
- Upgrade pymongo to version 4
- When updating disease terms, check that all terms are consistent with a DiseaseTerm model before dropping the old collection
- Better separation between modules loading HPO terms and diseases
- Deleted unused scout.build.phenotype module
- Stricter validation of mandatory genome build key when loading a case. Allowed values are ['37','38',37,38]
- Improved readability of variants length and coordinates on variantS pages

## [4.71]
### Added
- Added Balsamic keys for SweGen and loqusdb local archive frequecies, SNV and SV
- New filter option for Cancer variantS: local archive RD loqusdb
- Show annotated observations on SV variantS view, also for cancer somatic SVs
- Revel filter for variantS
- Show case default panel on caseS page
- CADD filter for Cancer Somatic SNV variantS - show score
- SpliceAI-lookup link (BROAD, shows SpliceAI and Pangolin) from variant page
- BioNano Access server API - check projects, samples and fetch FSHD reports
### Fixed
- Name of reference genome build for RNA for compatibility with IGV locus search change
- Howto to run the Docker image on Mac computers in `admin-guide/containers/container-deploy.md`
- Link to Weasyprint installation howto in README file
- Avoid filling up disk by creating a reduced VCF file for every variant that is visualized
- Remove legacy incorrectly formatted CODEOWNERS file
- Restrain variant_type requests to variantS views to "clinical" or "research"
- Visualization of cancer variants where cancer case has no affected individual
- ProteinPaint gene link (small StJude API change)
- Causative MEI variant link on causatives page
- Bionano access api settings commented out by default in Scout demo config file.
- Do not show FSHD button on freshly loaded cases without bionano_access individuals
- Truncate long variants' HGVS on causative/Clinically significant and pinned variants case panels
### Changed
- Remove function call that tracks users' browser version
- Include three more splice variant SO terms in clinical filter severe SO terms
- Drop old HPO term collection only after parsing and validation of new terms completes
- Move score to own column on Cancer Somatic SNV variantS page
- Refactored a few complex case operations, breaking out sub functionalities

## [4.70]
### Added
- Download a list of Gene Variants (max 500) resulting from SNVs and Indels search
- Variant PubMed link to search for gene symbol and any aliases
### Changed
- Clearer gnomAD values in Variants page
### Fixed
- CaseS page uniform column widths
- Include ClinVar variants into a scrollable div element on Case page
- `canonical_transcript` variable not initialized in get_hgvs function (server.blueprints.institutes.controllers.py)
- Catch and display any error while importing Phenopacket info
- Modified Docker files to use python:3.8-slim-bullseye to prevent gunicorn workers booting error

## [4.69]
### Added
- ClinVar submission howto available also on Case page
- Somatic score and filtering for somatic SV callers, if available
- Show caller as a tooltip on variantS list
### Fixed
- Crash when attempting to export phenotype from a case that had never had phenotypes
- Aesthetic fix to Causative and Pinned Variants on Case page
- Structural inconsistency for ClinVar Blueprint templates
- Updated igv.js to 2.15.8 to fix track default color bug
- Fixed release versions for actions.
- Freeze tornado below 6.3.0 for compatibility with livereload 2.6.3
- Force update variants count on case re-upload
- IGV locus search not working - add genome reference id
- Pin links to MEI variants should end up on MEI not SV variant view
- Load also matching MEI variants on forced region load
- Allow excluding MEI from case variant deletion
- Fixed the name of the assigned user when the internal user ID is different from the user email address
- Gene variantS should display gene function, region and full hgvs
### Changed
- FontAwesome integrity check fail (updated resource)
- Removed ClinVar API validation buttons in favour of direct API submission
- Improved layout of Institute settings page
- ClinVar API key and allowed submitters are set in the Institute settings page


## [4.68]
### Added
- Rare Disease Mobile Element Insertion variants view
### Changed
- Updated igv.js to 2.15.6
### Fixed
- Docker stage build pycairo.
- Restore SNV and SV rank models versions on Causatives and Verified pages
- Saving `REVEL_RANKSCORE` value in a field named `revel` in variants database documents

## [4.67]
### Added
- Prepare to filter local SV frequency
### Changed
- Speed up instituteS page loading by refactoring cases/institutes query
- Clinical Filter for SVs includes `splice_polypyrimidine_tract_variant` as a severe consequence
- Clinical Filter for SVs includes local variant frequency freeze ("old") for filtering, starting at 30 counts
- Speed up caseS page loading by adding status to index and refactoring totals count
- HPO file parsing is updated to reflect that HPO have changed a few downloadable file formats with their 230405 release.
### Fixed
- Page crashing when a user tries to edit a comment that was removed
- Warning instead of crashed page when attempting to retrieve a non-existent Phenopacket
- Fixed StJude ProteinPaint gene link (URL change)
- Freeze of werkzeug library to version<2.3 to avoid problems resulting from the consequential upgrade of the Flask lib
- Huge list of genes in case report for megabases-long structural variants.
- Fix displaying institutes without associated cases on institutes page
- Fix default panel selection on SVs in cancer case report

## [4.66]
### Changed
- Moved Phenomodels code under a dedicated blueprint
- Updated the instructions to load custom case report under admin guide
- Keep variants filter window collapsed except when user expands it to filter
### Added
- A summary table of pinned variants on the cancer case general report
- New openable matching causatives and managed variants lists for default gene panels only for convenience
### Fixed
- Gens structural variant page link individual id typo

## [4.65.2]
### Fixed
- Generating general case report with str variants containing comments

## [4.65.1]
### Fixed
- Visibility of `Gene(s)` badges on SV VariantS page
- Hide dismiss bar on SV page not working well
- Delivery report PDF download
- Saving Pipeline version file when loading a case
- Backport compatible import of importlib metadata for old python versions (<3.8)

## [4.65]
### Added
- Option to mark a ClinVar submission as submitted
- Docs on how to create/update the PanelApp green genes as a system admin
- `individual_id`-parameter to both Gens links
- Download a gene panel in TXT format from gene panel page
- Panel gene comments on variant page: genes in panels can have comments that describe the gene in a panel context
### Changed
- Always show each case category on caseS page, even if 0 cases in total or after current query
- Improved sorting of ClinVar submissions
- Pre-populate SV type select in ClinVar submission form, when possible
- Show comment badges in related comments tables on general report
- Updated version of several GitHub actions
- Migrate from deprecated `pkg_resources` lib to `importlib_resources`
- Dismiss bar on variantS pages is thinner.
- Dismiss bar on variantS pages can be toggled open or closed for the duration of a login session.
### Fixed
- Fixed Sanger order / Cancel order modal close buttons
- Visibility of SV type in ClinVar submission form
- Fixed a couple of creations where now was called twice, so updated_at and created_at could differ
- Deprecated Ubuntu version 18.04 in one GitHub action
- Panels that have been removed (hidden) should not be visible in views where overlapping gene panels for genes are shown
- Gene panel test pointing to the right function

## [4.64]
### Added
- Create/Update a gene panel containing all PanelApp green genes (`scout update panelapp-green -i <cust_id>`)
- Links for ACMG pathogenicity impact modification on the ACMG classification page
### Changed
- Open local observation matching cases in new windows
### Fixed
- Matching manual ranked variants are now shown also on the somatic variant page
- VarSome links to hg19/GRCh37
- Managed variants filter settings lost when navigating to additional pages
- Collect the right variant category after submitting filter form from research variantS page
- Beacon links are templated and support variants in genome build 38

## [4.63]
### Added
- Display data sharing info for ClinVar, Matchmaker Exchange and Beacon in a dedicated column on Cases page
- Test for `commands.download.omim.print_omim`
- Display dismissed variants comments on general case report
- Modify ACMG pathogenicity impact (most commonly PVS1, PS3) based on strength of evidence with lab director's professional judgement
- REViewer button on STR variant page
- Alamut institution parameter in institute settings for Alamut Visual Plus software
- Added Manual Ranks Risk Factor, Likely Risk Factor and Uncertain Risk Factor
- Display matching manual ranks from previous cases the user has access to on VariantS and Variant pages
- Link to gnomAD gene SVs v2.1 for SV variants with gnomAD frequency
- Support for nf-core/rnafusion reports
### Changed
- Display chrY for sex unknown
- Deprecate legacy scout_load() method API call.
- Message shown when variant tag is updated for a variant
- When all ACMG classifications are deleted from a variant, the current variant classification status is also reset.
- Refactored the functions that collect causative variants
- Removed `scripts/generate_test_data.py`
### Fixed
- Default IGV tracks (genes, ClinVar, ClinVar CNVs) showing even if user unselects them all
- Freeze Flask-Babel below v3.0 due to issue with a locale decorator
- Thaw Flask-Babel and fix according to v3 standard. Thank you @TkTech!
- Show matching causatives on somatic structural variant page
- Visibility of gene names and functional annotations on Causatives/Verified pages
- Panel version can be manually set to floating point numbers, when modified
- Causatives page showing also non-causative variants matching causatives in other cases
- ClinVar form submission for variants with no selected transcript and HGVS
- Validating and submitting ClinVar objects not containing both Variant and Casedata info

## [4.62.1]
### Fixed
- Case page crashing when adding a case to a group without providing a valid case name

## [4.62]
### Added
- Validate ClinVar submission objects using the ClinVar API
- Wrote tests for case and variant API endpoints
- Create ClinVar submissions from Scout using the ClinVar API
- Export Phenopacket for affected individual
- Import Phenopacket from JSON file or Phenopacket API backend server
- Use the new case name option for GENS requests
- Pre-validate refseq:HGVS items using VariantValidator in ClinVar submission form
### Fixed
- Fallback for empty alignment index for REViewer service
- Source link out for MIP 11.1 reference STR annotation
- Avoid duplicate causatives and pinned variants
- ClinVar clinical significance displays only the ACMG terms when user selects ACMG 2015 as assertion criteria
- Spacing between icon and text on Beacon and MatchMaker links on case page sidebar
- Truncate IDs and HGVS representations in ClinVar pages if longer than 25 characters
- Update ClinVar submission ID form
- Handle connection timeout when sending requests requests to external web services
- Validate any ClinVar submission regardless of its status
- Empty Phenopackets import crashes
- Stop Spinner on Phenopacket JSON download
### Changed
- Updated ClinVar submission instructions

## [4.61.1]
### Fixed
- Added `UMLS` as an option of `Condition ID type` in ClinVar Variant downloaded files
- Missing value for `Condition ID type` in ClinVar Variant downloaded files
- Possibility to open, close or delete a ClinVar submission even if it doesn't have an associated name
- Save SV type, ref and alt n. copies to exported ClinVar files
- Inner and outer start and stop SV coordinates not exported in ClinVar files
- ClinVar submissions page crashing when SV files don't contain breakpoint exact coordinates
- Align OMIM diagnoses with delete diagnosis button on case page
- In ClinVar form, reset condition list and customize help when condition ID changes

## [4.61]
### Added
- Filter case list by cases with variants in ClinVar submission
- Filter case list by cases containing RNA-seq data - gene_fusion_reports and sample-level tracks (splice junctions and RNA coverage)
- Additional case category `Ignored`, to be used for cases that don't fall in the existing 'inactive', 'archived', 'solved', 'prioritized' categories
- Display number of cases shown / total number of cases available for each category on Cases page
- Moved buttons to modify case status from sidebar to main case page
- Link to Mutalyzer Normalizer tool on variant's transcripts overview to retrieve official HVGS descriptions
- Option to manually load RNA MULTIQC report using the command `scout load report -t multiqc_rna`
- Load RNA MULTIQC automatically for a case if config file contains the `multiqc_rna` key/value
- Instructions in admin-guide on how to load case reports via the command line
- Possibility to filter RD variants by a specific genotype call
- Distinct colors for different inheritance models on RD Variant page
- Gene panels PDF export with case variants hits by variant type
- A couple of additional README badges for GitHub stats
- Upload and display of pipeline reference info and executable version yaml files as custom reports
- Testing CLI on hasta in PR template
### Changed
- Instructions on how to call dibs on scout-stage server in pull request template
- Deprecated CLI commands `scout load <delivery_report, gene_fusion_report, coverage_qc_report, cnv_report>` to replace them with command `scout load report -t <report type>`
- Refactored code to display and download custom case reports
- Do not export `Assertion method` and `Assertion method citation` to ClinVar submission files according to changes to ClinVar's submission spreadsheet templates.
- Simplified code to create and download ClinVar CSV files
- Colorize inheritance models badges by category on VariantS page
- `Safe variants matching` badge more visible on case page
### Fixed
- Non-admin users saving institute settings would clear loqusdb instance selection
- Layout of variant position, cytoband and type in SV variant summary
- Broken `Build Status - GitHub badge` on GitHub README page
- Visibility of text on grey badges in gene panels PDF exports
- Labels for dashboard search controls
- Dark mode visibility for ClinVar submission
- Whitespaces on outdated panel in extent report

## [4.60]
### Added
- Mitochondrial deletion signatures (mitosign) can be uploaded and shown with mtDNA report
- A `Type of analysis` column on Causatives and Validated variants pages
- List of "safe" gene panels available for matching causatives and managed variants in institute settings, to avoid secondary findings
- `svdb_origin` as a synonym for `FOUND_IN` to complement `set` for variants found by all callers
### Changed
- Hide removed gene panels by default in panels page
- Removed option for filtering cancer SVs by Tumor and Normal alt AF
- Hide links to coverage report from case dynamic HPO panel if cancer analysis
- Remove rerun emails and redirect users to the analysis order portal instead
- Updated clinical SVs igv.js track (dbVar) and added example of external track from `https://trackhubregistry.org/`
- Rewrote the ClinVar export module to simplify and add one variant at the time
- ClinVar submissions with phenotype conditions from: [OMIM, MedGen, Orphanet, MeSH, HP, MONDO]
### Fixed
- If trying to load a badly formatted .tsv file an error message is displayed.
- Avoid showing case as rerun when first attempt at case upload failed
- Dynamic autocomplete search not working on phenomodels page
- Callers added to variant when loading case
- Now possible to update managed variant from file without deleting it first
- Missing preselected chromosome when editing a managed variant
- Preselected variant type and subtype when editing a managed variant
- Typo in dbVar ClinVar track, hg19


## [4.59]
### Added
- Button to go directly to HPO SV filter variantS page from case
- `Scout-REViewer-Service` integration - show `REViewer` picture if available
- Link to HPO panel coverage overview on Case page
- Specify a confidence threshold (green|amber|red) when loading PanelApp panels
- Functional annotations in variants lists exports (all variants)
- Cancer/Normal VAFs and COSMIC ids in in variants lists exports (cancer variants)
### Changed
- Better visualization of regional annotation for long lists of genes in large SVs in Variants tables
- Order of cells in variants tables
- More evident links to gene coverage from Variant page
- Gene panels sorted by display name in the entire Case page
- Round CADD and GnomAD values in variants export files
### Fixed
- HPO filter button on SV variantS page
- Spacing between region|function cells in SVs lists
- Labels on gene panel Chanjo report
- Fixed ambiguous duplicated response headers when requesting a BAM file from /static
- Visited color link on gene coverage button (Variant page)

## [4.58.1]
### Fixed
- Case search with search strings that contain characters that can be escaped

## [4.58]
### Added
- Documentation on how to create/update PanelApp panels
- Add filter by local observations (archive) to structural variants filters
- Add more splicing consequences to SO term definitions
- Search for a specific gene in all gene panels
- Institute settings option to force show all variants on VariantS page for all cases of an institute
- Filter cases by validation pending status
- Link to The Clinical Knowledgebase (CKB) (https://ckb.jax.org/) in cancer variant's page
### Fixed
- Added a not-authorized `auto-login` fixture according to changes in Flask-Login 0.6.2
- Renamed `cache_timeout` param name of flask.send_file function to `max_age` (Flask 2.2 compliant)
- Replaced deprecated `app.config["JSON_SORT_KEYS"]` with app.json.sort_keys in app settings
- Bug in gene variants page (All SNVs and INDELs) when variant gene doesn't have a hgnc id that is found in the database
- Broken export of causatives table
- Query for genes in build 38 on `Search SNVs and INDELs` page
- Prevent typing special characters `^<>?!=\/` in case search form
- Search matching causatives also among research variants in other cases
- Links to variants in Verified variants page
- Broken filter institute cases by pinned gene
- Better visualization of long lists of genes in large SVs on Causative and Verified Variants page
- Reintroduced missing button to export Causative variants
- Better linking and display of matching causatives and managed variants
- Reduced code complexity in `scout/parse/variant/variant.py`
- Reduced complexity of code in `scout/build/variant/variant.py`

### Changed
- State that loqusdb observation is in current case if observations count is one and no cases are shown
- Better pagination and number of variants returned by queries in `Search SNVs and INDELs` page
- Refactored and simplified code used for collecting gene variants for `Search SNVs and INDELs` page
- Fix sidebar panel icons in Case view
- Fix panel spacing in Case view
- Removed unused database `sanger_ordered` and `case_id,category,rank_score` indexes (variant collection)
- Verified variants displayed in a dedicated page reachable from institute sidebar
- Unified stats in dashboard page
- Improved gene info for large SVs and cancer SVs
- Remove the unused `variant.str_variant` endpoint from variant views
- Easier editing of HPO gene panel on case page
- Assign phenotype panel less cramped on Case page
- Causatives and Verified variants pages to use the same template macro
- Allow hyphens in panel names
- Reduce resolution of example images
- Remove some animations in web gui which where rendered slow


## [4.57.4]
### Fixed
- Parsing of variant.FORMAT "DR" key in parse variant file

## [4.57.3]
### Fixed
- Export of STR verified variants
- Do not download as verified variants first verified and then reset to not validated
- Avoid duplicated lines in downloaded verified variants reflecting changes in variant validation status

## [4.57.2]
### Fixed
- Export of verified variants when variant gene has no transcripts
- HTTP 500 when visiting a the details page for a cancer variant that had been ranked with genmod

## [4.57.1]
### Fixed
- Updating/replacing a gene panel from file with a corrupted or malformed file

## [4.57]
### Added
- Display last 50 or 500 events for a user in a timeline
- Show dismiss count from other cases on matching variantS
- Save Beacon-related events in events collection
- Institute settings allow saving multiple loqusdb instances for one institute
- Display stats from multiple instances of loqusdb on variant page
- Display date and frequency of obs derived from count of local archive observations from MIP11 (requires fix in MIP)
### Changed
- Prior ACMG classifications view is no longer limited by pathogenicity
### Fixed
- Visibility of Sanger ordered badge on case page, light mode
- Some of the DataTables tables (Phenotypes and Diagnoses pages) got a bit dark in dark mode
- Remove all redundancies when displaying timeline events (some events are saved both as case-related and variant-related)
- Missing link in saved MatchMaker-related events
- Genes with mixed case gene symbols missing in PanelApp panels
- Alignment of elements on the Beacon submission modal window
- Locus info links from STR variantS page open in new browser tabs

## [4.56]
### Added
- Test for PanelApp panels loading
- `panel-umi` tag option when loading cancer analyses
### Changed
- Black text to make comments more visible in dark mode
- Loading PanelApp panels replaces pre-existing panels with same version
- Removed sidebar from Causatives page - navigation is available on the top bar for now
- Create ClinVar submissions from pinned variants list in case page
- Select which pinned variants will be included in ClinVar submission documents
### Fixed
- Remove a:visited css style from all buttons
- Update of HPO terms via command line
- Background color of `MIXED` and `PANEL-UMI` sequencing types on cases page
- Fixed regex error when searching for cases with query ending with `\ `
- Gene symbols on Causatives page lighter in dark mode
- SpliceAI tooltip of multigene variants

## [4.55]
### Changed
- Represent different tumor samples as vials in cases page
- Option to force-update the OMIM panel
### Fixed
- Low tumor purity badge alignment in cancer samples table on cancer case view
- VariantS comment popovers reactivate on hover
- Updating database genes in build 37
- ACMG classification summary hidden by sticky navbar
- Logo backgrounds fixed to white on welcome page
- Visited links turn purple again
- Style of link buttons and dropdown menus
- Update KUH and GMS logos
- Link color for Managed variants

## [4.54]
### Added
- Dark mode, using browser/OS media preference
- Allow marking case as solved without defining causative variants
- Admin users can create missing beacon datasets from the institute's settings page
- GenCC links on gene and variant pages
- Deprecation warnings when launching the app using a .yaml config file or loading cases using .ped files
### Changed
- Improved HTML syntax in case report template
- Modified message displayed when variant rank stats could not be calculated
- Expanded instructions on how to test on CG development server (cg-vm1)
- Added more somatic variant callers (Balsamic v9 SNV, develop SV)
### Fixed
- Remove load demo case command from docker-compose.yml
- Text elements being split across pages in PDF reports
- Made login password field of type `password` in LDAP login form
- Gene panels HTML select in institute's settings page
- Bootstrap upgraded to version 5
- Fix some Sourcery and SonarCloud suggestions
- Escape special characters in case search on institute and dashboard pages
- Broken case PDF reports when no Madeline pedigree image can be created
- Removed text-white links style that were invisible in new pages style
- Variants pagination after pressing "Filter variants" or "Clinical filter"
- Layout of buttons Matchmaker submission panel (case page)
- Removing cases from Matchmaker (simplified code and fixed functionality)
- Reintroduce check for missing alignment files purged from server

## [4.53]
### Added
### Changed
- Point Alamut API key docs link to new API version
- Parse dbSNP id from ID only if it says "rs", else use VEP CSQ fields
- Removed MarkupSafe from the dependencies
### Fixed
- Reintroduced loading of SVs for demo case 643595
- Successful parse of FOUND_IN should avoid GATK caller default
- All vulnerabilities flagged by SonarCloud

## [4.52]
### Added
- Demo cancer case gets loaded together with demo RD case in demo instance
- Parse REVEL_score alongside REVEL_rankscore from csq field and display it on SNV variant page
- Rank score results now show the ranking range
- cDNA and protein changes displayed on institute causatives pages
- Optional SESSION_TIMEOUT_MINUTES configuration in app config files
- Script to convert old OMIM case format (list of integers) to new format (list of dictionaries)
- Additional check for user logged in status before serving alignment files
- Download .cgh files from cancer samples table on cancer case page
- Number of documents and date of last update on genes page
### Changed
- Verify user before redirecting to IGV alignments and sashimi plots
- Build case IGV tracks starting from case and variant objects instead of passing all params in a form
- Unfreeze Werkzeug lib since Flask_login v.0.6 with bugfix has been released
- Sort gene panels by name (panelS and variant page)
- Removed unused `server.blueprints.alignviewers.unindexed_remote_static` endpoint
- User sessions to check files served by `server.blueprints.alignviewers.remote_static` endpoint
- Moved Beacon-related functions to a dedicated app extension
- Audit Filter now also loads filter displaying the variants for it
### Fixed
- Handle `attachment_filename` parameter renamed to `download_name` when Flask 2.2 will be released
- Removed cursor timeout param in cases find adapter function to avoid many code warnings
- Removed stream argument deprecation warning in tests
- Handle `no intervals found` warning in load_region test
- Beacon remove variants
- Protect remote_cors function in alignviewers view from Server-Side Request Forgery (SSRF)
- Check creation date of last document in gene collection to display when genes collection was updated last

## [4.51]
### Added
- Config file containing codecov settings for pull requests
- Add an IGV.js direct link button from case page
- Security policy file
- Hide/shade compound variants based on rank score on variantS from filter
- Chromograph legend documentation direct link
### Changed
- Updated deprecated Codecov GitHub action to v.2
- Simplified code of scout/adapter/mongo/variant
- Update IGV.js to v2.11.2
- Show summary number of variant gene panels on general report if more than 3
### Fixed
- Marrvel link for variants in genome build 38 (using liftover to build 37)
- Remove flags from codecov config file
- Fixed filter bug with high negative SPIDEX scores
- Renamed IARC TP53 button to to `TP53 Database`, modified also link since IARC has been moved to the US NCI: `https://tp53.isb-cgc.org/`
- Parsing new format of OMIM case info when exporting patients to Matchmaker
- Remove flask-debugtoolbar lib dependency that is using deprecated code and causes app to crash after new release of Jinja2 (3.1)
- Variant page crashing for cases with old OMIM terms structure (a list of integers instead of dictionary)
- Variant page crashing when creating MARRVEL link for cases with no genome build
- SpliceAI documentation link
- Fix deprecated `safe_str_cmp` import from `werkzeug.security` by freezing Werkzeug lib to v2.0 until Flask_login v.0.6 with bugfix is released
- List gene names densely in general report for SVs that contain more than 3 genes
- Show transcript ids on refseq genes on hg19 in IGV.js, using refgene source
- Display correct number of genes in general report for SVs that contain more than 32 genes
- Broken Google login after new major release of `lepture/authlib`
- Fix frequency and callers display on case general report

## [4.50.1]
### Fixed
- Show matching causative STR_repid for legacy str variants (pre Stranger hgnc_id)

## [4.50]
### Added
- Individual-specific OMIM terms
- OMIM disease descriptions in ClinVar submission form
- Add a toggle for melter rerun monitoring of cases
- Add a config option to show the rerun monitoring toggle
- Add a cli option to export cases with rerun monitoring enabled
- Add a link to STRipy for STR variants; shallow for ARX and HOXA13
- Hide by default variants only present in unaffected individuals in variants filters
- OMIM terms in general case report
- Individual-level info on OMIM and HPO terms in general case report
- PanelApp gene link among the external links on variant page
- Dashboard case filters fields help
- Filter cases by OMIM terms in cases and dashboard pages
### Fixed
- A malformed panel id request would crash with exception: now gives user warning flash with redirect
- Link to HPO resource file hosted on `http://purl.obolibrary.org`
- Gene search form when gene exists only in build 38
- Fixed odd redirect error and poor error message on missing column for gene panel csv upload
- Typo in parse variant transcripts function
- Modified keys name used to parse local observations (archived) frequencies to reflect change in MIP keys naming
- Better error handling for partly broken/timed out chanjo reports
- Broken javascript code when case Chromograph data is malformed
- Broader space for case synopsis in general report
- Show partial causatives on causatives and matching causatives panels
- Partial causative assignment in cases with no OMIM or HPO terms
- Partial causative OMIM select options in variant page
### Changed
- Slightly smaller and improved layout of content in case PDF report
- Relabel more cancer variant pages somatic for navigation
- Unify caseS nav links
- Removed unused `add_compounds` param from variant controllers function
- Changed default hg19 genome for IGV.js to legacy hg19_1kg_decoy to fix a few problematic loci
- Reduce code complexity (parse/ensembl.py)
- Silence certain fields in ClinVar export if prioritised ones exist (chrom-start-end if hgvs exist)
- Made phenotype non-mandatory when marking a variant as partial causative
- Only one phenotype condition type (OMIM or HPO) per variant is used in ClinVar submissions
- ClinVar submission variant condition prefers OMIM over HPO if available
- Use lighter version of gene objects in Omim MongoDB adapter, panels controllers, panels views and institute controllers
- Gene-variants table size is now adaptive
- Remove unused file upload on gene-variants page

## [4.49]
### Fixed
- Pydantic model types for genome_build, madeline_info, peddy_ped_check and peddy_sex_check, rank_model_version and sv_rank_model_version
- Replace `MatchMaker` with `Matchmaker` in all places visible by a user
- Save diagnosis labels along with OMIM terms in Matchmaker Exchange submission objects
- `libegl-mesa0_21.0.3-0ubuntu0.3~20.04.5_amd64.deb` lib not found by GitHub actions Docker build
- Remove unused `chromograph_image_files` and `chromograph_prefixes` keys saved when creating or updating an RD case
- Search managed variants by description and with ignore case
### Changed
- Introduced page margins on exported PDF reports
- Smaller gene fonts in downloaded HPO genes PDF reports
- Reintroduced gene coverage data in the PDF-exported general report of rare-disease cases
- Check for existence of case report files before creating sidebar links
- Better description of HPO and OMIM terms for patients submitted to Matchmaker Exchange
- Remove null non-mandatory key/values when updating a case
- Freeze WTForms<3 due to several form input rendering changes

## [4.48.1]
### Fixed
- General case PDF report for recent cases with no pedigree

## [4.48]
### Added
- Option to cancel a request for research variants in case page
### Changed
- Update igv.js to v2.10.5
- Updated example of a case delivery report
- Unfreeze cyvcf2
- Builder images used in Scout Dockerfiles
- Crash report email subject gives host name
- Export general case report to PDF using PDFKit instead of WeasyPrint
- Do not include coverage report in PDF case report since they might have different orientation
- Export cancer cases's "Coverage and QC report" to PDF using PDFKit instead of Weasyprint
- Updated cancer "Coverage and QC report" example
- Keep portrait orientation in PDF delivery report
- Export delivery report to PDF using PDFKit instead of Weasyprint
- PDF export of clinical and research HPO panels using PDFKit instead of Weasyprint
- Export gene panel report to PDF using PDFKit
- Removed WeasyPrint lib dependency

### Fixed
- Reintroduced missing links to Swegen and Beacon and dbSNP in RD variant page, summary section
- Demo delivery report orientation to fit new columns
- Missing delivery report in demo case
- Cast MNVs to SNV for test
- Export verified variants from all institutes when user is admin
- Cancer coverage and QC report not found for demo cancer case
- Pull request template instructions on how to deploy to test server
- PDF Delivery report not showing Swedac logo
- Fix code typos
- Disable codefactor raised by ESLint for javascript functions located on another file
- Loading spinner stuck after downloading a PDF gene panel report
- IGV browser crashing when file system with alignment files is not mounted

## [4.47]
### Added
- Added CADD, GnomAD and genotype calls to variantS export
### Changed
- Pull request template, to illustrate how to deploy pull request branches on cg-vm1 stage server
### Fixed
- Compiled Docker image contains a patched version (v4.9) of chanjo-report

## [4.46.1]
### Fixed
- Downloading of files generated within the app container (MT-report, verified variants, pedigrees, ..)

## [4.46]
### Added
- Created a Dockefile to be used to serve the dockerized app in production
- Modified the code to collect database params specified as env vars
- Created a GitHub action that pushes the Dockerfile-server image to Docker Hub (scout-server-stage) every time a PR is opened
- Created a GitHub action that pushes the Dockerfile-server image to Docker Hub (scout-server) every time a new release is created
- Reassign MatchMaker Exchange submission to another user when a Scout user is deleted
- Expose public API JSON gene panels endpoint, primarily to enable automated rerun checking for updates
- Add utils for dictionary type
- Filter institute cases using multiple HPO terms
- Vulture GitHub action to identify and remove unused variables and imports
### Changed
- Updated the python config file documentation in admin guide
- Case configuration parsing now uses Pydantic for improved typechecking and config handling
- Removed test matrices to speed up automatic testing of PRs
- Switch from Coveralls to Codecov to handle CI test coverage
- Speed-up CI tests by caching installation of libs and splitting tests into randomized groups using pytest-test-groups
- Improved LDAP login documentation
- Use lib flask-ldapconn instead of flask_ldap3_login> to handle ldap authentication
- Updated Managed variant documentation in user guide
- Fix and simplify creating and editing of gene panels
- Simplified gene variants search code
- Increased the height of the genes track in the IGV viewer
### Fixed
- Validate uploaded managed variant file lines, warning the user.
- Exporting validated variants with missing "genes" database key
- No results returned when searching for gene variants using a phenotype term
- Variants filtering by gene symbols file
- Make gene HGNC symbols field mandatory in gene variants page and run search only on form submit
- Make sure collaborator gene variants are still visible, even if HPO filter is used

## [4.45]
### Added
### Changed
- Start Scout also when loqusdbapi is not reachable
- Clearer definition of manual standard and custom inheritance models in gene panels
- Allow searching multiple chromosomes in filters
### Fixed
- Gene panel crashing on edit action

## [4.44]
### Added
### Changed
- Display Gene track beneath each sample track when displaying splice junctions in igv browser
- Check outdated gene symbols and update with aliases for both RD and cancer variantS
### Fixed
- Added query input check and fixed the Genes API endpoint to return a json formatted error when request is malformed
- Typo in ACMG BP6 tooltip

## [4.43.1]
### Added
- Added database index for OMIM disease term genes
### Changed
### Fixed
- Do not drop HPO terms collection when updating HPO terms via the command line
- Do not drop disease (OMIM) terms collection when updating diseases via the command line

## [4.43]
### Added
- Specify which collection(s) update/build indexes for
### Fixed
- Do not drop genes and transcripts collections when updating genes via the command line

## [4.42.1]
### Added
### Changed
### Fixed
- Freeze PyMongo lib to version<4.0 to keep supporting previous MongoDB versions
- Speed up gene panels creation and update by collecting only light gene info from database
- Avoid case page crash on Phenomizer queries timeout

## [4.42]
### Added
- Choose custom pinned variants to submit to MatchMaker Exchange
- Submit structural variant as genes to the MatchMaker Exchange
- Added function for maintainers and admins to remove gene panels
- Admins can restore deleted gene panels
- A development docker-compose file illustrating the scout/chanjo-report integration
- Show AD on variants view for cancer SV (tumor and normal)
- Cancer SV variants filter AD, AF (tumor and normal)
- Hiding the variants score column also from cancer SVs, as for the SNVs
### Changed
- Enforce same case _id and display_name when updating a case
- Enforce same individual ids, display names and affected status when updating a case
- Improved documentation for connecting to loqusdb instances (including loqusdbapi)
- Display and download HPO gene panels' gene symbols in italics
- A faster-built and lighter Docker image
- Reduce complexity of `panels` endpoint moving some code to the panels controllers
- Update requirements to use flask-ldap3-login>=0.9.17 instead of freezing WTForm
### Fixed
- Use of deprecated TextField after the upgrade of WTF to v3.0
- Freeze to WTForms to version < 3
- Remove the extra files (bed files and madeline.svg) introduced by mistake
- Cli command loading demo data in docker-compose when case custom images exist and is None
- Increased MongoDB connection serverSelectionTimeoutMS parameter to 30K (default value according to MongoDB documentation)
- Better differentiate old obs counts 0 vs N/A
- Broken cancer variants page when default gene panel was deleted
- Typo in tx_overview function in variant controllers file
- Fixed loqusdbapi SV search URL
- SV variants filtering using Decipher criterion
- Removing old gene panels that don't contain the `maintainer` key.

## [4.41.1]
### Fixed
- General reports crash for variant annotations with same variant on other cases

## [4.41]
### Added
- Extended the instructions for running the Scout Docker image (web app and cli).
- Enabled inclusion of custom images to STR variant view
### Fixed
- General case report sorting comments for variants with None genetic models
- Do not crash but redirect to variants page with error when a variant is not found for a case
- UCSC links coordinates for SV variants with start chromosome different than end chromosome
- Human readable variants name in case page for variants having start chromosome different from end chromosome
- Avoid always loading all transcripts when checking gene symbol: introduce gene captions
- Slow queries for evaluated variants on e.g. case page - use events instead
### Changed
- Rearrange variant page again, moving severity predictions down.
- More reactive layout width steps on variant page

## [4.40.1]
### Added
### Fixed
- Variants dismissed with inconsistent inheritance pattern can again be shown in general case report
- General report page for variants with genes=None
- General report crashing when variants have no panels
- Added other missing keys to case and variant dictionaries passed to general report
### Changed

## [4.40]
### Added
- A .cff citation file
- Phenotype search API endpoint
- Added pagination to phenotype API
- Extend case search to include internal MongoDB id
- Support for connecting to a MongoDB replica set (.py config files)
- Support for connecting to a MongoDB replica set (.yaml config files)
### Fixed
- Command to load the OMIM gene panel (`scout load panel --omim`)
- Unify style of pinned and causative variants' badges on case page
- Removed automatic spaces after punctuation in comments
- Remove the hardcoded number of total individuals from the variant's old observations panel
- Send delete requests to a connected Beacon using the DELETE method
- Layout of the SNV and SV variant page - move frequency up
### Changed
- Stop updating database indexes after loading exons via command line
- Display validation status badge also for not Sanger-sequenced variants
- Moved Frequencies, Severity and Local observations panels up in RD variants page
- Enabled Flask CORS to communicate CORS status to js apps
- Moved the code preparing the transcripts overview to the backend
- Refactored and filtered json data used in general case report
- Changed the database used in docker-compose file to use the official MongoDB v4.4 image
- Modified the Python (3.6, 3.8) and MongoDB (3.2, 4.4, 5.0) versions used in testing matrices (GitHub actions)
- Capitalize case search terms on institute and dashboard pages


## [4.39]
### Added
- COSMIC IDs collected from CSQ field named `COSMIC`
### Fixed
- Link to other causative variants on variant page
- Allow multiple COSMIC links for a cancer variant
- Fix floating text in severity box #2808
- Fixed MitoMap and HmtVar links for hg38 cases
- Do not open new browser tabs when downloading files
- Selectable IGV tracks on variant page
- Missing splice junctions button on variant page
- Refactor variantS representative gene selection, and use it also for cancer variant summary
### Changed
- Improve Javascript performance for displaying Chromograph images
- Make ClinVar classification more evident in cancer variant page

## [4.38]
### Added
- Option to hide Alamut button in the app config file
### Fixed
- Library deprecation warning fixed (insert is deprecated. Use insert_one or insert_many instead)
- Update genes command will not trigger an update of database indices any more
- Missing resources in temporary downloading directory when updating genes using the command line
- Restore previous variant ACMG classification in a scrollable div
- Loading spinner not stopping after downloading PDF case reports and variant list export
- Add extra Alamut links higher up on variant pages
- Improve UX for phenotypes in case page
- Filter and export of STR variants
- Update look of variants page navigation buttons
### Changed

## [4.37]
### Added
- Highlight and show version number for RefSeq MANE transcripts.
- Added integration to a rerunner service for toggling reanalysis with updated pedigree information
- SpliceAI display and parsing from VEP CSQ
- Display matching tiered variants for cancer variants
- Display a loading icon (spinner) until the page loads completely
- Display filter badges in cancer variants list
- Update genes from pre-downloaded file resources
- On login, OS, browser version and screen size are saved anonymously to understand how users are using Scout
- API returning institutes data for a given user: `/api/v1/institutes`
- API returning case data for a given institute: `/api/v1/institutes/<institute_id>/cases`
- Added GMS and Lund university hospital logos to login page
- Made display of Swedac logo configurable
- Support for displaying custom images in case view
- Individual-specific HPO terms
- Optional alamut_key in institute settings for Alamut Plus software
- Case report API endpoint
- Tooltip in case explaining that genes with genome build different than case genome build will not be added to dynamic HPO panel.
- Add DeepVariant as a caller
### Fixed
- Updated IGV to v2.8.5 to solve missing gene labels on some zoom levels
- Demo cancer case config file to load somatic SNVs and SVs only.
- Expand list of refseq trancripts in ClinVar submission form
- Renamed `All SNVs and INDELs` institute sidebar element to `Search SNVs and INDELs` and fixed its style.
- Add missing parameters to case load-config documentation
- Allow creating/editing gene panels and dynamic gene panels with genes present in genome build 38
- Bugfix broken Pytests
- Bulk dismissing variants error due to key conversion from string to integer
- Fix typo in index documentation
- Fixed crash in institute settings page if "collaborators" key is not set in database
- Don't stop Scout execution if LoqusDB call fails and print stacktrace to log
- Bug when case contains custom images with value `None`
- Bug introduced when fixing another bug in Scout-LoqusDB interaction
- Loading of OMIM diagnoses in Scout demo instance
- Remove the docker-compose with chanjo integration because it doesn't work yet.
- Fixed standard docker-compose with scout demo data and database
- Clinical variant assessments not present for pinned and causative variants on case page.
- MatchMaker matching one node at the time only
- Remove link from previously tiered variants badge in cancer variants page
- Typo in gene cell on cancer variants page
- Managed variants filter form
### Changed
- Better naming for variants buttons on cancer track (somatic, germline). Also show cancer research button if available.
- Load case with missing panels in config files, but show warning.
- Changing the (Female, Male) symbols to (F/M) letters in individuals_table and case-sma.
- Print stacktrace if case load command fails
- Added sort icon and a pointer to the cursor to all tables with sortable fields
- Moved variant, gene and panel info from the basic pane to summary panel for all variants.
- Renamed `Basics` panel to `Classify` on variant page.
- Revamped `Basics` panel to a panel dedicated to classify variants
- Revamped the summary panel to be more compact.
- Added dedicated template for cancer variants
- Removed Gene models, Gene annotations and Conservation panels for cancer variants
- Reorganized the orders of panels for variant and cancer variant views
- Added dedicated variant quality panel and removed relevant panes
- A more compact case page
- Removed OMIM genes panel
- Make genes panel, pinned variants panel, causative variants panel and ClinVar panel scrollable on case page
- Update to Scilifelab's 2020 logo
- Update Gens URL to support Gens v2.0 format
- Refactor tests for parsing case configurations
- Updated links to HPO downloadable resources
- Managed variants filtering defaults to all variant categories
- Changing the (Kind) drop-down according to (Category) drop-down in Managed variant add variant
- Moved Gens button to individuals table
- Check resource files availability before starting updating OMIM diagnoses
- Fix typo in `SHOW_OBSERVED_VARIANT_ARCHIVE` config param

## [4.36]
### Added
- Parse and save splice junction tracks from case config file
- Tooltip in observations panel, explaining that case variants with no link might be old variants, not uploaded after a case rerun
### Fixed
- Warning on overwriting variants with same position was no longer shown
- Increase the height of the dropdowns to 425px
- More indices for the case table as it grows, specifically for causatives queries
- Splice junction tracks not centered over variant genes
- Total number of research variants count
- Update variants stats in case documents every time new variants are loaded
- Bug in flashing warning messages when filtering variants
### Changed
- Clearer warning messages for genes and gene/gene-panels searches in variants filters

## [4.35]
### Added
- A new index for hgnc_symbol in the hgnc_gene collection
- A Pedigree panel in STR page
- Display Tier I and II variants in case view causatives card for cancer cases
### Fixed
- Send partial file data to igv.js when visualizing sashimi plots with splice junction tracks
- Research variants filtering by gene
- Do not attempt to populate annotations for not loaded pinned/causatives
- Add max-height to all dropdowns in filters
### Changed
- Switch off non-clinical gene warnings when filtering research variants
- Don't display OMIM disease card in case view for cancer cases
- Refactored Individuals and Causative card in case view for cancer cases
- Update and style STR case report

## [4.34]
### Added
- Saved filter lock and unlock
- Filters can optionally be marked audited, logging the filter name, user and date on the case events and general report.
- Added `ClinVar hits` and `Cosmic hits` in cancer SNVs filters
- Added `ClinVar hits` to variants filter (rare disease track)
- Load cancer demo case in docker-compose files (default and demo file)
- Inclusive-language check using [woke](https://github.com/get-woke/woke) github action
- Add link to HmtVar for mitochondrial variants (if VCF is annotated with HmtNote)
- Grey background for dismissed compounds in variants list and variant page
- Pin badge for pinned compounds in variants list and variant page
- Support LoqusDB REST API queries
- Add a docker-compose-matchmaker under scout/containers/development to test matchmaker locally
- Script to investigate consequences of symbol search bug
- Added GATK to list of SV and cancer SV callers
### Fixed
- Make MitoMap link work for hg38 again
- Export Variants feature crashing when one of the variants has no primary transcripts
- Redirect to last visited variantS page when dismissing variants from variants list
- Improved matching of SVs Loqus occurrences in other cases
- Remove padding from the list inside (Matching causatives from other cases) panel
- Pass None to get_app function in CLI base since passing script_info to app factory functions was deprecated in Flask 2.0
- Fixed failing tests due to Flask update to version 2.0
- Speed up user events view
- Causative view sort out of memory error
- Use hgnc_id for gene filter query
- Typo in case controllers displaying an error every time a patient is matched against external MatchMaker nodes
- Do not crash while attempting an update for variant documents that are too big (> 16 MB)
- Old STR causatives (and other variants) may not have HGNC symbols - fix sort lambda
- Check if gene_obj has primary_transcript before trying to access it
- Warn if a gene manually searched is in a clinical panel with an outdated name when filtering variants
- ChrPos split js not needed on STR page yet
### Changed
- Remove parsing of case `genome_version`, since it's not used anywhere downstream
- Introduce deprecation warning for Loqus configs that are not dictionaries
- SV clinical filter no longer filters out sub 100 nt variants
- Count cases in LoqusDB by variant type
- Commit pulse repo badge temporarily set to weekly
- Sort ClinVar submissions objects by ascending "Last evaluated" date
- Refactored the MatchMaker integration as an extension
- Replaced some sensitive words as suggested by woke linter
- Documentation for load-configuration rewritten.
- Add styles to MatchMaker matches table
- More detailed info on the data shared in MatchMaker submission form

## [4.33.1]
### Fixed
- Include markdown for release autodeploy docs
- Use standard inheritance model in ClinVar (https://ftp.ncbi.nlm.nih.gov/pub/GTR/standard_terms/Mode_of_inheritance.txt)
- Fix issue crash with variants that have been unflagged causative not being available in other causatives
### Added
### Changed

## [4.33]
### Fixed
- Command line crashing when updating an individual not found in database
- Dashboard page crashing when filters return no data
- Cancer variants filter by chromosome
- /api/v1/genes now searches for genes in all genome builds by default
- Upgraded igv.js to version 2.8.1 (Fixed Unparsable bed record error)
### Added
- Autodeploy docs on release
- Documentation for updating case individuals tracks
- Filter cases and dashboard stats by analysis track
### Changed
- Changed from deprecated db update method
- Pre-selected fields to run queries with in dashboard page
- Do not filter by any institute when first accessing the dashboard
- Removed OMIM panel in case view for cancer cases
- Display Tier I and II variants in case view causatives panel for cancer cases
- Refactored Individuals and Causative panels in case view for cancer cases

## [4.32.1]
### Fixed
- iSort lint check only
### Changed
- Institute cases page crashing when a case has track:Null
### Added

## [4.32]
### Added
- Load and show MITOMAP associated diseases from VCF (INFO field: MitomapAssociatedDiseases, via HmtNote)
- Show variant allele frequencies for mitochondrial variants (GRCh38 cases)
- Extend "public" json API with diseases (OMIM) and phenotypes (HPO)
- HPO gene list download now has option for clinical and non-clinical genes
- Display gene splice junctions data in sashimi plots
- Update case individuals with splice junctions tracks
- Simple Docker compose for development with local build
- Make Phenomodels subpanels collapsible
- User side documentation of cytogenomics features (Gens, Chromograph, vcf2cytosure, rhocall)
- iSort GitHub Action
- Support LoqusDB REST API queries
### Fixed
- Show other causative once, even if several events point to it
- Filtering variants by mitochondrial chromosome for cases with genome build=38
- HPO gene search button triggers any warnings for clinical / non-existing genes also on first search
- Fixed a bug in variants pages caused by MT variants without alt_frequency
- Tests for CADD score parsing function
- Fixed the look of IGV settings on SNV variant page
- Cases analyzed once shown as `rerun`
- Missing case track on case re-upload
- Fixed severity rank for SO term "regulatory region ablation"
### Changed
- Refactor according to CodeFactor - mostly reuse of duplicated code
- Phenomodels language adjustment
- Open variants in a new window (from variants page)
- Open overlapping and compound variants in a new window (from variant page)
- gnomAD link points to gnomAD v.3 (build GRCh38) for mitochondrial variants.
- Display only number of affected genes for dismissed SVs in general report
- Chromosome build check when populating the variants filter chromosome selection
- Display mitochondrial and rare diseases coverage report in cases with missing 'rare' track

## [4.31.1]
### Added
### Changed
- Remove mitochondrial and coverage report from cancer cases sidebar
### Fixed
- ClinVar page when dbSNP id is None

## [4.31]
### Added
- gnomAD annotation field in admin guide
- Export also dynamic panel genes not associated to an HPO term when downloading the HPO panel
- Primary HGNC transcript info in variant export files
- Show variant quality (QUAL field from vcf) in the variant summary
- Load/update PDF gene fusion reports (clinical and research) generated with Arriba
- Support new MANE annotations from VEP (both MANE Select and MANE Plus Clinical)
- Display on case activity the event of a user resetting all dismissed variants
- Support gnomAD population frequencies for mitochondrial variants
- Anchor links in Casedata ClinVar panels to redirect after renaming individuals
### Fixed
- Replace old docs link www.clinicalgenomics.se/scout with new https://clinical-genomics.github.io/scout
- Page formatting issues whenever case and variant comments contain extremely long strings with no spaces
- Chromograph images can be one column and have scrollbar. Removed legacy code.
- Column labels for ClinVar case submission
- Page crashing looking for LoqusDB observation when variant doesn't exist
- Missing inheritance models and custom inheritance models on newly created gene panels
- Accept only numbers in managed variants filter as position and end coordinates
- SNP id format and links in Variant page, ClinVar submission form and general report
- Case groups tooltip triggered only when mouse is on the panel header
### Changed
- A more compact case groups panel
- Added landscape orientation CSS style to cancer coverage and QC demo report
- Improve user documentation to create and save new gene panels
- Removed option to use space as separator when uploading gene panels
- Separating the columns of standard and custom inheritance models in gene panels
- Improved ClinVar instructions for users using non-English Excel

## [4.30.2]
### Added
### Fixed
- Use VEP RefSeq ID if RefSeq list is empty in RefSeq transcripts overview
- Bug creating variant links for variants with no end_chrom
### Changed

## [4.30.1]
### Added
### Fixed
- Cryptography dependency fixed to use version < 3.4
### Changed

## [4.30]
### Added
- Introduced a `reset dismiss variant` verb
- Button to reset all dismissed variants for a case
- Add black border to Chromograph ideograms
- Show ClinVar annotations on variantS page
- Added integration with GENS, copy number visualization tool
- Added a VUS label to the manual classification variant tags
- Add additional information to SNV verification emails
- Tooltips documenting manual annotations from default panels
- Case groups now show bam files from all cases on align view
### Fixed
- Center initial igv view on variant start with SNV/indels
- Don't set initial igv view to negative coordinates
- Display of GQ for SV and STR
- Parsing of AD and related info for STRs
- LoqusDB field in institute settings accepts only existing Loqus instances
- Fix DECIPHER link to work after DECIPHER migrated to GRCh38
- Removed visibility window param from igv.js genes track
- Updated HPO download URL
- Patch HPO download test correctly
- Reference size on STR hover not needed (also wrong)
- Introduced genome build check (allowed values: 37, 38, "37", "38") on case load
- Improve case searching by assignee full name
- Populating the LoqusDB select in institute settings
### Changed
- Cancer variants table header (pop freq etc)
- Only admin users can modify LoqusDB instance in Institute settings
- Style of case synopsis, variants and case comments
- Switched to igv.js 2.7.5
- Do not choke if case is missing research variants when research requested
- Count cases in LoqusDB by variant type
- Introduce deprecation warning for Loqus configs that are not dictionaries
- Improve create new gene panel form validation
- Make XM- transcripts less visible if they don't overlap with transcript refseq_id in variant page
- Color of gene panels and comments panels on cases and variant pages
- Do not choke if case is missing research variants when reserch requested

## [4.29.1]
### Added
### Fixed
- Always load STR variants regardless of RankScore threshold (hotfix)
### Changed

## [4.29]
### Added
- Added a page about migrating potentially breaking changes to the documentation
- markdown_include in development requirements file
- STR variants filter
- Display source, Z-score, inheritance pattern for STR annotations from Stranger (>0.6.1) if available
- Coverage and quality report to cancer view
### Fixed
- ACMG classification page crashing when trying to visualize a classification that was removed
- Pretty print HGVS on gene variants (URL-decode VEP)
- Broken or missing link in the documentation
- Multiple gene names in ClinVar submission form
- Inheritance model select field in ClinVar submission
- IGV.js >2.7.0 has an issue with the gene track zoom levels - temp freeze at 2.7.0
- Revert CORS-anywhere and introduce a local http proxy for cloud tracks
### Changed

## [4.28]
### Added
- Chromograph integration for displaying PNGs in case-page
- Add VAF to cancer case general report, and remove some of its unused fields
- Variants filter compatible with genome browser location strings
- Support for custom public igv tracks stored on the cloud
- Add tests to increase testing coverage
- Update case variants count after deleting variants
- Update IGV.js to latest (v2.7.4)
- Bypass igv.js CORS check using `https://github.com/Rob--W/cors-anywhere`
- Documentation on default and custom IGV.js tracks (admin docs)
- Lock phenomodels so they're editable by admins only
- Small case group assessment sharing
- Tutorial and files for deploying app on containers (Kubernetes pods)
- Canonical transcript and protein change of canonical transcript in exported variants excel sheet
- Support for Font Awesome version 6
- Submit to Beacon from case page sidebar
- Hide dismissed variants in variants pages and variants export function
- Systemd service files and instruction to deploy Scout using podman
### Fixed
- Bugfix: unused `chromgraph_prefix |tojson` removed
- Freeze coloredlogs temporarily
- Marrvel link
- Don't show TP53 link for silent or synonymous changes
- OMIM gene field accepts any custom number as OMIM gene
- Fix Pytest single quote vs double quote string
- Bug in gene variants search by similar cases and no similar case is found
- Delete unused file `userpanel.py`
- Primary transcripts in variant overview and general report
- Google OAuth2 login setup in README file
- Redirect to 'missing file'-icon if configured Chromograph file is missing
- Javascript error in case page
- Fix compound matching during variant loading for hg38
- Cancer variants view containing variants dismissed with cancer-specific reasons
- Zoom to SV variant length was missing IGV contig select
- Tooltips on case page when case has no default gene panels
### Changed
- Save case variants count in case document and not in sessions
- Style of gene panels multiselect on case page
- Collapse/expand main HPO checkboxes in phenomodel preview
- Replaced GQ (Genotype quality) with VAF (Variant allele frequency) in cancer variants GT table
- Allow loading of cancer cases with no tumor_purity field
- Truncate cDNA and protein changes in case report if longer than 20 characters


## [4.27]
### Added
- Exclude one or more variant categories when running variants delete command
### Fixed
### Changed

## [4.26.1]
### Added
### Fixed
- Links with 1-letter aa codes crash on frameshift etc
### Changed

## [4.26]
### Added
- Extend the delete variants command to print analysis date, track, institute, status and research status
- Delete variants by type of analysis (wgs|wes|panel)
- Links to cBioPortal, MutanTP53, IARC TP53, OncoKB, MyCancerGenome, CIViC
### Fixed
- Deleted variants count
### Changed
- Print output of variants delete command as a tab separated table

## [4.25]
### Added
- Command line function to remove variants from one or all cases
### Fixed
- Parse SMN None calls to None rather than False

## [4.24.1]
### Fixed
- Install requirements.txt via setup file

## [4.24]
### Added
- Institute-level phenotype models with sub-panels containing HPO and OMIM terms
- Runnable Docker demo
- Docker image build and push github action
- Makefile with shortcuts to docker commands
- Parse and save synopsis, phenotype and cohort terms from config files upon case upload
### Fixed
- Update dismissed variant status when variant dismissed key is missing
- Breakpoint two IGV button now shows correct chromosome when different from bp1
- Missing font lib in Docker image causing the PDF report download page to crash
- Sentieon Manta calls lack Somaticscore - load anyway
- ClinVar submissions crashing due to pinned variants that are not loaded
- Point ExAC pLI score to new gnomad server address
- Bug uploading cases missing phenotype terms in config file
- STRs loaded but not shown on browser page
- Bug when using adapter.variant.get_causatives with case_id without causatives
- Problem with fetching "solved" from scout export cases cli
- Better serialising of datetime and bson.ObjectId
- Added `volumes` folder to .gitignore
### Changed
- Make matching causative and managed variants foldable on case page
- Remove calls to PyMongo functions marked as deprecated in backend and frontend(as of version 3.7).
- Improved `scout update individual` command
- Export dynamic phenotypes with ordered gene lists as PDF


## [4.23]
### Added
- Save custom IGV track settings
- Show a flash message with clear info about non-valid genes when gene panel creation fails
- CNV report link in cancer case side navigation
- Return to comment section after editing, deleting or submitting a comment
- Managed variants
- MT vs 14 chromosome mean coverage stats if Scout is connected to Chanjo
### Fixed
- missing `vcf_cancer_sv` and `vcf_cancer_sv_research` to manual.
- Split ClinVar multiple clnsig values (slash-separated) and strip them of underscore for annotations without accession number
- Timeout of `All SNVs and INDELs` page when no valid gene is provided in the search
- Round CADD (MIPv9)
- Missing default panel value
- Invisible other causatives lines when other causatives lack gene symbols
### Changed
- Do not freeze mkdocs-material to version 4.6.1
- Remove pre-commit dependency

## [4.22]
### Added
- Editable cases comments
- Editable variants comments
### Fixed
- Empty variant activity panel
- STRs variants popover
- Split new ClinVar multiple significance terms for a variant
- Edit the selected comment, not the latest
### Changed
- Updated RELEASE docs.
- Pinned variants card style on the case page
- Merged `scout export exons` and `scout view exons` commands


## [4.21.2]
### Added
### Fixed
- Do not pre-filter research variants by (case-default) gene panels
- Show OMIM disease tooltip reliably
### Changed

## [4.21.1]
### Added
### Fixed
- Small change to Pop Freq column in variants ang gene panels to avoid strange text shrinking on small screens
- Direct use of HPO list for Clinical HPO SNV (and cancer SNV) filtering
- PDF coverage report redirecting to login page
### Changed
- Remove the option to dismiss single variants from all variants pages
- Bulk dismiss SNVs, SVs and cancer SNVs from variants pages

## [4.21]
### Added
- Support to configure LoqusDB per institute
- Highlight causative variants in the variants list
- Add tests. Mostly regarding building internal datatypes.
- Remove leading and trailing whitespaces from panel_name and display_name when panel is created
- Mark MANE transcript in list of transcripts in "Transcript overview" on variant page
- Show default panel name in case sidebar
- Previous buttons for variants pagination
- Adds a gh action that checks that the changelog is updated
- Adds a gh action that deploys new releases automatically to pypi
- Warn users if case default panels are outdated
- Define institute-specific gene panels for filtering in institute settings
- Use institute-specific gene panels in variants filtering
- Show somatic VAF for pinned and causative variants on case page

### Fixed
- Report pages redirect to login instead of crashing when session expires
- Variants filter loading in cancer variants page
- User, Causative and Cases tables not scaling to full page
- Improved docs for an initial production setup
- Compatibility with latest version of Black
- Fixed tests for Click>7
- Clinical filter required an extra click to Filter to return variants
- Restore pagination and shrink badges in the variants page tables
- Removing a user from the command line now inactivates the case only if user is last assignee and case is active
- Bugfix, LoqusDB per institute feature crashed when institute id was empty string
- Bugfix, LoqusDB calls where missing case count
- filter removal and upload for filters deleted from another page/other user
- Visualize outdated gene panels info in a popover instead of a tooltip in case page side panel

### Changed
- Highlight color on normal STRs in the variants table from green to blue
- Display breakpoints coordinates in verification emails only for structural variants


## [4.20]
### Added
- Display number of filtered variants vs number of total variants in variants page
- Search case by HPO terms
- Dismiss variant column in the variants tables
- Black and pre-commit packages to dev requirements

### Fixed
- Bug occurring when rerun is requested twice
- Peddy info fields in the demo config file
- Added load config safety check for multiple alignment files for one individual
- Formatting of cancer variants table
- Missing Score in SV variants table

### Changed
- Updated the documentation on how to create a new software release
- Genome build-aware cytobands coordinates
- Styling update of the Matchmaker card
- Select search type in case search form


## [4.19]

### Added
- Show internal ID for case
- Add internal ID for downloaded CGH files
- Export dynamic HPO gene list from case page
- Remove users as case assignees when their account is deleted
- Keep variants filters panel expanded when filters have been used

### Fixed
- Handle the ProxyFix ModuleNotFoundError when Werkzeug installed version is >1.0
- General report formatting issues whenever case and variant comments contain extremely long strings with no spaces

### Changed
- Created an institute wrapper page that contains list of cases, causatives, SNVs & Indels, user list, shared data and institute settings
- Display case name instead of case ID on clinVar submissions
- Changed icon of sample update in clinVar submissions


## [4.18]

### Added
- Filter cancer variants on cytoband coordinates
- Show dismiss reasons in a badge with hover for clinical variants
- Show an ellipsis if 10 cases or more to display with loqusdb matches
- A new blog post for version 4.17
- Tooltip to better describe Tumor and Normal columns in cancer variants
- Filter cancer SNVs and SVs by chromosome coordinates
- Default export of `Assertion method citation` to clinVar variants submission file
- Button to export up to 500 cancer variants, filtered or not
- Rename samples of a clinVar submission file

### Fixed
- Apply default gene panel on return to cancer variantS from variant view
- Revert to certificate checking when asking for Chanjo reports
- `scout download everything` command failing while downloading HPO terms

### Changed
- Turn tumor and normal allelic fraction to decimal numbers in tumor variants page
- Moved clinVar submissions code to the institutes blueprints
- Changed name of clinVar export files to FILENAME.Variant.csv and FILENAME.CaseData.csv
- Switched Google login libraries from Flask-OAuthlib to Authlib


## [4.17.1]

### Fixed
- Load cytobands for cases with chromosome build not "37" or "38"


## [4.17]

### Added
- COSMIC badge shown in cancer variants
- Default gene-panel in non-cancer structural view in url
- Filter SNVs and SVs by cytoband coordinates
- Filter cancer SNV variants by alt allele frequency in tumor
- Correct genome build in UCSC link from structural variant page



### Fixed
- Bug in clinVar form when variant has no gene
- Bug when sharing cases with the same institute twice
- Page crashing when removing causative variant tag
- Do not default to GATK caller when no caller info is provided for cancer SNVs


## [4.16.1]

### Fixed
- Fix the fix for handling of delivery reports for rerun cases

## [4.16]

### Added
- Adds possibility to add "lims_id" to cases. Currently only stored in database, not shown anywhere
- Adds verification comment box to SVs (previously only available for small variants)
- Scrollable pedigree panel

### Fixed
- Error caused by changes in WTForm (new release 2.3.x)
- Bug in OMIM case page form, causing the page to crash when a string was provided instead of a numerical OMIM id
- Fix Alamut link to work properly on hg38
- Better handling of delivery reports for rerun cases
- Small CodeFactor style issues: matchmaker results counting, a couple of incomplete tests and safer external xml
- Fix an issue with Phenomizer introduced by CodeFactor style changes

### Changed
- Updated the version of igv.js to 2.5.4

## [4.15.1]

### Added
- Display gene names in ClinVar submissions page
- Links to Varsome in variant transcripts table

### Fixed
- Small fixes to ClinVar submission form
- Gene panel page crash when old panel has no maintainers

## [4.15]

### Added
- Clinvar CNVs IGV track
- Gene panels can have maintainers
- Keep variant actions (dismissed, manual rank, mosaic, acmg, comments) upon variant re-upload
- Keep variant actions also on full case re-upload

### Fixed
- Fix the link to Ensembl for SV variants when genome build 38.
- Arrange information in columns on variant page
- Fix so that new cosmic identifier (COSV) is also acceptable #1304
- Fixed COSMIC tag in INFO (outside of CSQ) to be parses as well with `&` splitter.
- COSMIC stub URL changed to https://cancer.sanger.ac.uk/cosmic/search?q= instead.
- Updated to a version of IGV where bigBed tracks are visualized correctly
- Clinvar submission files are named according to the content (variant_data and case_data)
- Always show causatives from other cases in case overview
- Correct disease associations for gene symbol aliases that exist as separate genes
- Re-add "custom annotations" for SV variants
- The override ClinVar P/LP add-in in the Clinical Filter failed for new CSQ strings

### Changed
- Runs all CI checks in github actions

## [4.14.1]

### Fixed
- Error when variant found in loqusdb is not loaded for other case

## [4.14]

### Added
- Use github actions to run tests
- Adds CLI command to update individual alignments path
- Update HPO terms using downloaded definitions files
- Option to use alternative flask config when running `scout serve`
- Requirement to use loqusdb >= 2.5 if integrated

### Fixed
- Do not display Pedigree panel in cancer view
- Do not rely on internet connection and services available when running CI tests
- Variant loading assumes GATK if no caller set given and GATK filter status is seen in FILTER
- Pass genome build param all the way in order to get the right gene mappings for cases with build 38
- Parse correctly variants with zero frequency values
- Continue even if there are problems to create a region vcf
- STR and cancer variant navigation back to variants pages could fail

### Changed
- Improved code that sends requests to the external APIs
- Updates ranges for user ranks to fit todays usage
- Run coveralls on github actions instead of travis
- Run pip checks on github actions instead of coveralls
- For hg38 cases, change gnomAD link to point to version 3.0 (which is hg38 based)
- Show pinned or causative STR variants a bit more human readable

## [4.13.1]

### Added
### Fixed
- Typo that caused not all clinvar conflicting interpretations to be loaded no matter what
- Parse and retrieve clinvar annotations from VEP-annotated (VEP 97+) CSQ VCF field
- Variant clinvar significance shown as `not provided` whenever is `Uncertain significance`
- Phenomizer query crashing when case has no HPO terms assigned
- Fixed a bug affecting `All SNVs and INDELs` page when variants don't have canonical transcript
- Add gene name or id in cancer variant view

### Changed
- Cancer Variant view changed "Variant:Transcript:Exon:HGVS" to "Gene:Transcript:Exon:HGVS"

## [4.13]

### Added
- ClinVar SNVs track in IGV
- Add SMA view with SMN Copy Number data
- Easier to assign OMIM diagnoses from case page
- OMIM terms and specific OMIM term page

### Fixed
- Bug when adding a new gene to a panel
- Restored missing recent delivery reports
- Fixed style and links to other reports in case side panel
- Deleting cases using display_name and institute not deleting its variants
- Fixed bug that caused coordinates filter to override other filters
- Fixed a problem with finding some INS in loqusdb
- Layout on SV page when local observations without cases are present
- Make scout compatible with the new HPO definition files from `http://compbio.charite.de/jenkins/`
- General report visualization error when SNVs display names are very long


### Changed


## [4.12.4]

### Fixed
- Layout on SV page when local observations without cases are present

## [4.12.3]

### Fixed
- Case report when causative or pinned SVs have non null allele frequencies

## [4.12.2]

### Fixed
- SV variant links now take you to the SV variant page again
- Cancer variant view has cleaner table data entries for "N/A" data
- Pinned variant case level display hotfix for cancer and str - more on this later
- Cancer variants show correct alt/ref reads mirroring alt frequency now
- Always load all clinical STR variants even if a region load is attempted - index may be missing
- Same case repetition in variant local observations

## [4.12.1]

### Fixed
- Bug in variant.gene when gene has no HGVS description


## [4.12]

### Added
- Accepts `alignment_path` in load config to pass bam/cram files
- Display all phenotypes on variant page
- Display hgvs coordinates on pinned and causatives
- Clear panel pending changes
- Adds option to setup the database with static files
- Adds cli command to download the resources from CLI that scout needs
- Adds test files for merged somatic SV and CNV; as well as merged SNV, and INDEL part of #1279
- Allows for upload of OMIM-AUTO gene panel from static files without api-key

### Fixed
- Cancer case HPO panel variants link
- Fix so that some drop downs have correct size
- First IGV button in str variants page
- Cancer case activates on SNV variants
- Cases activate when STR variants are viewed
- Always calculate code coverage
- Pinned/Classification/comments in all types of variants pages
- Null values for panel's custom_inheritance_models
- Discrepancy between the manual disease transcripts and those in database in gene-edit page
- ACMG classification not showing for some causatives
- Fix bug which caused IGV.js to use hg19 reference files for hg38 data
- Bug when multiple bam files sources with non-null values are available


### Changed
- Renamed `requests` file to `scout_requests`
- Cancer variant view shows two, instead of four, decimals for allele and normal


## [4.11.1]

### Fixed
- Institute settings page
- Link institute settings to sharing institutes choices

## [4.11.0]

### Added
- Display locus name on STR variant page
- Alternative key `GNOMADAF_popmax` for Gnomad popmax allele frequency
- Automatic suggestions on how to improve the code on Pull Requests
- Parse GERP, phastCons and phyloP annotations from vep annotated CSQ fields
- Avoid flickering comment popovers in variant list
- Parse REVEL score from vep annotated CSQ fields
- Allow users to modify general institute settings
- Optionally format code automatically on commit
- Adds command to backup vital parts `scout export database`
- Parsing and displaying cancer SV variants from Manta annotated VCF files
- Dismiss cancer snv variants with cancer-specific options
- Add IGV.js UPD, RHO and TIDDIT coverage wig tracks.


### Fixed
- Slightly darker page background
- Fixed an issued with parsed conservation values from CSQ
- Clinvar submissions accessible to all users of an institute
- Header toolbar when on Clinvar page now shows institute name correctly
- Case should not always inactivate upon update
- Show dismissed snv cancer variants as grey on the cancer variants page
- Improved style of mappability link and local observations on variant page
- Convert all the GET requests to the igv view to POST request
- Error when updating gene panels using a file containing BOM chars
- Add/replace gene radio button not working in gene panels


## [4.10.1]

### Fixed
- Fixed issue with opening research variants
- Problem with coveralls not called by Travis CI
- Handle Biomart service down in tests


## [4.10.0]

### Added
- Rank score model in causatives page
- Exportable HPO terms from phenotypes page
- AMP guideline tiers for cancer variants
- Adds scroll for the transcript tab
- Added CLI option to query cases on time since case event was added
- Shadow clinical assessments also on research variants display
- Support for CRAM alignment files
- Improved str variants view : sorting by locus, grouped by allele.
- Delivery report PDF export
- New mosaicism tag option
- Add or modify individuals' age or tissue type from case page
- Display GC and allele depth in causatives table.
- Included primary reference transcript in general report
- Included partial causative variants in general report
- Remove dependency of loqusdb by utilising the CLI

### Fixed
- Fixed update OMIM command bug due to change in the header of the genemap2 file
- Removed Mosaic Tag from Cancer variants
- Fixes issue with unaligned table headers that comes with hidden Datatables
- Layout in general report PDF export
- Fixed issue on the case statistics view. The validation bars didn't show up when all institutes were selected. Now they do.
- Fixed missing path import by importing pathlib.Path
- Handle index inconsistencies in the update index functions
- Fixed layout problems


## [4.9.0]

### Added
- Improved MatchMaker pages, including visible patient contacts email address
- New badges for the github repo
- Links to [GENEMANIA](genemania.org)
- Sort gene panel list on case view.
- More automatic tests
- Allow loading of custom annotations in VCF using the SCOUT_CUSTOM info tag.

### Fixed
- Fix error when a gene is added to an empty dynamic gene panel
- Fix crash when attempting to add genes on incorrect format to dynamic gene panel
- Manual rank variant tags could be saved in a "Select a tag"-state, a problem in the variants view.
- Same case evaluations are no longer shown as gray previous evaluations on the variants page
- Stay on research pages, even if reset, next first buttons are pressed..
- Overlapping variants will now be visible on variant page again
- Fix missing classification comments and links in evaluations page
- All prioritized cases are shown on cases page


## [4.8.3]

### Added

### Fixed
- Bug when ordering sanger
- Improved scrolling over long list of genes/transcripts


## [4.8.2]

### Added

### Fixed
- Avoid opening extra tab for coverage report
- Fixed a problem when rank model version was saved as floats and not strings
- Fixed a problem with displaying dismiss variant reasons on the general report
- Disable load and delete filter buttons if there are no saved filters
- Fix problem with missing verifications
- Remove duplicate users and merge their data and activity


## [4.8.1]

### Added

### Fixed
- Prevent login fail for users with id defined by ObjectId and not email
- Prevent the app from crashing with `AttributeError: 'NoneType' object has no attribute 'message'`


## [4.8.0]

### Added
- Updated Scout to use Bootstrap 4.3
- New looks for Scout
- Improved dashboard using Chart.js
- Ask before inactivating a case where last assigned user leaves it
- Genes can be manually added to the dynamic gene list directly on the case page
- Dynamic gene panels can optionally be used with clinical filter, instead of default gene panel
- Dynamic gene panels get link out to chanjo-report for coverage report
- Load all clinvar variants with clinvar Pathogenic, Likely Pathogenic and Conflicting pathogenic
- Show transcripts with exon numbers for structural variants
- Case sort order can now be toggled between ascending and descending.
- Variants can be marked as partial causative if phenotype is available for case.
- Show a frequency tooltip hover for SV-variants.
- Added support for LDAP login system
- Search snv and structural variants by chromosomal coordinates
- Structural variants can be marked as partial causative if phenotype is available for case.
- Show normal and pathologic limits for STRs in the STR variants view.
- Institute level persistent variant filter settings that can be retrieved and used.
- export causative variants to Excel
- Add support for ROH, WIG and chromosome PNGs in case-view

### Fixed
- Fixed missing import for variants with comments
- Instructions on how to build docs
- Keep sanger order + verification when updating/reloading variants
- Fixed and moved broken filter actions (HPO gene panel and reset filter)
- Fixed string conversion to number
- UCSC links for structural variants are now separated per breakpoint (and whole variant where applicable)
- Reintroduced missing coverage report
- Fixed a bug preventing loading samples using the command line
- Better inheritance models customization for genes in gene panels
- STR variant page back to list button now does its one job.
- Allows to setup scout without a omim api key
- Fixed error causing "favicon not found" flash messages
- Removed flask --version from base cli
- Request rerun no longer changes case status. Active or archived cases inactivate on upload.
- Fixed missing tooltip on the cancer variants page
- Fixed weird Rank cell in variants page
- Next and first buttons order swap
- Added pagination (and POST capability) to cancer variants.
- Improves loading speed for variant page
- Problem with updating variant rank when no variants
- Improved Clinvar submission form
- General report crashing when dismissed variant has no valid dismiss code
- Also show collaborative case variants on the All variants view.
- Improved phenotype search using dataTables.js on phenotypes page
- Search and delete users with `email` instead of `_id`
- Fixed css styles so that multiselect options will all fit one column


## [4.7.3]

### Added
- RankScore can be used with VCFs for vcf_cancer files

### Fixed
- Fix issue with STR view next page button not doing its one job.

### Deleted
- Removed pileup as a bam viewing option. This is replaced by IGV


## [4.7.2]

### Added
- Show earlier ACMG classification in the variant list

### Fixed
- Fixed igv search not working due to igv.js dist 2.2.17
- Fixed searches for cases with a gene with variants pinned or marked causative.
- Load variant pages faster after fixing other causatives query
- Fixed mitochondrial report bug for variants without genes

## [4.7.1]

### Added

### Fixed
- Fixed bug on genes page


## [4.7.0]

### Added
- Export genes and gene panels in build GRCh38
- Search for cases with variants pinned or marked causative in a given gene.
- Search for cases phenotypically similar to a case also from WUI.
- Case variant searches can be limited to similar cases, matching HPO-terms,
  phenogroups and cohorts.
- De-archive reruns and flag them as 'inactive' if archived
- Sort cases by analysis_date, track or status
- Display cases in the following order: prioritized, active, inactive, archived, solved
- Assign case to user when user activates it or asks for rerun
- Case becomes inactive when it has no assignees
- Fetch refseq version from entrez and use it in clinvar form
- Load and export of exons for all genes, independent on refseq
- Documentation for loading/updating exons
- Showing SV variant annotations: SV cgh frequencies, gnomad-SV, local SV frequencies
- Showing transcripts mapping score in segmental duplications
- Handle requests to Ensembl Rest API
- Handle requests to Ensembl Rest Biomart
- STR variants view now displays GT and IGV link.
- Description field for gene panels
- Export exons in build 37 and 38 using the command line

### Fixed
- Fixes of and induced by build tests
- Fixed bug affecting variant observations in other cases
- Fixed a bug that showed wrong gene coverage in general panel PDF export
- MT report only shows variants occurring in the specific individual of the excel sheet
- Disable SSL certifcate verification in requests to chanjo
- Updates how intervaltree and pymongo is used to void deprecated functions
- Increased size of IGV sample tracks
- Optimized tests


## [4.6.1]

### Added

### Fixed
- Missing 'father' and 'mother' keys when parsing single individual cases


## [4.6.0]

### Added
- Description of Scout branching model in CONTRIBUTING doc
- Causatives in alphabetical order, display ACMG classification and filter by gene.
- Added 'external' to the list of analysis type options
- Adds functionality to display "Tissue type". Passed via load config.
- Update to IGV 2.

### Fixed
- Fixed alignment visualization and vcf2cytosure availability for demo case samples
- Fixed 3 bugs affecting SV pages visualization
- Reintroduced the --version cli option
- Fixed variants query by panel (hpo panel + gene panel).
- Downloaded MT report contains excel files with individuals' display name
- Refactored code in parsing of config files.


## [4.5.1]

### Added

### Fixed
- update requirement to use PyYaml version >= 5.1
- Safer code when loading config params in cli base


## [4.5.0]

### Added
- Search for similar cases from scout view CLI
- Scout cli is now invoked from the app object and works under the app context

### Fixed
- PyYaml dependency fixed to use version >= 5.1


## [4.4.1]

### Added
- Display SV rank model version when available

### Fixed
- Fixed upload of delivery report via API


## [4.4.0]

### Added
- Displaying more info on the Causatives page and hiding those not causative at the case level
- Add a comment text field to Sanger order request form, allowing a message to be included in the email
- MatchMaker Exchange integration
- List cases with empty synopsis, missing HPO terms and phenotype groups.
- Search for cases with open research list, or a given case status (active, inactive, archived)

### Fixed
- Variant query builder split into several functions
- Fixed delivery report load bug


## [4.3.3]

### Added
- Different individual table for cancer cases

### Fixed
- Dashboard collects validated variants from verification events instead of using 'sanger' field
- Cases shared with collaborators are visible again in cases page
- Force users to select a real institute to share cases with (actionbar select fix)


## [4.3.2]

### Added
- Dashboard data can be filtered using filters available in cases page
- Causatives for each institute are displayed on a dedicated page
- SNVs and and SVs are searchable across cases by gene and rank score
- A more complete report with validated variants is downloadable from dashboard

### Fixed
- Clinsig filter is fixed so clinsig numerical values are returned
- Split multi clinsig string values in different elements of clinsig array
- Regex to search in multi clinsig string values or multi revstat string values
- It works to upload vcf files with no variants now
- Combined Pileup and IGV alignments for SVs having variant start and stop on the same chromosome


## [4.3.1]

### Added
- Show calls from all callers even if call is not available
- Instructions to install cairo and pango libs from WeasyPrint page
- Display cases with number of variants from CLI
- Only display cases with number of variants above certain treshold. (Also CLI)
- Export of verified variants by CLI or from the dashboard
- Extend case level queries with default panels, cohorts and phenotype groups.
- Slice dashboard statistics display using case level queries
- Add a view where all variants for an institute can be searched across cases, filtering on gene and rank score. Allows searching research variants for cases that have research open.

### Fixed
- Fixed code to extract variant conservation (gerp, phyloP, phastCons)
- Visualization of PDF-exported gene panels
- Reintroduced the exon/intron number in variant verification email
- Sex and affected status is correctly displayed on general report
- Force number validation in SV filter by size
- Display ensembl transcripts when no refseq exists


## [4.3.0]

### Added
- Mosaicism tag on variants
- Show and filter on SweGen frequency for SVs
- Show annotations for STR variants
- Show all transcripts in verification email
- Added mitochondrial export
- Adds alternative to search for SVs shorter that the given length
- Look for 'bcftools' in the `set` field of VCFs
- Display digenic inheritance from OMIM
- Displays what refseq transcript that is primary in hgnc

### Fixed

- Archived panels displays the correct date (not retroactive change)
- Fixed problem with waiting times in gene panel exports
- Clinvar fiter not working with human readable clinsig values

## [4.2.2]

### Fixed
- Fixed gene panel create/modify from CSV file utf-8 decoding error
- Updating genes in gene panels now supports edit comments and entry version
- Gene panel export timeout error

## [4.2.1]

### Fixed
- Re-introduced gene name(s) in verification email subject
- Better PDF rendering for excluded variants in report
- Problem to access old case when `is_default` did not exist on a panel


## [4.2.0]

### Added
- New index on variant_id for events
- Display overlapping compounds on variants view

### Fixed
- Fixed broken clinical filter


## [4.1.4]

### Added
- Download of filtered SVs

### Fixed
- Fixed broken download of filtered variants
- Fixed visualization issue in gene panel PDF export
- Fixed bug when updating gene names in variant controller


## [4.1.3]

### Fixed
- Displays all primary transcripts


## [4.1.2]

### Added
- Option add/replace when updating a panel via CSV file
- More flexible versioning of the gene panels
- Printing coverage report on the bottom of the pdf case report
- Variant verification option for SVs
- Logs uri without pwd when connecting
- Disease-causing transcripts in case report
- Thicker lines in case report
- Supports HPO search for cases, both terms or if described in synopsis
- Adds sanger information to dashboard

### Fixed
- Use db name instead of **auth** as default for authentication
- Fixes so that reports can be generated even with many variants
- Fixed sanger validation popup to show individual variants queried by user and institute.
- Fixed problem with setting up scout
- Fixes problem when exac file is not available through broad ftp
- Fetch transcripts for correct build in `adapter.hgnc_gene`

## [4.1.1]
- Fix problem with institute authentication flash message in utils
- Fix problem with comments
- Fix problem with ensembl link


## [4.1.0]

### Added
- OMIM phenotypes to case report
- Command to download all panel app gene panels `scout load panel --panel-app`
- Links to genenames.org and omim on gene page
- Popup on gene at variants page with gene information
- reset sanger status to "Not validated" for pinned variants
- highlight cases with variants to be evaluated by Sanger on the cases page
- option to point to local reference files to the genome viewer pileup.js. Documented in `docs.admin-guide.server`
- option to export single variants in `scout export variants`
- option to load a multiqc report together with a case(add line in load config)
- added a view for searching HPO terms. It is accessed from the top left corner menu
- Updates the variants view for cancer variants. Adds a small cancer specific filter for known variants
- Adds hgvs information on cancer variants page
- Adds option to update phenotype groups from CLI

### Fixed
- Improved Clinvar to submit variants from different cases. Fixed HPO terms in casedata according to feedback
- Fixed broken link to case page from Sanger modal in cases view
- Now only cases with non empty lists of causative variants are returned in `adapter.case(has_causatives=True)`
- Can handle Tumor only samples
- Long lists of HGNC symbols are now possible. This was previously difficult with manual, uploaded or by HPO search when changing filter settings due to GET request limitations. Relevant pages now use POST requests. Adds the dynamic HPO panel as a selection on the gene panel dropdown.
- Variant filter defaults to default panels also on SV and Cancer variants pages.

## [4.0.0]

### WARNING ###

This is a major version update and will require that the backend of pre releases is updated.
Run commands:

```
$scout update genes
$scout update hpo
```

- Created a Clinvar submission tool, to speed up Clinvar submission of SNVs and SVs
- Added an analysis report page (html and PDF format) containing phenotype, gene panels and variants that are relevant to solve a case.

### Fixed
- Optimized evaluated variants to speed up creation of case report
- Moved igv and pileup viewer under a common folder
- Fixed MT alignment view pileup.js
- Fixed coordinates for SVs with start chromosome different from end chromosome
- Global comments shown across cases and institutes. Case-specific variant comments are shown only for that specific case.
- Links to clinvar submitted variants at the cases level
- Adapts clinvar parsing to new format
- Fixed problem in `scout update user` when the user object had no roles
- Makes pileup.js use online genome resources when viewing alignments. Now any instance of Scout can make use of this functionality.
- Fix ensembl link for structural variants
- Works even when cases does not have `'madeline_info'`
- Parses Polyphen in correct way again
- Fix problem with parsing gnomad from VEP

### Added
- Added a PDF export function for gene panels
- Added a "Filter and export" button to export custom-filtered SNVs to CSV file
- Dismiss SVs
- Added IGV alignments viewer
- Read delivery report path from case config or CLI command
- Filter for spidex scores
- All HPO terms are now added and fetched from the correct source (https://github.com/obophenotype/human-phenotype-ontology/blob/master/hp.obo)
- New command `scout update hpo`
- New command `scout update genes` will fetch all the latest information about genes and update them
- Load **all** variants found on chromosome **MT**
- Adds choice in cases overview do show as many cases as user like

### Removed
- pileup.min.js and pileup css are imported from a remote web location now
- All source files for HPO information, this is instead fetched directly from source
- All source files for gene information, this is instead fetched directly from source

## [3.0.0]
### Fixed
- hide pedigree panel unless it exists

## [1.5.1] - 2016-07-27
### Fixed
- look for both ".bam.bai" and ".bai" extensions

## [1.4.0] - 2016-03-22
### Added
- support for local frequency through loqusdb
- bunch of other stuff

## [1.3.0] - 2016-02-19
### Fixed
- Update query-phenomizer and add username/password

### Changed
- Update the way a case is checked for rerun-status

### Added
- Add new button to mark a case as "checked"
- Link to clinical variants _without_ 1000G annotation

## [1.2.2] - 2016-02-18
### Fixed
- avoid filtering out variants lacking ExAC and 1000G annotations

## [1.1.3] - 2015-10-01
### Fixed
- persist (clinical) filter when clicking load more
- fix #154 by robustly setting clinical filter func. terms

## [1.1.2] - 2015-09-07
### Fixed
- avoid replacing coverage report with none
- update SO terms, refactored

## [1.1.1] - 2015-08-20
### Fixed
- fetch case based on collaborator status (not owner)

## [1.1.0] - 2015-05-29
### Added
- link(s) to SNPedia based on RS-numbers
- new Jinja filter to "humanize" decimal numbers
- show gene panels in variant view
- new Jinja filter for decoding URL encoding
- add indicator to variants in list that have comments
- add variant number threshold and rank score threshold to load function
- add event methods to mongo adapter
- add tests for models
- show badge "old" if comment was written for a previous analysis

### Changed
- show cDNA change in transcript summary unless variant is exonic
- moved compounds table further up the page
- show dates for case uploads in ISO format
- moved variant comments higher up on page
- updated documentation for pages
- read in coverage report as blob in database and serve directly
- change ``OmimPhenotype`` to ``PhenotypeTerm``
- reorganize models sub-package
- move events (and comments) to separate collection
- only display prev/next links for the research list
- include variant type in breadcrumbs e.g. "Clinical variants"

### Removed
- drop dependency on moment.js

### Fixed
- show the same level of detail for all frequencies on all pages
- properly decode URL encoded symbols in amino acid/cDNA change strings
- fixed issue with wipe permissions in MongoDB
- include default gene lists in "variants" link in breadcrumbs

## [1.0.2] - 2015-05-20
### Changed
- update case fetching function

### Fixed
- handle multiple cases with same id

## [1.0.1] - 2015-04-28
### Fixed
- Fix building URL parameters in cases list Vue component

## [1.0.0] - 2015-04-12
Codename: Sara Lund

![Release 1.0](artwork/releases/release-1-0.jpg)

### Added
- Add email logging for unexpected errors
- New command line tool for deleting case

### Changed
- Much improved logging overall
- Updated documentation/usage guide
- Removed non-working IGV link

### Fixed
- Show sample display name in GT call
- Various small bug fixes
- Make it easier to hover over popups

## [0.0.2-rc1] - 2015-03-04
### Added
- add protein table for each variant
- add many more external links
- add coverage reports as PDFs

### Changed
- incorporate user feedback updates
- big refactor of load scripts

## [0.0.2-rc2] - 2015-03-04
### Changes
- add gene table with gene description
- reorganize inheritance models box

### Fixed
- avoid overwriting gene list on "research" load
- fix various bugs in external links

## [0.0.2-rc3] - 2015-03-05
### Added
- Activity log feed to variant view
- Adds protein change strings to ODM and Sanger email

### Changed
- Extract activity log component to macro

### Fixes
- Make Ensembl transcript links use archive website<|MERGE_RESOLUTION|>--- conflicted
+++ resolved
@@ -16,11 +16,8 @@
 - Missing cryptography lib error while running Scout container on an ARM processor
 - Round CADD values with many decimals on causatives and validated variants pages
 - Dark-mode visibility of some fields on causatives and validated variants pages
-<<<<<<< HEAD
+- Clinvar submitters would be cleared when unprivileged users saved institute settings page
 - Added a default empty string in cases search form to avoid None default value
-=======
-- Clinvar submitters would be cleared when unprivileged users saved institute settings page
->>>>>>> 78dd2458
 
 ## [4.75]
 ### Added
