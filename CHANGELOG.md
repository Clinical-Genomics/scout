--- conflicted
+++ resolved
@@ -10,11 +10,8 @@
 - Options for selectively updating OMICS variants (fraser, outrider) on a case
 - Log users' activity to file by specifying `USERS_ACTIVITY_LOG_PATH` parameter in app config
 - `Mean MT coverage`, `Mean chrom 14 coverage` and `Estimated mtDNA copy number` on MT coverage file from chanjo2 if available
-<<<<<<< HEAD
+- In ClinVar multistep form, preselect ACMG criteria according to the variant's ACMG classification, if available
 - Advanced cases search to narrow down results using more than one search parameter
-=======
-- In ClinVar multistep form, preselect ACMG criteria according to the variant's ACMG classification, if available
->>>>>>> f0666417
 ### Changed
 - Documentation for OMICS variants and updating a case
 - Include both creation and deletion dates in gene panels pages
