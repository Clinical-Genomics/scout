# Change Log
All notable changes to this project will be documented in this file.
This project adheres to [Semantic Versioning](http://semver.org/).

About changelog [here](https://keepachangelog.com/en/1.0.0/)

## [unreleased]
### Added
- Support for variants annotated with an unmodified ClinVar VCF (#5691)
- Parse and display copy number on SV page, genotype table (#5692)
### Fixed
- Typo in PR template (#5682)
- Highlight affected individuals/samples on `GT call` tables (#5682)
- Refactored and simplified the LoqusDB archived observations table. -1 is no longer shown for missing observations (#5680)
- Fix a parsing issue with VEP annotations done with `--check_existing` where the `CSQ` key `CLIN_SIG` would be prioritised over `CLINVAR` (#5691)
<<<<<<< HEAD
- Show only IGV link to breakpoint1 for SVs of sub-category INS (#5693)
=======
- Display variant rank score 0 (#5698)
>>>>>>> 4ba1c0c2

## [4.104]
### Added
- Parsing variant's`local_obs_cancer_somatic_panel_old` and `local_obs_cancer_somatic_panel_old_freq`from `Cancer_Somatic_Panel_Obs` and `Cancer_Somatic_Panel_Frq` INFO keys respectively (#5594)
- Filter cancer variants by archived number of cancer somatic panel observations (#5598)
- Export Managed Variants: CLI now supports `--category` to filter by one or more categories (snv, sv, cancer_snv, cancer_sv). Defaults to all. (#5608)
- New form to create/edit users on the general users page (visible to admin users only) (#5610 and #5613)
- Scout-Reviewer-Service endpoint to visualise PacBio trgt called expansions (#5611)
- Updated the documentation with instructions on how, as an admin, to add/edit/remove users from the main users page (#5625)
- Button to remove users from the main users page (visible to admins only) (#5612)
- New `"P-value`, `abs log₂FC` and `abs ΔΨ` WTS filters options (#5639)
- ESCAT tiers for cancer SNVs (#5660)
### Changed
- Avoid `utcnow()` deprecated code by installing Flask-Login from its main branch (#5592)
- Compute chanjo2 coverage on exons only when at least case individual has analysis_type=panel (#5601)
- Display conservation scores for PHAST, GERP and phyloP alongside "Conserved" or "NotConserved" (#5593)
- Exporting managed variants from the command line with the `--collaborator` option will return variants from the specified institute plus those not assigned to any institute (#5607)
- Safer redirect to previous page for variants views (#5599)
- Make whole caseS row clickable link for case page (#5620)
- Make whole variantS row clickable link for variant page (#5618)
- Refined the filtering logic for Clinical WTS variants. The clinical filter now selects variants with either `padjust` < 0.05 or (`p_adjust_gene` < 0.1 and abs(`delta_psi`) > 0.1), for OUTRIDER expression variants and FRASER splicing variants respectively (#5630)
- Removing git installers when building Docker images (#5644)
- Refactored the parsing of the app config file so there exists only one centralized loader for both cli and web app (#5638)
- Restrict gene-overlapping variants (DNA and WTS outliers) search to variants found in affected individuals (#5623, #5659)
- Update command: `scout export variants` now `scout export causatives` (backward-compatible) (#5654)
- Show estimated VAF% also for panel and WES SNVs, much as for MT variants (#5658)
### Fixed
- Treat -1 values as None values when parsing archived LoqusDB frequencies - works retroactively on variantS page, not on variant page yet (#5591)
- Links to SNVs and SVs from SMN CN page (#5600)
- Consistent panel display on variants pages for unselected "All" panels (#5600)
- Bump tj-actions-branch-names GitHub action to v9 (#5605)
- Missing variant key `tool_hits` causing fusion variants page to crash (#5614)
- Add/fix conflicts between ClinGen-CGC-VICC classification criteria to fix discrepancies to Horak et al (#5629)
- Fix display of gene symbols for TRGT loci on variantS page (#5634)
- Parse and store also SpliceAI, CADD scores where all scores are 0. (#5637)
- Git missing from docker bookworm slim image (#5642)
- Matching cancer_snv managed variants failure (#5647)
- Parsing of database name when provided on a .yaml config file (#5663)
- Export causatives command crashing on variants that have been removed (#5665)
- Don't follow row link for checkboxes or other input elements (#5668)
- Parse error on REViewer.trgt case load entries (#5672)
- Fix SpliceAI 0.0 score display (#5675)

## [4.103.3]
### Changed
- Sort institute multiselect alphabetically by display name on 'Search SNVs & SVs' page (#5584)
- Always display STRs sorted by ascending gene symbol (#5580)
### Fixed
- App filter `format_variant_canonical_transcripts` (used on `Search SNVs and SVs` page) crashing when a gene has no canonical transcript (#5582)
- STRs not displaying a repeat locus (#5587)

## [4.103.2]
### Changed
- Display number of available/displayed variants on variantS pages without having to expand search filters (#5571) with collapsing chevron (#5572)
- Update to IGV.js v3.4.1 (#5573)
- Allow autoscaling on IGV tracks, but group alignment scale (#5574)
### Fixed
- Fixed panel filename sanitization in download panel function (#5577)

## [4.103.1]
### Fixed
- Rounding of SV VQ with undefined value (#5568)

## [4.103]
### Added
- Add cancer SNVs to Oncogenicity ClinVar submissions (downloadable json document) (#5449)
- Fold changes values alongside Log2 fold changes values (l2fc) on WTS outliers page (#5536)
- REVEL and SpliceAI scores are now displayed as multi-colored, labeled badges on the variant and report pages (#5537, #5538)
- Filter results in `Search SNVs & SVs` page by one or more institutes (#5539)
- New exome CNV caller GATK CNV (#5557)
- Automatic ClinVar oncogenicity submissions via ClinVar API (#5510)
- Parse and show normalized rank scores (`RankScoreNormalized`) on SNVs (RD & cancer) and SVs (RD) pages (#5554)
- Add MuTect2 SNV caller (used in nf-core/raredisease MT calling) (#5558)
- Option to remove any role assigned to a user, not only the admin role (#5523)
### Changed
- Improved test that checks code collecting other categories of variants overlapping a variant (#5521)
- Enable insertion/deletion size display on IGV.js alignment tracks (#5547)
- LRS STR variant read support (TRGT SD) stored and displayed on variant as ref/alt depth (#5552)
- On `Search SNVs and SVs` page, display multiple HGVS descriptors when variant has more than one gene (#5513)
- Deprecated the `--remove-admin` flag in the update user command line (#5523)
### Fixed
- Instance badge class and config option documentation (#5500)
- Fix incorrect reference to non-existent pymongo.synchronous (#5517)
- More clearly dim cases for empty queries (#5507)
- Case search form enforces numeric input for number of results returned (`Limit` field) (#5519)
- Parsing of canonical transcript in variants genes when variant is outside the coding sequence (#5515)
- Download of a ClinVar submission's json file when observation data is no longer present in the database (#5520)
- Removed extra warnings for missing file types on case loading (#5525)
- Matchmaker Exchange submissions page crashing when one or more cases have no synopsis(#5534)
- Loading PathologicStruc from Stranger annotated TRGT STR files (#5542)
- Badge color for missing REVEL and SpliceAI scores (#5546)
- Truncate long STR RepeatUnit names, from loci missing formal RU just showing ref allele (#5551)
- Do not reorder Sanger sequencing for variants when case is re-uploaded. Just assign Sanger status = ordered to them. (#5504)
- Do not create new variant-associated events, when re-uploading a case. New variant inherits key/values from old evaluated variants (#5507)
- Increased bottom margin in ClinVar submission option on institute's sidebar (#5561)
- `Search SNVs & SVs` for cases which have been removed (#5563)
- SpliceAI label color when variant hits multiple genes (#5565)

## [4.102]
### Added
- ClinVar data with link to ClinVar for variants present on the general case report (#5478)
- Customise Scout instance color and name, by adding INSTANCE_NAME and INSTANCE_COLOR parameters in the app config file (#5479)
- Display local archived frequencies on general case report (#5492)
### Changed
- Refactored and simplified code that fetches case's genome build (#5443)
- On caseS page, dim cases only included from the always display cases with status option (#5464)
- Reuse the variant frequencies table from variant page on case reports (#5478)
- Loading of outliers files (Fraser and Outrider) do not raise error when path to these files is missing or wrong, just a warning (#5486)
- Updated libraries on uv lock file (#5495)
### Fixed
- Fix long STR variant pinned display on case page (#5455)
- Variant page crashing when Loqusdb instance is chosen on institute settings but is not found at the given URL (#5447)
- Show assignees in case list when user ID is different from email (#5460)
- When removing a germline variant from a ClinVar submission, make sure to remove also its associated observations from the database (#5463)
- Chanjo2 genes full coverage check when variant has no genes (#5468)
- Full Flask user logout blocked by session clear (#5470)
- SV page UCSC link for breakpoints did not detect genome build 38 (#5489)
- HPO term deep link URL updated to a working one (#5488)
- Add `str_trid` as a sorting criterion when selecting STRs. This fixes the sort order problem of STRs from cases with genome build 38 (#5491)
- Always use GitHub original for igv.js genomes.json config - it is intended as official backup URL already (#5496)
- Update igv.js to v3.3.0 (#5496)
- Introduced a function that checks redirect URLs to avoid redirection to external sites (#5458)
- Loading of missing outliers files should also not raise error if key exists but is unset (#5497)
- Do not add null references to HPO-associated genes when parsing errors occur (#5472)
- Possibility to change user immediately after logging out from Google Oauth or Keycloak (#5493)
- Trust hgnc_id for unique aliases for HPO-associated genes (#5498)

## [4.101]
### Changed
- Institutes are now sorted by ID on gene panels page (#5436)
- Simplified visualization of previous ACMG and CCV classifications for a variant on variantS page (#5439 & #5440)
- On ClinVar multistep submission form, skip fetching transcript versions for build 38 transcripts which are not MANE Select or MANE Plus Clinical (#5426)
### Fixed
- Malformatted table cell for analysis date on caseS page (#5438)
- Remove "Add to ClinVar submission" button for pinned MEI variants as submission is not supported at the moment (#5442)
- Clinical variant files could once again be read in arbitrary order on load (#5452)
- Fix test_sanger_validation test to be run with a mock app instantiated (#5453)

## [4.100.2]
### Fixed
- Keyerror 'ensembl_transcript_id' when loading transcripts from a pre-downloaded Ensembl transcripts file (#5435)

## [4.100.1]
### Fixed
- Removed an extra `x` from compounds functional annotation cells (#5432)

## [4.100]
### Added
- Button with link to cancerhotspots.org on variant page for cancer cases (#5359)
- Link to ClinGen ACMG CSPEC Criteria Specification Registry from ACMG classification page (#5364)
- Documentation on how to export data from the scout database using the command line (#5373)
- Filter cancer SNVs by ClinVar oncogenicity. OBS: since annotations are still sparse in ClinVar, relying solely on them could be too restrictive (#5367)
- Include eventual gene-matching WTS outliers on variantS page (Overlap column) and variant page (Gene overlapping non-SNVs table) (#5371)
- Minor Allele Frequency (HiFiCNV) IGV.js track for Nallo cases (#5401)
- A page showing all cases submitted to the Matchmaker Exchange, accessible from the institute's sidebar (#5378)
- Variants' loader progress bar (#5411)
### Changed
- Allow matching compounded subcategories from SV callers e.g. DUP:INV (#5360)
- Adjust the link to the chanjo2 gene coverage report to reflect the type of analyses used for the samples (#5368)
- Gene panels open in new tabs from case panels and display case name on the top of the page (#5369)
- When uploading research variants, use rank threshold defined in case settings, if available, otherwise use the default threshold of 8 (#5370)
- Display genome build version on case general report (#5381)
- On pull request template, fixed instructions on how to deploy a branch to the development server (#5382)
- On case general report, when a variant is classified (ACMG or CCV), tagged, commented and also dismissed, will only be displayed among the dismissed variants (#5377)
- If case is re-runned/re-uploaded with the `--keep-actions` tag, remember also previously assigned diseases, HPO terms, phenotype groups and HPO panels (#5365)
- Case load config alias and updated track label for TIDDIT coverage tracks to accommodate HiFiCNV dito (#5401)
- On variants page, compounds popup table, truncate the display name of compound variants with display name that exceeds 20 characters (#5404)
- Update dataTables js (#5407)
- Load variants command prints more clearly which categories of variants are being loaded (#5409)
- Tooltips instead of popovers (no click needed) for matching indicators on variantS page (#5419)
- Call chanjo2 coverage completeness indicator via API after window loading completes (#5366)
- On ClinVar multistep submission form, silence warnings coming from missing HGVS version using Entrez Eutils (#5424)
### Fixed
- Style of Alamut button on variant page (#5358)
- Scope of overlapping functions (#5385)
- Tests involving the variants controllers, which failed when not run in a specific order (#5391)
- Option to return to the previous step in each of the steps of the ClinVar submission form (#5393)
- chanjo2 MT report for cases in build 38 (#5397)
- Fixed some variantS view tests accessing database out of app context (#5415)
- Display of matching manual rank on the SV variant page (#5419)
- Broken `scout setup database` command (#5422)
- Collecting submission data for cases which have been removed (#5421)
- Speed up query for gene overlapping variants (#5413)
- Removing submission data for cases which have been removed (#5430)

## [4.99]
### Added
- De novo assembly alignment file load and display (#5284)
- Paraphase bam-let alignment file load and display (#5284)
- Parsing and showing ClinVar somatic oncogenicity anontations, when available (#5304)
- Gene overlapping variants (superset of compounds) for SVs (#5332)
- Gene overlapping variants for MEIs (#5332)
- Gene overlapping variants for cancer (and cancer_sv) (#5332)
- Tests for the Google login functionality (#5335)
- Support for login using Keycloak (#5337)
- Documentation on Keycloak login system integration (#5342)
- Integrity check for genes/transcripts/exons files downloaded from Ensembl (#5353)
- Options for custom ID/display name for PanelApp Green updates (#5355)
### Changed
- Allow ACMG criteria strength modification to Very strong/Stand-alone (#5297)
- Mocked the Ensembl liftover service in igv tracks tests (#5319)
- Refactored the login function into smaller functions, handling respectively: user consent, LDAP login, Google login, database login and user validation (#5331)
- Allow loading of mixed analysis type cases where some individuals are fully WTS and do not appear in DNA VCFs (#5327)
- Documentation available in dark mode, and expanded installation instructions (#5343)
### Fixed
- Re-enable display of case and individual specific tracks (pre-computed coverage, UPD, zygosity) (#5300)
- Disable 2-color mode in IGV.js by default, since it obscures variant proportion of reads. Can be manually enabled (#5311)
- Institute settings reset (#5309)
- Updated color scheme for variant assessment badges that were hard to see in light mode, notably Risk Factor (#5318)
- Avoid page timeout by skipping HGVS validations in ClinVar multistep submission for non-MANE transcripts from variants in build 38 (#5302)
- Sashimi view page displaying an error message when Ensembl REST API (LiftOver) is not available (#5322)
- Refactored the liftover functionality to avoid using the old Ensembl REST API (#5326)
- Downloading of Ensembl resources by fixing the URL to the schug server, pointing to the production instance instead of the staging one (#5348)
- Missing MT genes from the IGV track (#5339)
- Paraphase and de novo assembly tracks could mismatch alignment sample labels - refactor to case specific tracks (#5357)

## [4.98]
### Added
- Documentation on how to delete variants for one or more cases
- Document the option to collect green genes from any panel when updating the PanelApp green genes panel
- On the institute's filters page, display also any soft filters applied to institute's variants
### Fixed
- Case page patch for research cases without WTS outliers

## [4.97]
### Added
- Software version and link to the relative release on GitHub on the top left dropdown menu
- Option to sort WTS outliers by p_value, Δψ, ψ value, zscore or l2fc
- Display pLI score and LOEUF on rare diseases and cancer SNV pages
- Preselect MANE SELECT transcripts in the multi-step ClinVar variant add to submission process
- Allow updating case with WTS Fraser and Outrider research files
- Load research WTS outliers using the `scout load variants --outliers-research` command
- Chanjo2 gene coverage completeness indicator and report from variant page, summary card
- Enhanced SNV and SV filtering for cancer and rare disease cases, now supporting size thresholds (≥ or < a specified base pair length)
- Option to exclude ClinVar significance status in SNVs filters form
- Made HRD a config parameter and display it for cancer cases.
- Preset institute-level soft filters for variants (filtering based on "filters" values on variant documents). Settings editable by admins on the institute's settings page. Allows e.g. hiding tumor `in_normal` and `germline_risk` filter status variants.
- Load pedigree and sex check from Somalier, provided by e.g. the Nallo pipeline
- Expand the command line to remove more types of variants. Now supports: `cancer`, `cancer_sv`, `fusion`, `mei`, `outlier`, `snv`, `str`, and `sv`.
- New `prioritise_clinvar` checkbox on rare diseases cases, SNVs page, used by clinical filter or for expanding the search to always return variants that match the selected ClinVar conditions
- ClinVar CLNSIG Exclude option on cancer variantS filters
### Changed
- Do not show overlapping gene panels badge on variants from cases runned without gene panels
- Set case as research case if it contains any type of research variants
- Update igv.js to 3.2.0
- IGV DNA alignment track defaults to group by tag:HP and color by methylation (useful for LRS), and show soft-clips
- Update gnomAD constraint to v4.1
- HG38 genes track in igv.js browser, to correctly display gene names
- Refactored code for prioritizing the order of variant loading
- Modified the web pages body style to adapt content to smaller screens
- Refactored filters to filter variants by ClinVar significance, CLINSIG Confident and ClinVar hits at the same time
- Improved tooltips for ClinVar filter in SNVs filter form
- `showSoftClips` parameter in igv.js is set to false by default for WES and PANEL samples
- Updated dependencies in uv.lock file
### Fixed
- Don't save any "-1", "." or "0" frequency values for SNVs - same as for SVs
- Downloading and parsing of genes from Ensembl (including MT-TP)
- Don't parse SV frequencies for SNVs even if the name matches. Also accept "." as missing value for SV frequencies.
- HPO search on WTS Outliers page
- Stop using dynamic gene panel (HPO generated list) for clinical filter when the last gene is removed from the dynamic gene panel
- Return only variants with ClinVar annotation when `ClinVar hits` checkbox is checked on variants search form
- Legacy variant filter option `clinsig_confident_always_returned` on saved filters is remapped as `prioritised_clivar` and `clinvar_trusted_revstat`
- Variants queries excluding ClinVar tags without `prioritise_clinvar` checkbox checked
- Pedigree QC Somalier loading demo ancestry file and operator priority

## [4.96]
### Added
- Support case status assignment upon loading (by providing case status in the case config file)
- Severity predictions on general case report for SNVs and cancer SNVs
- Variant functional annotation on general case report for SNVs and cancer SNVs
- Version of Scout used when the case was loaded is displayed on case page and general report
### Removed
- Discontinue ClinVar submissions via CSV files and support only submission via API: removed buttons for downloading ClinVar submission objects as CSV files
### Changed
- Display STR variant filter status on corresponding variantS page
- Warning and reference to Biesecker et al when using PP1/BS4 and PP4 together in ACMG classifications
- Warning to not use PP4 criterion together with PS2/PM6 in ACMG classifications with reference to the SVI Recommendation for _de novo_ Criteria (PS2 & PM6)
- Button to directly remove accepted submissions from ClinVar
- Upgraded libs in uv.lock file
### Fixed
- Release docs to include instructions for upgrading dependencies
- Truncated long HGVS descriptions on cancer SNV and SNVs pages
- Avoid recurrent error by removing variant ranking settings in unranked demo case
- Actually re-raise exception after load aborts and has rolled back variant insertion

## [4.95]
### Added
- CCV score / temperature on case reports
- ACMG SNV classification form also accessible from SV variant page
- Simplify updating of the PanelApp Green panel from all source types in the command line interactive session
### Changed
- Clearer link to `Richards 2015` on ACMG classification section on SVs and cancer SVs variants pages
- Parse HGNC Ids directly from PanelApp when updating/downloading PanelApp panels
- Skip variant genotype matching check and just return True when matching causative is found in a case with only one individual/sample
- Reduced number of research MEI variants present in the demo case from 17K to 145 to speed up automatic tests
### Fixed
- ACMG temperature on case general report should respect term modifiers
- Missing inheritance, constraint info for genes with symbols matching other genes previous aliases with some lower case letters
- Loading of all PanelApp panels from command line
- Saving gene inheritance models when loading/updating specific/all PanelApp panels (doesn't apply to the `PanelApp Green Genes panel`)
- Save also complete penetrance status (in addition to incomplete) if available when loading specific/all PanelApp panels (does not apply to the `PanelApp Green Genes panel`)
- Variants and managed variants query by coordinates, which was returning all variants in the chromosome if start position was 0
- Compound loading matches also "chr"-containing compound variant names

## [4.94.1]
### Fixed
- Temporary directory generation for MT reports and pedigree file for case general report

## [4.94]
### Added
- Max-level provenance and Software Bill Of Materials (SBOM) to the Docker images pushed to Docker Hub
- ACMG VUS Bayesian score / temperature on case reports
- Button to filter and download case individuals/samples from institute's caseS page
### Changed
- On variant page, RefSeq transcripts panel, truncate very long protein change descriptions
- Build system changed to uv/hatchling, remove setuptools, version file, add project toml and associated files
- On variantS pages, display chromosome directly on start and end chromosome if different
- On cancer variantS pages, display allele counts and frequency the same way for SNVs and SVs (refactor macro)
- Stricter coordinate check in BND variants queries (affecting search results on SV variants page)
### Fixed
- UCSC hg38 links are updated
- Variants page tooltip errors
- Cancer variantS page had poor visibility of VAF and chromosome coordinate on causatives (green background)

## [4.93.1]
### Fixed
- Updated PyPi build GitHub action to explicitly include setuptools (for Python 3.12 distro)

## [4.93]
### Added
- ClinGen-CGC-VICC oncogenicity classification for cancer SNVs
- A warning to not to post sensitive or personal info when opening an issue
### Changed
- "Show more/less" button to toggle showing 50 (instead of 10) observed cases in LoqusDB observation panel
- Show customer id on share and revoke sharing case collapsible sidebar dialog
- Switch to python v.3.12 in Dockerfiles and automatic tests
### Fixed
- Limit the size of custom images displayed on case and variant pages and add a link to display them in full size in a new tab
- Classified variants not showing on case report when collaborator adds classification
- On variantS page, when a variant has more than one gene, then the gene panel badge reflect the panels each gene is actually in
- Updating genes on a gene panel using a file
- Link out to Horak 2020 from CCV classify page opens in new tab

## [4.92]
### Added
- PanelApp link on gene page and on gene panels description
- Add more filters to the delete variants command (institute ID and text file with list of case IDs)
### Changed
- Use the `clinicalgenomics/python3.11-venv:1.0` image everywhere in the Dockerfiles
### Fixed
- list/List typing issue on PanelApp extension module

## [4.91.2]
### Fixed
- Stranger TRGT parsing of `.` in `FORMAT.MC`
- Parse ClinVar low-penetrance info and display it alongside Pathogenic and likely pathogenic on SNVs pages
- Gene panel indexes to reflect the indexes used in production database
- Panel version check while editing the genes of a panel
- Display unknown filter tags as "danger" marked badges
- Open WTS variantS SNVs and SVs in new tabs
- PanelApp panels update documentation to reflect the latest changes in the command line
- Display panel IDs alongside panel display names on gene panels page
- Just one `Hide removed panels` checkbox for all panels on gene panels page
- Variant filters redecoration from multiple classifications crash on general case report

## [4.91.1]
### Fixed
- Update IGV.js to v3.1.0
- Columns/headings on SV variantS shifted

## [4.91]
### Added
- Variant link to Franklin in database buttons (different depending on rare or cancer track)
- MANE badges on list of variant's Genes/Transcripts/Proteins table, this way also SVs will display MANE annotations
- Export variant type and callers-related info fields when exporting variants from variantS pages
- Cases advanced search on the dashboard page
- Possibility to use only signed off panels when building the PanelApp GREEN panel
### Changed
- On genes panel page and gene panel PDF export, it's more evident which genes were newly introduced into the panel
- WTS outlier position copy button on WTS outliers page
- Update IGV.js to v3.0.9
- Managed variants VCF export more verbose on SVs
- `/api/v1/hpo-terms` returns pymongo OperationFailure errors when provided query string contains problematic characters
- When parsing variants, prioritise caller AF if set in FORMAT over recalculation from AD
- Expand the submissions information section on the ClinVar submissions page to fully display long text entries
- Jarvik et al for PP1 added to ACMG modification guidelines
- Display institute `_id` + display name on dashboard filters
- ClinVar category 8 has changed to "Conflicting classifications of pathogenicity" instead of "interpretations"
- Simplify always loading ClinVar `CLNSIG` P, LP and conflicting annotations slightly
- Increased visibility of variant callers's "Pass" or "Filtered" on the following pages: SNV variants (cancer cases), SV variants (both RD and cancer cases)
- Names on IGV buttons, including an overview level IGV MT button
- Cases query no longer accepts strings for the `name_query` parameter, only ImmutableMultiDict (form data)
- Refactor the loading of PanelApp panels to use the maintained API - Customised PanelApp GREEN panels
- Better layout for Consequence cell on cancer SNVs page
- Merged `Qual` and `Callers` cell on cancer SNVs page
### Fixed
- Empty custom_images dicts in case load config do not crash
- Tracks missing alignment files are skipped on generating IGV views
- ClinVar form to accept MedGen phenotypes
- Cancer SV variantS page spinner on variant export
- STRs variants export (do not allow null estimated variant size and repeat locus ID)
- STRs variants page when one or more variants have SweGen mean frequency but lack Short Tandem Repeat motif count
- ClinVar submission enquiry status for all submissions after the latest
- CLI scout update type hint error when running commands using Python 3.9
- Missing alignment files but present index files could crash the function creating alignment tracks for IGV display
- Fix missing "Repeat locus" info on STRs export

## [4.90.1]
### Fixed
- Parsing Matchmaker Exchange's matches dates

## [4.90]
### Added
- Link to chanjo2 MANE coverage overview on case page and panel page
- More SVI recommendation links on the ACMG page
- IGV buttons for SMN CN page
- Warnings on ACMG classifications for potentially conflicting classification pairs
- ACMG Bayesian foundation point scale after Tavtigian for variant heat profile
### Changed
- Variants query backend allows rank_score filtering
- Added script to tabulate causatives clinical filter rank
- Do not display inheritance models associated to ORPHA terms on variant page
- Moved edit and delete buttons close to gene names on gene panel page and other aesthetical fixes
- SNV VariantS page functional annotation and region annotation columns merged
- VariantS pages (not cancer) gene cells show OMIM inheritance pattern badges also without hover
- STR variantS page to show STR inheritance model without hover (fallback to OMIM for non-Stranger annotation)
- VariantS page local observation badges have counts visible also without hover
- On Matchmaker page, show number of matches together with matching attempt date
- Display all custom inheritance models, both standard and non-standard, as gathered from the gene panel information on the variant page
- Moved PanelApp-related code to distinct modules/extension
### Fixed
- Make BA1 fully stand-alone to Benign prediction
- Modifying Benign terms to "Moderate" has no effect under Richards. Ignored completely before, will retain unmodified significance now
- Extract all fields correctly when exporting a panel to file from gene panel page
- Custom updates to a gene in a panel
- Gene panel PDF export, including gene links
- Cancer SV, Fusion, MEI and Outlier filters are shown on the Institute Filters overview
- CaseS advanced search limit
- Visibility of Matchmaker Exchange matches on dark mode
- When creating a new gene panel from file, all gene fields are saved, including comments and manual inheritance models
- Downloading on gene names from EBI
- Links to gene panels on variant page, summary panel
- Exporting gene variants when one or more variants' genes are missing HGNC symbol

## [4.89.2]
## Fixed
- If OMIM gene panel gene symbols are not mapping to hgnc_id, allow fallback use of a unique gene alias

## [4.89.1]
### Fixed
- General case report crash when encountering STR variants without `source` tags
- Coloring and SV inheritance patterns on general case report

## [4.89]
### Added
- Button on SMN CN page to search variants within SMN1 and SMN2 genes
- Options for selectively updating OMICS variants (fraser, outrider) on a case
- Log users' activity to file by specifying `USERS_ACTIVITY_LOG_PATH` parameter in app config
- `Mean MT coverage`, `Mean chrom 14 coverage` and `Estimated mtDNA copy number` on MT coverage file from chanjo2 if available
- In ClinVar multistep form, preselect ACMG criteria according to the variant's ACMG classification, if available
- Subject id search from caseS page (supporting multiple sample types e.g.) - adding indexes to speed up caseS queries
- Advanced cases search to narrow down results using more than one search parameter
- Coverage report available for any case with samples containing d4 files, even if case has no associated gene panels
- RNA delivery reports
- Two new LRS SV callers (hificnv, severus)
### Changed
- Documentation for OMICS variants and updating a case
- Include both creation and deletion dates in gene panels pages
- Moved code to collect MT copy number stats for the MT report to the chanjo extension
- On the gene panelS page, show expanded gene panel version list in one column only
- IGV.js WTS loci default to zoom to a region around a variant instead of whole gene
- Refactored logging module
- Case general report no longer shows ORPHA inheritance models. OMIM models are shown colored.
- Chromosome alias tab files used in the igv.js browser, which now contain the alias for chromosome "M"
- Renamed "Comment on clinical significance" to "Comment on classification" in ClinVar multistep form
- Enable Gens CN button also for non-wgs cancer track cases
### Fixed
- Broken heading anchors in the documentation (`admin-guide/login-system.md` and `admin-guide/setup-scout.md` files)
- Avoid open login redirect attacks by always redirecting to cases page upon user login
- Stricter check of ID of gene panels to prevent file downloading vulnerability
- Removed link to the retired SPANR service. SPIDEX scores are still parsed and displayed if available from variant annotation.
- Omics variant view test coverage
- String pattern escape warnings
- Code creating Alamut links for variant genes without canonical_transcript set
- Variant delete button in ClinVar submissions page
- Broken search cases by case similarity
- Missing caller tag for TRGT

## [4.88.1]
### Fixed
- Patch update igv.js to 3.0.5

## [4.88]
### Added
- Added CoLoRSdb frequency to Pop Freq column on variantS page
- Hovertip to gene panel names with associated genes in SV variant view, when variant covers more than one gene
- RNA sample ID can be provided in case load config if different from sample_id
### Fixed
- Broken `scout setup database` command
- Update demo VCF header, adding missing keys found on variants
- Broken upload to Codecov step in Tests & Coverage GitHub action
- Tomte DROP column names have been updated (backwards compatibility preserved for main fields)
- WTS outlierS view to display correct individual IDs for cases with multiple individuals
- WTS outlierS not displayed on WTS outlierS view

## [4.87.1]
### Fixed
- Positioning and alignment of genes cell on variantS page

## [4.87]
### Added
- Option to configure RNA build on case load (default '38')
### Changed
- Tooltip on RNA alignments now shows RNA genome build version
- Updated igv.js to v3.0.4
### Fixed
- Style of "SNVs" and "SVs" buttons on WTS Outliers page
- Chromosome alias files for igv.js
- Genes track displayed also when RNA alignments are present without splice junctions track on igv browser
- Genes track displayed again when splice junction tracks are present

## [4.86.1]
### Fixed
- Loading and updating PanelApp panels, including PanelApp green

## [4.86]
### Added
- Display samples' name (tooltip) and affected status directly on caseS page
- Search SVs across all cases, in given genes
- `CLINVAR_API_URL` param can be specified in app settings to override the URL used to send ClinVar submissions to. Intended for testing.
- Support for loading and storing OMICS data
- Parse DROP Fraser and Outrider TSVs
- Display omics variants - wts outliers (Fraser, Outrider)
- Parse GNOMAD `gnomad_af` and `gnomad_popmax_af` keys from variants annotated with `echtvar`
- Make removed panel optionally visible to non-admin or non maintainers
- Parse CoLoRSdb frequencies annotated in the variant INFO field with the `colorsdb_af` key
- Download -omics variants using the `Filter and export button`
- Clickable COSMIC links on IGV tracks
- Possibility to un-audit previously audited filters
- Reverted table style and removed font awesome style from IGV template
- Case status tags displayed on dashboard case overview
### Changed
- Updated igv.js to v3.0.1
- Alphabetically sort IGV track available for custom selection
- Updated wokeignore to avoid unfixable warning
- Update Chart.js to v4.4.3
- Use tornado library version >= 6.4.1
- Fewer variants in the MEI demo file
- Switch to FontAwesome v.6 instead of using icons v.5 + kit with icons v.6
- Show time (hours and minutes) additionally to date on comments and activity panel
### Fixed
- Only add expected caller keys to variant (FOUND_IN or SVDB_ORIGIN)
- Splice junction merged track height offset in IGV.js
- Splice junction initiation crash with empty variant obj
- Splice junction variant routing for cases with WTS but without outlier data
- Variant links to ExAC, now pointing to gnomAD, since the ExAC browser is no longer available
- Style of HPO terms assigned to a case, now one phenotype per line
- RNA sashimi view rendering should work also if the gene track is user disabled
- Respect IGV tracks chosen by user in variant IGV settings

## [4.85]
### Added
- Load also genes which are missing Ensembl gene ID (72 in both builds), including immunoglobulins and fragile sites
### Changed
- Unfreeze werkzeug again
- Show "(Removed)" after removed panels in dropdown
- The REVEL score is collected as the maximum REVEL score from all of the variant's transcripts
- Parse GNOMAD POPMAX values only if they are numerical when loading variants
### Fixed
- Alphabetically sort "select default panels" dropdown menu options on case page
- Show gene panel removed status on case page
- Fixed visibility of the following buttons: remove assignee, remove pinned/causative, remove comment, remove case from group

## [4.84]
### Changed
- Clearer error message when a loqusdb query fails for an instance that initially connected
- Do not load chanjo-report module if not needed and more visible message when it fails loading
- Converted the HgncGene class into a Pydantic class
- Swap menu open and collapse indicator chevrons - down is now displayed-open, right hidden-closed
- Linters and actions now all use python 3.11
### Fixed
- Safer way to update variant genes and compounds that avoids saving temporary decorators into variants' database documents
- Link to HGNC gene report on gene page
- Case file load priority so that e.g. SNV get loaded before SV, or clinical before research, for consistent variant_id collisions

## [4.83]
### Added
- Edit ACMG classifications from variant page (only for classifications with criteria)
- Events for case CLI events (load case, update case, update individual)
- Support for loading and displaying local custom IGV tracks
- MANE IGV track to be used as a local track for igv.js (see scout demo config file)
- Optional separate MT VCFs, for `nf-core/raredisease`
### Changed
- Avoid passing verbs from CaseHandler - functions for case sample and individual in CaseEventHandler
- Hide mtDNA report and coverage report links on case sidebar for cases with WTS data only
- Modified OMIM-AUTO gene panel to include genes in both genome builds
- Moved chanjo code into a dedicated extension
- Optimise the function that collects "match-safe" genes for an institute by avoiding duplicated genes from different panels
- Users must actively select "show matching causatives/managed" on a case page to see matching numbers
- Upgraded python version from 3.8 to 3.11 in Docker images
### Fixed
- Fix several tests that relied on number of events after setup to be 0
- Removed unused load case function
- Artwork logo sync sketch with png and export svg
- Clearer exception handling on chanjo-report setup - fail early and visibly
- mtDNA report crashing when one or more samples from a case is not in the chanjo database
- Case page crashing on missing phenotype terms
- ACMG benign modifiers
- Speed up tests by caching python env correctly in Github action and adding two more test groups
- Agile issue templates were added globally to the CG-org. Adding custom issue templates to avoid exposing customers
- PanelApp panel not saving genes with empty `EnsembleGeneIds` list
- Speed up checking outdated gene panels
- Do not load research variants automatically when loading a case

## [4.82.2]
### Fixed
- Warning icon in case pages for individuals where `confirmed_sex` is false
- Show allele sizes form ExpansionHunter on STR variantS page again

## [4.82.1]
### Fixed
- Revert the installation of flask-ldapconn to use the version available on PyPI to be able to push new scout releases to PyPI

## [4.82]
### Added
- Tooltip for combined score in tables for compounds and overlapping variants
- Checkbox to filter variants by excluding genes listed in selected gene panels, files or provided as list
- STR variant information card with database links, replacing empty frequency panel
- Display paging and number of HPO terms available in the database on Phenotypes page
- On case page, typeahead hints when searching for a disease using substrings containing source ("OMIM:", "ORPHA:")
- Button to monitor the status of submissions on ClinVar Submissions page
- Option to filter cancer variants by number of observations in somatic and germline archived database
- Documentation for integrating chanjo2
- More up-to-date VEP CSQ dbNSFP frequency keys
- Parse PacBio TRGT (Tandem repeat genotyping tool) Short Tandem Repeat VCFs
### Changed
- In the case_report #panel-tables has a fixed width
- Updated IGV.js to 2.15.11
- Fusion variants in case report now contain same info as on fusion variantS page
- Block submission of somatic variants to ClinVar until we harmonise with their changed API
- Additional control on the format of conditions provided in ClinVar form
- Errors while loading managed variants from file are now displayed on the Managed Variants page
- Chanjo2 coverage button visible only when query will contain a list of HGNC gene IDs
- Use Python-Markdown directly instead of the unmaintained Flask-Markdown
- Use Markupsafe instead of long deprecated, now removed Flask Markup
- Prepare to unfreeze Werkzeug, but don't actually activate until chanjo can deal with the change
### Fixed
- Submit requests to Chanjo2 using HTML forms instead of JSON data
- `Research somatic variants` link name on caseS page
- Broken `Install the HTML 2 PDF renderer` step in a GitHub action
- Fix ClinVar form parsing to not include ":" in conditionType.id when condition conditionType.db is Orphanet
- Fix condition dropdown and pre-selection on ClinVar form for cases with associated ORPHA diagnoses
- Improved visibility of ClinVar form in dark mode
- End coordinates for indels in ClinVar form
- Diagnoses API search crashing with empty search string
- Variant's overlapping panels should show overlapping of variant genes against the latest version of the panel
- Case page crashing when case has both variants in a ClinVar submission and pinned not loaded variants
- Installation of git in second build stage of Dockerfile, allowing correct installation of libraries

## [4.81]
### Added
- Tag for somatic SV IGH-DUX4 detection samtools script
### Changed
- Upgraded Bootstrap version in reports from 4.3.1 to 5.1.3
### Fixed
- Buttons layout in HPO genes panel on case page
- Added back old variant rankscore index with different key order to help loading on demo instance
- Cancer case_report panel-table no longer contains inheritance information
- Case report pinned variants card now displays info text if all pinned variants are present in causatives
- Darkmode setting now applies to the comment-box accordion
- Typo in case report causing `cancer_rank_options is undefined` error

## [4.80]
### Added
- Support for .d4 files coverage using chanjo2 (Case page sidebar link) with test
- Link to chanjo2 coverage report and coverage gene overview on gene panel page
- Link to chanjo2 coverage report on Case page, HPO dynamic gene list
- Link to genes coverage overview report on Case page, HPO dynamic gene list
### Changed
- All links in disease table on diagnosis page now open in a new tab
- Dark mode settings applied to multi-selects on institute settings page
- Comments on case and variant pages can be viewed by expanding an accordion
- On case page information on pinned variants and variants submitted to ClinVar are displayed in the same table
- Demo case file paths are now stored as absolute paths
- Optimised indices to address slow queries
- On case page default panels are now found at the top of the table, and it can be sorted by this trait
### Fixed
- On variants page, search for variants in genes present only in build 38 returning no results
- Pin/unpin with API was not able to make event links
- A new field `Explanation for multiple conditions` is available in ClinVar for submitting variants with more than one associated condition
- Fusion genes with partners lacking gene HGNC id will still be fully loaded
- Fusion variantS export now contains fusion variant specific columns
- When Loqusdb observations count is one the table includes information on if observation was for the current or another case

## [4.79.1]
### Fixed
- Exporting variants without rank score causing page to crash
- Display custom annotations also on cancer variant page

## [4.79]
### Added
- Added tags for Sniffles and CNVpytor, two LRS SV callers
- Button on case page for displaying STR variants occurring in the dynamic HPO panel
- Display functional annotation relative to variant gene's MANE transcripts on variant summary, when available
- Links to ACMG structural variant pathogenicity classification guidelines
- Phenomodels checkboxes can now include orpha terms
- Add incidental finding to case tags
- Get an alert on caseS page when somebody validates variants you ordered Sanger sequencing for
### Changed
- In the diagnoses page genes associated with a disease are displayed using hgnc symbol instead of hgnc id
- Refactor view route to allow navigation directly to unique variant document id, improve permissions check
- Do not show MANE and MANE Plus Clinical transcripts annotated from VEP (saved in variants) but collect this info from the transcripts database collection
- Refactor view route to allow navigation directly to unique case id (in particular for gens)
- `Institutes to share cases with` on institute's settings page now displays institutes names and IDs
- View route with document id selects view template based on variant category
### Fixed
- Refactored code in cases blueprints and variant_events adapter (set diseases for partial causative variants) to use "disease" instead of "omim" to encompass also ORPHA terms
- Refactored code in `scout/parse/omim.py` and `scout/parse/disease_terms.py` to use "disease" instead of "phenotype" to differentiate from HPO terms
- Be more careful about checking access to variant on API access
- Show also ACMG VUS on general report (could be missing if not e.g. pinned)

## [4.78]
### Added
- Case status labels can be added, giving more finegrained details on a solved status (provisional, diagnostic, carrier, UPD, SMN, ...)
- New SO terms: `sequence_variant` and `coding_transcript_variant`
- More MEI specific annotation is shown on the variant page
- Parse and save MANE transcripts info when updating genes in build 38
- ClinVar submission can now be downloaded as a json file
- `Mane Select` and `Mane Plus Clinical` badges on Gene page, when available
- ClinVar submission can now be downloaded as a json file
- API endpoint to pin variant
- Display common/uncommon/rare on summary of mei variant page
### Changed
- In the ClinVar form, database and id of assertion criteria citation are now separate inputs
- Customise institute settings to be able to display all cases with a certain status on cases page (admin users)
- Renamed `Clinical Significance` to `Germline Classification` on multistep ClinVar form
- Changed the "x" in cases.utils.remove_form button text to red for better visibility in dark mode
- Update GitHub actions
- Default loglevel up to INFO, making logs with default start easier to read
- Add XTR region to PAR region definition
- Diagnoses can be searched on diagnoses page without waiting for load first
### Fixed
- Removed log info showing hgnc IDs used in variantS search
- Maintain Matchmaker Exchange and Beacon submission status when a case is re-uploaded
- Inheritance mode from ORPHA should not be confounded with the OMIM inheritance model
- Decipher link URL changes
- Refactored code in cases blueprints to use "disease" instead of "omim" to encompass also ORPHA terms

## [4.77]
### Added
- Orpha disease terms now include information on inheritance
- Case loading via .yaml config file accepts subject_id and phenotype_groups (if previously defined as constant default or added per institute)
- Possibility to submit variants associated with Orphanet conditions to ClinVar
- Option update path to .d4 files path for individuals of an existing case using the command line
- More constraint information is displayed per gene in addition to pLi: missense and LoF OE, CI (inluding LOEUF) and Z-score.
### Changed
- Introduce validation in the ClinVar multistep form to make sure users provide at least one variant-associated condition
- CLI scout update individual accepts subject_id
- Update ClinVar inheritance models to reflect changes in ClinVar submission API
- Handle variant-associated condition ID format in background when creating ClinVar submissions
- Replace the code that downloads Ensembl genes, transcripts and exons with the Schug web app
- Add more info to error log when transcript variant frequency parsing fails.
- GnomAD v4 constraint information replaces ExAC constraints (pLi).
### Fixed
- Text input of associated condition in ClinVar form now aligns to the left
- Alignment of contents in the case report has been updated
- Missing number of phenotypes and genes from case diagnoses
- Associate OMIM and/or ORPHA diagnoses with partial causatives
- Visualization of partial causatives' diagnoses on case page: style and links
- Revert style of pinned variants window on the case page
- Rename `Clinical significanc` to `Germline classification` in ClinVar submissions exported files
- Rename `Clinical significance citations` to `Classification citations` in ClinVar submissions exported files
- Rename `Comment on clinical significance` to `Comment on classification` in ClinVar submissions exported files
- Show matching partial causatives on variant page
- Matching causatives shown on case page consisting only of variant matching the default panels of the case - bug introduced since scout v4.72 (Oct 18, 2023)
- Missing somatic variant read depth leading to report division by zero

## [4.76]
### Added
- Orphacodes are visible in phenotype tables
- Pydantic validation of image paths provided in case load config file
- Info on the user which created a ClinVar submission, when available
- Associate .d4 files to case individuals when loading a case via config file
### Changed
- In diagnoses page the load of diseases are initiated by clicking a button
- Revel score, Revel rank score and SpliceAI values are also displayed in Causatives and Validated variants tables
- Remove unused functions and tests
- Analysis type and direct link from cases list for OGM cases
- Removed unused `case_obj` parameter from server/blueprints/variant/controllers/observations function
- Possibility to reset ClinVar submission ID
- Allow ClinVar submissions with custom API key for users registered as ClinVar submitters or when institute doesn't have a preset list of ClinVar submitters
- Ordered event verbs alphabetically and created ClinVar-related user events
- Removed the unused "no-variants" option from the load case command line
### Fixed
- All disease_terms have gene HGNC ids as integers when added to the scout database
- Disease_term identifiers are now prefixed with the name of the coding system
- Command line crashing with error when updating a user that doesn't exist
- Thaw coloredlogs - 15.0.1 restores errorhandler issue
- Thaw crypography - current base image and library version allow Docker builds
- Missing delete icons on phenomodels page
- Missing cryptography lib error while running Scout container on an ARM processor
- Round CADD values with many decimals on causatives and validated variants pages
- Dark-mode visibility of some fields on causatives and validated variants pages
- Clinvar submitters would be cleared when unprivileged users saved institute settings page
- Added a default empty string in cases search form to avoid None default value
- Page crashing when user tries to remove the same variant from a ClinVar submission in different browser tabs
- Update more GnomAD links to GnomAD v4 (v38 SNVs, MT vars, STRs)
- Empty cells for RNA fusion variants in Causatives and Verified variants page
- Submenu icons missing from collapsible actionbar
- The collapsible actionbar had some non-collapsing overly long entries
- Cancer observations for SVs not appearing in the variant details view
- Archived local observations not visible on cancer variantS page
- Empty Population Frequency column in the Cancer SV Variants view
- Capital letters in ClinVar events description shown on case page

## [4.75]
### Added
- Hovertip to gene panel names with associated genes in variant view, when variant covers more than one gene
- Tests for panel to genes
- Download of Orphadata en_product6 and en_product4 from CLI
- Parse and save `database_found` key/values for RNA fusion variants
- Added fusion_score, ffpm, split_reads, junction_reads and fusion_caller to the list of filters on RNA fusion variants page
- Renamed the function `get_mei_info` to `set_mei_info` to be consistent with the other functions
- Fixed removing None key/values from parsed variants
- Orphacodes are included in the database disease_terms
### Changed
- Allow use of projections when retrieving gene panels
- Do not save custom images as binary data into case and variant database documents
- Retrieve and display case and variant custom images using image's saved path
- Cases are activated by viewing FSHD and SMA reports
- Split multi-gene SNV variants into single genes when submitting to Matchmaker Exchange
- Alamut links also on the gene level, using transcript and HGVS: better for indels. Keep variant link for missing HGVS
- Thaw WTForms - explicitly coerce form decimal field entries when filters fetched from db
### Fixed
- Removed some extra characters from top of general report left over from FontAwsome fix
- Do not save fusion variants-specific key/values in other types of variants
- Alamut link for MT variants in build 38
- Convert RNA fusions variants `tool_hits` and `fusion_score` keys from string to numbers
- Fix genotype reference and alternative sequencing depths defaulting to -1 when values are 0
- DecimalFields were limited to two decimal places for several forms - lifting restrictions on AF, CADD etc.

## [4.74.1]
### Changed
- Parse and save into database also OMIM terms not associated to genes
### Fixed
- BioNano API FSHD report requests are GET in Access 1.8, were POST in 1.7
- Update more FontAwesome icons to avoid Pro icons
- Test if files still exist before attempting to load research variants
- Parsing of genotypes error, resulting in -1 values when alt or ref read depths are 0

## [4.74]
### Added
- SNVs and Indels, MEI and str variants genes have links to Decipher
- An `owner + case display name` index for cases database collection
- Test and fixtures for RNA fusion case page
- Load and display fusion variants from VCF files as the other variant types
- Option to update case document with path to mei variants (clinical and research)
### Changed
- Details on variant type and category for audit filters on case general report
- Enable Gens CN profile button also in somatic case view
- Fix case of analysis type check for Gens analysis button - only show for WGS
### Fixed
- loqusdb table no longer has empty row below each loqusid
- MatchMaker submission details page crashing because of change in date format returned by PatientMatcher
- Variant external links buttons style does not change color when visited
- Hide compounds with compounds follow filter for region or function would fail for variants in multiple genes
- Updated FontAwesome version to fix missing icons

## [4.73]
### Added
- Shortcut button for HPO panel MEI variants from case page
- Export managed variants from CLI
### Changed
- STRs visualization on case panel to emphasize abnormal repeat count and associated condition
- Removed cytoband column from STRs variant view on case report
- More long integers formatted with thin spaces, and copy to clipboard buttons added
### Fixed
- OMIM table is scrollable if higher than 700px on SV page
- Pinned variants validation badge is now red for false positives.
- Case display name defaulting to case ID when `family_name` or `display_name` are missing from case upload config file
- Expanded menu visible at screen sizes below 1000px now has background color
- The image in ClinVar howto-modal is now responsive
- Clicking on a case in case groups when case was already removed from group in another browser tab
- Page crashing when saving filters for mei variants
- Link visited color of images

## [4.72.4]
### Changed
- Automatic test mongod version increased to v7
### Fixed
- GnomAD now defaults to hg38 - change build 37 links accordingly

## [4.72.3]
### Fixed
- Somatic general case report small variant table can crash with unclassified variants

## [4.72.2]
### Changed
- A gunicorn maxrequests parameter for Docker server image - default to 1200
- STR export limit increased to 500, as for other variants
- Prevent long number wrapping and use thin spaces for separation, as per standards from SI, NIST, IUPAC, BIPM.
- Speed up case retrieval and lower memory use by projecting case queries
- Make relatedness check fails stand out a little more to new users
- Speed up case retrieval and lower memory use by projecting case queries
- Speed up variant pages by projecting only the necessary keys in disease collection query
### Fixed
- Huge memory use caused by cases and variants pages pulling complete disease documents from DB
- Do not include genes fetched from HPO terms when loading diseases
- Consider the renamed fields `Approved Symbol` -> `Approved Gene Symbol` and `Gene Symbols` -> `Gene/Locus And Other Related Symbols` when parsing OMIM terms from genemap2.txt file

## [4.72.1]
### Fixed
- Jinja filter that renders long integers
- Case cache when looking for causatives in other cases causing the server to hang

## [4.72]
### Added
- A GitHub action that checks for broken internal links in docs pages
- Link validation settings in mkdocs.yml file
- Load and display full RNA alignments on alignment viewer
- Genome build check when loading a case
- Extend event index to previous causative variants and always load them
### Fixed
- Documentation nav links for a few documents
- Slightly extended the BioNano Genomics Access integration docs
- Loading of SVs when VCF is missing the INFO.END field but has INFO.SVLEN field
- Escape protein sequence name (if available) in case general report to render special characters correctly
- CaseS HPO term searches for multiple terms works independent of order
- CaseS search regexp should not allow backslash
- CaseS cohort tags can contain whitespace and still match
- Remove diagnoses from cases even if OMIM term is not found in the database
- Parsing of disease-associated genes
- Removed an annoying warning while updating database's disease terms
- Displaying custom case images loaded with scout version <= 4.71
- Use pydantic version >=2 in requirements.txt file
### Changed
- Column width adjustment on caseS page
- Use Python 3.11 in tests
- Update some github actions
- Upgraded Pydantic to version 2
- Case validation fails on loading when associated files (alignments, VCFs and reports) are not present on disk
- Case validation fails on loading when custom images have format different then ["gif", "svg", "png", "jpg", "jpeg"]
- Custom images keys `case` and `str` in case config yaml file are renamed to `case_images` and `str_variants_images`
- Simplify and speed up case general report code
- Speed up case retrieval in case_matching_causatives
- Upgrade pymongo to version 4
- When updating disease terms, check that all terms are consistent with a DiseaseTerm model before dropping the old collection
- Better separation between modules loading HPO terms and diseases
- Deleted unused scout.build.phenotype module
- Stricter validation of mandatory genome build key when loading a case. Allowed values are ['37','38',37,38]
- Improved readability of variants length and coordinates on variantS pages

## [4.71]
### Added
- Added Balsamic keys for SweGen and loqusdb local archive frequecies, SNV and SV
- New filter option for Cancer variantS: local archive RD loqusdb
- Show annotated observations on SV variantS view, also for cancer somatic SVs
- Revel filter for variantS
- Show case default panel on caseS page
- CADD filter for Cancer Somatic SNV variantS - show score
- SpliceAI-lookup link (BROAD, shows SpliceAI and Pangolin) from variant page
- BioNano Access server API - check projects, samples and fetch FSHD reports
### Fixed
- Name of reference genome build for RNA for compatibility with IGV locus search change
- Howto to run the Docker image on Mac computers in `admin-guide/containers/container-deploy.md`
- Link to Weasyprint installation howto in README file
- Avoid filling up disk by creating a reduced VCF file for every variant that is visualized
- Remove legacy incorrectly formatted CODEOWNERS file
- Restrain variant_type requests to variantS views to "clinical" or "research"
- Visualization of cancer variants where cancer case has no affected individual
- ProteinPaint gene link (small StJude API change)
- Causative MEI variant link on causatives page
- Bionano access api settings commented out by default in Scout demo config file.
- Do not show FSHD button on freshly loaded cases without bionano_access individuals
- Truncate long variants' HGVS on causative/Clinically significant and pinned variants case panels
### Changed
- Remove function call that tracks users' browser version
- Include three more splice variant SO terms in clinical filter severe SO terms
- Drop old HPO term collection only after parsing and validation of new terms completes
- Move score to own column on Cancer Somatic SNV variantS page
- Refactored a few complex case operations, breaking out sub functionalities

## [4.70]
### Added
- Download a list of Gene Variants (max 500) resulting from SNVs and Indels search
- Variant PubMed link to search for gene symbol and any aliases
### Changed
- Clearer gnomAD values in Variants page
### Fixed
- CaseS page uniform column widths
- Include ClinVar variants into a scrollable div element on Case page
- `canonical_transcript` variable not initialized in get_hgvs function (server.blueprints.institutes.controllers.py)
- Catch and display any error while importing Phenopacket info
- Modified Docker files to use python:3.8-slim-bullseye to prevent gunicorn workers booting error

## [4.69]
### Added
- ClinVar submission howto available also on Case page
- Somatic score and filtering for somatic SV callers, if available
- Show caller as a tooltip on variantS list
### Fixed
- Crash when attempting to export phenotype from a case that had never had phenotypes
- Aesthetic fix to Causative and Pinned Variants on Case page
- Structural inconsistency for ClinVar Blueprint templates
- Updated igv.js to 2.15.8 to fix track default color bug
- Fixed release versions for actions.
- Freeze tornado below 6.3.0 for compatibility with livereload 2.6.3
- Force update variants count on case re-upload
- IGV locus search not working - add genome reference id
- Pin links to MEI variants should end up on MEI not SV variant view
- Load also matching MEI variants on forced region load
- Allow excluding MEI from case variant deletion
- Fixed the name of the assigned user when the internal user ID is different from the user email address
- Gene variantS should display gene function, region and full hgvs
### Changed
- FontAwesome integrity check fail (updated resource)
- Removed ClinVar API validation buttons in favour of direct API submission
- Improved layout of Institute settings page
- ClinVar API key and allowed submitters are set in the Institute settings page


## [4.68]
### Added
- Rare Disease Mobile Element Insertion variants view
### Changed
- Updated igv.js to 2.15.6
### Fixed
- Docker stage build pycairo.
- Restore SNV and SV rank models versions on Causatives and Verified pages
- Saving `REVEL_RANKSCORE` value in a field named `revel` in variants database documents

## [4.67]
### Added
- Prepare to filter local SV frequency
### Changed
- Speed up instituteS page loading by refactoring cases/institutes query
- Clinical Filter for SVs includes `splice_polypyrimidine_tract_variant` as a severe consequence
- Clinical Filter for SVs includes local variant frequency freeze ("old") for filtering, starting at 30 counts
- Speed up caseS page loading by adding status to index and refactoring totals count
- HPO file parsing is updated to reflect that HPO have changed a few downloadable file formats with their 230405 release.
### Fixed
- Page crashing when a user tries to edit a comment that was removed
- Warning instead of crashed page when attempting to retrieve a non-existent Phenopacket
- Fixed StJude ProteinPaint gene link (URL change)
- Freeze of werkzeug library to version<2.3 to avoid problems resulting from the consequential upgrade of the Flask lib
- Huge list of genes in case report for megabases-long structural variants.
- Fix displaying institutes without associated cases on institutes page
- Fix default panel selection on SVs in cancer case report

## [4.66]
### Changed
- Moved Phenomodels code under a dedicated blueprint
- Updated the instructions to load custom case report under admin guide
- Keep variants filter window collapsed except when user expands it to filter
### Added
- A summary table of pinned variants on the cancer case general report
- New openable matching causatives and managed variants lists for default gene panels only for convenience
### Fixed
- Gens structural variant page link individual id typo

## [4.65.2]
### Fixed
- Generating general case report with str variants containing comments

## [4.65.1]
### Fixed
- Visibility of `Gene(s)` badges on SV VariantS page
- Hide dismiss bar on SV page not working well
- Delivery report PDF download
- Saving Pipeline version file when loading a case
- Backport compatible import of importlib metadata for old python versions (<3.8)

## [4.65]
### Added
- Option to mark a ClinVar submission as submitted
- Docs on how to create/update the PanelApp green genes as a system admin
- `individual_id`-parameter to both Gens links
- Download a gene panel in TXT format from gene panel page
- Panel gene comments on variant page: genes in panels can have comments that describe the gene in a panel context
### Changed
- Always show each case category on caseS page, even if 0 cases in total or after current query
- Improved sorting of ClinVar submissions
- Pre-populate SV type select in ClinVar submission form, when possible
- Show comment badges in related comments tables on general report
- Updated version of several GitHub actions
- Migrate from deprecated `pkg_resources` lib to `importlib_resources`
- Dismiss bar on variantS pages is thinner.
- Dismiss bar on variantS pages can be toggled open or closed for the duration of a login session.
### Fixed
- Fixed Sanger order / Cancel order modal close buttons
- Visibility of SV type in ClinVar submission form
- Fixed a couple of creations where now was called twice, so updated_at and created_at could differ
- Deprecated Ubuntu version 18.04 in one GitHub action
- Panels that have been removed (hidden) should not be visible in views where overlapping gene panels for genes are shown
- Gene panel test pointing to the right function

## [4.64]
### Added
- Create/Update a gene panel containing all PanelApp green genes (`scout update panelapp-green -i <cust_id>`)
- Links for ACMG pathogenicity impact modification on the ACMG classification page
### Changed
- Open local observation matching cases in new windows
### Fixed
- Matching manual ranked variants are now shown also on the somatic variant page
- VarSome links to hg19/GRCh37
- Managed variants filter settings lost when navigating to additional pages
- Collect the right variant category after submitting filter form from research variantS page
- Beacon links are templated and support variants in genome build 38

## [4.63]
### Added
- Display data sharing info for ClinVar, Matchmaker Exchange and Beacon in a dedicated column on Cases page
- Test for `commands.download.omim.print_omim`
- Display dismissed variants comments on general case report
- Modify ACMG pathogenicity impact (most commonly PVS1, PS3) based on strength of evidence with lab director's professional judgement
- REViewer button on STR variant page
- Alamut institution parameter in institute settings for Alamut Visual Plus software
- Added Manual Ranks Risk Factor, Likely Risk Factor and Uncertain Risk Factor
- Display matching manual ranks from previous cases the user has access to on VariantS and Variant pages
- Link to gnomAD gene SVs v2.1 for SV variants with gnomAD frequency
- Support for nf-core/rnafusion reports
### Changed
- Display chrY for sex unknown
- Deprecate legacy scout_load() method API call.
- Message shown when variant tag is updated for a variant
- When all ACMG classifications are deleted from a variant, the current variant classification status is also reset.
- Refactored the functions that collect causative variants
- Removed `scripts/generate_test_data.py`
### Fixed
- Default IGV tracks (genes, ClinVar, ClinVar CNVs) showing even if user unselects them all
- Freeze Flask-Babel below v3.0 due to issue with a locale decorator
- Thaw Flask-Babel and fix according to v3 standard. Thank you @TkTech!
- Show matching causatives on somatic structural variant page
- Visibility of gene names and functional annotations on Causatives/Verified pages
- Panel version can be manually set to floating point numbers, when modified
- Causatives page showing also non-causative variants matching causatives in other cases
- ClinVar form submission for variants with no selected transcript and HGVS
- Validating and submitting ClinVar objects not containing both Variant and Casedata info

## [4.62.1]
### Fixed
- Case page crashing when adding a case to a group without providing a valid case name

## [4.62]
### Added
- Validate ClinVar submission objects using the ClinVar API
- Wrote tests for case and variant API endpoints
- Create ClinVar submissions from Scout using the ClinVar API
- Export Phenopacket for affected individual
- Import Phenopacket from JSON file or Phenopacket API backend server
- Use the new case name option for GENS requests
- Pre-validate refseq:HGVS items using VariantValidator in ClinVar submission form
### Fixed
- Fallback for empty alignment index for REViewer service
- Source link out for MIP 11.1 reference STR annotation
- Avoid duplicate causatives and pinned variants
- ClinVar clinical significance displays only the ACMG terms when user selects ACMG 2015 as assertion criteria
- Spacing between icon and text on Beacon and MatchMaker links on case page sidebar
- Truncate IDs and HGVS representations in ClinVar pages if longer than 25 characters
- Update ClinVar submission ID form
- Handle connection timeout when sending requests requests to external web services
- Validate any ClinVar submission regardless of its status
- Empty Phenopackets import crashes
- Stop Spinner on Phenopacket JSON download
### Changed
- Updated ClinVar submission instructions

## [4.61.1]
### Fixed
- Added `UMLS` as an option of `Condition ID type` in ClinVar Variant downloaded files
- Missing value for `Condition ID type` in ClinVar Variant downloaded files
- Possibility to open, close or delete a ClinVar submission even if it doesn't have an associated name
- Save SV type, ref and alt n. copies to exported ClinVar files
- Inner and outer start and stop SV coordinates not exported in ClinVar files
- ClinVar submissions page crashing when SV files don't contain breakpoint exact coordinates
- Align OMIM diagnoses with delete diagnosis button on case page
- In ClinVar form, reset condition list and customize help when condition ID changes

## [4.61]
### Added
- Filter case list by cases with variants in ClinVar submission
- Filter case list by cases containing RNA-seq data - gene_fusion_reports and sample-level tracks (splice junctions and RNA coverage)
- Additional case category `Ignored`, to be used for cases that don't fall in the existing 'inactive', 'archived', 'solved', 'prioritized' categories
- Display number of cases shown / total number of cases available for each category on Cases page
- Moved buttons to modify case status from sidebar to main case page
- Link to Mutalyzer Normalizer tool on variant's transcripts overview to retrieve official HVGS descriptions
- Option to manually load RNA MULTIQC report using the command `scout load report -t multiqc_rna`
- Load RNA MULTIQC automatically for a case if config file contains the `multiqc_rna` key/value
- Instructions in admin-guide on how to load case reports via the command line
- Possibility to filter RD variants by a specific genotype call
- Distinct colors for different inheritance models on RD Variant page
- Gene panels PDF export with case variants hits by variant type
- A couple of additional README badges for GitHub stats
- Upload and display of pipeline reference info and executable version yaml files as custom reports
- Testing CLI on hasta in PR template
### Changed
- Instructions on how to call dibs on scout-stage server in pull request template
- Deprecated CLI commands `scout load <delivery_report, gene_fusion_report, coverage_qc_report, cnv_report>` to replace them with command `scout load report -t <report type>`
- Refactored code to display and download custom case reports
- Do not export `Assertion method` and `Assertion method citation` to ClinVar submission files according to changes to ClinVar's submission spreadsheet templates.
- Simplified code to create and download ClinVar CSV files
- Colorize inheritance models badges by category on VariantS page
- `Safe variants matching` badge more visible on case page
### Fixed
- Non-admin users saving institute settings would clear loqusdb instance selection
- Layout of variant position, cytoband and type in SV variant summary
- Broken `Build Status - GitHub badge` on GitHub README page
- Visibility of text on grey badges in gene panels PDF exports
- Labels for dashboard search controls
- Dark mode visibility for ClinVar submission
- Whitespaces on outdated panel in extent report

## [4.60]
### Added
- Mitochondrial deletion signatures (mitosign) can be uploaded and shown with mtDNA report
- A `Type of analysis` column on Causatives and Validated variants pages
- List of "safe" gene panels available for matching causatives and managed variants in institute settings, to avoid secondary findings
- `svdb_origin` as a synonym for `FOUND_IN` to complement `set` for variants found by all callers
### Changed
- Hide removed gene panels by default in panels page
- Removed option for filtering cancer SVs by Tumor and Normal alt AF
- Hide links to coverage report from case dynamic HPO panel if cancer analysis
- Remove rerun emails and redirect users to the analysis order portal instead
- Updated clinical SVs igv.js track (dbVar) and added example of external track from `https://trackhubregistry.org/`
- Rewrote the ClinVar export module to simplify and add one variant at the time
- ClinVar submissions with phenotype conditions from: [OMIM, MedGen, Orphanet, MeSH, HP, MONDO]
### Fixed
- If trying to load a badly formatted .tsv file an error message is displayed.
- Avoid showing case as rerun when first attempt at case upload failed
- Dynamic autocomplete search not working on phenomodels page
- Callers added to variant when loading case
- Now possible to update managed variant from file without deleting it first
- Missing preselected chromosome when editing a managed variant
- Preselected variant type and subtype when editing a managed variant
- Typo in dbVar ClinVar track, hg19


## [4.59]
### Added
- Button to go directly to HPO SV filter variantS page from case
- `Scout-REViewer-Service` integration - show `REViewer` picture if available
- Link to HPO panel coverage overview on Case page
- Specify a confidence threshold (green|amber|red) when loading PanelApp panels
- Functional annotations in variants lists exports (all variants)
- Cancer/Normal VAFs and COSMIC ids in in variants lists exports (cancer variants)
### Changed
- Better visualization of regional annotation for long lists of genes in large SVs in Variants tables
- Order of cells in variants tables
- More evident links to gene coverage from Variant page
- Gene panels sorted by display name in the entire Case page
- Round CADD and GnomAD values in variants export files
### Fixed
- HPO filter button on SV variantS page
- Spacing between region|function cells in SVs lists
- Labels on gene panel Chanjo report
- Fixed ambiguous duplicated response headers when requesting a BAM file from /static
- Visited color link on gene coverage button (Variant page)

## [4.58.1]
### Fixed
- Case search with search strings that contain characters that can be escaped

## [4.58]
### Added
- Documentation on how to create/update PanelApp panels
- Add filter by local observations (archive) to structural variants filters
- Add more splicing consequences to SO term definitions
- Search for a specific gene in all gene panels
- Institute settings option to force show all variants on VariantS page for all cases of an institute
- Filter cases by validation pending status
- Link to The Clinical Knowledgebase (CKB) (https://ckb.jax.org/) in cancer variant's page
### Fixed
- Added a not-authorized `auto-login` fixture according to changes in Flask-Login 0.6.2
- Renamed `cache_timeout` param name of flask.send_file function to `max_age` (Flask 2.2 compliant)
- Replaced deprecated `app.config["JSON_SORT_KEYS"]` with app.json.sort_keys in app settings
- Bug in gene variants page (All SNVs and INDELs) when variant gene doesn't have a hgnc id that is found in the database
- Broken export of causatives table
- Query for genes in build 38 on `Search SNVs and INDELs` page
- Prevent typing special characters `^<>?!=\/` in case search form
- Search matching causatives also among research variants in other cases
- Links to variants in Verified variants page
- Broken filter institute cases by pinned gene
- Better visualization of long lists of genes in large SVs on Causative and Verified Variants page
- Reintroduced missing button to export Causative variants
- Better linking and display of matching causatives and managed variants
- Reduced code complexity in `scout/parse/variant/variant.py`
- Reduced complexity of code in `scout/build/variant/variant.py`

### Changed
- State that loqusdb observation is in current case if observations count is one and no cases are shown
- Better pagination and number of variants returned by queries in `Search SNVs and INDELs` page
- Refactored and simplified code used for collecting gene variants for `Search SNVs and INDELs` page
- Fix sidebar panel icons in Case view
- Fix panel spacing in Case view
- Removed unused database `sanger_ordered` and `case_id,category,rank_score` indexes (variant collection)
- Verified variants displayed in a dedicated page reachable from institute sidebar
- Unified stats in dashboard page
- Improved gene info for large SVs and cancer SVs
- Remove the unused `variant.str_variant` endpoint from variant views
- Easier editing of HPO gene panel on case page
- Assign phenotype panel less cramped on Case page
- Causatives and Verified variants pages to use the same template macro
- Allow hyphens in panel names
- Reduce resolution of example images
- Remove some animations in web gui which where rendered slow


## [4.57.4]
### Fixed
- Parsing of variant.FORMAT "DR" key in parse variant file

## [4.57.3]
### Fixed
- Export of STR verified variants
- Do not download as verified variants first verified and then reset to not validated
- Avoid duplicated lines in downloaded verified variants reflecting changes in variant validation status

## [4.57.2]
### Fixed
- Export of verified variants when variant gene has no transcripts
- HTTP 500 when visiting a the details page for a cancer variant that had been ranked with genmod

## [4.57.1]
### Fixed
- Updating/replacing a gene panel from file with a corrupted or malformed file

## [4.57]
### Added
- Display last 50 or 500 events for a user in a timeline
- Show dismiss count from other cases on matching variantS
- Save Beacon-related events in events collection
- Institute settings allow saving multiple loqusdb instances for one institute
- Display stats from multiple instances of loqusdb on variant page
- Display date and frequency of obs derived from count of local archive observations from MIP11 (requires fix in MIP)
### Changed
- Prior ACMG classifications view is no longer limited by pathogenicity
### Fixed
- Visibility of Sanger ordered badge on case page, light mode
- Some of the DataTables tables (Phenotypes and Diagnoses pages) got a bit dark in dark mode
- Remove all redundancies when displaying timeline events (some events are saved both as case-related and variant-related)
- Missing link in saved MatchMaker-related events
- Genes with mixed case gene symbols missing in PanelApp panels
- Alignment of elements on the Beacon submission modal window
- Locus info links from STR variantS page open in new browser tabs

## [4.56]
### Added
- Test for PanelApp panels loading
- `panel-umi` tag option when loading cancer analyses
### Changed
- Black text to make comments more visible in dark mode
- Loading PanelApp panels replaces pre-existing panels with same version
- Removed sidebar from Causatives page - navigation is available on the top bar for now
- Create ClinVar submissions from pinned variants list in case page
- Select which pinned variants will be included in ClinVar submission documents
### Fixed
- Remove a:visited css style from all buttons
- Update of HPO terms via command line
- Background color of `MIXED` and `PANEL-UMI` sequencing types on cases page
- Fixed regex error when searching for cases with query ending with `\ `
- Gene symbols on Causatives page lighter in dark mode
- SpliceAI tooltip of multigene variants

## [4.55]
### Changed
- Represent different tumor samples as vials in cases page
- Option to force-update the OMIM panel
### Fixed
- Low tumor purity badge alignment in cancer samples table on cancer case view
- VariantS comment popovers reactivate on hover
- Updating database genes in build 37
- ACMG classification summary hidden by sticky navbar
- Logo backgrounds fixed to white on welcome page
- Visited links turn purple again
- Style of link buttons and dropdown menus
- Update KUH and GMS logos
- Link color for Managed variants

## [4.54]
### Added
- Dark mode, using browser/OS media preference
- Allow marking case as solved without defining causative variants
- Admin users can create missing beacon datasets from the institute's settings page
- GenCC links on gene and variant pages
- Deprecation warnings when launching the app using a .yaml config file or loading cases using .ped files
### Changed
- Improved HTML syntax in case report template
- Modified message displayed when variant rank stats could not be calculated
- Expanded instructions on how to test on CG development server (cg-vm1)
- Added more somatic variant callers (Balsamic v9 SNV, develop SV)
### Fixed
- Remove load demo case command from docker-compose.yml
- Text elements being split across pages in PDF reports
- Made login password field of type `password` in LDAP login form
- Gene panels HTML select in institute's settings page
- Bootstrap upgraded to version 5
- Fix some Sourcery and SonarCloud suggestions
- Escape special characters in case search on institute and dashboard pages
- Broken case PDF reports when no Madeline pedigree image can be created
- Removed text-white links style that were invisible in new pages style
- Variants pagination after pressing "Filter variants" or "Clinical filter"
- Layout of buttons Matchmaker submission panel (case page)
- Removing cases from Matchmaker (simplified code and fixed functionality)
- Reintroduce check for missing alignment files purged from server

## [4.53]
### Added
### Changed
- Point Alamut API key docs link to new API version
- Parse dbSNP id from ID only if it says "rs", else use VEP CSQ fields
- Removed MarkupSafe from the dependencies
### Fixed
- Reintroduced loading of SVs for demo case 643595
- Successful parse of FOUND_IN should avoid GATK caller default
- All vulnerabilities flagged by SonarCloud

## [4.52]
### Added
- Demo cancer case gets loaded together with demo RD case in demo instance
- Parse REVEL_score alongside REVEL_rankscore from csq field and display it on SNV variant page
- Rank score results now show the ranking range
- cDNA and protein changes displayed on institute causatives pages
- Optional SESSION_TIMEOUT_MINUTES configuration in app config files
- Script to convert old OMIM case format (list of integers) to new format (list of dictionaries)
- Additional check for user logged in status before serving alignment files
- Download .cgh files from cancer samples table on cancer case page
- Number of documents and date of last update on genes page
### Changed
- Verify user before redirecting to IGV alignments and sashimi plots
- Build case IGV tracks starting from case and variant objects instead of passing all params in a form
- Unfreeze Werkzeug lib since Flask_login v.0.6 with bugfix has been released
- Sort gene panels by name (panelS and variant page)
- Removed unused `server.blueprints.alignviewers.unindexed_remote_static` endpoint
- User sessions to check files served by `server.blueprints.alignviewers.remote_static` endpoint
- Moved Beacon-related functions to a dedicated app extension
- Audit Filter now also loads filter displaying the variants for it
### Fixed
- Handle `attachment_filename` parameter renamed to `download_name` when Flask 2.2 will be released
- Removed cursor timeout param in cases find adapter function to avoid many code warnings
- Removed stream argument deprecation warning in tests
- Handle `no intervals found` warning in load_region test
- Beacon remove variants
- Protect remote_cors function in alignviewers view from Server-Side Request Forgery (SSRF)
- Check creation date of last document in gene collection to display when genes collection was updated last

## [4.51]
### Added
- Config file containing codecov settings for pull requests
- Add an IGV.js direct link button from case page
- Security policy file
- Hide/shade compound variants based on rank score on variantS from filter
- Chromograph legend documentation direct link
### Changed
- Updated deprecated Codecov GitHub action to v.2
- Simplified code of scout/adapter/mongo/variant
- Update IGV.js to v2.11.2
- Show summary number of variant gene panels on general report if more than 3
### Fixed
- Marrvel link for variants in genome build 38 (using liftover to build 37)
- Remove flags from codecov config file
- Fixed filter bug with high negative SPIDEX scores
- Renamed IARC TP53 button to to `TP53 Database`, modified also link since IARC has been moved to the US NCI: `https://tp53.isb-cgc.org/`
- Parsing new format of OMIM case info when exporting patients to Matchmaker
- Remove flask-debugtoolbar lib dependency that is using deprecated code and causes app to crash after new release of Jinja2 (3.1)
- Variant page crashing for cases with old OMIM terms structure (a list of integers instead of dictionary)
- Variant page crashing when creating MARRVEL link for cases with no genome build
- SpliceAI documentation link
- Fix deprecated `safe_str_cmp` import from `werkzeug.security` by freezing Werkzeug lib to v2.0 until Flask_login v.0.6 with bugfix is released
- List gene names densely in general report for SVs that contain more than 3 genes
- Show transcript ids on refseq genes on hg19 in IGV.js, using refgene source
- Display correct number of genes in general report for SVs that contain more than 32 genes
- Broken Google login after new major release of `lepture/authlib`
- Fix frequency and callers display on case general report

## [4.50.1]
### Fixed
- Show matching causative STR_repid for legacy str variants (pre Stranger hgnc_id)

## [4.50]
### Added
- Individual-specific OMIM terms
- OMIM disease descriptions in ClinVar submission form
- Add a toggle for melter rerun monitoring of cases
- Add a config option to show the rerun monitoring toggle
- Add a cli option to export cases with rerun monitoring enabled
- Add a link to STRipy for STR variants; shallow for ARX and HOXA13
- Hide by default variants only present in unaffected individuals in variants filters
- OMIM terms in general case report
- Individual-level info on OMIM and HPO terms in general case report
- PanelApp gene link among the external links on variant page
- Dashboard case filters fields help
- Filter cases by OMIM terms in cases and dashboard pages
### Fixed
- A malformed panel id request would crash with exception: now gives user warning flash with redirect
- Link to HPO resource file hosted on `http://purl.obolibrary.org`
- Gene search form when gene exists only in build 38
- Fixed odd redirect error and poor error message on missing column for gene panel csv upload
- Typo in parse variant transcripts function
- Modified keys name used to parse local observations (archived) frequencies to reflect change in MIP keys naming
- Better error handling for partly broken/timed out chanjo reports
- Broken javascript code when case Chromograph data is malformed
- Broader space for case synopsis in general report
- Show partial causatives on causatives and matching causatives panels
- Partial causative assignment in cases with no OMIM or HPO terms
- Partial causative OMIM select options in variant page
### Changed
- Slightly smaller and improved layout of content in case PDF report
- Relabel more cancer variant pages somatic for navigation
- Unify caseS nav links
- Removed unused `add_compounds` param from variant controllers function
- Changed default hg19 genome for IGV.js to legacy hg19_1kg_decoy to fix a few problematic loci
- Reduce code complexity (parse/ensembl.py)
- Silence certain fields in ClinVar export if prioritised ones exist (chrom-start-end if hgvs exist)
- Made phenotype non-mandatory when marking a variant as partial causative
- Only one phenotype condition type (OMIM or HPO) per variant is used in ClinVar submissions
- ClinVar submission variant condition prefers OMIM over HPO if available
- Use lighter version of gene objects in Omim MongoDB adapter, panels controllers, panels views and institute controllers
- Gene-variants table size is now adaptive
- Remove unused file upload on gene-variants page

## [4.49]
### Fixed
- Pydantic model types for genome_build, madeline_info, peddy_ped_check and peddy_sex_check, rank_model_version and sv_rank_model_version
- Replace `MatchMaker` with `Matchmaker` in all places visible by a user
- Save diagnosis labels along with OMIM terms in Matchmaker Exchange submission objects
- `libegl-mesa0_21.0.3-0ubuntu0.3~20.04.5_amd64.deb` lib not found by GitHub actions Docker build
- Remove unused `chromograph_image_files` and `chromograph_prefixes` keys saved when creating or updating an RD case
- Search managed variants by description and with ignore case
### Changed
- Introduced page margins on exported PDF reports
- Smaller gene fonts in downloaded HPO genes PDF reports
- Reintroduced gene coverage data in the PDF-exported general report of rare-disease cases
- Check for existence of case report files before creating sidebar links
- Better description of HPO and OMIM terms for patients submitted to Matchmaker Exchange
- Remove null non-mandatory key/values when updating a case
- Freeze WTForms<3 due to several form input rendering changes

## [4.48.1]
### Fixed
- General case PDF report for recent cases with no pedigree

## [4.48]
### Added
- Option to cancel a request for research variants in case page
### Changed
- Update igv.js to v2.10.5
- Updated example of a case delivery report
- Unfreeze cyvcf2
- Builder images used in Scout Dockerfiles
- Crash report email subject gives host name
- Export general case report to PDF using PDFKit instead of WeasyPrint
- Do not include coverage report in PDF case report since they might have different orientation
- Export cancer cases's "Coverage and QC report" to PDF using PDFKit instead of Weasyprint
- Updated cancer "Coverage and QC report" example
- Keep portrait orientation in PDF delivery report
- Export delivery report to PDF using PDFKit instead of Weasyprint
- PDF export of clinical and research HPO panels using PDFKit instead of Weasyprint
- Export gene panel report to PDF using PDFKit
- Removed WeasyPrint lib dependency

### Fixed
- Reintroduced missing links to Swegen and Beacon and dbSNP in RD variant page, summary section
- Demo delivery report orientation to fit new columns
- Missing delivery report in demo case
- Cast MNVs to SNV for test
- Export verified variants from all institutes when user is admin
- Cancer coverage and QC report not found for demo cancer case
- Pull request template instructions on how to deploy to test server
- PDF Delivery report not showing Swedac logo
- Fix code typos
- Disable codefactor raised by ESLint for javascript functions located on another file
- Loading spinner stuck after downloading a PDF gene panel report
- IGV browser crashing when file system with alignment files is not mounted

## [4.47]
### Added
- Added CADD, GnomAD and genotype calls to variantS export
### Changed
- Pull request template, to illustrate how to deploy pull request branches on cg-vm1 stage server
### Fixed
- Compiled Docker image contains a patched version (v4.9) of chanjo-report

## [4.46.1]
### Fixed
- Downloading of files generated within the app container (MT-report, verified variants, pedigrees, ..)

## [4.46]
### Added
- Created a Dockefile to be used to serve the dockerized app in production
- Modified the code to collect database params specified as env vars
- Created a GitHub action that pushes the Dockerfile-server image to Docker Hub (scout-server-stage) every time a PR is opened
- Created a GitHub action that pushes the Dockerfile-server image to Docker Hub (scout-server) every time a new release is created
- Reassign MatchMaker Exchange submission to another user when a Scout user is deleted
- Expose public API JSON gene panels endpoint, primarily to enable automated rerun checking for updates
- Add utils for dictionary type
- Filter institute cases using multiple HPO terms
- Vulture GitHub action to identify and remove unused variables and imports
### Changed
- Updated the python config file documentation in admin guide
- Case configuration parsing now uses Pydantic for improved typechecking and config handling
- Removed test matrices to speed up automatic testing of PRs
- Switch from Coveralls to Codecov to handle CI test coverage
- Speed-up CI tests by caching installation of libs and splitting tests into randomized groups using pytest-test-groups
- Improved LDAP login documentation
- Use lib flask-ldapconn instead of flask_ldap3_login> to handle ldap authentication
- Updated Managed variant documentation in user guide
- Fix and simplify creating and editing of gene panels
- Simplified gene variants search code
- Increased the height of the genes track in the IGV viewer
### Fixed
- Validate uploaded managed variant file lines, warning the user.
- Exporting validated variants with missing "genes" database key
- No results returned when searching for gene variants using a phenotype term
- Variants filtering by gene symbols file
- Make gene HGNC symbols field mandatory in gene variants page and run search only on form submit
- Make sure collaborator gene variants are still visible, even if HPO filter is used

## [4.45]
### Added
### Changed
- Start Scout also when loqusdbapi is not reachable
- Clearer definition of manual standard and custom inheritance models in gene panels
- Allow searching multiple chromosomes in filters
### Fixed
- Gene panel crashing on edit action

## [4.44]
### Added
### Changed
- Display Gene track beneath each sample track when displaying splice junctions in igv browser
- Check outdated gene symbols and update with aliases for both RD and cancer variantS
### Fixed
- Added query input check and fixed the Genes API endpoint to return a json formatted error when request is malformed
- Typo in ACMG BP6 tooltip

## [4.43.1]
### Added
- Added database index for OMIM disease term genes
### Changed
### Fixed
- Do not drop HPO terms collection when updating HPO terms via the command line
- Do not drop disease (OMIM) terms collection when updating diseases via the command line

## [4.43]
### Added
- Specify which collection(s) update/build indexes for
### Fixed
- Do not drop genes and transcripts collections when updating genes via the command line

## [4.42.1]
### Added
### Changed
### Fixed
- Freeze PyMongo lib to version<4.0 to keep supporting previous MongoDB versions
- Speed up gene panels creation and update by collecting only light gene info from database
- Avoid case page crash on Phenomizer queries timeout

## [4.42]
### Added
- Choose custom pinned variants to submit to MatchMaker Exchange
- Submit structural variant as genes to the MatchMaker Exchange
- Added function for maintainers and admins to remove gene panels
- Admins can restore deleted gene panels
- A development docker-compose file illustrating the scout/chanjo-report integration
- Show AD on variants view for cancer SV (tumor and normal)
- Cancer SV variants filter AD, AF (tumor and normal)
- Hiding the variants score column also from cancer SVs, as for the SNVs
### Changed
- Enforce same case _id and display_name when updating a case
- Enforce same individual ids, display names and affected status when updating a case
- Improved documentation for connecting to loqusdb instances (including loqusdbapi)
- Display and download HPO gene panels' gene symbols in italics
- A faster-built and lighter Docker image
- Reduce complexity of `panels` endpoint moving some code to the panels controllers
- Update requirements to use flask-ldap3-login>=0.9.17 instead of freezing WTForm
### Fixed
- Use of deprecated TextField after the upgrade of WTF to v3.0
- Freeze to WTForms to version < 3
- Remove the extra files (bed files and madeline.svg) introduced by mistake
- Cli command loading demo data in docker-compose when case custom images exist and is None
- Increased MongoDB connection serverSelectionTimeoutMS parameter to 30K (default value according to MongoDB documentation)
- Better differentiate old obs counts 0 vs N/A
- Broken cancer variants page when default gene panel was deleted
- Typo in tx_overview function in variant controllers file
- Fixed loqusdbapi SV search URL
- SV variants filtering using Decipher criterion
- Removing old gene panels that don't contain the `maintainer` key.

## [4.41.1]
### Fixed
- General reports crash for variant annotations with same variant on other cases

## [4.41]
### Added
- Extended the instructions for running the Scout Docker image (web app and cli).
- Enabled inclusion of custom images to STR variant view
### Fixed
- General case report sorting comments for variants with None genetic models
- Do not crash but redirect to variants page with error when a variant is not found for a case
- UCSC links coordinates for SV variants with start chromosome different than end chromosome
- Human readable variants name in case page for variants having start chromosome different from end chromosome
- Avoid always loading all transcripts when checking gene symbol: introduce gene captions
- Slow queries for evaluated variants on e.g. case page - use events instead
### Changed
- Rearrange variant page again, moving severity predictions down.
- More reactive layout width steps on variant page

## [4.40.1]
### Added
### Fixed
- Variants dismissed with inconsistent inheritance pattern can again be shown in general case report
- General report page for variants with genes=None
- General report crashing when variants have no panels
- Added other missing keys to case and variant dictionaries passed to general report
### Changed

## [4.40]
### Added
- A .cff citation file
- Phenotype search API endpoint
- Added pagination to phenotype API
- Extend case search to include internal MongoDB id
- Support for connecting to a MongoDB replica set (.py config files)
- Support for connecting to a MongoDB replica set (.yaml config files)
### Fixed
- Command to load the OMIM gene panel (`scout load panel --omim`)
- Unify style of pinned and causative variants' badges on case page
- Removed automatic spaces after punctuation in comments
- Remove the hardcoded number of total individuals from the variant's old observations panel
- Send delete requests to a connected Beacon using the DELETE method
- Layout of the SNV and SV variant page - move frequency up
### Changed
- Stop updating database indexes after loading exons via command line
- Display validation status badge also for not Sanger-sequenced variants
- Moved Frequencies, Severity and Local observations panels up in RD variants page
- Enabled Flask CORS to communicate CORS status to js apps
- Moved the code preparing the transcripts overview to the backend
- Refactored and filtered json data used in general case report
- Changed the database used in docker-compose file to use the official MongoDB v4.4 image
- Modified the Python (3.6, 3.8) and MongoDB (3.2, 4.4, 5.0) versions used in testing matrices (GitHub actions)
- Capitalize case search terms on institute and dashboard pages


## [4.39]
### Added
- COSMIC IDs collected from CSQ field named `COSMIC`
### Fixed
- Link to other causative variants on variant page
- Allow multiple COSMIC links for a cancer variant
- Fix floating text in severity box #2808
- Fixed MitoMap and HmtVar links for hg38 cases
- Do not open new browser tabs when downloading files
- Selectable IGV tracks on variant page
- Missing splice junctions button on variant page
- Refactor variantS representative gene selection, and use it also for cancer variant summary
### Changed
- Improve Javascript performance for displaying Chromograph images
- Make ClinVar classification more evident in cancer variant page

## [4.38]
### Added
- Option to hide Alamut button in the app config file
### Fixed
- Library deprecation warning fixed (insert is deprecated. Use insert_one or insert_many instead)
- Update genes command will not trigger an update of database indices any more
- Missing resources in temporary downloading directory when updating genes using the command line
- Restore previous variant ACMG classification in a scrollable div
- Loading spinner not stopping after downloading PDF case reports and variant list export
- Add extra Alamut links higher up on variant pages
- Improve UX for phenotypes in case page
- Filter and export of STR variants
- Update look of variants page navigation buttons
### Changed

## [4.37]
### Added
- Highlight and show version number for RefSeq MANE transcripts.
- Added integration to a rerunner service for toggling reanalysis with updated pedigree information
- SpliceAI display and parsing from VEP CSQ
- Display matching tiered variants for cancer variants
- Display a loading icon (spinner) until the page loads completely
- Display filter badges in cancer variants list
- Update genes from pre-downloaded file resources
- On login, OS, browser version and screen size are saved anonymously to understand how users are using Scout
- API returning institutes data for a given user: `/api/v1/institutes`
- API returning case data for a given institute: `/api/v1/institutes/<institute_id>/cases`
- Added GMS and Lund university hospital logos to login page
- Made display of Swedac logo configurable
- Support for displaying custom images in case view
- Individual-specific HPO terms
- Optional alamut_key in institute settings for Alamut Plus software
- Case report API endpoint
- Tooltip in case explaining that genes with genome build different than case genome build will not be added to dynamic HPO panel.
- Add DeepVariant as a caller
### Fixed
- Updated IGV to v2.8.5 to solve missing gene labels on some zoom levels
- Demo cancer case config file to load somatic SNVs and SVs only.
- Expand list of refseq trancripts in ClinVar submission form
- Renamed `All SNVs and INDELs` institute sidebar element to `Search SNVs and INDELs` and fixed its style.
- Add missing parameters to case load-config documentation
- Allow creating/editing gene panels and dynamic gene panels with genes present in genome build 38
- Bugfix broken Pytests
- Bulk dismissing variants error due to key conversion from string to integer
- Fix typo in index documentation
- Fixed crash in institute settings page if "collaborators" key is not set in database
- Don't stop Scout execution if LoqusDB call fails and print stacktrace to log
- Bug when case contains custom images with value `None`
- Bug introduced when fixing another bug in Scout-LoqusDB interaction
- Loading of OMIM diagnoses in Scout demo instance
- Remove the docker-compose with chanjo integration because it doesn't work yet.
- Fixed standard docker-compose with scout demo data and database
- Clinical variant assessments not present for pinned and causative variants on case page.
- MatchMaker matching one node at the time only
- Remove link from previously tiered variants badge in cancer variants page
- Typo in gene cell on cancer variants page
- Managed variants filter form
### Changed
- Better naming for variants buttons on cancer track (somatic, germline). Also show cancer research button if available.
- Load case with missing panels in config files, but show warning.
- Changing the (Female, Male) symbols to (F/M) letters in individuals_table and case-sma.
- Print stacktrace if case load command fails
- Added sort icon and a pointer to the cursor to all tables with sortable fields
- Moved variant, gene and panel info from the basic pane to summary panel for all variants.
- Renamed `Basics` panel to `Classify` on variant page.
- Revamped `Basics` panel to a panel dedicated to classify variants
- Revamped the summary panel to be more compact.
- Added dedicated template for cancer variants
- Removed Gene models, Gene annotations and Conservation panels for cancer variants
- Reorganized the orders of panels for variant and cancer variant views
- Added dedicated variant quality panel and removed relevant panes
- A more compact case page
- Removed OMIM genes panel
- Make genes panel, pinned variants panel, causative variants panel and ClinVar panel scrollable on case page
- Update to Scilifelab's 2020 logo
- Update Gens URL to support Gens v2.0 format
- Refactor tests for parsing case configurations
- Updated links to HPO downloadable resources
- Managed variants filtering defaults to all variant categories
- Changing the (Kind) drop-down according to (Category) drop-down in Managed variant add variant
- Moved Gens button to individuals table
- Check resource files availability before starting updating OMIM diagnoses
- Fix typo in `SHOW_OBSERVED_VARIANT_ARCHIVE` config param

## [4.36]
### Added
- Parse and save splice junction tracks from case config file
- Tooltip in observations panel, explaining that case variants with no link might be old variants, not uploaded after a case rerun
### Fixed
- Warning on overwriting variants with same position was no longer shown
- Increase the height of the dropdowns to 425px
- More indices for the case table as it grows, specifically for causatives queries
- Splice junction tracks not centered over variant genes
- Total number of research variants count
- Update variants stats in case documents every time new variants are loaded
- Bug in flashing warning messages when filtering variants
### Changed
- Clearer warning messages for genes and gene/gene-panels searches in variants filters

## [4.35]
### Added
- A new index for hgnc_symbol in the hgnc_gene collection
- A Pedigree panel in STR page
- Display Tier I and II variants in case view causatives card for cancer cases
### Fixed
- Send partial file data to igv.js when visualizing sashimi plots with splice junction tracks
- Research variants filtering by gene
- Do not attempt to populate annotations for not loaded pinned/causatives
- Add max-height to all dropdowns in filters
### Changed
- Switch off non-clinical gene warnings when filtering research variants
- Don't display OMIM disease card in case view for cancer cases
- Refactored Individuals and Causative card in case view for cancer cases
- Update and style STR case report

## [4.34]
### Added
- Saved filter lock and unlock
- Filters can optionally be marked audited, logging the filter name, user and date on the case events and general report.
- Added `ClinVar hits` and `Cosmic hits` in cancer SNVs filters
- Added `ClinVar hits` to variants filter (rare disease track)
- Load cancer demo case in docker-compose files (default and demo file)
- Inclusive-language check using [woke](https://github.com/get-woke/woke) github action
- Add link to HmtVar for mitochondrial variants (if VCF is annotated with HmtNote)
- Grey background for dismissed compounds in variants list and variant page
- Pin badge for pinned compounds in variants list and variant page
- Support LoqusDB REST API queries
- Add a docker-compose-matchmaker under scout/containers/development to test matchmaker locally
- Script to investigate consequences of symbol search bug
- Added GATK to list of SV and cancer SV callers
### Fixed
- Make MitoMap link work for hg38 again
- Export Variants feature crashing when one of the variants has no primary transcripts
- Redirect to last visited variantS page when dismissing variants from variants list
- Improved matching of SVs Loqus occurrences in other cases
- Remove padding from the list inside (Matching causatives from other cases) panel
- Pass None to get_app function in CLI base since passing script_info to app factory functions was deprecated in Flask 2.0
- Fixed failing tests due to Flask update to version 2.0
- Speed up user events view
- Causative view sort out of memory error
- Use hgnc_id for gene filter query
- Typo in case controllers displaying an error every time a patient is matched against external MatchMaker nodes
- Do not crash while attempting an update for variant documents that are too big (> 16 MB)
- Old STR causatives (and other variants) may not have HGNC symbols - fix sort lambda
- Check if gene_obj has primary_transcript before trying to access it
- Warn if a gene manually searched is in a clinical panel with an outdated name when filtering variants
- ChrPos split js not needed on STR page yet
### Changed
- Remove parsing of case `genome_version`, since it's not used anywhere downstream
- Introduce deprecation warning for Loqus configs that are not dictionaries
- SV clinical filter no longer filters out sub 100 nt variants
- Count cases in LoqusDB by variant type
- Commit pulse repo badge temporarily set to weekly
- Sort ClinVar submissions objects by ascending "Last evaluated" date
- Refactored the MatchMaker integration as an extension
- Replaced some sensitive words as suggested by woke linter
- Documentation for load-configuration rewritten.
- Add styles to MatchMaker matches table
- More detailed info on the data shared in MatchMaker submission form

## [4.33.1]
### Fixed
- Include markdown for release autodeploy docs
- Use standard inheritance model in ClinVar (https://ftp.ncbi.nlm.nih.gov/pub/GTR/standard_terms/Mode_of_inheritance.txt)
- Fix issue crash with variants that have been unflagged causative not being available in other causatives
### Added
### Changed

## [4.33]
### Fixed
- Command line crashing when updating an individual not found in database
- Dashboard page crashing when filters return no data
- Cancer variants filter by chromosome
- /api/v1/genes now searches for genes in all genome builds by default
- Upgraded igv.js to version 2.8.1 (Fixed Unparsable bed record error)
### Added
- Autodeploy docs on release
- Documentation for updating case individuals tracks
- Filter cases and dashboard stats by analysis track
### Changed
- Changed from deprecated db update method
- Pre-selected fields to run queries with in dashboard page
- Do not filter by any institute when first accessing the dashboard
- Removed OMIM panel in case view for cancer cases
- Display Tier I and II variants in case view causatives panel for cancer cases
- Refactored Individuals and Causative panels in case view for cancer cases

## [4.32.1]
### Fixed
- iSort lint check only
### Changed
- Institute cases page crashing when a case has track:Null
### Added

## [4.32]
### Added
- Load and show MITOMAP associated diseases from VCF (INFO field: MitomapAssociatedDiseases, via HmtNote)
- Show variant allele frequencies for mitochondrial variants (GRCh38 cases)
- Extend "public" json API with diseases (OMIM) and phenotypes (HPO)
- HPO gene list download now has option for clinical and non-clinical genes
- Display gene splice junctions data in sashimi plots
- Update case individuals with splice junctions tracks
- Simple Docker compose for development with local build
- Make Phenomodels subpanels collapsible
- User side documentation of cytogenomics features (Gens, Chromograph, vcf2cytosure, rhocall)
- iSort GitHub Action
- Support LoqusDB REST API queries
### Fixed
- Show other causative once, even if several events point to it
- Filtering variants by mitochondrial chromosome for cases with genome build=38
- HPO gene search button triggers any warnings for clinical / non-existing genes also on first search
- Fixed a bug in variants pages caused by MT variants without alt_frequency
- Tests for CADD score parsing function
- Fixed the look of IGV settings on SNV variant page
- Cases analyzed once shown as `rerun`
- Missing case track on case re-upload
- Fixed severity rank for SO term "regulatory region ablation"
### Changed
- Refactor according to CodeFactor - mostly reuse of duplicated code
- Phenomodels language adjustment
- Open variants in a new window (from variants page)
- Open overlapping and compound variants in a new window (from variant page)
- gnomAD link points to gnomAD v.3 (build GRCh38) for mitochondrial variants.
- Display only number of affected genes for dismissed SVs in general report
- Chromosome build check when populating the variants filter chromosome selection
- Display mitochondrial and rare diseases coverage report in cases with missing 'rare' track

## [4.31.1]
### Added
### Changed
- Remove mitochondrial and coverage report from cancer cases sidebar
### Fixed
- ClinVar page when dbSNP id is None

## [4.31]
### Added
- gnomAD annotation field in admin guide
- Export also dynamic panel genes not associated to an HPO term when downloading the HPO panel
- Primary HGNC transcript info in variant export files
- Show variant quality (QUAL field from vcf) in the variant summary
- Load/update PDF gene fusion reports (clinical and research) generated with Arriba
- Support new MANE annotations from VEP (both MANE Select and MANE Plus Clinical)
- Display on case activity the event of a user resetting all dismissed variants
- Support gnomAD population frequencies for mitochondrial variants
- Anchor links in Casedata ClinVar panels to redirect after renaming individuals
### Fixed
- Replace old docs link www.clinicalgenomics.se/scout with new https://clinical-genomics.github.io/scout
- Page formatting issues whenever case and variant comments contain extremely long strings with no spaces
- Chromograph images can be one column and have scrollbar. Removed legacy code.
- Column labels for ClinVar case submission
- Page crashing looking for LoqusDB observation when variant doesn't exist
- Missing inheritance models and custom inheritance models on newly created gene panels
- Accept only numbers in managed variants filter as position and end coordinates
- SNP id format and links in Variant page, ClinVar submission form and general report
- Case groups tooltip triggered only when mouse is on the panel header
- Loadable filters displayed in alphabetical order on variants page
### Changed
- A more compact case groups panel
- Added landscape orientation CSS style to cancer coverage and QC demo report
- Improve user documentation to create and save new gene panels
- Removed option to use space as separator when uploading gene panels
- Separating the columns of standard and custom inheritance models in gene panels
- Improved ClinVar instructions for users using non-English Excel

## [4.30.2]
### Added
### Fixed
- Use VEP RefSeq ID if RefSeq list is empty in RefSeq transcripts overview
- Bug creating variant links for variants with no end_chrom
### Changed

## [4.30.1]
### Added
### Fixed
- Cryptography dependency fixed to use version < 3.4
### Changed

## [4.30]
### Added
- Introduced a `reset dismiss variant` verb
- Button to reset all dismissed variants for a case
- Add black border to Chromograph ideograms
- Show ClinVar annotations on variantS page
- Added integration with GENS, copy number visualization tool
- Added a VUS label to the manual classification variant tags
- Add additional information to SNV verification emails
- Tooltips documenting manual annotations from default panels
- Case groups now show bam files from all cases on align view
### Fixed
- Center initial igv view on variant start with SNV/indels
- Don't set initial igv view to negative coordinates
- Display of GQ for SV and STR
- Parsing of AD and related info for STRs
- LoqusDB field in institute settings accepts only existing Loqus instances
- Fix DECIPHER link to work after DECIPHER migrated to GRCh38
- Removed visibility window param from igv.js genes track
- Updated HPO download URL
- Patch HPO download test correctly
- Reference size on STR hover not needed (also wrong)
- Introduced genome build check (allowed values: 37, 38, "37", "38") on case load
- Improve case searching by assignee full name
- Populating the LoqusDB select in institute settings
### Changed
- Cancer variants table header (pop freq etc)
- Only admin users can modify LoqusDB instance in Institute settings
- Style of case synopsis, variants and case comments
- Switched to igv.js 2.7.5
- Do not choke if case is missing research variants when research requested
- Count cases in LoqusDB by variant type
- Introduce deprecation warning for Loqus configs that are not dictionaries
- Improve create new gene panel form validation
- Make XM- transcripts less visible if they don't overlap with transcript refseq_id in variant page
- Color of gene panels and comments panels on cases and variant pages
- Do not choke if case is missing research variants when reserch requested

## [4.29.1]
### Added
### Fixed
- Always load STR variants regardless of RankScore threshold (hotfix)
### Changed

## [4.29]
### Added
- Added a page about migrating potentially breaking changes to the documentation
- markdown_include in development requirements file
- STR variants filter
- Display source, Z-score, inheritance pattern for STR annotations from Stranger (>0.6.1) if available
- Coverage and quality report to cancer view
### Fixed
- ACMG classification page crashing when trying to visualize a classification that was removed
- Pretty print HGVS on gene variants (URL-decode VEP)
- Broken or missing link in the documentation
- Multiple gene names in ClinVar submission form
- Inheritance model select field in ClinVar submission
- IGV.js >2.7.0 has an issue with the gene track zoom levels - temp freeze at 2.7.0
- Revert CORS-anywhere and introduce a local http proxy for cloud tracks
### Changed

## [4.28]
### Added
- Chromograph integration for displaying PNGs in case-page
- Add VAF to cancer case general report, and remove some of its unused fields
- Variants filter compatible with genome browser location strings
- Support for custom public igv tracks stored on the cloud
- Add tests to increase testing coverage
- Update case variants count after deleting variants
- Update IGV.js to latest (v2.7.4)
- Bypass igv.js CORS check using `https://github.com/Rob--W/cors-anywhere`
- Documentation on default and custom IGV.js tracks (admin docs)
- Lock phenomodels so they're editable by admins only
- Small case group assessment sharing
- Tutorial and files for deploying app on containers (Kubernetes pods)
- Canonical transcript and protein change of canonical transcript in exported variants excel sheet
- Support for Font Awesome version 6
- Submit to Beacon from case page sidebar
- Hide dismissed variants in variants pages and variants export function
- Systemd service files and instruction to deploy Scout using podman
### Fixed
- Bugfix: unused `chromgraph_prefix |tojson` removed
- Freeze coloredlogs temporarily
- Marrvel link
- Don't show TP53 link for silent or synonymous changes
- OMIM gene field accepts any custom number as OMIM gene
- Fix Pytest single quote vs double quote string
- Bug in gene variants search by similar cases and no similar case is found
- Delete unused file `userpanel.py`
- Primary transcripts in variant overview and general report
- Google OAuth2 login setup in README file
- Redirect to 'missing file'-icon if configured Chromograph file is missing
- Javascript error in case page
- Fix compound matching during variant loading for hg38
- Cancer variants view containing variants dismissed with cancer-specific reasons
- Zoom to SV variant length was missing IGV contig select
- Tooltips on case page when case has no default gene panels
### Changed
- Save case variants count in case document and not in sessions
- Style of gene panels multiselect on case page
- Collapse/expand main HPO checkboxes in phenomodel preview
- Replaced GQ (Genotype quality) with VAF (Variant allele frequency) in cancer variants GT table
- Allow loading of cancer cases with no tumor_purity field
- Truncate cDNA and protein changes in case report if longer than 20 characters


## [4.27]
### Added
- Exclude one or more variant categories when running variants delete command
### Fixed
### Changed

## [4.26.1]
### Added
### Fixed
- Links with 1-letter aa codes crash on frameshift etc
### Changed

## [4.26]
### Added
- Extend the delete variants command to print analysis date, track, institute, status and research status
- Delete variants by type of analysis (wgs|wes|panel)
- Links to cBioPortal, MutanTP53, IARC TP53, OncoKB, MyCancerGenome, CIViC
### Fixed
- Deleted variants count
### Changed
- Print output of variants delete command as a tab separated table

## [4.25]
### Added
- Command line function to remove variants from one or all cases
### Fixed
- Parse SMN None calls to None rather than False

## [4.24.1]
### Fixed
- Install requirements.txt via setup file

## [4.24]
### Added
- Institute-level phenotype models with sub-panels containing HPO and OMIM terms
- Runnable Docker demo
- Docker image build and push github action
- Makefile with shortcuts to docker commands
- Parse and save synopsis, phenotype and cohort terms from config files upon case upload
### Fixed
- Update dismissed variant status when variant dismissed key is missing
- Breakpoint two IGV button now shows correct chromosome when different from bp1
- Missing font lib in Docker image causing the PDF report download page to crash
- Sentieon Manta calls lack Somaticscore - load anyway
- ClinVar submissions crashing due to pinned variants that are not loaded
- Point ExAC pLI score to new gnomad server address
- Bug uploading cases missing phenotype terms in config file
- STRs loaded but not shown on browser page
- Bug when using adapter.variant.get_causatives with case_id without causatives
- Problem with fetching "solved" from scout export cases cli
- Better serialising of datetime and bson.ObjectId
- Added `volumes` folder to .gitignore
### Changed
- Make matching causative and managed variants foldable on case page
- Remove calls to PyMongo functions marked as deprecated in backend and frontend(as of version 3.7).
- Improved `scout update individual` command
- Export dynamic phenotypes with ordered gene lists as PDF


## [4.23]
### Added
- Save custom IGV track settings
- Show a flash message with clear info about non-valid genes when gene panel creation fails
- CNV report link in cancer case side navigation
- Return to comment section after editing, deleting or submitting a comment
- Managed variants
- MT vs 14 chromosome mean coverage stats if Scout is connected to Chanjo
### Fixed
- missing `vcf_cancer_sv` and `vcf_cancer_sv_research` to manual.
- Split ClinVar multiple clnsig values (slash-separated) and strip them of underscore for annotations without accession number
- Timeout of `All SNVs and INDELs` page when no valid gene is provided in the search
- Round CADD (MIPv9)
- Missing default panel value
- Invisible other causatives lines when other causatives lack gene symbols
### Changed
- Do not freeze mkdocs-material to version 4.6.1
- Remove pre-commit dependency

## [4.22]
### Added
- Editable cases comments
- Editable variants comments
### Fixed
- Empty variant activity panel
- STRs variants popover
- Split new ClinVar multiple significance terms for a variant
- Edit the selected comment, not the latest
### Changed
- Updated RELEASE docs.
- Pinned variants card style on the case page
- Merged `scout export exons` and `scout view exons` commands


## [4.21.2]
### Added
### Fixed
- Do not pre-filter research variants by (case-default) gene panels
- Show OMIM disease tooltip reliably
### Changed

## [4.21.1]
### Added
### Fixed
- Small change to Pop Freq column in variants ang gene panels to avoid strange text shrinking on small screens
- Direct use of HPO list for Clinical HPO SNV (and cancer SNV) filtering
- PDF coverage report redirecting to login page
### Changed
- Remove the option to dismiss single variants from all variants pages
- Bulk dismiss SNVs, SVs and cancer SNVs from variants pages

## [4.21]
### Added
- Support to configure LoqusDB per institute
- Highlight causative variants in the variants list
- Add tests. Mostly regarding building internal datatypes.
- Remove leading and trailing whitespaces from panel_name and display_name when panel is created
- Mark MANE transcript in list of transcripts in "Transcript overview" on variant page
- Show default panel name in case sidebar
- Previous buttons for variants pagination
- Adds a gh action that checks that the changelog is updated
- Adds a gh action that deploys new releases automatically to pypi
- Warn users if case default panels are outdated
- Define institute-specific gene panels for filtering in institute settings
- Use institute-specific gene panels in variants filtering
- Show somatic VAF for pinned and causative variants on case page

### Fixed
- Report pages redirect to login instead of crashing when session expires
- Variants filter loading in cancer variants page
- User, Causative and Cases tables not scaling to full page
- Improved docs for an initial production setup
- Compatibility with latest version of Black
- Fixed tests for Click>7
- Clinical filter required an extra click to Filter to return variants
- Restore pagination and shrink badges in the variants page tables
- Removing a user from the command line now inactivates the case only if user is last assignee and case is active
- Bugfix, LoqusDB per institute feature crashed when institute id was empty string
- Bugfix, LoqusDB calls where missing case count
- filter removal and upload for filters deleted from another page/other user
- Visualize outdated gene panels info in a popover instead of a tooltip in case page side panel

### Changed
- Highlight color on normal STRs in the variants table from green to blue
- Display breakpoints coordinates in verification emails only for structural variants


## [4.20]
### Added
- Display number of filtered variants vs number of total variants in variants page
- Search case by HPO terms
- Dismiss variant column in the variants tables
- Black and pre-commit packages to dev requirements

### Fixed
- Bug occurring when rerun is requested twice
- Peddy info fields in the demo config file
- Added load config safety check for multiple alignment files for one individual
- Formatting of cancer variants table
- Missing Score in SV variants table

### Changed
- Updated the documentation on how to create a new software release
- Genome build-aware cytobands coordinates
- Styling update of the Matchmaker card
- Select search type in case search form


## [4.19]

### Added
- Show internal ID for case
- Add internal ID for downloaded CGH files
- Export dynamic HPO gene list from case page
- Remove users as case assignees when their account is deleted
- Keep variants filters panel expanded when filters have been used

### Fixed
- Handle the ProxyFix ModuleNotFoundError when Werkzeug installed version is >1.0
- General report formatting issues whenever case and variant comments contain extremely long strings with no spaces

### Changed
- Created an institute wrapper page that contains list of cases, causatives, SNVs & Indels, user list, shared data and institute settings
- Display case name instead of case ID on clinVar submissions
- Changed icon of sample update in clinVar submissions


## [4.18]

### Added
- Filter cancer variants on cytoband coordinates
- Show dismiss reasons in a badge with hover for clinical variants
- Show an ellipsis if 10 cases or more to display with loqusdb matches
- A new blog post for version 4.17
- Tooltip to better describe Tumor and Normal columns in cancer variants
- Filter cancer SNVs and SVs by chromosome coordinates
- Default export of `Assertion method citation` to clinVar variants submission file
- Button to export up to 500 cancer variants, filtered or not
- Rename samples of a clinVar submission file

### Fixed
- Apply default gene panel on return to cancer variantS from variant view
- Revert to certificate checking when asking for Chanjo reports
- `scout download everything` command failing while downloading HPO terms

### Changed
- Turn tumor and normal allelic fraction to decimal numbers in tumor variants page
- Moved clinVar submissions code to the institutes blueprints
- Changed name of clinVar export files to FILENAME.Variant.csv and FILENAME.CaseData.csv
- Switched Google login libraries from Flask-OAuthlib to Authlib


## [4.17.1]

### Fixed
- Load cytobands for cases with chromosome build not "37" or "38"


## [4.17]

### Added
- COSMIC badge shown in cancer variants
- Default gene-panel in non-cancer structural view in url
- Filter SNVs and SVs by cytoband coordinates
- Filter cancer SNV variants by alt allele frequency in tumor
- Correct genome build in UCSC link from structural variant page



### Fixed
- Bug in clinVar form when variant has no gene
- Bug when sharing cases with the same institute twice
- Page crashing when removing causative variant tag
- Do not default to GATK caller when no caller info is provided for cancer SNVs


## [4.16.1]

### Fixed
- Fix the fix for handling of delivery reports for rerun cases

## [4.16]

### Added
- Adds possibility to add "lims_id" to cases. Currently only stored in database, not shown anywhere
- Adds verification comment box to SVs (previously only available for small variants)
- Scrollable pedigree panel

### Fixed
- Error caused by changes in WTForm (new release 2.3.x)
- Bug in OMIM case page form, causing the page to crash when a string was provided instead of a numerical OMIM id
- Fix Alamut link to work properly on hg38
- Better handling of delivery reports for rerun cases
- Small CodeFactor style issues: matchmaker results counting, a couple of incomplete tests and safer external xml
- Fix an issue with Phenomizer introduced by CodeFactor style changes

### Changed
- Updated the version of igv.js to 2.5.4

## [4.15.1]

### Added
- Display gene names in ClinVar submissions page
- Links to Varsome in variant transcripts table

### Fixed
- Small fixes to ClinVar submission form
- Gene panel page crash when old panel has no maintainers

## [4.15]

### Added
- Clinvar CNVs IGV track
- Gene panels can have maintainers
- Keep variant actions (dismissed, manual rank, mosaic, acmg, comments) upon variant re-upload
- Keep variant actions also on full case re-upload

### Fixed
- Fix the link to Ensembl for SV variants when genome build 38.
- Arrange information in columns on variant page
- Fix so that new cosmic identifier (COSV) is also acceptable #1304
- Fixed COSMIC tag in INFO (outside of CSQ) to be parses as well with `&` splitter.
- COSMIC stub URL changed to https://cancer.sanger.ac.uk/cosmic/search?q= instead.
- Updated to a version of IGV where bigBed tracks are visualized correctly
- Clinvar submission files are named according to the content (variant_data and case_data)
- Always show causatives from other cases in case overview
- Correct disease associations for gene symbol aliases that exist as separate genes
- Re-add "custom annotations" for SV variants
- The override ClinVar P/LP add-in in the Clinical Filter failed for new CSQ strings

### Changed
- Runs all CI checks in github actions

## [4.14.1]

### Fixed
- Error when variant found in loqusdb is not loaded for other case

## [4.14]

### Added
- Use github actions to run tests
- Adds CLI command to update individual alignments path
- Update HPO terms using downloaded definitions files
- Option to use alternative flask config when running `scout serve`
- Requirement to use loqusdb >= 2.5 if integrated

### Fixed
- Do not display Pedigree panel in cancer view
- Do not rely on internet connection and services available when running CI tests
- Variant loading assumes GATK if no caller set given and GATK filter status is seen in FILTER
- Pass genome build param all the way in order to get the right gene mappings for cases with build 38
- Parse correctly variants with zero frequency values
- Continue even if there are problems to create a region vcf
- STR and cancer variant navigation back to variants pages could fail

### Changed
- Improved code that sends requests to the external APIs
- Updates ranges for user ranks to fit todays usage
- Run coveralls on github actions instead of travis
- Run pip checks on github actions instead of coveralls
- For hg38 cases, change gnomAD link to point to version 3.0 (which is hg38 based)
- Show pinned or causative STR variants a bit more human readable

## [4.13.1]

### Added
### Fixed
- Typo that caused not all clinvar conflicting interpretations to be loaded no matter what
- Parse and retrieve clinvar annotations from VEP-annotated (VEP 97+) CSQ VCF field
- Variant clinvar significance shown as `not provided` whenever is `Uncertain significance`
- Phenomizer query crashing when case has no HPO terms assigned
- Fixed a bug affecting `All SNVs and INDELs` page when variants don't have canonical transcript
- Add gene name or id in cancer variant view

### Changed
- Cancer Variant view changed "Variant:Transcript:Exon:HGVS" to "Gene:Transcript:Exon:HGVS"

## [4.13]

### Added
- ClinVar SNVs track in IGV
- Add SMA view with SMN Copy Number data
- Easier to assign OMIM diagnoses from case page
- OMIM terms and specific OMIM term page

### Fixed
- Bug when adding a new gene to a panel
- Restored missing recent delivery reports
- Fixed style and links to other reports in case side panel
- Deleting cases using display_name and institute not deleting its variants
- Fixed bug that caused coordinates filter to override other filters
- Fixed a problem with finding some INS in loqusdb
- Layout on SV page when local observations without cases are present
- Make scout compatible with the new HPO definition files from `http://compbio.charite.de/jenkins/`
- General report visualization error when SNVs display names are very long


### Changed


## [4.12.4]

### Fixed
- Layout on SV page when local observations without cases are present

## [4.12.3]

### Fixed
- Case report when causative or pinned SVs have non null allele frequencies

## [4.12.2]

### Fixed
- SV variant links now take you to the SV variant page again
- Cancer variant view has cleaner table data entries for "N/A" data
- Pinned variant case level display hotfix for cancer and str - more on this later
- Cancer variants show correct alt/ref reads mirroring alt frequency now
- Always load all clinical STR variants even if a region load is attempted - index may be missing
- Same case repetition in variant local observations

## [4.12.1]

### Fixed
- Bug in variant.gene when gene has no HGVS description


## [4.12]

### Added
- Accepts `alignment_path` in load config to pass bam/cram files
- Display all phenotypes on variant page
- Display hgvs coordinates on pinned and causatives
- Clear panel pending changes
- Adds option to setup the database with static files
- Adds cli command to download the resources from CLI that scout needs
- Adds test files for merged somatic SV and CNV; as well as merged SNV, and INDEL part of #1279
- Allows for upload of OMIM-AUTO gene panel from static files without api-key

### Fixed
- Cancer case HPO panel variants link
- Fix so that some drop downs have correct size
- First IGV button in str variants page
- Cancer case activates on SNV variants
- Cases activate when STR variants are viewed
- Always calculate code coverage
- Pinned/Classification/comments in all types of variants pages
- Null values for panel's custom_inheritance_models
- Discrepancy between the manual disease transcripts and those in database in gene-edit page
- ACMG classification not showing for some causatives
- Fix bug which caused IGV.js to use hg19 reference files for hg38 data
- Bug when multiple bam files sources with non-null values are available


### Changed
- Renamed `requests` file to `scout_requests`
- Cancer variant view shows two, instead of four, decimals for allele and normal


## [4.11.1]

### Fixed
- Institute settings page
- Link institute settings to sharing institutes choices

## [4.11.0]

### Added
- Display locus name on STR variant page
- Alternative key `GNOMADAF_popmax` for Gnomad popmax allele frequency
- Automatic suggestions on how to improve the code on Pull Requests
- Parse GERP, phastCons and phyloP annotations from vep annotated CSQ fields
- Avoid flickering comment popovers in variant list
- Parse REVEL score from vep annotated CSQ fields
- Allow users to modify general institute settings
- Optionally format code automatically on commit
- Adds command to backup vital parts `scout export database`
- Parsing and displaying cancer SV variants from Manta annotated VCF files
- Dismiss cancer snv variants with cancer-specific options
- Add IGV.js UPD, RHO and TIDDIT coverage wig tracks.


### Fixed
- Slightly darker page background
- Fixed an issued with parsed conservation values from CSQ
- Clinvar submissions accessible to all users of an institute
- Header toolbar when on Clinvar page now shows institute name correctly
- Case should not always inactivate upon update
- Show dismissed snv cancer variants as grey on the cancer variants page
- Improved style of mappability link and local observations on variant page
- Convert all the GET requests to the igv view to POST request
- Error when updating gene panels using a file containing BOM chars
- Add/replace gene radio button not working in gene panels


## [4.10.1]

### Fixed
- Fixed issue with opening research variants
- Problem with coveralls not called by Travis CI
- Handle Biomart service down in tests


## [4.10.0]

### Added
- Rank score model in causatives page
- Exportable HPO terms from phenotypes page
- AMP guideline tiers for cancer variants
- Adds scroll for the transcript tab
- Added CLI option to query cases on time since case event was added
- Shadow clinical assessments also on research variants display
- Support for CRAM alignment files
- Improved str variants view : sorting by locus, grouped by allele.
- Delivery report PDF export
- New mosaicism tag option
- Add or modify individuals' age or tissue type from case page
- Display GC and allele depth in causatives table.
- Included primary reference transcript in general report
- Included partial causative variants in general report
- Remove dependency of loqusdb by utilising the CLI

### Fixed
- Fixed update OMIM command bug due to change in the header of the genemap2 file
- Removed Mosaic Tag from Cancer variants
- Fixes issue with unaligned table headers that comes with hidden Datatables
- Layout in general report PDF export
- Fixed issue on the case statistics view. The validation bars didn't show up when all institutes were selected. Now they do.
- Fixed missing path import by importing pathlib.Path
- Handle index inconsistencies in the update index functions
- Fixed layout problems


## [4.9.0]

### Added
- Improved MatchMaker pages, including visible patient contacts email address
- New badges for the github repo
- Links to [GENEMANIA](genemania.org)
- Sort gene panel list on case view.
- More automatic tests
- Allow loading of custom annotations in VCF using the SCOUT_CUSTOM info tag.

### Fixed
- Fix error when a gene is added to an empty dynamic gene panel
- Fix crash when attempting to add genes on incorrect format to dynamic gene panel
- Manual rank variant tags could be saved in a "Select a tag"-state, a problem in the variants view.
- Same case evaluations are no longer shown as gray previous evaluations on the variants page
- Stay on research pages, even if reset, next first buttons are pressed..
- Overlapping variants will now be visible on variant page again
- Fix missing classification comments and links in evaluations page
- All prioritized cases are shown on cases page


## [4.8.3]

### Added

### Fixed
- Bug when ordering sanger
- Improved scrolling over long list of genes/transcripts


## [4.8.2]

### Added

### Fixed
- Avoid opening extra tab for coverage report
- Fixed a problem when rank model version was saved as floats and not strings
- Fixed a problem with displaying dismiss variant reasons on the general report
- Disable load and delete filter buttons if there are no saved filters
- Fix problem with missing verifications
- Remove duplicate users and merge their data and activity


## [4.8.1]

### Added

### Fixed
- Prevent login fail for users with id defined by ObjectId and not email
- Prevent the app from crashing with `AttributeError: 'NoneType' object has no attribute 'message'`


## [4.8.0]

### Added
- Updated Scout to use Bootstrap 4.3
- New looks for Scout
- Improved dashboard using Chart.js
- Ask before inactivating a case where last assigned user leaves it
- Genes can be manually added to the dynamic gene list directly on the case page
- Dynamic gene panels can optionally be used with clinical filter, instead of default gene panel
- Dynamic gene panels get link out to chanjo-report for coverage report
- Load all clinvar variants with clinvar Pathogenic, Likely Pathogenic and Conflicting pathogenic
- Show transcripts with exon numbers for structural variants
- Case sort order can now be toggled between ascending and descending.
- Variants can be marked as partial causative if phenotype is available for case.
- Show a frequency tooltip hover for SV-variants.
- Added support for LDAP login system
- Search snv and structural variants by chromosomal coordinates
- Structural variants can be marked as partial causative if phenotype is available for case.
- Show normal and pathologic limits for STRs in the STR variants view.
- Institute level persistent variant filter settings that can be retrieved and used.
- export causative variants to Excel
- Add support for ROH, WIG and chromosome PNGs in case-view

### Fixed
- Fixed missing import for variants with comments
- Instructions on how to build docs
- Keep sanger order + verification when updating/reloading variants
- Fixed and moved broken filter actions (HPO gene panel and reset filter)
- Fixed string conversion to number
- UCSC links for structural variants are now separated per breakpoint (and whole variant where applicable)
- Reintroduced missing coverage report
- Fixed a bug preventing loading samples using the command line
- Better inheritance models customization for genes in gene panels
- STR variant page back to list button now does its one job.
- Allows to setup scout without a omim api key
- Fixed error causing "favicon not found" flash messages
- Removed flask --version from base cli
- Request rerun no longer changes case status. Active or archived cases inactivate on upload.
- Fixed missing tooltip on the cancer variants page
- Fixed weird Rank cell in variants page
- Next and first buttons order swap
- Added pagination (and POST capability) to cancer variants.
- Improves loading speed for variant page
- Problem with updating variant rank when no variants
- Improved Clinvar submission form
- General report crashing when dismissed variant has no valid dismiss code
- Also show collaborative case variants on the All variants view.
- Improved phenotype search using dataTables.js on phenotypes page
- Search and delete users with `email` instead of `_id`
- Fixed css styles so that multiselect options will all fit one column


## [4.7.3]

### Added
- RankScore can be used with VCFs for vcf_cancer files

### Fixed
- Fix issue with STR view next page button not doing its one job.

### Deleted
- Removed pileup as a bam viewing option. This is replaced by IGV


## [4.7.2]

### Added
- Show earlier ACMG classification in the variant list

### Fixed
- Fixed igv search not working due to igv.js dist 2.2.17
- Fixed searches for cases with a gene with variants pinned or marked causative.
- Load variant pages faster after fixing other causatives query
- Fixed mitochondrial report bug for variants without genes

## [4.7.1]

### Added

### Fixed
- Fixed bug on genes page


## [4.7.0]

### Added
- Export genes and gene panels in build GRCh38
- Search for cases with variants pinned or marked causative in a given gene.
- Search for cases phenotypically similar to a case also from WUI.
- Case variant searches can be limited to similar cases, matching HPO-terms,
  phenogroups and cohorts.
- De-archive reruns and flag them as 'inactive' if archived
- Sort cases by analysis_date, track or status
- Display cases in the following order: prioritized, active, inactive, archived, solved
- Assign case to user when user activates it or asks for rerun
- Case becomes inactive when it has no assignees
- Fetch refseq version from entrez and use it in clinvar form
- Load and export of exons for all genes, independent on refseq
- Documentation for loading/updating exons
- Showing SV variant annotations: SV cgh frequencies, gnomad-SV, local SV frequencies
- Showing transcripts mapping score in segmental duplications
- Handle requests to Ensembl Rest API
- Handle requests to Ensembl Rest Biomart
- STR variants view now displays GT and IGV link.
- Description field for gene panels
- Export exons in build 37 and 38 using the command line

### Fixed
- Fixes of and induced by build tests
- Fixed bug affecting variant observations in other cases
- Fixed a bug that showed wrong gene coverage in general panel PDF export
- MT report only shows variants occurring in the specific individual of the excel sheet
- Disable SSL certifcate verification in requests to chanjo
- Updates how intervaltree and pymongo is used to void deprecated functions
- Increased size of IGV sample tracks
- Optimized tests


## [4.6.1]

### Added

### Fixed
- Missing 'father' and 'mother' keys when parsing single individual cases


## [4.6.0]

### Added
- Description of Scout branching model in CONTRIBUTING doc
- Causatives in alphabetical order, display ACMG classification and filter by gene.
- Added 'external' to the list of analysis type options
- Adds functionality to display "Tissue type". Passed via load config.
- Update to IGV 2.

### Fixed
- Fixed alignment visualization and vcf2cytosure availability for demo case samples
- Fixed 3 bugs affecting SV pages visualization
- Reintroduced the --version cli option
- Fixed variants query by panel (hpo panel + gene panel).
- Downloaded MT report contains excel files with individuals' display name
- Refactored code in parsing of config files.


## [4.5.1]

### Added

### Fixed
- update requirement to use PyYaml version >= 5.1
- Safer code when loading config params in cli base


## [4.5.0]

### Added
- Search for similar cases from scout view CLI
- Scout cli is now invoked from the app object and works under the app context

### Fixed
- PyYaml dependency fixed to use version >= 5.1


## [4.4.1]

### Added
- Display SV rank model version when available

### Fixed
- Fixed upload of delivery report via API


## [4.4.0]

### Added
- Displaying more info on the Causatives page and hiding those not causative at the case level
- Add a comment text field to Sanger order request form, allowing a message to be included in the email
- MatchMaker Exchange integration
- List cases with empty synopsis, missing HPO terms and phenotype groups.
- Search for cases with open research list, or a given case status (active, inactive, archived)

### Fixed
- Variant query builder split into several functions
- Fixed delivery report load bug


## [4.3.3]

### Added
- Different individual table for cancer cases

### Fixed
- Dashboard collects validated variants from verification events instead of using 'sanger' field
- Cases shared with collaborators are visible again in cases page
- Force users to select a real institute to share cases with (actionbar select fix)


## [4.3.2]

### Added
- Dashboard data can be filtered using filters available in cases page
- Causatives for each institute are displayed on a dedicated page
- SNVs and and SVs are searchable across cases by gene and rank score
- A more complete report with validated variants is downloadable from dashboard

### Fixed
- Clinsig filter is fixed so clinsig numerical values are returned
- Split multi clinsig string values in different elements of clinsig array
- Regex to search in multi clinsig string values or multi revstat string values
- It works to upload vcf files with no variants now
- Combined Pileup and IGV alignments for SVs having variant start and stop on the same chromosome


## [4.3.1]

### Added
- Show calls from all callers even if call is not available
- Instructions to install cairo and pango libs from WeasyPrint page
- Display cases with number of variants from CLI
- Only display cases with number of variants above certain treshold. (Also CLI)
- Export of verified variants by CLI or from the dashboard
- Extend case level queries with default panels, cohorts and phenotype groups.
- Slice dashboard statistics display using case level queries
- Add a view where all variants for an institute can be searched across cases, filtering on gene and rank score. Allows searching research variants for cases that have research open.

### Fixed
- Fixed code to extract variant conservation (gerp, phyloP, phastCons)
- Visualization of PDF-exported gene panels
- Reintroduced the exon/intron number in variant verification email
- Sex and affected status is correctly displayed on general report
- Force number validation in SV filter by size
- Display ensembl transcripts when no refseq exists


## [4.3.0]

### Added
- Mosaicism tag on variants
- Show and filter on SweGen frequency for SVs
- Show annotations for STR variants
- Show all transcripts in verification email
- Added mitochondrial export
- Adds alternative to search for SVs shorter that the given length
- Look for 'bcftools' in the `set` field of VCFs
- Display digenic inheritance from OMIM
- Displays what refseq transcript that is primary in hgnc

### Fixed

- Archived panels displays the correct date (not retroactive change)
- Fixed problem with waiting times in gene panel exports
- Clinvar fiter not working with human readable clinsig values

## [4.2.2]

### Fixed
- Fixed gene panel create/modify from CSV file utf-8 decoding error
- Updating genes in gene panels now supports edit comments and entry version
- Gene panel export timeout error

## [4.2.1]

### Fixed
- Re-introduced gene name(s) in verification email subject
- Better PDF rendering for excluded variants in report
- Problem to access old case when `is_default` did not exist on a panel


## [4.2.0]

### Added
- New index on variant_id for events
- Display overlapping compounds on variants view

### Fixed
- Fixed broken clinical filter


## [4.1.4]

### Added
- Download of filtered SVs

### Fixed
- Fixed broken download of filtered variants
- Fixed visualization issue in gene panel PDF export
- Fixed bug when updating gene names in variant controller


## [4.1.3]

### Fixed
- Displays all primary transcripts


## [4.1.2]

### Added
- Option add/replace when updating a panel via CSV file
- More flexible versioning of the gene panels
- Printing coverage report on the bottom of the pdf case report
- Variant verification option for SVs
- Logs uri without pwd when connecting
- Disease-causing transcripts in case report
- Thicker lines in case report
- Supports HPO search for cases, both terms or if described in synopsis
- Adds sanger information to dashboard

### Fixed
- Use db name instead of **auth** as default for authentication
- Fixes so that reports can be generated even with many variants
- Fixed sanger validation popup to show individual variants queried by user and institute.
- Fixed problem with setting up scout
- Fixes problem when exac file is not available through broad ftp
- Fetch transcripts for correct build in `adapter.hgnc_gene`

## [4.1.1]
- Fix problem with institute authentication flash message in utils
- Fix problem with comments
- Fix problem with ensembl link


## [4.1.0]

### Added
- OMIM phenotypes to case report
- Command to download all panel app gene panels `scout load panel --panel-app`
- Links to genenames.org and omim on gene page
- Popup on gene at variants page with gene information
- reset sanger status to "Not validated" for pinned variants
- highlight cases with variants to be evaluated by Sanger on the cases page
- option to point to local reference files to the genome viewer pileup.js. Documented in `docs.admin-guide.server`
- option to export single variants in `scout export variants`
- option to load a multiqc report together with a case(add line in load config)
- added a view for searching HPO terms. It is accessed from the top left corner menu
- Updates the variants view for cancer variants. Adds a small cancer specific filter for known variants
- Adds hgvs information on cancer variants page
- Adds option to update phenotype groups from CLI

### Fixed
- Improved Clinvar to submit variants from different cases. Fixed HPO terms in casedata according to feedback
- Fixed broken link to case page from Sanger modal in cases view
- Now only cases with non empty lists of causative variants are returned in `adapter.case(has_causatives=True)`
- Can handle Tumor only samples
- Long lists of HGNC symbols are now possible. This was previously difficult with manual, uploaded or by HPO search when changing filter settings due to GET request limitations. Relevant pages now use POST requests. Adds the dynamic HPO panel as a selection on the gene panel dropdown.
- Variant filter defaults to default panels also on SV and Cancer variants pages.

## [4.0.0]

### WARNING ###

This is a major version update and will require that the backend of pre releases is updated.
Run commands:

```
$scout update genes
$scout update hpo
```

- Created a Clinvar submission tool, to speed up Clinvar submission of SNVs and SVs
- Added an analysis report page (html and PDF format) containing phenotype, gene panels and variants that are relevant to solve a case.

### Fixed
- Optimized evaluated variants to speed up creation of case report
- Moved igv and pileup viewer under a common folder
- Fixed MT alignment view pileup.js
- Fixed coordinates for SVs with start chromosome different from end chromosome
- Global comments shown across cases and institutes. Case-specific variant comments are shown only for that specific case.
- Links to clinvar submitted variants at the cases level
- Adapts clinvar parsing to new format
- Fixed problem in `scout update user` when the user object had no roles
- Makes pileup.js use online genome resources when viewing alignments. Now any instance of Scout can make use of this functionality.
- Fix ensembl link for structural variants
- Works even when cases does not have `'madeline_info'`
- Parses Polyphen in correct way again
- Fix problem with parsing gnomad from VEP

### Added
- Added a PDF export function for gene panels
- Added a "Filter and export" button to export custom-filtered SNVs to CSV file
- Dismiss SVs
- Added IGV alignments viewer
- Read delivery report path from case config or CLI command
- Filter for spidex scores
- All HPO terms are now added and fetched from the correct source (https://github.com/obophenotype/human-phenotype-ontology/blob/master/hp.obo)
- New command `scout update hpo`
- New command `scout update genes` will fetch all the latest information about genes and update them
- Load **all** variants found on chromosome **MT**
- Adds choice in cases overview do show as many cases as user like

### Removed
- pileup.min.js and pileup css are imported from a remote web location now
- All source files for HPO information, this is instead fetched directly from source
- All source files for gene information, this is instead fetched directly from source

## [3.0.0]
### Fixed
- hide pedigree panel unless it exists

## [1.5.1] - 2016-07-27
### Fixed
- look for both ".bam.bai" and ".bai" extensions

## [1.4.0] - 2016-03-22
### Added
- support for local frequency through loqusdb
- bunch of other stuff

## [1.3.0] - 2016-02-19
### Fixed
- Update query-phenomizer and add username/password

### Changed
- Update the way a case is checked for rerun-status

### Added
- Add new button to mark a case as "checked"
- Link to clinical variants _without_ 1000G annotation

## [1.2.2] - 2016-02-18
### Fixed
- avoid filtering out variants lacking ExAC and 1000G annotations

## [1.1.3] - 2015-10-01
### Fixed
- persist (clinical) filter when clicking load more
- fix #154 by robustly setting clinical filter func. terms

## [1.1.2] - 2015-09-07
### Fixed
- avoid replacing coverage report with none
- update SO terms, refactored

## [1.1.1] - 2015-08-20
### Fixed
- fetch case based on collaborator status (not owner)

## [1.1.0] - 2015-05-29
### Added
- link(s) to SNPedia based on RS-numbers
- new Jinja filter to "humanize" decimal numbers
- show gene panels in variant view
- new Jinja filter for decoding URL encoding
- add indicator to variants in list that have comments
- add variant number threshold and rank score threshold to load function
- add event methods to mongo adapter
- add tests for models
- show badge "old" if comment was written for a previous analysis

### Changed
- show cDNA change in transcript summary unless variant is exonic
- moved compounds table further up the page
- show dates for case uploads in ISO format
- moved variant comments higher up on page
- updated documentation for pages
- read in coverage report as blob in database and serve directly
- change ``OmimPhenotype`` to ``PhenotypeTerm``
- reorganize models sub-package
- move events (and comments) to separate collection
- only display prev/next links for the research list
- include variant type in breadcrumbs e.g. "Clinical variants"

### Removed
- drop dependency on moment.js

### Fixed
- show the same level of detail for all frequencies on all pages
- properly decode URL encoded symbols in amino acid/cDNA change strings
- fixed issue with wipe permissions in MongoDB
- include default gene lists in "variants" link in breadcrumbs

## [1.0.2] - 2015-05-20
### Changed
- update case fetching function

### Fixed
- handle multiple cases with same id

## [1.0.1] - 2015-04-28
### Fixed
- Fix building URL parameters in cases list Vue component

## [1.0.0] - 2015-04-12
Codename: Sara Lund

![Release 1.0](artwork/releases/release-1-0.jpg)

### Added
- Add email logging for unexpected errors
- New command line tool for deleting case

### Changed
- Much improved logging overall
- Updated documentation/usage guide
- Removed non-working IGV link

### Fixed
- Show sample display name in GT call
- Various small bug fixes
- Make it easier to hover over popups

## [0.0.2-rc1] - 2015-03-04
### Added
- add protein table for each variant
- add many more external links
- add coverage reports as PDFs

### Changed
- incorporate user feedback updates
- big refactor of load scripts

## [0.0.2-rc2] - 2015-03-04
### Changes
- add gene table with gene description
- reorganize inheritance models box

### Fixed
- avoid overwriting gene list on "research" load
- fix various bugs in external links

## [0.0.2-rc3] - 2015-03-05
### Added
- Activity log feed to variant view
- Adds protein change strings to ODM and Sanger email

### Changed
- Extract activity log component to macro

### Fixes
- Make Ensembl transcript links use archive website<|MERGE_RESOLUTION|>--- conflicted
+++ resolved
@@ -13,11 +13,8 @@
 - Highlight affected individuals/samples on `GT call` tables (#5682)
 - Refactored and simplified the LoqusDB archived observations table. -1 is no longer shown for missing observations (#5680)
 - Fix a parsing issue with VEP annotations done with `--check_existing` where the `CSQ` key `CLIN_SIG` would be prioritised over `CLINVAR` (#5691)
-<<<<<<< HEAD
+- Display variant rank score 0 (#5698)
 - Show only IGV link to breakpoint1 for SVs of sub-category INS (#5693)
-=======
-- Display variant rank score 0 (#5698)
->>>>>>> 4ba1c0c2
 
 ## [4.104]
 ### Added
