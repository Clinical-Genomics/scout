--- conflicted
+++ resolved
@@ -11,12 +11,9 @@
 - `Scout-REViewer-Service` integration - show `REViewer` picture if available
 - Link to HPO panel coverage overview on Case page
 - Specify a confidence threshold (green|amber|red) when loading PanelApp panels
-<<<<<<< HEAD
-- Display number of OMIM terms available and their last update on Diagnoses page
-=======
 - Functional annotations in variants lists exports (all variants)
 - Cancer/Normal VAFs and COSMIC ids in in variants lists exports (cancer variants)
->>>>>>> c60856e8
+- Display number of OMIM terms available and their last update on Diagnoses page
 ### Changed
 - Better visualization of regional annotation for long lists of genes in large SVs in Variants tables
 - Order of cells in variants tables
