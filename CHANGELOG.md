# Change Log
All notable changes to this project will be documented in this file.
This project adheres to [Semantic Versioning](http://semver.org/).

About changelog [here](https://keepachangelog.com/en/1.0.0/)

## [x.x.x]
### Added
- Chromograph integration for displaying PNGs in case-page
- Add VAF to cancer case general report, and remove some of its unused fields
- Variants filter compatible with genome browser location strings
- Support for custom public igv tracks stored on the cloud
<<<<<<< HEAD
- Bypass igv.js CORS check using `https://github.com/Rob--W/cors-anywhere`
=======
- Add tests to increase testing coverage
>>>>>>> 46cd0e52
### Fixed
- Bugfix: unused `chromgraph_prefix |tojson` removed
- Freeze coloredlogs temporarily
- Marrvel link
- Don't show TP53 link for silent changes
- OMIM gene field accepts any custom number as OMIM gene
- Fix Pytest single quote vs double quote string
- Bug in gene variants search when providing similar case display name
### Changed



## [4.27]
### Added
- Exclude one or more variant categories when running variants delete command
### Fixed
### Changed

## [4.26.1]
### Added
### Fixed
- Links with 1-letter aa codes crash on frameshift etc
### Changed

## [4.26]
### Added
- Extend the delete variants command to print analysis date, track, institute, status and research status
- Delete variants by type of analysis (wgs|wes|panel)
- Links to cBioPortal, MutanTP53, IARC TP53, OncoKB, MyCancerGenome, CIViC
### Fixed
- Deleted variants count
### Changed
- Print output of variants delete command as a tab separated table

## [4.25]
### Added
- Command line function to remove variants from one or all cases
### Fixed
- Parse SMN None calls to None rather than False

## [4.24.1]
### Fixed
- Install requirements.txt via setup file

## [4.24]
### Added
- Institute-level phenotype models with sub-panels containing HPO and OMIM terms
- Runnable Docker demo
- Docker image build and push github action
- Makefile with shortcuts to docker commands
- Parse and save synopsis, phenotype and cohort terms from config files upon case upload
### Fixed
- Update dismissed variant status when variant dismissed key is missing
- Breakpoint two IGV button now shows correct chromosome when different from bp1
- Missing font lib in Docker image causing the PDF report download page to crash
- Sentieon Manta calls lack Somaticscore - load anyway
- ClinVar submissions crashing due to pinned variants that are not loaded
- Point ExAC pLI score to new gnomad server address
- Bug uploading cases missing phenotype terms in config file
- STRs loaded but not shown on browser page
- Bug when using adapter.variant.get_causatives with case_id without causatives
- Problem with fetching "solved" from scout export cases cli
- Better serialising of datetime and bson.ObjectId
- Added `volumes` folder to .gitignore
### Changed
- Make matching causative and managed variants foldable on case page
- Remove calls to PyMongo functions marked as deprecated in backend and frontend(as of version 3.7).
- Improved `scout update individual` command
- Export dynamic phenotypes with ordered gene lists as PDF

## [4.23]
### Added
- Save custom IGV track settings
- Show a flash message with clear info about non-valid genes when gene panel creation fails
- CNV report link in cancer case side navigation
- Return to comment section after editing, deleting or submitting a comment
- Managed variants
- MT vs 14 chromosome mean coverage stats if Scout is connected to Chanjo
### Fixed
- missing `vcf_cancer_sv` and `vcf_cancer_sv_research` to manual.
- Split ClinVar multiple clnsig values (slash-separated) and strip them of underscore for annotations without accession number
- Timeout of `All SNVs and INDELs` page when no valid gene is provided in the search
- Round CADD (MIPv9)
- Missing default panel value
- Invisible other causatives lines when other causatives lack gene symbols
### Changed
- Do not freeze mkdocs-material to version 4.6.1
- Remove pre-commit dependency

## [4.22]
### Added
- Editable cases comments
- Editable variants comments
### Fixed
- Empty variant activity panel
- STRs variants popover
- Split new ClinVar multiple significance terms for a variant
- Edit the selected comment, not the latest
### Changed
- Updated RELEASE docs.
- Pinned variants card style on the case page
- Merged `scout export exons` and `scout view exons` commands


## [4.21.2]
### Added
### Fixed
- Do not pre-filter research variants by (case-default) gene panels
- Show OMIM disease tooltip reliably
### Changed

## [4.21.1]
### Added
### Fixed
- Small change to Pop Freq column in variants ang gene panels to avoid strange text shrinking on small screens
- Direct use of HPO list for Clinical HPO SNV (and cancer SNV) filtering
- PDF coverage report redirecting to login page
### Changed
- Remove the option to dismiss single variants from all variants pages
- Bulk dismiss SNVs, SVs and cancer SNVs from variants pages

## [4.21]
### Added
- Support to configure LoqusDB per institute
- Highlight causative variants in the variants list
- Add tests. Mostly regarding building internal datatypes.
- Remove leading and trailing whitespaces from panel_name and display_name when panel is created
- Mark MANE transcript in list of transcripts in "Transcript overview" on variant page
- Show default panel name in case sidebar
- Previous buttons for variants pagination
- Adds a gh action that checks that the changelog is updated
- Adds a gh action that deploys new releases automatically to pypi
- Warn users if case default panels are outdated
- Define institute-specific gene panels for filtering in institute settings
- Use institute-specific gene panels in variants filtering
- Show somatic VAF for pinned and causative variants on case page

### Fixed
- Report pages redirect to login instead of crashing when session expires
- Variants filter loading in cancer variants page
- User, Causative and Cases tables not scaling to full page
- Improved docs for an initial production setup
- Compatibility with latest version of Black
- Fixed tests for Click>7
- Clinical filter required an extra click to Filter to return variants
- Restore pagination and shrink badges in the variants page tables
- Removing a user from the command line now inactivates the case only if user is last assignee and case is active
- Bugfix, LoqusDB per institute feature crashed when institute id was empty string
- Bugfix, LoqusDB calls where missing case count
- filter removal and upload for filters deleted from another page/other user
- Visualize outdated gene panels info in a popover instead of a tooltip in case page side panel

### Changed
- Highlight color on normal STRs in the variants table from green to blue
- Display breakpoints coordinates in verification emails only for structural variants


## [4.20]
### Added
- Display number of filtered variants vs number of total variants in variants page
- Search case by HPO terms
- Dismiss variant column in the variants tables
- Black and pre-commit packages to dev requirements

### Fixed
- Bug occurring when rerun is requested twice
- Peddy info fields in the demo config file
- Added load config safety check for multiple alignment files for one individual
- Formatting of cancer variants table
- Missing Score in SV variants table

### Changed
- Updated the documentation on how to create a new software release
- Genome build-aware cytobands coordinates
- Styling update of the Matchmaker card
- Select search type in case search form


## [4.19]

### Added
- Show internal ID for case
- Add internal ID for downloaded CGH files
- Export dynamic HPO gene list from case page
- Remove users as case assignees when their account is deleted
- Keep variants filters panel expanded when filters have been used

### Fixed
- Handle the ProxyFix ModuleNotFoundError when Werkzeug installed version is >1.0
- General report formatting issues whenever case and variant comments contain extremely long strings with no spaces

### Changed
- Created an institute wrapper page that contains list of cases, causatives, SNVs & Indels, user list, shared data and institute settings
- Display case name instead of case ID on clinVar submissions
- Changed icon of sample update in clinVar submissions


## [4.18]

### Added
- Filter cancer variants on cytoband coordinates
- Show dismiss reasons in a badge with hover for clinical variants
- Show an ellipsis if 10 cases or more to display with loqusdb matches
- A new blog post for version 4.17
- Tooltip to better describe Tumor and Normal columns in cancer variants
- Filter cancer SNVs and SVs by chromosome coordinates
- Default export of `Assertion method citation` to clinVar variants submission file
- Button to export up to 500 cancer variants, filtered or not
- Rename samples of a clinVar submission file

### Fixed
- Apply default gene panel on return to cancer variantS from variant view
- Revert to certificate checking when asking for Chanjo reports
- `scout download everything` command failing while downloading HPO terms

### Changed
- Turn tumor and normal allelic fraction to decimal numbers in tumor variants page
- Moved clinVar submissions code to the institutes blueprints
- Changed name of clinVar export files to FILENAME.Variant.csv and FILENAME.CaseData.csv
- Switched Google login libraries from Flask-OAuthlib to Authlib


## [4.17.1]

### Fixed
- Load cytobands for cases with chromosome build not "37" or "38"


## [4.17]

### Added
- COSMIC badge shown in cancer variants
- Default gene-panel in non-cancer structural view in url
- Filter SNVs and SVs by cytoband coordinates
- Filter cancer SNV variants by alt allele frequency in tumor
- Correct genome build in UCSC link from structural variant page



### Fixed
- Bug in clinVar form when variant has no gene
- Bug when sharing cases with the same institute twice
- Page crashing when removing causative variant tag
- Do not default to GATK caller when no caller info is provided for cancer SNVs


## [4.16.1]

### Fixed
- Fix the fix for handling of delivery reports for rerun cases

## [4.16]

### Added
- Adds possibility to add "lims_id" to cases. Currently only stored in database, not shown anywhere
- Adds verification comment box to SVs (previously only available for small variants)
- Scrollable pedigree panel

### Fixed
- Error caused by changes in WTForm (new release 2.3.x)
- Bug in OMIM case page form, causing the page to crash when a string was provided instead of a numerical OMIM id
- Fix Alamut link to work properly on hg38
- Better handling of delivery reports for rerun cases
- Small CodeFactor style issues: matchmaker results counting, a couple of incomplete tests and safer external xml
- Fix an issue with Phenomizer introduced by CodeFactor style changes

### Changed
- Updated the version of igv.js to 2.5.4

## [4.15.1]

### Added
- Display gene names in ClinVar submissions page
- Links to Varsome in variant transcripts table

### Fixed
- Small fixes to ClinVar submission form
- Gene panel page crash when old panel has no maintainers

## [4.15]

### Added
- Clinvar CNVs IGV track
- Gene panels can have maintainers
- Keep variant actions (dismissed, manual rank, mosaic, acmg, comments) upon variant re-upload
- Keep variant actions also on full case re-upload

### Fixed
- Fix the link to Ensembl for SV variants when genome build 38.
- Arrange information in columns on variant page
- Fix so that new cosmic identifier (COSV) is also acceptable #1304
- Fixed COSMIC tag in INFO (outside of CSQ) to be parses as well with `&` splitter.
- COSMIC stub URL changed to https://cancer.sanger.ac.uk/cosmic/search?q= instead.
- Updated to a version of IGV where bigBed tracks are visualized correctly
- Clinvar submission files are named according to the content (variant_data and case_data)
- Always show causatives from other cases in case overview
- Correct disease associations for gene symbol aliases that exist as separate genes
- Re-add "custom annotations" for SV variants
- The override ClinVar P/LP add-in in the Clinical Filter failed for new CSQ strings

### Changed
- Runs all CI checks in github actions

## [4.14.1]

### Fixed
- Error when variant found in loqusdb is not loaded for other case

## [4.14]

### Added
- Use github actions to run tests
- Adds CLI command to update individual alignments path
- Update HPO terms using downloaded definitions files
- Option to use alternative flask config when running `scout serve`
- Requirement to use loqusdb >= 2.5 if integrated

### Fixed
- Do not display Pedigree panel in cancer view
- Do not rely on internet connection and services available when running CI tests
- Variant loading assumes GATK if no caller set given and GATK filter status is seen in FILTER
- Pass genome build param all the way in order to get the right gene mappings for cases with build 38
- Parse correctly variants with zero frequency values
- Continue even if there are problems to create a region vcf
- STR and cancer variant navigation back to variants pages could fail

### Changed
- Improved code that sends requests to the external APIs
- Updates ranges for user ranks to fit todays usage
- Run coveralls on github actions instead of travis
- Run pip checks on github actions instead of coveralls
- For hg38 cases, change gnomAD link to point to version 3.0 (which is hg38 based)
- Show pinned or causative STR variants a bit more human readable

## [4.13.1]

### Added
### Fixed
- Typo that caused not all clinvar conflicting interpretations to be loaded no matter what
- Parse and retrieve clinvar annotations from VEP-annotated (VEP 97+) CSQ VCF field
- Variant clinvar significance shown as `not provided` whenever is `Uncertain significance`
- Phenomizer query crashing when case has no HPO terms assigned
- Fixed a bug affecting `All SNVs and INDELs` page when variants don't have canonical transcript
- Add gene name or id in cancer variant view

### Changed
- Cancer Variant view changed "Variant:Transcript:Exon:HGVS" to "Gene:Transcript:Exon:HGVS"

## [4.13]

### Added
- ClinVar SNVs track in IGV
- Add SMA view with SMN Copy Number data
- Easier to assign OMIM diagnoses from case page
- OMIM terms and specific OMIM term page

### Fixed
- Bug when adding a new gene to a panel
- Restored missing recent delivery reports
- Fixed style and links to other reports in case side panel
- Deleting cases using display_name and institute not deleting its variants
- Fixed bug that caused coordinates filter to override other filters
- Fixed a problem with finding some INS in loqusdb
- Layout on SV page when local observations without cases are present
- Make scout compatible with the new HPO definition files from `http://compbio.charite.de/jenkins/`
- General report visualization error when SNVs display names are very long


### Changed


## [4.12.4]

### Fixed
- Layout on SV page when local observations without cases are present

## [4.12.3]

### Fixed
- Case report when causative or pinned SVs have non null allele frequencies

## [4.12.2]

### Fixed
- SV variant links now take you to the SV variant page again
- Cancer variant view has cleaner table data entries for "N/A" data
- Pinned variant case level display hotfix for cancer and str - more on this later
- Cancer variants show correct alt/ref reads mirroring alt frequency now
- Always load all clinical STR variants even if a region load is attempted - index may be missing
- Same case repetition in variant local observations

## [4.12.1]

### Fixed
- Bug in variant.gene when gene has no HGVS description


## [4.12]

### Added
- Accepts `alignment_path` in load config to pass bam/cram files
- Display all phenotypes on variant page
- Display hgvs coordinates on pinned and causatives
- Clear panel pending changes
- Adds option to setup the database with static files
- Adds cli command to download the resources from CLI that scout needs
- Adds dummy files for merged somatic SV and CNV; as well as merged SNV, and INDEL part of #1279
- Allows for upload of OMIM-AUTO gene panel from static files without api-key

### Fixed
- Cancer case HPO panel variants link
- Fix so that some drop downs have correct size
- First IGV button in str variants page
- Cancer case activates on SNV variants
- Cases activate when STR variants are viewed
- Always calculate code coverage
- Pinned/Classification/comments in all types of variants pages
- Null values for panel's custom_inheritance_models
- Discrepancy between the manual disease transcripts and those in database in gene-edit page
- ACMG classification not showing for some causatives
- Fix bug which caused IGV.js to use hg19 reference files for hg38 data
- Bug when multiple bam files sources with non-null values are available


### Changed
- Renamed `requests` file to `scout_requests`
- Cancer variant view shows two, instead of four, decimals for allele and normal


## [4.11.1]

### Fixed
- Institute settings page
- Link institute settings to sharing institutes choices

## [4.11.0]

### Added
- Display locus name on STR variant page
- Alternative key `GNOMADAF_popmax` for Gnomad popmax allele frequency
- Automatic suggestions on how to improve the code on Pull Requests
- Parse GERP, phastCons and phyloP annotations from vep annotated CSQ fields
- Avoid flickering comment popovers in variant list
- Parse REVEL score from vep annotated CSQ fields
- Allow users to modify general institute settings
- Optionally format code automatically on commit
- Adds command to backup vital parts `scout export database`
- Parsing and displaying cancer SV variants from Manta annotated VCF files
- Dismiss cancer snv variants with cancer-specific options
- Add IGV.js UPD, RHO and TIDDIT coverage wig tracks.


### Fixed
- Slightly darker page background
- Fixed an issued with parsed conservation values from CSQ
- Clinvar submissions accessible to all users of an institute
- Header toolbar when on Clinvar page now shows institute name correctly
- Case should not always inactivate upon update
- Show dismissed snv cancer variants as grey on the cancer variants page
- Improved style of mappability link and local observations on variant page
- Convert all the GET requests to the igv view to POST request
- Error when updating gene panels using a file containing BOM chars
- Add/replace gene radio button not working in gene panels


## [4.10.1]

### Fixed
- Fixed issue with opening research variants
- Problem with coveralls not called by Travis CI
- Handle Biomart service down in tests


## [4.10.0]

### Added
- Rank score model in causatives page
- Exportable HPO terms from phenotypes page
- AMP guideline tiers for cancer variants
- Adds scroll for the transcript tab
- Added CLI option to query cases on time since case event was added
- Shadow clinical assessments also on research variants display
- Support for CRAM alignment files
- Improved str variants view : sorting by locus, grouped by allele.
- Delivery report PDF export
- New mosaicism tag option
- Add or modify individuals' age or tissue type from case page
- Display GC and allele depth in causatives table.
- Included primary reference transcript in general report
- Included partial causative variants in general report
- Remove dependency of loqusdb by utilising the CLI

### Fixed
- Fixed update OMIM command bug due to change in the header of the genemap2 file
- Removed Mosaic Tag from Cancer variants
- Fixes issue with unaligned table headers that comes with hidden Datatables
- Layout in general report PDF export
- Fixed issue on the case statistics view. The validation bars didn't show up when all institutes were selected. Now they do.
- Fixed missing path import by importing pathlib.Path
- Handle index inconsistencies in the update index functions
- Fixed layout problems


## [4.9.0]

### Added
- Improved MatchMaker pages, including visible patient contacts email address
- New badges for the github repo
- Links to [GENEMANIA](genemania.org)
- Sort gene panel list on case view.
- More automatic tests
- Allow loading of custom annotations in VCF using the SCOUT_CUSTOM info tag.

### Fixed
- Fix error when a gene is added to an empty dynamic gene panel
- Fix crash when attempting to add genes on incorrect format to dynamic gene panel
- Manual rank variant tags could be saved in a "Select a tag"-state, a problem in the variants view.
- Same case evaluations are no longer shown as gray previous evaluations on the variants page
- Stay on research pages, even if reset, next first buttons are pressed..
- Overlapping variants will now be visible on variant page again
- Fix missing classification comments and links in evaluations page
- All prioritized cases are shown on cases page


## [4.8.3]

### Added

### Fixed
- Bug when ordering sanger
- Improved scrolling over long list of genes/transcripts


## [4.8.2]

### Added

### Fixed
- Avoid opening extra tab for coverage report
- Fixed a problem when rank model version was saved as floats and not strings
- Fixed a problem with displaying dismiss variant reasons on the general report
- Disable load and delete filter buttons if there are no saved filters
- Fix problem with missing verifications
- Remove duplicate users and merge their data and activity


## [4.8.1]

### Added

### Fixed
- Prevent login fail for users with id defined by ObjectId and not email
- Prevent the app from crashing with `AttributeError: 'NoneType' object has no attribute 'message'`


## [4.8.0]

### Added
- Updated Scout to use Bootstrap 4.3
- New looks for Scout
- Improved dashboard using Chart.js
- Ask before inactivating a case where last assigned user leaves it
- Genes can be manually added to the dynamic gene list directly on the case page
- Dynamic gene panels can optionally be used with clinical filter, instead of default gene panel
- Dynamic gene panels get link out to chanjo-report for coverage report
- Load all clinvar variants with clinvar Pathogenic, Likely Pathogenic and Conflicting pathogenic
- Show transcripts with exon numbers for structural variants
- Case sort order can now be toggled between ascending and descending.
- Variants can be marked as partial causative if phenotype is available for case.
- Show a frequency tooltip hover for SV-variants.
- Added support for LDAP login system
- Search snv and structural variants by chromosomal coordinates
- Structural variants can be marked as partial causative if phenotype is available for case.
- Show normal and pathologic limits for STRs in the STR variants view.
- Institute level persistent variant filter settings that can be retrieved and used.
- export causative variants to Excel
- Add support for ROH, WIG and chromosome PNGs in case-view

### Fixed
- Fixed missing import for variants with comments
- Instructions on how to build docs
- Keep sanger order + verification when updating/reloading variants
- Fixed and moved broken filter actions (HPO gene panel and reset filter)
- Fixed string conversion to number
- UCSC links for structural variants are now separated per breakpoint (and whole variant where applicable)
- Reintroduced missing coverage report
- Fixed a bug preventing loading samples using the command line
- Better inheritance models customization for genes in gene panels
- STR variant page back to list button now does its one job.
- Allows to setup scout without a omim api key
- Fixed error causing "favicon not found" flash messages
- Removed flask --version from base cli
- Request rerun no longer changes case status. Active or archived cases inactivate on upload.
- Fixed missing tooltip on the cancer variants page
- Fixed weird Rank cell in variants page
- Next and first buttons order swap
- Added pagination (and POST capability) to cancer variants.
- Improves loading speed for variant page
- Problem with updating variant rank when no variants
- Improved Clinvar submission form
- General report crashing when dismissed variant has no valid dismiss code
- Also show collaborative case variants on the All variants view.
- Improved phenotype search using dataTables.js on phenotypes page
- Search and delete users with `email` instead of `_id`
- Fixed css styles so that multiselect options will all fit one column


## [4.7.3]

### Added
- RankScore can be used with VCFs for vcf_cancer files

### Fixed
- Fix issue with STR view next page button not doing its one job.

### Deleted
- Removed pileup as a bam viewing option. This is replaced by IGV


## [4.7.2]

### Added
- Show earlier ACMG classification in the variant list

### Fixed
- Fixed igv search not working due to igv.js dist 2.2.17
- Fixed searches for cases with a gene with variants pinned or marked causative.
- Load variant pages faster after fixing other causatives query
- Fixed mitochondrial report bug for variants without genes

## [4.7.1]

### Added

### Fixed
- Fixed bug on genes page


## [4.7.0]

### Added
- Export genes and gene panels in build GRCh38
- Search for cases with variants pinned or marked causative in a given gene.
- Search for cases phenotypically similar to a case also from WUI.
- Case variant searches can be limited to similar cases, matching HPO-terms,
  phenogroups and cohorts.
- De-archive reruns and flag them as 'inactive' if archived
- Sort cases by analysis_date, track or status
- Display cases in the following order: prioritized, active, inactive, archived, solved
- Assign case to user when user activates it or asks for rerun
- Case becomes inactive when it has no assignees
- Fetch refseq version from entrez and use it in clinvar form
- Load and export of exons for all genes, independent on refseq
- Documentation for loading/updating exons
- Showing SV variant annotations: SV cgh frequencies, gnomad-SV, local SV frequencies
- Showing transcripts mapping score in segmental duplications
- Handle requests to Ensembl Rest API
- Handle requests to Ensembl Rest Biomart
- STR variants view now displays GT and IGV link.
- Description field for gene panels
- Export exons in build 37 and 38 using the command line

### Fixed
- Fixes of and induced by build tests
- Fixed bug affecting variant observations in other cases
- Fixed a bug that showed wrong gene coverage in general panel PDF export
- MT report only shows variants occurring in the specific individual of the excel sheet
- Disable SSL certifcate verification in requests to chanjo
- Updates how intervaltree and pymongo is used to void deprecated functions
- Increased size of IGV sample tracks
- Optimized tests


## [4.6.1]

### Added

### Fixed
- Missing 'father' and 'mother' keys when parsing single individual cases


## [4.6.0]

### Added
- Description of Scout branching model in CONTRIBUTING doc
- Causatives in alphabetical order, display ACMG classification and filter by gene.
- Added 'external' to the list of analysis type options
- Adds functionality to display "Tissue type". Passed via load config.
- Update to IGV 2.

### Fixed
- Fixed alignment visualization and vcf2cytosure availability for demo case samples
- Fixed 3 bugs affecting SV pages visualization
- Reintroduced the --version cli option
- Fixed variants query by panel (hpo panel + gene panel).
- Downloaded MT report contains excel files with individuals' display name
- Refactored code in parsing of config files.


## [4.5.1]

### Added

### Fixed
- update requirement to use PyYaml version >= 5.1
- Safer code when loading config params in cli base


## [4.5.0]

### Added
- Search for similar cases from scout view CLI
- Scout cli is now invoked from the app object and works under the app context

### Fixed
- PyYaml dependency fixed to use version >= 5.1


## [4.4.1]

### Added
- Display SV rank model version when available

### Fixed
- Fixed upload of delivery report via API


## [4.4.0]

### Added
- Displaying more info on the Causatives page and hiding those not causative at the case level
- Add a comment text field to Sanger order request form, allowing a message to be included in the email
- MatchMaker Exchange integration
- List cases with empty synopsis, missing HPO terms and phenotype groups.
- Search for cases with open research list, or a given case status (active, inactive, archived)

### Fixed
- Variant query builder split into several functions
- Fixed delivery report load bug


## [4.3.3]

### Added
- Different individual table for cancer cases

### Fixed
- Dashboard collects validated variants from verification events instead of using 'sanger' field
- Cases shared with collaborators are visible again in cases page
- Force users to select a real institute to share cases with (actionbar select fix)


## [4.3.2]

### Added
- Dashboard data can be filtered using filters available in cases page
- Causatives for each institute are displayed on a dedicated page
- SNVs and and SVs are searchable across cases by gene and rank score
- A more complete report with validated variants is downloadable from dashboard

### Fixed
- Clinsig filter is fixed so clinsig numerical values are returned
- Split multi clinsig string values in different elements of clinsig array
- Regex to search in multi clinsig string values or multi revstat string values
- It works to upload vcf files with no variants now
- Combined Pileup and IGV alignments for SVs having variant start and stop on the same chromosome


## [4.3.1]

### Added
- Show calls from all callers even if call is not available
- Instructions to install cairo and pango libs from WeasyPrint page
- Display cases with number of variants from CLI
- Only display cases with number of variants above certain treshold. (Also CLI)
- Export of verified variants by CLI or from the dashboard
- Extend case level queries with default panels, cohorts and phenotype groups.
- Slice dashboard statistics display using case level queries
- Add a view where all variants for an institute can be searched across cases, filtering on gene and rank score. Allows searching research variants for cases that have research open.

### Fixed
- Fixed code to extract variant conservation (gerp, phyloP, phastCons)
- Visualization of PDF-exported gene panels
- Reintroduced the exon/intron number in variant verification email
- Sex and affected status is correctly displayed on general report
- Force number validation in SV filter by size
- Display ensembl transcripts when no refseq exists


## [4.3.0]

### Added
- Mosaicism tag on variants
- Show and filter on SweGen frequency for SVs
- Show annotations for STR variants
- Show all transcripts in verification email
- Added mitochondrial export
- Adds alternative to search for SVs shorter that the given length
- Look for 'bcftools' in the `set` field of VCFs
- Display digenic inheritance from OMIM
- Displays what refseq transcript that is primary in hgnc

### Fixed

- Archived panels displays the correct date (not retroactive change)
- Fixed problem with waiting times in gene panel exports
- Clinvar fiter not working with human readable clinsig values

## [4.2.2]

### Fixed
- Fixed gene panel create/modify from CSV file utf-8 decoding error
- Updating genes in gene panels now supports edit comments and entry version
- Gene panel export timeout error

## [4.2.1]

### Fixed
- Re-introduced gene name(s) in verification email subject
- Better PDF rendering for excluded variants in report
- Problem to access old case when `is_default` did not exist on a panel


## [4.2.0]

### Added
- New index on variant_id for events
- Display overlapping compounds on variants view

### Fixed
- Fixed broken clinical filter


## [4.1.4]

### Added
- Download of filtered SVs

### Fixed
- Fixed broken download of filtered variants
- Fixed visualization issue in gene panel PDF export
- Fixed bug when updating gene names in variant controller


## [4.1.3]

### Fixed
- Displays all primary transcripts


## [4.1.2]

### Added
- Option add/replace when updating a panel via CSV file
- More flexible versioning of the gene panels
- Printing coverage report on the bottom of the pdf case report
- Variant verification option for SVs
- Logs uri without pwd when connecting
- Disease-causing transcripts in case report
- Thicker lines in case report
- Supports HPO search for cases, both terms or if described in synopsis
- Adds sanger information to dashboard

### Fixed
- Use db name instead of **auth** as default for authentication
- Fixes so that reports can be generated even with many variants
- Fixed sanger validation popup to show individual variants queried by user and institute.
- Fixed problem with setting up scout
- Fixes problem when exac file is not available through broad ftp
- Fetch transcripts for correct build in `adapter.hgnc_gene`

## [4.1.1]
- Fix problem with institute authentication flash message in utils
- Fix problem with comments
- Fix problem with ensembl link


## [4.1.0]

### Added
- OMIM phenotypes to case report
- Command to download all panel app gene panels `scout load panel --panel-app`
- Links to genenames.org and omim on gene page
- Popup on gene at variants page with gene information
- reset sanger status to "Not validated" for pinned variants
- highlight cases with variants to be evaluated by Sanger on the cases page
- option to point to local reference files to the genome viewer pileup.js. Documented in `docs.admin-guide.server`
- option to export single variants in `scout export variants`
- option to load a multiqc report together with a case(add line in load config)
- added a view for searching HPO terms. It is accessed from the top left corner menu
- Updates the variants view for cancer variants. Adds a small cancer specific filter for known variants
- Adds hgvs information on cancer variants page
- Adds option to update phenotype groups from CLI

### Fixed
- Improved Clinvar to submit variants from different cases. Fixed HPO terms in casedata according to feedback
- Fixed broken link to case page from Sanger modal in cases view
- Now only cases with non empty lists of causative variants are returned in `adapter.case(has_causatives=True)`
- Can handle Tumor only samples
- Long lists of HGNC symbols are now possible. This was previously difficult with manual, uploaded or by HPO search when changing filter settings due to GET request limitations. Relevant pages now use POST requests. Adds the dynamic HPO panel as a selection on the gene panel dropdown.
- Variant filter defaults to default panels also on SV and Cancer variants pages.

## [4.0.0]

### WARNING ###

This is a major version update and will require that the backend of pre releases is updated.
Run commands:

```
$scout update genes
$scout update hpo
```

- Created a Clinvar submission tool, to speed up Clinvar submission of SNVs and SVs
- Added an analysis report page (html and PDF format) containing phenotype, gene panels and variants that are relevant to solve a case.

### Fixed
- Optimized evaluated variants to speed up creation of case report
- Moved igv and pileup viewer under a common folder
- Fixed MT alignment view pileup.js
- Fixed coordinates for SVs with start chromosome different from end chromosome
- Global comments shown across cases and institutes. Case-specific variant comments are shown only for that specific case.
- Links to clinvar submitted variants at the cases level
- Adapts clinvar parsing to new format
- Fixed problem in `scout update user` when the user object had no roles
- Makes pileup.js use online genome resources when viewing alignments. Now any instance of Scout can make use of this functionality.
- Fix ensembl link for structural variants
- Works even when cases does not have `'madeline_info'`
- Parses Polyphen in correct way again
- Fix problem with parsing gnomad from VEP

### Added
- Added a PDF export function for gene panels
- Added a "Filter and export" button to export custom-filtered SNVs to CSV file
- Dismiss SVs
- Added IGV alignments viewer
- Read delivery report path from case config or CLI command
- Filter for spidex scores
- All HPO terms are now added and fetched from the correct source (https://github.com/obophenotype/human-phenotype-ontology/blob/master/hp.obo)
- New command `scout update hpo`
- New command `scout update genes` will fetch all the latest information about genes and update them
- Load **all** variants found on chromosome **MT**
- Adds choice in cases overview do show as many cases as user like

### Removed
- pileup.min.js and pileup css are imported from a remote web location now
- All source files for HPO information, this is instead fetched directly from source
- All source files for gene information, this is instead fetched directly from source

## [3.0.0]
### Fixed
- hide pedigree panel unless it exists

## [1.5.1] - 2016-07-27
### Fixed
- look for both ".bam.bai" and ".bai" extensions

## [1.4.0] - 2016-03-22
### Added
- support for local frequency through loqusdb
- bunch of other stuff

## [1.3.0] - 2016-02-19
### Fixed
- Update query-phenomizer and add username/password

### Changed
- Update the way a case is checked for rerun-status

### Added
- Add new button to mark a case as "checked"
- Link to clinical variants _without_ 1000G annotation

## [1.2.2] - 2016-02-18
### Fixed
- avoid filtering out variants lacking ExAC and 1000G annotations

## [1.1.3] - 2015-10-01
### Fixed
- persist (clinical) filter when clicking load more
- fix #154 by robustly setting clinical filter func. terms

## [1.1.2] - 2015-09-07
### Fixed
- avoid replacing coverage report with none
- update SO terms, refactored

## [1.1.1] - 2015-08-20
### Fixed
- fetch case based on collaborator status (not owner)

## [1.1.0] - 2015-05-29
### Added
- link(s) to SNPedia based on RS-numbers
- new Jinja filter to "humanize" decimal numbers
- show gene panels in variant view
- new Jinja filter for decoding URL encoding
- add indicator to variants in list that have comments
- add variant number threshold and rank score threshold to load function
- add event methods to mongo adapter
- add tests for models
- show badge "old" if comment was written for a previous analysis

### Changed
- show cDNA change in transcript summary unless variant is exonic
- moved compounds table further up the page
- show dates for case uploads in ISO format
- moved variant comments higher up on page
- updated documentation for pages
- read in coverage report as blob in database and serve directly
- change ``OmimPhenotype`` to ``PhenotypeTerm``
- reorganize models sub-package
- move events (and comments) to separate collection
- only display prev/next links for the research list
- include variant type in breadcrumbs e.g. "Clinical variants"

### Removed
- drop dependency on moment.js

### Fixed
- show the same level of detail for all frequencies on all pages
- properly decode URL encoded symbols in amino acid/cDNA change strings
- fixed issue with wipe permissions in MongoDB
- include default gene lists in "variants" link in breadcrumbs

## [1.0.2] - 2015-05-20
### Changed
- update case fetching function

### Fixed
- handle multiple cases with same id

## [1.0.1] - 2015-04-28
### Fixed
- Fix building URL parameters in cases list Vue component

## [1.0.0] - 2015-04-12
Codename: Sara Lund

![Release 1.0](artwork/releases/release-1-0.jpg)

### Added
- Add email logging for unexpected errors
- New command line tool for deleting case

### Changed
- Much improved logging overall
- Updated documentation/usage guide
- Removed non-working IGV link

### Fixed
- Show sample display name in GT call
- Various small bug fixes
- Make it easier to hover over popups

## [0.0.2-rc1] - 2015-03-04
### Added
- add protein table for each variant
- add many more external links
- add coverage reports as PDFs

### Changed
- incorporate user feedback updates
- big refactor of load scripts

## [0.0.2-rc2] - 2015-03-04
### Changes
- add gene table with gene description
- reorganize inheritance models box

### Fixed
- avoid overwriting gene list on "research" load
- fix various bugs in external links

## [0.0.2-rc3] - 2015-03-05
### Added
- Activity log feed to variant view
- Adds protein change strings to ODM and Sanger email

### Changed
- Extract activity log component to macro

### Fixes
- Make Ensembl transcript links use archive website<|MERGE_RESOLUTION|>--- conflicted
+++ resolved
@@ -10,11 +10,8 @@
 - Add VAF to cancer case general report, and remove some of its unused fields
 - Variants filter compatible with genome browser location strings
 - Support for custom public igv tracks stored on the cloud
-<<<<<<< HEAD
+- Add tests to increase testing coverage
 - Bypass igv.js CORS check using `https://github.com/Rob--W/cors-anywhere`
-=======
-- Add tests to increase testing coverage
->>>>>>> 46cd0e52
 ### Fixed
 - Bugfix: unused `chromgraph_prefix |tojson` removed
 - Freeze coloredlogs temporarily
