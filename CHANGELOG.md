--- conflicted
+++ resolved
@@ -9,12 +9,9 @@
 - Dark mode, using browser/OS media preference
 - Allow marking case as solved without defining causative variants
 - Admin users can create missing beacon datasets from the institute's settings page
-<<<<<<< HEAD
+- GenCC links on gene and variant pages
 - Institute settings allow saving multiple loqusdb instances for one institute
 - Display stats from multiple instances of loqusdb on variant page
-=======
-- GenCC links on gene and variant pages
->>>>>>> ed389159
 ### Changed
 - Improved HTML syntax in case report template
 - Modified message displayed when variant rank stats could not be calculated
