--- conflicted
+++ resolved
@@ -23,12 +23,8 @@
 - Bug in gene variants search when providing similar case display name
 ### Changed
 - Save case variants count in case document and not in sessions
-<<<<<<< HEAD
+- Style of gene panels multiselect on case page
 - Collapse/expand main HPO checkboxes in phenomodel preview
-=======
-- Style of gene panels multiselect on case page
-
->>>>>>> e07f7f7c
 
 ## [4.27]
 ### Added
