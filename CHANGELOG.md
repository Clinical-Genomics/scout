# Change Log
All notable changes to this project will be documented in this file.
This project adheres to [Semantic Versioning](http://semver.org/).

About changelog [here](https://keepachangelog.com/en/1.0.0/)


## [unreleased]
### Changed
- On genes panel page and gene panel PDF export, it's more evident which genes were newly introduced into the panel
<<<<<<< HEAD
- Managed variants VCF export more verbose on SVs
=======
### Fixed
- Empty custom_images dicts in case load config do not crash
>>>>>>> 417b26cb

## [4.90.1]
### Fixed
- Parsing Matchmaker Exchange's matches dates

## [4.90]
### Added
- Link to chanjo2 MANE coverage overview on case page and panel page
- More SVI recommendation links on the ACMG page
- IGV buttons for SMN CN page
- Warnings on ACMG classifications for potentially conflicting classification pairs
- ACMG Bayesian foundation point scale after Tavtigian for variant heat profile
### Changed
- Variants query backend allows rank_score filtering
- Added script to tabulate causatives clinical filter rank
- Do not display inheritance models associated to ORPHA terms on variant page
- Moved edit and delete buttons close to gene names on gene panel page and other aesthetical fixes
- SNV VariantS page functional annotation and region annotation columns merged
- VariantS pages (not cancer) gene cells show OMIM inheritance pattern badges also without hover
- STR variantS page to show STR inheritance model without hover (fallback to OMIM for non-Stranger annotation)
- VariantS page local observation badges have counts visible also without hover
- On Matchmaker page, show number of matches together with matching attempt date
- Display all custom inheritance models, both standard and non-standard, as gathered from the gene panel information on the variant page
### Fixed
- Make BA1 fully stand-alone to Benign prediction
- Modifying Benign terms to "Moderate" has no effect under Richards. Ignored completely before, will retain unmodified significance now
- Extract all fields correctly when exporting a panel to file from gene panel page
- Custom updates to a gene in a panel
- Gene panel PDF export, including gene links
- Cancer SV, Fusion, MEI and Outlier filters are shown on the Institute Filters overview
- CaseS advanced search limit
- Visibility of Matchmaker Exchange matches on dark mode
- When creating a new gene panel from file, all gene fields are saved, including comments and manual inheritance models
- Downloading on gene names from EBI
- Links to gene panels on variant page, summary panel
- Exporting gene variants when one or more variants' genes are missing HGNC symbol

## [4.89.2]
## Fixed
- If OMIM gene panel gene symbols are not mapping to hgnc_id, allow fallback use of a unique gene alias

## [4.89.1]
### Fixed
- General case report crash when encountering STR variants without `source` tags
- Coloring and SV inheritance patterns on general case report

## [4.89]
### Added
- Button on SMN CN page to search variants within SMN1 and SMN2 genes
- Options for selectively updating OMICS variants (fraser, outrider) on a case
- Log users' activity to file by specifying `USERS_ACTIVITY_LOG_PATH` parameter in app config
- `Mean MT coverage`, `Mean chrom 14 coverage` and `Estimated mtDNA copy number` on MT coverage file from chanjo2 if available
- In ClinVar multistep form, preselect ACMG criteria according to the variant's ACMG classification, if available
- Subject id search from caseS page (supporting multiple sample types e.g.) - adding indexes to speed up caseS queries
- Advanced cases search to narrow down results using more than one search parameter
- Coverage report available for any case with samples containing d4 files, even if case has no associated gene panels
- RNA delivery reports
- Two new LRS SV callers (hificnv, severus)
### Changed
- Documentation for OMICS variants and updating a case
- Include both creation and deletion dates in gene panels pages
- Moved code to collect MT copy number stats for the MT report to the chanjo extension
- On the gene panelS page, show expanded gene panel version list in one column only
- IGV.js WTS loci default to zoom to a region around a variant instead of whole gene
- Refactored logging module
- Case general report no longer shows ORPHA inheritance models. OMIM models are shown colored.
- Chromosome alias tab files used in the igv.js browser, which now contain the alias for chromosome "M"
- Renamed "Comment on clinical significance" to "Comment on classification" in ClinVar multistep form
- Enable Gens CN button also for non-wgs cancer track cases
### Fixed
- Broken heading anchors in the documentation (`admin-guide/login-system.md` and `admin-guide/setup-scout.md` files)
- Avoid open login redirect attacks by always redirecting to cases page upon user login
- Stricter check of ID of gene panels to prevent file downloading vulnerability
- Removed link to the retired SPANR service. SPIDEX scores are still parsed and displayed if available from variant annotation.
- Omics variant view test coverage
- String pattern escape warnings
- Code creating Alamut links for variant genes without canonical_transcript set
- Variant delete button in ClinVar submissions page
- Broken search cases by case similarity
- Missing caller tag for TRGT

## [4.88.1]
### Fixed
- Patch update igv.js to 3.0.5

## [4.88]
### Added
- Added CoLoRSdb frequency to Pop Freq column on variantS page
- Hovertip to gene panel names with associated genes in SV variant view, when variant covers more than one gene
- RNA sample ID can be provided in case load config if different from sample_id
### Fixed
- Broken `scout setup database` command
- Update demo VCF header, adding missing keys found on variants
- Broken upload to Codecov step in Tests & Coverage GitHub action
- Tomte DROP column names have been updated (backwards compatibility preserved for main fields)
- WTS outlierS view to display correct individual IDs for cases with multiple individuals
- WTS outlierS not displayed on WTS outlierS view

## [4.87.1]
### Fixed
- Positioning and alignment of genes cell on variantS page

## [4.87]
### Added
- Option to configure RNA build on case load (default '38')
### Changed
- Tooltip on RNA alignments now shows RNA genome build version
- Updated igv.js to v3.0.4
### Fixed
- Style of "SNVs" and "SVs" buttons on WTS Outliers page
- Chromosome alias files for igv.js
- Genes track displayed also when RNA alignments are present without splice junctions track on igv browser
- Genes track displayed again when splice junction tracks are present

## [4.86.1]
### Fixed
- Loading and updating PanelApp panels, including PanelApp green

## [4.86]
### Added
- Display samples' name (tooltip) and affected status directly on caseS page
- Search SVs across all cases, in given genes
- `CLINVAR_API_URL` param can be specified in app settings to override the URL used to send ClinVar submissions to. Intended for testing.
- Support for loading and storing OMICS data
- Parse DROP Fraser and Outrider TSVs
- Display omics variants - wts outliers (Fraser, Outrider)
- Parse GNOMAD `gnomad_af` and `gnomad_popmax_af` keys from variants annotated with `echtvar`
- Make removed panel optionally visible to non-admin or non maintainers
- Parse CoLoRSdb frequencies annotated in the variant INFO field with the `colorsdb_af` key
- Download -omics variants using the `Filter and export button`
- Clickable COSMIC links on IGV tracks
- Possibility to un-audit previously audited filters
- Reverted table style and removed font awesome style from IGV template
- Case status tags displayed on dashboard case overview
### Changed
- Updated igv.js to v3.0.1
- Alphabetically sort IGV track available for custom selection
- Updated wokeignore to avoid unfixable warning
- Update Chart.js to v4.4.3
- Use tornado library version >= 6.4.1
- Fewer variants in the MEI demo file
- Switch to FontAwesome v.6 instead of using icons v.5 + kit with icons v.6
- Show time (hours and minutes) additionally to date on comments and activity panel
### Fixed
- Only add expected caller keys to variant (FOUND_IN or SVDB_ORIGIN)
- Splice junction merged track height offset in IGV.js
- Splice junction initiation crash with empty variant obj
- Splice junction variant routing for cases with WTS but without outlier data
- Variant links to ExAC, now pointing to gnomAD, since the ExAC browser is no longer available
- Style of HPO terms assigned to a case, now one phenotype per line
- RNA sashimi view rendering should work also if the gene track is user disabled
- Respect IGV tracks chosen by user in variant IGV settings

## [4.85]
### Added
- Load also genes which are missing Ensembl gene ID (72 in both builds), including immunoglobulins and fragile sites
### Changed
- Unfreeze werkzeug again
- Show "(Removed)" after removed panels in dropdown
- The REVEL score is collected as the maximum REVEL score from all of the variant's transcripts
- Parse GNOMAD POPMAX values only if they are numerical when loading variants
### Fixed
- Alphabetically sort "select default panels" dropdown menu options on case page
- Show gene panel removed status on case page
- Fixed visibility of the following buttons: remove assignee, remove pinned/causative, remove comment, remove case from group

## [4.84]
### Changed
- Clearer error message when a loqusdb query fails for an instance that initially connected
- Do not load chanjo-report module if not needed and more visible message when it fails loading
- Converted the HgncGene class into a Pydantic class
- Swap menu open and collapse indicator chevrons - down is now displayed-open, right hidden-closed
- Linters and actions now all use python 3.11
### Fixed
- Safer way to update variant genes and compounds that avoids saving temporary decorators into variants' database documents
- Link to HGNC gene report on gene page
- Case file load priority so that e.g. SNV get loaded before SV, or clinical before research, for consistent variant_id collisions

## [4.83]
### Added
- Edit ACMG classifications from variant page (only for classifications with criteria)
- Events for case CLI events (load case, update case, update individual)
- Support for loading and displaying local custom IGV tracks
- MANE IGV track to be used as a local track for igv.js (see scout demo config file)
- Optional separate MT VCFs, for `nf-core/raredisease`
### Changed
- Avoid passing verbs from CaseHandler - functions for case sample and individual in CaseEventHandler
- Hide mtDNA report and coverage report links on case sidebar for cases with WTS data only
- Modified OMIM-AUTO gene panel to include genes in both genome builds
- Moved chanjo code into a dedicated extension
- Optimise the function that collects "match-safe" genes for an institute by avoiding duplicated genes from different panels
- Users must actively select "show matching causatives/managed" on a case page to see matching numbers
- Upgraded python version from 3.8 to 3.11 in Docker images
### Fixed
- Fix several tests that relied on number of events after setup to be 0
- Removed unused load case function
- Artwork logo sync sketch with png and export svg
- Clearer exception handling on chanjo-report setup - fail early and visibly
- mtDNA report crashing when one or more samples from a case is not in the chanjo database
- Case page crashing on missing phenotype terms
- ACMG benign modifiers
- Speed up tests by caching python env correctly in Github action and adding two more test groups
- Agile issue templates were added globally to the CG-org. Adding custom issue templates to avoid exposing customers
- PanelApp panel not saving genes with empty `EnsembleGeneIds` list
- Speed up checking outdated gene panels
- Do not load research variants automatically when loading a case

## [4.82.2]
### Fixed
- Warning icon in case pages for individuals where `confirmed_sex` is false
- Show allele sizes form ExpansionHunter on STR variantS page again

## [4.82.1]
### Fixed
- Revert the installation of flask-ldapconn to use the version available on PyPI to be able to push new scout releases to PyPI

## [4.82]
### Added
- Tooltip for combined score in tables for compounds and overlapping variants
- Checkbox to filter variants by excluding genes listed in selected gene panels, files or provided as list
- STR variant information card with database links, replacing empty frequency panel
- Display paging and number of HPO terms available in the database on Phenotypes page
- On case page, typeahead hints when searching for a disease using substrings containing source ("OMIM:", "ORPHA:")
- Button to monitor the status of submissions on ClinVar Submissions page
- Option to filter cancer variants by number of observations in somatic and germline archived database
- Documentation for integrating chanjo2
- More up-to-date VEP CSQ dbNSFP frequency keys
- Parse PacBio TRGT (Tandem repeat genotyping tool) Short Tandem Repeat VCFs
### Changed
- In the case_report #panel-tables has a fixed width
- Updated IGV.js to 2.15.11
- Fusion variants in case report now contain same info as on fusion variantS page
- Block submission of somatic variants to ClinVar until we harmonise with their changed API
- Additional control on the format of conditions provided in ClinVar form
- Errors while loading managed variants from file are now displayed on the Managed Variants page
- Chanjo2 coverage button visible only when query will contain a list of HGNC gene IDs
- Use Python-Markdown directly instead of the unmaintained Flask-Markdown
- Use Markupsafe instead of long deprecated, now removed Flask Markup
- Prepare to unfreeze Werkzeug, but don't actually activate until chanjo can deal with the change
### Fixed
- Submit requests to Chanjo2 using HTML forms instead of JSON data
- `Research somatic variants` link name on caseS page
- Broken `Install the HTML 2 PDF renderer` step in a GitHub action
- Fix ClinVar form parsing to not include ":" in conditionType.id when condition conditionType.db is Orphanet
- Fix condition dropdown and pre-selection on ClinVar form for cases with associated ORPHA diagnoses
- Improved visibility of ClinVar form in dark mode
- End coordinates for indels in ClinVar form
- Diagnoses API search crashing with empty search string
- Variant's overlapping panels should show overlapping of variant genes against the latest version of the panel
- Case page crashing when case has both variants in a ClinVar submission and pinned not loaded variants
- Installation of git in second build stage of Dockerfile, allowing correct installation of libraries

## [4.81]
### Added
- Tag for somatic SV IGH-DUX4 detection samtools script
### Changed
- Upgraded Bootstrap version in reports from 4.3.1 to 5.1.3
### Fixed
- Buttons layout in HPO genes panel on case page
- Added back old variant rankscore index with different key order to help loading on demo instance
- Cancer case_report panel-table no longer contains inheritance information
- Case report pinned variants card now displays info text if all pinned variants are present in causatives
- Darkmode setting now applies to the comment-box accordion
- Typo in case report causing `cancer_rank_options is undefined` error

## [4.80]
### Added
- Support for .d4 files coverage using chanjo2 (Case page sidebar link) with test
- Link to chanjo2 coverage report and coverage gene overview on gene panel page
- Link to chanjo2 coverage report on Case page, HPO dynamic gene list
- Link to genes coverage overview report on Case page, HPO dynamic gene list
### Changed
- All links in disease table on diagnosis page now open in a new tab
- Dark mode settings applied to multi-selects on institute settings page
- Comments on case and variant pages can be viewed by expanding an accordion
- On case page information on pinned variants and variants submitted to ClinVar are displayed in the same table
- Demo case file paths are now stored as absolute paths
- Optimised indices to address slow queries
- On case page default panels are now found at the top of the table, and it can be sorted by this trait
### Fixed
- On variants page, search for variants in genes present only in build 38 returning no results
- Pin/unpin with API was not able to make event links
- A new field `Explanation for multiple conditions` is available in ClinVar for submitting variants with more than one associated condition
- Fusion genes with partners lacking gene HGNC id will still be fully loaded
- Fusion variantS export now contains fusion variant specific columns
- When Loqusdb observations count is one the table includes information on if observation was for the current or another case

## [4.79.1]
### Fixed
- Exporting variants without rank score causing page to crash
- Display custom annotations also on cancer variant page

## [4.79]
### Added
- Added tags for Sniffles and CNVpytor, two LRS SV callers
- Button on case page for displaying STR variants occurring in the dynamic HPO panel
- Display functional annotation relative to variant gene's MANE transcripts on variant summary, when available
- Links to ACMG structural variant pathogenicity classification guidelines
- Phenomodels checkboxes can now include orpha terms
- Add incidental finding to case tags
- Get an alert on caseS page when somebody validates variants you ordered Sanger sequencing for
### Changed
- In the diagnoses page genes associated with a disease are displayed using hgnc symbol instead of hgnc id
- Refactor view route to allow navigation directly to unique variant document id, improve permissions check
- Do not show MANE and MANE Plus Clinical transcripts annotated from VEP (saved in variants) but collect this info from the transcripts database collection
- Refactor view route to allow navigation directly to unique case id (in particular for gens)
- `Institutes to share cases with` on institute's settings page now displays institutes names and IDs
- View route with document id selects view template based on variant category
### Fixed
- Refactored code in cases blueprints and variant_events adapter (set diseases for partial causative variants) to use "disease" instead of "omim" to encompass also ORPHA terms
- Refactored code in `scout/parse/omim.py` and `scout/parse/disease_terms.py` to use "disease" instead of "phenotype" to differentiate from HPO terms
- Be more careful about checking access to variant on API access
- Show also ACMG VUS on general report (could be missing if not e.g. pinned)

## [4.78]
### Added
- Case status labels can be added, giving more finegrained details on a solved status (provisional, diagnostic, carrier, UPD, SMN, ...)
- New SO terms: `sequence_variant` and `coding_transcript_variant`
- More MEI specific annotation is shown on the variant page
- Parse and save MANE transcripts info when updating genes in build 38
- ClinVar submission can now be downloaded as a json file
- `Mane Select` and `Mane Plus Clinical` badges on Gene page, when available
- ClinVar submission can now be downloaded as a json file
- API endpoint to pin variant
- Display common/uncommon/rare on summary of mei variant page
### Changed
- In the ClinVar form, database and id of assertion criteria citation are now separate inputs
- Customise institute settings to be able to display all cases with a certain status on cases page (admin users)
- Renamed `Clinical Significance` to `Germline Classification` on multistep ClinVar form
- Changed the "x" in cases.utils.remove_form button text to red for better visibility in dark mode
- Update GitHub actions
- Default loglevel up to INFO, making logs with default start easier to read
- Add XTR region to PAR region definition
- Diagnoses can be searched on diagnoses page without waiting for load first
### Fixed
- Removed log info showing hgnc IDs used in variantS search
- Maintain Matchmaker Exchange and Beacon submission status when a case is re-uploaded
- Inheritance mode from ORPHA should not be confounded with the OMIM inheritance model
- Decipher link URL changes
- Refactored code in cases blueprints to use "disease" instead of "omim" to encompass also ORPHA terms

## [4.77]
### Added
- Orpha disease terms now include information on inheritance
- Case loading via .yaml config file accepts subject_id and phenotype_groups (if previously defined as constant default or added per institute)
- Possibility to submit variants associated with Orphanet conditions to ClinVar
- Option update path to .d4 files path for individuals of an existing case using the command line
- More constraint information is displayed per gene in addition to pLi: missense and LoF OE, CI (inluding LOEUF) and Z-score.
### Changed
- Introduce validation in the ClinVar multistep form to make sure users provide at least one variant-associated condition
- CLI scout update individual accepts subject_id
- Update ClinVar inheritance models to reflect changes in ClinVar submission API
- Handle variant-associated condition ID format in background when creating ClinVar submissions
- Replace the code that downloads Ensembl genes, transcripts and exons with the Schug web app
- Add more info to error log when transcript variant frequency parsing fails.
- GnomAD v4 constraint information replaces ExAC constraints (pLi).
### Fixed
- Text input of associated condition in ClinVar form now aligns to the left
- Alignment of contents in the case report has been updated
- Missing number of phenotypes and genes from case diagnoses
- Associate OMIM and/or ORPHA diagnoses with partial causatives
- Visualization of partial causatives' diagnoses on case page: style and links
- Revert style of pinned variants window on the case page
- Rename `Clinical significanc` to `Germline classification` in ClinVar submissions exported files
- Rename `Clinical significance citations` to `Classification citations` in ClinVar submissions exported files
- Rename `Comment on clinical significance` to `Comment on classification` in ClinVar submissions exported files
- Show matching partial causatives on variant page
- Matching causatives shown on case page consisting only of variant matching the default panels of the case - bug introduced since scout v4.72 (Oct 18, 2023)
- Missing somatic variant read depth leading to report division by zero

## [4.76]
### Added
- Orphacodes are visible in phenotype tables
- Pydantic validation of image paths provided in case load config file
- Info on the user which created a ClinVar submission, when available
- Associate .d4 files to case individuals when loading a case via config file
### Changed
- In diagnoses page the load of diseases are initiated by clicking a button
- Revel score, Revel rank score and SpliceAI values are also displayed in Causatives and Validated variants tables
- Remove unused functions and tests
- Analysis type and direct link from cases list for OGM cases
- Removed unused `case_obj` parameter from server/blueprints/variant/controllers/observations function
- Possibility to reset ClinVar submission ID
- Allow ClinVar submissions with custom API key for users registered as ClinVar submitters or when institute doesn't have a preset list of ClinVar submitters
- Ordered event verbs alphabetically and created ClinVar-related user events
- Removed the unused "no-variants" option from the load case command line
### Fixed
- All disease_terms have gene HGNC ids as integers when added to the scout database
- Disease_term identifiers are now prefixed with the name of the coding system
- Command line crashing with error when updating a user that doesn't exist
- Thaw coloredlogs - 15.0.1 restores errorhandler issue
- Thaw crypography - current base image and library version allow Docker builds
- Missing delete icons on phenomodels page
- Missing cryptography lib error while running Scout container on an ARM processor
- Round CADD values with many decimals on causatives and validated variants pages
- Dark-mode visibility of some fields on causatives and validated variants pages
- Clinvar submitters would be cleared when unprivileged users saved institute settings page
- Added a default empty string in cases search form to avoid None default value
- Page crashing when user tries to remove the same variant from a ClinVar submission in different browser tabs
- Update more GnomAD links to GnomAD v4 (v38 SNVs, MT vars, STRs)
- Empty cells for RNA fusion variants in Causatives and Verified variants page
- Submenu icons missing from collapsible actionbar
- The collapsible actionbar had some non-collapsing overly long entries
- Cancer observations for SVs not appearing in the variant details view
- Archived local observations not visible on cancer variantS page
- Empty Population Frequency column in the Cancer SV Variants view
- Capital letters in ClinVar events description shown on case page

## [4.75]
### Added
- Hovertip to gene panel names with associated genes in variant view, when variant covers more than one gene
- Tests for panel to genes
- Download of Orphadata en_product6 and en_product4 from CLI
- Parse and save `database_found` key/values for RNA fusion variants
- Added fusion_score, ffpm, split_reads, junction_reads and fusion_caller to the list of filters on RNA fusion variants page
- Renamed the function `get_mei_info` to `set_mei_info` to be consistent with the other functions
- Fixed removing None key/values from parsed variants
- Orphacodes are included in the database disease_terms
### Changed
- Allow use of projections when retrieving gene panels
- Do not save custom images as binary data into case and variant database documents
- Retrieve and display case and variant custom images using image's saved path
- Cases are activated by viewing FSHD and SMA reports
- Split multi-gene SNV variants into single genes when submitting to Matchmaker Exchange
- Alamut links also on the gene level, using transcript and HGVS: better for indels. Keep variant link for missing HGVS
- Thaw WTForms - explicitly coerce form decimal field entries when filters fetched from db
### Fixed
- Removed some extra characters from top of general report left over from FontAwsome fix
- Do not save fusion variants-specific key/values in other types of variants
- Alamut link for MT variants in build 38
- Convert RNA fusions variants `tool_hits` and `fusion_score` keys from string to numbers
- Fix genotype reference and alternative sequencing depths defaulting to -1 when values are 0
- DecimalFields were limited to two decimal places for several forms - lifting restrictions on AF, CADD etc.

## [4.74.1]
### Changed
- Parse and save into database also OMIM terms not associated to genes
### Fixed
- BioNano API FSHD report requests are GET in Access 1.8, were POST in 1.7
- Update more FontAwesome icons to avoid Pro icons
- Test if files still exist before attempting to load research variants
- Parsing of genotypes error, resulting in -1 values when alt or ref read depths are 0

## [4.74]
### Added
- SNVs and Indels, MEI and str variants genes have links to Decipher
- An `owner + case display name` index for cases database collection
- Test and fixtures for RNA fusion case page
- Load and display fusion variants from VCF files as the other variant types
- Option to update case document with path to mei variants (clinical and research)
### Changed
- Details on variant type and category for audit filters on case general report
- Enable Gens CN profile button also in somatic case view
- Fix case of analysis type check for Gens analysis button - only show for WGS
### Fixed
- loqusdb table no longer has empty row below each loqusid
- MatchMaker submission details page crashing because of change in date format returned by PatientMatcher
- Variant external links buttons style does not change color when visited
- Hide compounds with compounds follow filter for region or function would fail for variants in multiple genes
- Updated FontAwesome version to fix missing icons

## [4.73]
### Added
- Shortcut button for HPO panel MEI variants from case page
- Export managed variants from CLI
### Changed
- STRs visualization on case panel to emphasize abnormal repeat count and associated condition
- Removed cytoband column from STRs variant view on case report
- More long integers formatted with thin spaces, and copy to clipboard buttons added
### Fixed
- OMIM table is scrollable if higher than 700px on SV page
- Pinned variants validation badge is now red for false positives.
- Case display name defaulting to case ID when `family_name` or `display_name` are missing from case upload config file
- Expanded menu visible at screen sizes below 1000px now has background color
- The image in ClinVar howto-modal is now responsive
- Clicking on a case in case groups when case was already removed from group in another browser tab
- Page crashing when saving filters for mei variants
- Link visited color of images

## [4.72.4]
### Changed
- Automatic test mongod version increased to v7
### Fixed
- GnomAD now defaults to hg38 - change build 37 links accordingly

## [4.72.3]
### Fixed
- Somatic general case report small variant table can crash with unclassified variants

## [4.72.2]
### Changed
- A gunicorn maxrequests parameter for Docker server image - default to 1200
- STR export limit increased to 500, as for other variants
- Prevent long number wrapping and use thin spaces for separation, as per standards from SI, NIST, IUPAC, BIPM.
- Speed up case retrieval and lower memory use by projecting case queries
- Make relatedness check fails stand out a little more to new users
- Speed up case retrieval and lower memory use by projecting case queries
- Speed up variant pages by projecting only the necessary keys in disease collection query
### Fixed
- Huge memory use caused by cases and variants pages pulling complete disease documents from DB
- Do not include genes fetched from HPO terms when loading diseases
- Consider the renamed fields `Approved Symbol` -> `Approved Gene Symbol` and `Gene Symbols` -> `Gene/Locus And Other Related Symbols` when parsing OMIM terms from genemap2.txt file

## [4.72.1]
### Fixed
- Jinja filter that renders long integers
- Case cache when looking for causatives in other cases causing the server to hang

## [4.72]
### Added
- A GitHub action that checks for broken internal links in docs pages
- Link validation settings in mkdocs.yml file
- Load and display full RNA alignments on alignment viewer
- Genome build check when loading a case
- Extend event index to previous causative variants and always load them
### Fixed
- Documentation nav links for a few documents
- Slightly extended the BioNano Genomics Access integration docs
- Loading of SVs when VCF is missing the INFO.END field but has INFO.SVLEN field
- Escape protein sequence name (if available) in case general report to render special characters correctly
- CaseS HPO term searches for multiple terms works independent of order
- CaseS search regexp should not allow backslash
- CaseS cohort tags can contain whitespace and still match
- Remove diagnoses from cases even if OMIM term is not found in the database
- Parsing of disease-associated genes
- Removed an annoying warning while updating database's disease terms
- Displaying custom case images loaded with scout version <= 4.71
- Use pydantic version >=2 in requirements.txt file
### Changed
- Column width adjustment on caseS page
- Use Python 3.11 in tests
- Update some github actions
- Upgraded Pydantic to version 2
- Case validation fails on loading when associated files (alignments, VCFs and reports) are not present on disk
- Case validation fails on loading when custom images have format different then ["gif", "svg", "png", "jpg", "jpeg"]
- Custom images keys `case` and `str` in case config yaml file are renamed to `case_images` and `str_variants_images`
- Simplify and speed up case general report code
- Speed up case retrieval in case_matching_causatives
- Upgrade pymongo to version 4
- When updating disease terms, check that all terms are consistent with a DiseaseTerm model before dropping the old collection
- Better separation between modules loading HPO terms and diseases
- Deleted unused scout.build.phenotype module
- Stricter validation of mandatory genome build key when loading a case. Allowed values are ['37','38',37,38]
- Improved readability of variants length and coordinates on variantS pages

## [4.71]
### Added
- Added Balsamic keys for SweGen and loqusdb local archive frequecies, SNV and SV
- New filter option for Cancer variantS: local archive RD loqusdb
- Show annotated observations on SV variantS view, also for cancer somatic SVs
- Revel filter for variantS
- Show case default panel on caseS page
- CADD filter for Cancer Somatic SNV variantS - show score
- SpliceAI-lookup link (BROAD, shows SpliceAI and Pangolin) from variant page
- BioNano Access server API - check projects, samples and fetch FSHD reports
### Fixed
- Name of reference genome build for RNA for compatibility with IGV locus search change
- Howto to run the Docker image on Mac computers in `admin-guide/containers/container-deploy.md`
- Link to Weasyprint installation howto in README file
- Avoid filling up disk by creating a reduced VCF file for every variant that is visualized
- Remove legacy incorrectly formatted CODEOWNERS file
- Restrain variant_type requests to variantS views to "clinical" or "research"
- Visualization of cancer variants where cancer case has no affected individual
- ProteinPaint gene link (small StJude API change)
- Causative MEI variant link on causatives page
- Bionano access api settings commented out by default in Scout demo config file.
- Do not show FSHD button on freshly loaded cases without bionano_access individuals
- Truncate long variants' HGVS on causative/Clinically significant and pinned variants case panels
### Changed
- Remove function call that tracks users' browser version
- Include three more splice variant SO terms in clinical filter severe SO terms
- Drop old HPO term collection only after parsing and validation of new terms completes
- Move score to own column on Cancer Somatic SNV variantS page
- Refactored a few complex case operations, breaking out sub functionalities

## [4.70]
### Added
- Download a list of Gene Variants (max 500) resulting from SNVs and Indels search
- Variant PubMed link to search for gene symbol and any aliases
### Changed
- Clearer gnomAD values in Variants page
### Fixed
- CaseS page uniform column widths
- Include ClinVar variants into a scrollable div element on Case page
- `canonical_transcript` variable not initialized in get_hgvs function (server.blueprints.institutes.controllers.py)
- Catch and display any error while importing Phenopacket info
- Modified Docker files to use python:3.8-slim-bullseye to prevent gunicorn workers booting error

## [4.69]
### Added
- ClinVar submission howto available also on Case page
- Somatic score and filtering for somatic SV callers, if available
- Show caller as a tooltip on variantS list
### Fixed
- Crash when attempting to export phenotype from a case that had never had phenotypes
- Aesthetic fix to Causative and Pinned Variants on Case page
- Structural inconsistency for ClinVar Blueprint templates
- Updated igv.js to 2.15.8 to fix track default color bug
- Fixed release versions for actions.
- Freeze tornado below 6.3.0 for compatibility with livereload 2.6.3
- Force update variants count on case re-upload
- IGV locus search not working - add genome reference id
- Pin links to MEI variants should end up on MEI not SV variant view
- Load also matching MEI variants on forced region load
- Allow excluding MEI from case variant deletion
- Fixed the name of the assigned user when the internal user ID is different from the user email address
- Gene variantS should display gene function, region and full hgvs
### Changed
- FontAwesome integrity check fail (updated resource)
- Removed ClinVar API validation buttons in favour of direct API submission
- Improved layout of Institute settings page
- ClinVar API key and allowed submitters are set in the Institute settings page


## [4.68]
### Added
- Rare Disease Mobile Element Insertion variants view
### Changed
- Updated igv.js to 2.15.6
### Fixed
- Docker stage build pycairo.
- Restore SNV and SV rank models versions on Causatives and Verified pages
- Saving `REVEL_RANKSCORE` value in a field named `revel` in variants database documents

## [4.67]
### Added
- Prepare to filter local SV frequency
### Changed
- Speed up instituteS page loading by refactoring cases/institutes query
- Clinical Filter for SVs includes `splice_polypyrimidine_tract_variant` as a severe consequence
- Clinical Filter for SVs includes local variant frequency freeze ("old") for filtering, starting at 30 counts
- Speed up caseS page loading by adding status to index and refactoring totals count
- HPO file parsing is updated to reflect that HPO have changed a few downloadable file formats with their 230405 release.
### Fixed
- Page crashing when a user tries to edit a comment that was removed
- Warning instead of crashed page when attempting to retrieve a non-existent Phenopacket
- Fixed StJude ProteinPaint gene link (URL change)
- Freeze of werkzeug library to version<2.3 to avoid problems resulting from the consequential upgrade of the Flask lib
- Huge list of genes in case report for megabases-long structural variants.
- Fix displaying institutes without associated cases on institutes page
- Fix default panel selection on SVs in cancer case report

## [4.66]
### Changed
- Moved Phenomodels code under a dedicated blueprint
- Updated the instructions to load custom case report under admin guide
- Keep variants filter window collapsed except when user expands it to filter
### Added
- A summary table of pinned variants on the cancer case general report
- New openable matching causatives and managed variants lists for default gene panels only for convenience
### Fixed
- Gens structural variant page link individual id typo

## [4.65.2]
### Fixed
- Generating general case report with str variants containing comments

## [4.65.1]
### Fixed
- Visibility of `Gene(s)` badges on SV VariantS page
- Hide dismiss bar on SV page not working well
- Delivery report PDF download
- Saving Pipeline version file when loading a case
- Backport compatible import of importlib metadata for old python versions (<3.8)

## [4.65]
### Added
- Option to mark a ClinVar submission as submitted
- Docs on how to create/update the PanelApp green genes as a system admin
- `individual_id`-parameter to both Gens links
- Download a gene panel in TXT format from gene panel page
- Panel gene comments on variant page: genes in panels can have comments that describe the gene in a panel context
### Changed
- Always show each case category on caseS page, even if 0 cases in total or after current query
- Improved sorting of ClinVar submissions
- Pre-populate SV type select in ClinVar submission form, when possible
- Show comment badges in related comments tables on general report
- Updated version of several GitHub actions
- Migrate from deprecated `pkg_resources` lib to `importlib_resources`
- Dismiss bar on variantS pages is thinner.
- Dismiss bar on variantS pages can be toggled open or closed for the duration of a login session.
### Fixed
- Fixed Sanger order / Cancel order modal close buttons
- Visibility of SV type in ClinVar submission form
- Fixed a couple of creations where now was called twice, so updated_at and created_at could differ
- Deprecated Ubuntu version 18.04 in one GitHub action
- Panels that have been removed (hidden) should not be visible in views where overlapping gene panels for genes are shown
- Gene panel test pointing to the right function

## [4.64]
### Added
- Create/Update a gene panel containing all PanelApp green genes (`scout update panelapp-green -i <cust_id>`)
- Links for ACMG pathogenicity impact modification on the ACMG classification page
### Changed
- Open local observation matching cases in new windows
### Fixed
- Matching manual ranked variants are now shown also on the somatic variant page
- VarSome links to hg19/GRCh37
- Managed variants filter settings lost when navigating to additional pages
- Collect the right variant category after submitting filter form from research variantS page
- Beacon links are templated and support variants in genome build 38

## [4.63]
### Added
- Display data sharing info for ClinVar, Matchmaker Exchange and Beacon in a dedicated column on Cases page
- Test for `commands.download.omim.print_omim`
- Display dismissed variants comments on general case report
- Modify ACMG pathogenicity impact (most commonly PVS1, PS3) based on strength of evidence with lab director's professional judgement
- REViewer button on STR variant page
- Alamut institution parameter in institute settings for Alamut Visual Plus software
- Added Manual Ranks Risk Factor, Likely Risk Factor and Uncertain Risk Factor
- Display matching manual ranks from previous cases the user has access to on VariantS and Variant pages
- Link to gnomAD gene SVs v2.1 for SV variants with gnomAD frequency
- Support for nf-core/rnafusion reports
### Changed
- Display chrY for sex unknown
- Deprecate legacy scout_load() method API call.
- Message shown when variant tag is updated for a variant
- When all ACMG classifications are deleted from a variant, the current variant classification status is also reset.
- Refactored the functions that collect causative variants
- Removed `scripts/generate_test_data.py`
### Fixed
- Default IGV tracks (genes, ClinVar, ClinVar CNVs) showing even if user unselects them all
- Freeze Flask-Babel below v3.0 due to issue with a locale decorator
- Thaw Flask-Babel and fix according to v3 standard. Thank you @TkTech!
- Show matching causatives on somatic structural variant page
- Visibility of gene names and functional annotations on Causatives/Verified pages
- Panel version can be manually set to floating point numbers, when modified
- Causatives page showing also non-causative variants matching causatives in other cases
- ClinVar form submission for variants with no selected transcript and HGVS
- Validating and submitting ClinVar objects not containing both Variant and Casedata info

## [4.62.1]
### Fixed
- Case page crashing when adding a case to a group without providing a valid case name

## [4.62]
### Added
- Validate ClinVar submission objects using the ClinVar API
- Wrote tests for case and variant API endpoints
- Create ClinVar submissions from Scout using the ClinVar API
- Export Phenopacket for affected individual
- Import Phenopacket from JSON file or Phenopacket API backend server
- Use the new case name option for GENS requests
- Pre-validate refseq:HGVS items using VariantValidator in ClinVar submission form
### Fixed
- Fallback for empty alignment index for REViewer service
- Source link out for MIP 11.1 reference STR annotation
- Avoid duplicate causatives and pinned variants
- ClinVar clinical significance displays only the ACMG terms when user selects ACMG 2015 as assertion criteria
- Spacing between icon and text on Beacon and MatchMaker links on case page sidebar
- Truncate IDs and HGVS representations in ClinVar pages if longer than 25 characters
- Update ClinVar submission ID form
- Handle connection timeout when sending requests requests to external web services
- Validate any ClinVar submission regardless of its status
- Empty Phenopackets import crashes
- Stop Spinner on Phenopacket JSON download
### Changed
- Updated ClinVar submission instructions

## [4.61.1]
### Fixed
- Added `UMLS` as an option of `Condition ID type` in ClinVar Variant downloaded files
- Missing value for `Condition ID type` in ClinVar Variant downloaded files
- Possibility to open, close or delete a ClinVar submission even if it doesn't have an associated name
- Save SV type, ref and alt n. copies to exported ClinVar files
- Inner and outer start and stop SV coordinates not exported in ClinVar files
- ClinVar submissions page crashing when SV files don't contain breakpoint exact coordinates
- Align OMIM diagnoses with delete diagnosis button on case page
- In ClinVar form, reset condition list and customize help when condition ID changes

## [4.61]
### Added
- Filter case list by cases with variants in ClinVar submission
- Filter case list by cases containing RNA-seq data - gene_fusion_reports and sample-level tracks (splice junctions and RNA coverage)
- Additional case category `Ignored`, to be used for cases that don't fall in the existing 'inactive', 'archived', 'solved', 'prioritized' categories
- Display number of cases shown / total number of cases available for each category on Cases page
- Moved buttons to modify case status from sidebar to main case page
- Link to Mutalyzer Normalizer tool on variant's transcripts overview to retrieve official HVGS descriptions
- Option to manually load RNA MULTIQC report using the command `scout load report -t multiqc_rna`
- Load RNA MULTIQC automatically for a case if config file contains the `multiqc_rna` key/value
- Instructions in admin-guide on how to load case reports via the command line
- Possibility to filter RD variants by a specific genotype call
- Distinct colors for different inheritance models on RD Variant page
- Gene panels PDF export with case variants hits by variant type
- A couple of additional README badges for GitHub stats
- Upload and display of pipeline reference info and executable version yaml files as custom reports
- Testing CLI on hasta in PR template
### Changed
- Instructions on how to call dibs on scout-stage server in pull request template
- Deprecated CLI commands `scout load <delivery_report, gene_fusion_report, coverage_qc_report, cnv_report>` to replace them with command `scout load report -t <report type>`
- Refactored code to display and download custom case reports
- Do not export `Assertion method` and `Assertion method citation` to ClinVar submission files according to changes to ClinVar's submission spreadsheet templates.
- Simplified code to create and download ClinVar CSV files
- Colorize inheritance models badges by category on VariantS page
- `Safe variants matching` badge more visible on case page
### Fixed
- Non-admin users saving institute settings would clear loqusdb instance selection
- Layout of variant position, cytoband and type in SV variant summary
- Broken `Build Status - GitHub badge` on GitHub README page
- Visibility of text on grey badges in gene panels PDF exports
- Labels for dashboard search controls
- Dark mode visibility for ClinVar submission
- Whitespaces on outdated panel in extent report

## [4.60]
### Added
- Mitochondrial deletion signatures (mitosign) can be uploaded and shown with mtDNA report
- A `Type of analysis` column on Causatives and Validated variants pages
- List of "safe" gene panels available for matching causatives and managed variants in institute settings, to avoid secondary findings
- `svdb_origin` as a synonym for `FOUND_IN` to complement `set` for variants found by all callers
### Changed
- Hide removed gene panels by default in panels page
- Removed option for filtering cancer SVs by Tumor and Normal alt AF
- Hide links to coverage report from case dynamic HPO panel if cancer analysis
- Remove rerun emails and redirect users to the analysis order portal instead
- Updated clinical SVs igv.js track (dbVar) and added example of external track from `https://trackhubregistry.org/`
- Rewrote the ClinVar export module to simplify and add one variant at the time
- ClinVar submissions with phenotype conditions from: [OMIM, MedGen, Orphanet, MeSH, HP, MONDO]
### Fixed
- If trying to load a badly formatted .tsv file an error message is displayed.
- Avoid showing case as rerun when first attempt at case upload failed
- Dynamic autocomplete search not working on phenomodels page
- Callers added to variant when loading case
- Now possible to update managed variant from file without deleting it first
- Missing preselected chromosome when editing a managed variant
- Preselected variant type and subtype when editing a managed variant
- Typo in dbVar ClinVar track, hg19


## [4.59]
### Added
- Button to go directly to HPO SV filter variantS page from case
- `Scout-REViewer-Service` integration - show `REViewer` picture if available
- Link to HPO panel coverage overview on Case page
- Specify a confidence threshold (green|amber|red) when loading PanelApp panels
- Functional annotations in variants lists exports (all variants)
- Cancer/Normal VAFs and COSMIC ids in in variants lists exports (cancer variants)
### Changed
- Better visualization of regional annotation for long lists of genes in large SVs in Variants tables
- Order of cells in variants tables
- More evident links to gene coverage from Variant page
- Gene panels sorted by display name in the entire Case page
- Round CADD and GnomAD values in variants export files
### Fixed
- HPO filter button on SV variantS page
- Spacing between region|function cells in SVs lists
- Labels on gene panel Chanjo report
- Fixed ambiguous duplicated response headers when requesting a BAM file from /static
- Visited color link on gene coverage button (Variant page)

## [4.58.1]
### Fixed
- Case search with search strings that contain characters that can be escaped

## [4.58]
### Added
- Documentation on how to create/update PanelApp panels
- Add filter by local observations (archive) to structural variants filters
- Add more splicing consequences to SO term definitions
- Search for a specific gene in all gene panels
- Institute settings option to force show all variants on VariantS page for all cases of an institute
- Filter cases by validation pending status
- Link to The Clinical Knowledgebase (CKB) (https://ckb.jax.org/) in cancer variant's page
### Fixed
- Added a not-authorized `auto-login` fixture according to changes in Flask-Login 0.6.2
- Renamed `cache_timeout` param name of flask.send_file function to `max_age` (Flask 2.2 compliant)
- Replaced deprecated `app.config["JSON_SORT_KEYS"]` with app.json.sort_keys in app settings
- Bug in gene variants page (All SNVs and INDELs) when variant gene doesn't have a hgnc id that is found in the database
- Broken export of causatives table
- Query for genes in build 38 on `Search SNVs and INDELs` page
- Prevent typing special characters `^<>?!=\/` in case search form
- Search matching causatives also among research variants in other cases
- Links to variants in Verified variants page
- Broken filter institute cases by pinned gene
- Better visualization of long lists of genes in large SVs on Causative and Verified Variants page
- Reintroduced missing button to export Causative variants
- Better linking and display of matching causatives and managed variants
- Reduced code complexity in `scout/parse/variant/variant.py`
- Reduced complexity of code in `scout/build/variant/variant.py`

### Changed
- State that loqusdb observation is in current case if observations count is one and no cases are shown
- Better pagination and number of variants returned by queries in `Search SNVs and INDELs` page
- Refactored and simplified code used for collecting gene variants for `Search SNVs and INDELs` page
- Fix sidebar panel icons in Case view
- Fix panel spacing in Case view
- Removed unused database `sanger_ordered` and `case_id,category,rank_score` indexes (variant collection)
- Verified variants displayed in a dedicated page reachable from institute sidebar
- Unified stats in dashboard page
- Improved gene info for large SVs and cancer SVs
- Remove the unused `variant.str_variant` endpoint from variant views
- Easier editing of HPO gene panel on case page
- Assign phenotype panel less cramped on Case page
- Causatives and Verified variants pages to use the same template macro
- Allow hyphens in panel names
- Reduce resolution of example images
- Remove some animations in web gui which where rendered slow


## [4.57.4]
### Fixed
- Parsing of variant.FORMAT "DR" key in parse variant file

## [4.57.3]
### Fixed
- Export of STR verified variants
- Do not download as verified variants first verified and then reset to not validated
- Avoid duplicated lines in downloaded verified variants reflecting changes in variant validation status

## [4.57.2]
### Fixed
- Export of verified variants when variant gene has no transcripts
- HTTP 500 when visiting a the details page for a cancer variant that had been ranked with genmod

## [4.57.1]
### Fixed
- Updating/replacing a gene panel from file with a corrupted or malformed file

## [4.57]
### Added
- Display last 50 or 500 events for a user in a timeline
- Show dismiss count from other cases on matching variantS
- Save Beacon-related events in events collection
- Institute settings allow saving multiple loqusdb instances for one institute
- Display stats from multiple instances of loqusdb on variant page
- Display date and frequency of obs derived from count of local archive observations from MIP11 (requires fix in MIP)
### Changed
- Prior ACMG classifications view is no longer limited by pathogenicity
### Fixed
- Visibility of Sanger ordered badge on case page, light mode
- Some of the DataTables tables (Phenotypes and Diagnoses pages) got a bit dark in dark mode
- Remove all redundancies when displaying timeline events (some events are saved both as case-related and variant-related)
- Missing link in saved MatchMaker-related events
- Genes with mixed case gene symbols missing in PanelApp panels
- Alignment of elements on the Beacon submission modal window
- Locus info links from STR variantS page open in new browser tabs

## [4.56]
### Added
- Test for PanelApp panels loading
- `panel-umi` tag option when loading cancer analyses
### Changed
- Black text to make comments more visible in dark mode
- Loading PanelApp panels replaces pre-existing panels with same version
- Removed sidebar from Causatives page - navigation is available on the top bar for now
- Create ClinVar submissions from pinned variants list in case page
- Select which pinned variants will be included in ClinVar submission documents
### Fixed
- Remove a:visited css style from all buttons
- Update of HPO terms via command line
- Background color of `MIXED` and `PANEL-UMI` sequencing types on cases page
- Fixed regex error when searching for cases with query ending with `\ `
- Gene symbols on Causatives page lighter in dark mode
- SpliceAI tooltip of multigene variants

## [4.55]
### Changed
- Represent different tumor samples as vials in cases page
- Option to force-update the OMIM panel
### Fixed
- Low tumor purity badge alignment in cancer samples table on cancer case view
- VariantS comment popovers reactivate on hover
- Updating database genes in build 37
- ACMG classification summary hidden by sticky navbar
- Logo backgrounds fixed to white on welcome page
- Visited links turn purple again
- Style of link buttons and dropdown menus
- Update KUH and GMS logos
- Link color for Managed variants

## [4.54]
### Added
- Dark mode, using browser/OS media preference
- Allow marking case as solved without defining causative variants
- Admin users can create missing beacon datasets from the institute's settings page
- GenCC links on gene and variant pages
- Deprecation warnings when launching the app using a .yaml config file or loading cases using .ped files
### Changed
- Improved HTML syntax in case report template
- Modified message displayed when variant rank stats could not be calculated
- Expanded instructions on how to test on CG development server (cg-vm1)
- Added more somatic variant callers (Balsamic v9 SNV, develop SV)
### Fixed
- Remove load demo case command from docker-compose.yml
- Text elements being split across pages in PDF reports
- Made login password field of type `password` in LDAP login form
- Gene panels HTML select in institute's settings page
- Bootstrap upgraded to version 5
- Fix some Sourcery and SonarCloud suggestions
- Escape special characters in case search on institute and dashboard pages
- Broken case PDF reports when no Madeline pedigree image can be created
- Removed text-white links style that were invisible in new pages style
- Variants pagination after pressing "Filter variants" or "Clinical filter"
- Layout of buttons Matchmaker submission panel (case page)
- Removing cases from Matchmaker (simplified code and fixed functionality)
- Reintroduce check for missing alignment files purged from server

## [4.53]
### Added
### Changed
- Point Alamut API key docs link to new API version
- Parse dbSNP id from ID only if it says "rs", else use VEP CSQ fields
- Removed MarkupSafe from the dependencies
### Fixed
- Reintroduced loading of SVs for demo case 643595
- Successful parse of FOUND_IN should avoid GATK caller default
- All vulnerabilities flagged by SonarCloud

## [4.52]
### Added
- Demo cancer case gets loaded together with demo RD case in demo instance
- Parse REVEL_score alongside REVEL_rankscore from csq field and display it on SNV variant page
- Rank score results now show the ranking range
- cDNA and protein changes displayed on institute causatives pages
- Optional SESSION_TIMEOUT_MINUTES configuration in app config files
- Script to convert old OMIM case format (list of integers) to new format (list of dictionaries)
- Additional check for user logged in status before serving alignment files
- Download .cgh files from cancer samples table on cancer case page
- Number of documents and date of last update on genes page
### Changed
- Verify user before redirecting to IGV alignments and sashimi plots
- Build case IGV tracks starting from case and variant objects instead of passing all params in a form
- Unfreeze Werkzeug lib since Flask_login v.0.6 with bugfix has been released
- Sort gene panels by name (panelS and variant page)
- Removed unused `server.blueprints.alignviewers.unindexed_remote_static` endpoint
- User sessions to check files served by `server.blueprints.alignviewers.remote_static` endpoint
- Moved Beacon-related functions to a dedicated app extension
- Audit Filter now also loads filter displaying the variants for it
### Fixed
- Handle `attachment_filename` parameter renamed to `download_name` when Flask 2.2 will be released
- Removed cursor timeout param in cases find adapter function to avoid many code warnings
- Removed stream argument deprecation warning in tests
- Handle `no intervals found` warning in load_region test
- Beacon remove variants
- Protect remote_cors function in alignviewers view from Server-Side Request Forgery (SSRF)
- Check creation date of last document in gene collection to display when genes collection was updated last

## [4.51]
### Added
- Config file containing codecov settings for pull requests
- Add an IGV.js direct link button from case page
- Security policy file
- Hide/shade compound variants based on rank score on variantS from filter
- Chromograph legend documentation direct link
### Changed
- Updated deprecated Codecov GitHub action to v.2
- Simplified code of scout/adapter/mongo/variant
- Update IGV.js to v2.11.2
- Show summary number of variant gene panels on general report if more than 3
### Fixed
- Marrvel link for variants in genome build 38 (using liftover to build 37)
- Remove flags from codecov config file
- Fixed filter bug with high negative SPIDEX scores
- Renamed IARC TP53 button to to `TP53 Database`, modified also link since IARC has been moved to the US NCI: `https://tp53.isb-cgc.org/`
- Parsing new format of OMIM case info when exporting patients to Matchmaker
- Remove flask-debugtoolbar lib dependency that is using deprecated code and causes app to crash after new release of Jinja2 (3.1)
- Variant page crashing for cases with old OMIM terms structure (a list of integers instead of dictionary)
- Variant page crashing when creating MARRVEL link for cases with no genome build
- SpliceAI documentation link
- Fix deprecated `safe_str_cmp` import from `werkzeug.security` by freezing Werkzeug lib to v2.0 until Flask_login v.0.6 with bugfix is released
- List gene names densely in general report for SVs that contain more than 3 genes
- Show transcript ids on refseq genes on hg19 in IGV.js, using refgene source
- Display correct number of genes in general report for SVs that contain more than 32 genes
- Broken Google login after new major release of `lepture/authlib`
- Fix frequency and callers display on case general report

## [4.50.1]
### Fixed
- Show matching causative STR_repid for legacy str variants (pre Stranger hgnc_id)

## [4.50]
### Added
- Individual-specific OMIM terms
- OMIM disease descriptions in ClinVar submission form
- Add a toggle for melter rerun monitoring of cases
- Add a config option to show the rerun monitoring toggle
- Add a cli option to export cases with rerun monitoring enabled
- Add a link to STRipy for STR variants; shallow for ARX and HOXA13
- Hide by default variants only present in unaffected individuals in variants filters
- OMIM terms in general case report
- Individual-level info on OMIM and HPO terms in general case report
- PanelApp gene link among the external links on variant page
- Dashboard case filters fields help
- Filter cases by OMIM terms in cases and dashboard pages
### Fixed
- A malformed panel id request would crash with exception: now gives user warning flash with redirect
- Link to HPO resource file hosted on `http://purl.obolibrary.org`
- Gene search form when gene exists only in build 38
- Fixed odd redirect error and poor error message on missing column for gene panel csv upload
- Typo in parse variant transcripts function
- Modified keys name used to parse local observations (archived) frequencies to reflect change in MIP keys naming
- Better error handling for partly broken/timed out chanjo reports
- Broken javascript code when case Chromograph data is malformed
- Broader space for case synopsis in general report
- Show partial causatives on causatives and matching causatives panels
- Partial causative assignment in cases with no OMIM or HPO terms
- Partial causative OMIM select options in variant page
### Changed
- Slightly smaller and improved layout of content in case PDF report
- Relabel more cancer variant pages somatic for navigation
- Unify caseS nav links
- Removed unused `add_compounds` param from variant controllers function
- Changed default hg19 genome for IGV.js to legacy hg19_1kg_decoy to fix a few problematic loci
- Reduce code complexity (parse/ensembl.py)
- Silence certain fields in ClinVar export if prioritised ones exist (chrom-start-end if hgvs exist)
- Made phenotype non-mandatory when marking a variant as partial causative
- Only one phenotype condition type (OMIM or HPO) per variant is used in ClinVar submissions
- ClinVar submission variant condition prefers OMIM over HPO if available
- Use lighter version of gene objects in Omim MongoDB adapter, panels controllers, panels views and institute controllers
- Gene-variants table size is now adaptive
- Remove unused file upload on gene-variants page

## [4.49]
### Fixed
- Pydantic model types for genome_build, madeline_info, peddy_ped_check and peddy_sex_check, rank_model_version and sv_rank_model_version
- Replace `MatchMaker` with `Matchmaker` in all places visible by a user
- Save diagnosis labels along with OMIM terms in Matchmaker Exchange submission objects
- `libegl-mesa0_21.0.3-0ubuntu0.3~20.04.5_amd64.deb` lib not found by GitHub actions Docker build
- Remove unused `chromograph_image_files` and `chromograph_prefixes` keys saved when creating or updating an RD case
- Search managed variants by description and with ignore case
### Changed
- Introduced page margins on exported PDF reports
- Smaller gene fonts in downloaded HPO genes PDF reports
- Reintroduced gene coverage data in the PDF-exported general report of rare-disease cases
- Check for existence of case report files before creating sidebar links
- Better description of HPO and OMIM terms for patients submitted to Matchmaker Exchange
- Remove null non-mandatory key/values when updating a case
- Freeze WTForms<3 due to several form input rendering changes

## [4.48.1]
### Fixed
- General case PDF report for recent cases with no pedigree

## [4.48]
### Added
- Option to cancel a request for research variants in case page
### Changed
- Update igv.js to v2.10.5
- Updated example of a case delivery report
- Unfreeze cyvcf2
- Builder images used in Scout Dockerfiles
- Crash report email subject gives host name
- Export general case report to PDF using PDFKit instead of WeasyPrint
- Do not include coverage report in PDF case report since they might have different orientation
- Export cancer cases's "Coverage and QC report" to PDF using PDFKit instead of Weasyprint
- Updated cancer "Coverage and QC report" example
- Keep portrait orientation in PDF delivery report
- Export delivery report to PDF using PDFKit instead of Weasyprint
- PDF export of clinical and research HPO panels using PDFKit instead of Weasyprint
- Export gene panel report to PDF using PDFKit
- Removed WeasyPrint lib dependency

### Fixed
- Reintroduced missing links to Swegen and Beacon and dbSNP in RD variant page, summary section
- Demo delivery report orientation to fit new columns
- Missing delivery report in demo case
- Cast MNVs to SNV for test
- Export verified variants from all institutes when user is admin
- Cancer coverage and QC report not found for demo cancer case
- Pull request template instructions on how to deploy to test server
- PDF Delivery report not showing Swedac logo
- Fix code typos
- Disable codefactor raised by ESLint for javascript functions located on another file
- Loading spinner stuck after downloading a PDF gene panel report
- IGV browser crashing when file system with alignment files is not mounted

## [4.47]
### Added
- Added CADD, GnomAD and genotype calls to variantS export
### Changed
- Pull request template, to illustrate how to deploy pull request branches on cg-vm1 stage server
### Fixed
- Compiled Docker image contains a patched version (v4.9) of chanjo-report

## [4.46.1]
### Fixed
- Downloading of files generated within the app container (MT-report, verified variants, pedigrees, ..)

## [4.46]
### Added
- Created a Dockefile to be used to serve the dockerized app in production
- Modified the code to collect database params specified as env vars
- Created a GitHub action that pushes the Dockerfile-server image to Docker Hub (scout-server-stage) every time a PR is opened
- Created a GitHub action that pushes the Dockerfile-server image to Docker Hub (scout-server) every time a new release is created
- Reassign MatchMaker Exchange submission to another user when a Scout user is deleted
- Expose public API JSON gene panels endpoint, primarily to enable automated rerun checking for updates
- Add utils for dictionary type
- Filter institute cases using multiple HPO terms
- Vulture GitHub action to identify and remove unused variables and imports
### Changed
- Updated the python config file documentation in admin guide
- Case configuration parsing now uses Pydantic for improved typechecking and config handling
- Removed test matrices to speed up automatic testing of PRs
- Switch from Coveralls to Codecov to handle CI test coverage
- Speed-up CI tests by caching installation of libs and splitting tests into randomized groups using pytest-test-groups
- Improved LDAP login documentation
- Use lib flask-ldapconn instead of flask_ldap3_login> to handle ldap authentication
- Updated Managed variant documentation in user guide
- Fix and simplify creating and editing of gene panels
- Simplified gene variants search code
- Increased the height of the genes track in the IGV viewer
### Fixed
- Validate uploaded managed variant file lines, warning the user.
- Exporting validated variants with missing "genes" database key
- No results returned when searching for gene variants using a phenotype term
- Variants filtering by gene symbols file
- Make gene HGNC symbols field mandatory in gene variants page and run search only on form submit
- Make sure collaborator gene variants are still visible, even if HPO filter is used

## [4.45]
### Added
### Changed
- Start Scout also when loqusdbapi is not reachable
- Clearer definition of manual standard and custom inheritance models in gene panels
- Allow searching multiple chromosomes in filters
### Fixed
- Gene panel crashing on edit action

## [4.44]
### Added
### Changed
- Display Gene track beneath each sample track when displaying splice junctions in igv browser
- Check outdated gene symbols and update with aliases for both RD and cancer variantS
### Fixed
- Added query input check and fixed the Genes API endpoint to return a json formatted error when request is malformed
- Typo in ACMG BP6 tooltip

## [4.43.1]
### Added
- Added database index for OMIM disease term genes
### Changed
### Fixed
- Do not drop HPO terms collection when updating HPO terms via the command line
- Do not drop disease (OMIM) terms collection when updating diseases via the command line

## [4.43]
### Added
- Specify which collection(s) update/build indexes for
### Fixed
- Do not drop genes and transcripts collections when updating genes via the command line

## [4.42.1]
### Added
### Changed
### Fixed
- Freeze PyMongo lib to version<4.0 to keep supporting previous MongoDB versions
- Speed up gene panels creation and update by collecting only light gene info from database
- Avoid case page crash on Phenomizer queries timeout

## [4.42]
### Added
- Choose custom pinned variants to submit to MatchMaker Exchange
- Submit structural variant as genes to the MatchMaker Exchange
- Added function for maintainers and admins to remove gene panels
- Admins can restore deleted gene panels
- A development docker-compose file illustrating the scout/chanjo-report integration
- Show AD on variants view for cancer SV (tumor and normal)
- Cancer SV variants filter AD, AF (tumor and normal)
- Hiding the variants score column also from cancer SVs, as for the SNVs
### Changed
- Enforce same case _id and display_name when updating a case
- Enforce same individual ids, display names and affected status when updating a case
- Improved documentation for connecting to loqusdb instances (including loqusdbapi)
- Display and download HPO gene panels' gene symbols in italics
- A faster-built and lighter Docker image
- Reduce complexity of `panels` endpoint moving some code to the panels controllers
- Update requirements to use flask-ldap3-login>=0.9.17 instead of freezing WTForm
### Fixed
- Use of deprecated TextField after the upgrade of WTF to v3.0
- Freeze to WTForms to version < 3
- Remove the extra files (bed files and madeline.svg) introduced by mistake
- Cli command loading demo data in docker-compose when case custom images exist and is None
- Increased MongoDB connection serverSelectionTimeoutMS parameter to 30K (default value according to MongoDB documentation)
- Better differentiate old obs counts 0 vs N/A
- Broken cancer variants page when default gene panel was deleted
- Typo in tx_overview function in variant controllers file
- Fixed loqusdbapi SV search URL
- SV variants filtering using Decipher criterion
- Removing old gene panels that don't contain the `maintainer` key.

## [4.41.1]
### Fixed
- General reports crash for variant annotations with same variant on other cases

## [4.41]
### Added
- Extended the instructions for running the Scout Docker image (web app and cli).
- Enabled inclusion of custom images to STR variant view
### Fixed
- General case report sorting comments for variants with None genetic models
- Do not crash but redirect to variants page with error when a variant is not found for a case
- UCSC links coordinates for SV variants with start chromosome different than end chromosome
- Human readable variants name in case page for variants having start chromosome different from end chromosome
- Avoid always loading all transcripts when checking gene symbol: introduce gene captions
- Slow queries for evaluated variants on e.g. case page - use events instead
### Changed
- Rearrange variant page again, moving severity predictions down.
- More reactive layout width steps on variant page

## [4.40.1]
### Added
### Fixed
- Variants dismissed with inconsistent inheritance pattern can again be shown in general case report
- General report page for variants with genes=None
- General report crashing when variants have no panels
- Added other missing keys to case and variant dictionaries passed to general report
### Changed

## [4.40]
### Added
- A .cff citation file
- Phenotype search API endpoint
- Added pagination to phenotype API
- Extend case search to include internal MongoDB id
- Support for connecting to a MongoDB replica set (.py config files)
- Support for connecting to a MongoDB replica set (.yaml config files)
### Fixed
- Command to load the OMIM gene panel (`scout load panel --omim`)
- Unify style of pinned and causative variants' badges on case page
- Removed automatic spaces after punctuation in comments
- Remove the hardcoded number of total individuals from the variant's old observations panel
- Send delete requests to a connected Beacon using the DELETE method
- Layout of the SNV and SV variant page - move frequency up
### Changed
- Stop updating database indexes after loading exons via command line
- Display validation status badge also for not Sanger-sequenced variants
- Moved Frequencies, Severity and Local observations panels up in RD variants page
- Enabled Flask CORS to communicate CORS status to js apps
- Moved the code preparing the transcripts overview to the backend
- Refactored and filtered json data used in general case report
- Changed the database used in docker-compose file to use the official MongoDB v4.4 image
- Modified the Python (3.6, 3.8) and MongoDB (3.2, 4.4, 5.0) versions used in testing matrices (GitHub actions)
- Capitalize case search terms on institute and dashboard pages


## [4.39]
### Added
- COSMIC IDs collected from CSQ field named `COSMIC`
### Fixed
- Link to other causative variants on variant page
- Allow multiple COSMIC links for a cancer variant
- Fix floating text in severity box #2808
- Fixed MitoMap and HmtVar links for hg38 cases
- Do not open new browser tabs when downloading files
- Selectable IGV tracks on variant page
- Missing splice junctions button on variant page
- Refactor variantS representative gene selection, and use it also for cancer variant summary
### Changed
- Improve Javascript performance for displaying Chromograph images
- Make ClinVar classification more evident in cancer variant page

## [4.38]
### Added
- Option to hide Alamut button in the app config file
### Fixed
- Library deprecation warning fixed (insert is deprecated. Use insert_one or insert_many instead)
- Update genes command will not trigger an update of database indices any more
- Missing resources in temporary downloading directory when updating genes using the command line
- Restore previous variant ACMG classification in a scrollable div
- Loading spinner not stopping after downloading PDF case reports and variant list export
- Add extra Alamut links higher up on variant pages
- Improve UX for phenotypes in case page
- Filter and export of STR variants
- Update look of variants page navigation buttons
### Changed

## [4.37]
### Added
- Highlight and show version number for RefSeq MANE transcripts.
- Added integration to a rerunner service for toggling reanalysis with updated pedigree information
- SpliceAI display and parsing from VEP CSQ
- Display matching tiered variants for cancer variants
- Display a loading icon (spinner) until the page loads completely
- Display filter badges in cancer variants list
- Update genes from pre-downloaded file resources
- On login, OS, browser version and screen size are saved anonymously to understand how users are using Scout
- API returning institutes data for a given user: `/api/v1/institutes`
- API returning case data for a given institute: `/api/v1/institutes/<institute_id>/cases`
- Added GMS and Lund university hospital logos to login page
- Made display of Swedac logo configurable
- Support for displaying custom images in case view
- Individual-specific HPO terms
- Optional alamut_key in institute settings for Alamut Plus software
- Case report API endpoint
- Tooltip in case explaining that genes with genome build different than case genome build will not be added to dynamic HPO panel.
- Add DeepVariant as a caller
### Fixed
- Updated IGV to v2.8.5 to solve missing gene labels on some zoom levels
- Demo cancer case config file to load somatic SNVs and SVs only.
- Expand list of refseq trancripts in ClinVar submission form
- Renamed `All SNVs and INDELs` institute sidebar element to `Search SNVs and INDELs` and fixed its style.
- Add missing parameters to case load-config documentation
- Allow creating/editing gene panels and dynamic gene panels with genes present in genome build 38
- Bugfix broken Pytests
- Bulk dismissing variants error due to key conversion from string to integer
- Fix typo in index documentation
- Fixed crash in institute settings page if "collaborators" key is not set in database
- Don't stop Scout execution if LoqusDB call fails and print stacktrace to log
- Bug when case contains custom images with value `None`
- Bug introduced when fixing another bug in Scout-LoqusDB interaction
- Loading of OMIM diagnoses in Scout demo instance
- Remove the docker-compose with chanjo integration because it doesn't work yet.
- Fixed standard docker-compose with scout demo data and database
- Clinical variant assessments not present for pinned and causative variants on case page.
- MatchMaker matching one node at the time only
- Remove link from previously tiered variants badge in cancer variants page
- Typo in gene cell on cancer variants page
- Managed variants filter form
### Changed
- Better naming for variants buttons on cancer track (somatic, germline). Also show cancer research button if available.
- Load case with missing panels in config files, but show warning.
- Changing the (Female, Male) symbols to (F/M) letters in individuals_table and case-sma.
- Print stacktrace if case load command fails
- Added sort icon and a pointer to the cursor to all tables with sortable fields
- Moved variant, gene and panel info from the basic pane to summary panel for all variants.
- Renamed `Basics` panel to `Classify` on variant page.
- Revamped `Basics` panel to a panel dedicated to classify variants
- Revamped the summary panel to be more compact.
- Added dedicated template for cancer variants
- Removed Gene models, Gene annotations and Conservation panels for cancer variants
- Reorganized the orders of panels for variant and cancer variant views
- Added dedicated variant quality panel and removed relevant panes
- A more compact case page
- Removed OMIM genes panel
- Make genes panel, pinned variants panel, causative variants panel and ClinVar panel scrollable on case page
- Update to Scilifelab's 2020 logo
- Update Gens URL to support Gens v2.0 format
- Refactor tests for parsing case configurations
- Updated links to HPO downloadable resources
- Managed variants filtering defaults to all variant categories
- Changing the (Kind) drop-down according to (Category) drop-down in Managed variant add variant
- Moved Gens button to individuals table
- Check resource files availability before starting updating OMIM diagnoses
- Fix typo in `SHOW_OBSERVED_VARIANT_ARCHIVE` config param

## [4.36]
### Added
- Parse and save splice junction tracks from case config file
- Tooltip in observations panel, explaining that case variants with no link might be old variants, not uploaded after a case rerun
### Fixed
- Warning on overwriting variants with same position was no longer shown
- Increase the height of the dropdowns to 425px
- More indices for the case table as it grows, specifically for causatives queries
- Splice junction tracks not centered over variant genes
- Total number of research variants count
- Update variants stats in case documents every time new variants are loaded
- Bug in flashing warning messages when filtering variants
### Changed
- Clearer warning messages for genes and gene/gene-panels searches in variants filters

## [4.35]
### Added
- A new index for hgnc_symbol in the hgnc_gene collection
- A Pedigree panel in STR page
- Display Tier I and II variants in case view causatives card for cancer cases
### Fixed
- Send partial file data to igv.js when visualizing sashimi plots with splice junction tracks
- Research variants filtering by gene
- Do not attempt to populate annotations for not loaded pinned/causatives
- Add max-height to all dropdowns in filters
### Changed
- Switch off non-clinical gene warnings when filtering research variants
- Don't display OMIM disease card in case view for cancer cases
- Refactored Individuals and Causative card in case view for cancer cases
- Update and style STR case report

## [4.34]
### Added
- Saved filter lock and unlock
- Filters can optionally be marked audited, logging the filter name, user and date on the case events and general report.
- Added `ClinVar hits` and `Cosmic hits` in cancer SNVs filters
- Added `ClinVar hits` to variants filter (rare disease track)
- Load cancer demo case in docker-compose files (default and demo file)
- Inclusive-language check using [woke](https://github.com/get-woke/woke) github action
- Add link to HmtVar for mitochondrial variants (if VCF is annotated with HmtNote)
- Grey background for dismissed compounds in variants list and variant page
- Pin badge for pinned compounds in variants list and variant page
- Support LoqusDB REST API queries
- Add a docker-compose-matchmaker under scout/containers/development to test matchmaker locally
- Script to investigate consequences of symbol search bug
- Added GATK to list of SV and cancer SV callers
### Fixed
- Make MitoMap link work for hg38 again
- Export Variants feature crashing when one of the variants has no primary transcripts
- Redirect to last visited variantS page when dismissing variants from variants list
- Improved matching of SVs Loqus occurrences in other cases
- Remove padding from the list inside (Matching causatives from other cases) panel
- Pass None to get_app function in CLI base since passing script_info to app factory functions was deprecated in Flask 2.0
- Fixed failing tests due to Flask update to version 2.0
- Speed up user events view
- Causative view sort out of memory error
- Use hgnc_id for gene filter query
- Typo in case controllers displaying an error every time a patient is matched against external MatchMaker nodes
- Do not crash while attempting an update for variant documents that are too big (> 16 MB)
- Old STR causatives (and other variants) may not have HGNC symbols - fix sort lambda
- Check if gene_obj has primary_transcript before trying to access it
- Warn if a gene manually searched is in a clinical panel with an outdated name when filtering variants
- ChrPos split js not needed on STR page yet
### Changed
- Remove parsing of case `genome_version`, since it's not used anywhere downstream
- Introduce deprecation warning for Loqus configs that are not dictionaries
- SV clinical filter no longer filters out sub 100 nt variants
- Count cases in LoqusDB by variant type
- Commit pulse repo badge temporarily set to weekly
- Sort ClinVar submissions objects by ascending "Last evaluated" date
- Refactored the MatchMaker integration as an extension
- Replaced some sensitive words as suggested by woke linter
- Documentation for load-configuration rewritten.
- Add styles to MatchMaker matches table
- More detailed info on the data shared in MatchMaker submission form

## [4.33.1]
### Fixed
- Include markdown for release autodeploy docs
- Use standard inheritance model in ClinVar (https://ftp.ncbi.nlm.nih.gov/pub/GTR/standard_terms/Mode_of_inheritance.txt)
- Fix issue crash with variants that have been unflagged causative not being available in other causatives
### Added
### Changed

## [4.33]
### Fixed
- Command line crashing when updating an individual not found in database
- Dashboard page crashing when filters return no data
- Cancer variants filter by chromosome
- /api/v1/genes now searches for genes in all genome builds by default
- Upgraded igv.js to version 2.8.1 (Fixed Unparsable bed record error)
### Added
- Autodeploy docs on release
- Documentation for updating case individuals tracks
- Filter cases and dashboard stats by analysis track
### Changed
- Changed from deprecated db update method
- Pre-selected fields to run queries with in dashboard page
- Do not filter by any institute when first accessing the dashboard
- Removed OMIM panel in case view for cancer cases
- Display Tier I and II variants in case view causatives panel for cancer cases
- Refactored Individuals and Causative panels in case view for cancer cases

## [4.32.1]
### Fixed
- iSort lint check only
### Changed
- Institute cases page crashing when a case has track:Null
### Added

## [4.32]
### Added
- Load and show MITOMAP associated diseases from VCF (INFO field: MitomapAssociatedDiseases, via HmtNote)
- Show variant allele frequencies for mitochondrial variants (GRCh38 cases)
- Extend "public" json API with diseases (OMIM) and phenotypes (HPO)
- HPO gene list download now has option for clinical and non-clinical genes
- Display gene splice junctions data in sashimi plots
- Update case individuals with splice junctions tracks
- Simple Docker compose for development with local build
- Make Phenomodels subpanels collapsible
- User side documentation of cytogenomics features (Gens, Chromograph, vcf2cytosure, rhocall)
- iSort GitHub Action
- Support LoqusDB REST API queries
### Fixed
- Show other causative once, even if several events point to it
- Filtering variants by mitochondrial chromosome for cases with genome build=38
- HPO gene search button triggers any warnings for clinical / non-existing genes also on first search
- Fixed a bug in variants pages caused by MT variants without alt_frequency
- Tests for CADD score parsing function
- Fixed the look of IGV settings on SNV variant page
- Cases analyzed once shown as `rerun`
- Missing case track on case re-upload
- Fixed severity rank for SO term "regulatory region ablation"
### Changed
- Refactor according to CodeFactor - mostly reuse of duplicated code
- Phenomodels language adjustment
- Open variants in a new window (from variants page)
- Open overlapping and compound variants in a new window (from variant page)
- gnomAD link points to gnomAD v.3 (build GRCh38) for mitochondrial variants.
- Display only number of affected genes for dismissed SVs in general report
- Chromosome build check when populating the variants filter chromosome selection
- Display mitochondrial and rare diseases coverage report in cases with missing 'rare' track

## [4.31.1]
### Added
### Changed
- Remove mitochondrial and coverage report from cancer cases sidebar
### Fixed
- ClinVar page when dbSNP id is None

## [4.31]
### Added
- gnomAD annotation field in admin guide
- Export also dynamic panel genes not associated to an HPO term when downloading the HPO panel
- Primary HGNC transcript info in variant export files
- Show variant quality (QUAL field from vcf) in the variant summary
- Load/update PDF gene fusion reports (clinical and research) generated with Arriba
- Support new MANE annotations from VEP (both MANE Select and MANE Plus Clinical)
- Display on case activity the event of a user resetting all dismissed variants
- Support gnomAD population frequencies for mitochondrial variants
- Anchor links in Casedata ClinVar panels to redirect after renaming individuals
### Fixed
- Replace old docs link www.clinicalgenomics.se/scout with new https://clinical-genomics.github.io/scout
- Page formatting issues whenever case and variant comments contain extremely long strings with no spaces
- Chromograph images can be one column and have scrollbar. Removed legacy code.
- Column labels for ClinVar case submission
- Page crashing looking for LoqusDB observation when variant doesn't exist
- Missing inheritance models and custom inheritance models on newly created gene panels
- Accept only numbers in managed variants filter as position and end coordinates
- SNP id format and links in Variant page, ClinVar submission form and general report
- Case groups tooltip triggered only when mouse is on the panel header
### Changed
- A more compact case groups panel
- Added landscape orientation CSS style to cancer coverage and QC demo report
- Improve user documentation to create and save new gene panels
- Removed option to use space as separator when uploading gene panels
- Separating the columns of standard and custom inheritance models in gene panels
- Improved ClinVar instructions for users using non-English Excel

## [4.30.2]
### Added
### Fixed
- Use VEP RefSeq ID if RefSeq list is empty in RefSeq transcripts overview
- Bug creating variant links for variants with no end_chrom
### Changed

## [4.30.1]
### Added
### Fixed
- Cryptography dependency fixed to use version < 3.4
### Changed

## [4.30]
### Added
- Introduced a `reset dismiss variant` verb
- Button to reset all dismissed variants for a case
- Add black border to Chromograph ideograms
- Show ClinVar annotations on variantS page
- Added integration with GENS, copy number visualization tool
- Added a VUS label to the manual classification variant tags
- Add additional information to SNV verification emails
- Tooltips documenting manual annotations from default panels
- Case groups now show bam files from all cases on align view
### Fixed
- Center initial igv view on variant start with SNV/indels
- Don't set initial igv view to negative coordinates
- Display of GQ for SV and STR
- Parsing of AD and related info for STRs
- LoqusDB field in institute settings accepts only existing Loqus instances
- Fix DECIPHER link to work after DECIPHER migrated to GRCh38
- Removed visibility window param from igv.js genes track
- Updated HPO download URL
- Patch HPO download test correctly
- Reference size on STR hover not needed (also wrong)
- Introduced genome build check (allowed values: 37, 38, "37", "38") on case load
- Improve case searching by assignee full name
- Populating the LoqusDB select in institute settings
### Changed
- Cancer variants table header (pop freq etc)
- Only admin users can modify LoqusDB instance in Institute settings
- Style of case synopsis, variants and case comments
- Switched to igv.js 2.7.5
- Do not choke if case is missing research variants when research requested
- Count cases in LoqusDB by variant type
- Introduce deprecation warning for Loqus configs that are not dictionaries
- Improve create new gene panel form validation
- Make XM- transcripts less visible if they don't overlap with transcript refseq_id in variant page
- Color of gene panels and comments panels on cases and variant pages
- Do not choke if case is missing research variants when reserch requested

## [4.29.1]
### Added
### Fixed
- Always load STR variants regardless of RankScore threshold (hotfix)
### Changed

## [4.29]
### Added
- Added a page about migrating potentially breaking changes to the documentation
- markdown_include in development requirements file
- STR variants filter
- Display source, Z-score, inheritance pattern for STR annotations from Stranger (>0.6.1) if available
- Coverage and quality report to cancer view
### Fixed
- ACMG classification page crashing when trying to visualize a classification that was removed
- Pretty print HGVS on gene variants (URL-decode VEP)
- Broken or missing link in the documentation
- Multiple gene names in ClinVar submission form
- Inheritance model select field in ClinVar submission
- IGV.js >2.7.0 has an issue with the gene track zoom levels - temp freeze at 2.7.0
- Revert CORS-anywhere and introduce a local http proxy for cloud tracks
### Changed

## [4.28]
### Added
- Chromograph integration for displaying PNGs in case-page
- Add VAF to cancer case general report, and remove some of its unused fields
- Variants filter compatible with genome browser location strings
- Support for custom public igv tracks stored on the cloud
- Add tests to increase testing coverage
- Update case variants count after deleting variants
- Update IGV.js to latest (v2.7.4)
- Bypass igv.js CORS check using `https://github.com/Rob--W/cors-anywhere`
- Documentation on default and custom IGV.js tracks (admin docs)
- Lock phenomodels so they're editable by admins only
- Small case group assessment sharing
- Tutorial and files for deploying app on containers (Kubernetes pods)
- Canonical transcript and protein change of canonical transcript in exported variants excel sheet
- Support for Font Awesome version 6
- Submit to Beacon from case page sidebar
- Hide dismissed variants in variants pages and variants export function
- Systemd service files and instruction to deploy Scout using podman
### Fixed
- Bugfix: unused `chromgraph_prefix |tojson` removed
- Freeze coloredlogs temporarily
- Marrvel link
- Don't show TP53 link for silent or synonymous changes
- OMIM gene field accepts any custom number as OMIM gene
- Fix Pytest single quote vs double quote string
- Bug in gene variants search by similar cases and no similar case is found
- Delete unused file `userpanel.py`
- Primary transcripts in variant overview and general report
- Google OAuth2 login setup in README file
- Redirect to 'missing file'-icon if configured Chromograph file is missing
- Javascript error in case page
- Fix compound matching during variant loading for hg38
- Cancer variants view containing variants dismissed with cancer-specific reasons
- Zoom to SV variant length was missing IGV contig select
- Tooltips on case page when case has no default gene panels
### Changed
- Save case variants count in case document and not in sessions
- Style of gene panels multiselect on case page
- Collapse/expand main HPO checkboxes in phenomodel preview
- Replaced GQ (Genotype quality) with VAF (Variant allele frequency) in cancer variants GT table
- Allow loading of cancer cases with no tumor_purity field
- Truncate cDNA and protein changes in case report if longer than 20 characters


## [4.27]
### Added
- Exclude one or more variant categories when running variants delete command
### Fixed
### Changed

## [4.26.1]
### Added
### Fixed
- Links with 1-letter aa codes crash on frameshift etc
### Changed

## [4.26]
### Added
- Extend the delete variants command to print analysis date, track, institute, status and research status
- Delete variants by type of analysis (wgs|wes|panel)
- Links to cBioPortal, MutanTP53, IARC TP53, OncoKB, MyCancerGenome, CIViC
### Fixed
- Deleted variants count
### Changed
- Print output of variants delete command as a tab separated table

## [4.25]
### Added
- Command line function to remove variants from one or all cases
### Fixed
- Parse SMN None calls to None rather than False

## [4.24.1]
### Fixed
- Install requirements.txt via setup file

## [4.24]
### Added
- Institute-level phenotype models with sub-panels containing HPO and OMIM terms
- Runnable Docker demo
- Docker image build and push github action
- Makefile with shortcuts to docker commands
- Parse and save synopsis, phenotype and cohort terms from config files upon case upload
### Fixed
- Update dismissed variant status when variant dismissed key is missing
- Breakpoint two IGV button now shows correct chromosome when different from bp1
- Missing font lib in Docker image causing the PDF report download page to crash
- Sentieon Manta calls lack Somaticscore - load anyway
- ClinVar submissions crashing due to pinned variants that are not loaded
- Point ExAC pLI score to new gnomad server address
- Bug uploading cases missing phenotype terms in config file
- STRs loaded but not shown on browser page
- Bug when using adapter.variant.get_causatives with case_id without causatives
- Problem with fetching "solved" from scout export cases cli
- Better serialising of datetime and bson.ObjectId
- Added `volumes` folder to .gitignore
### Changed
- Make matching causative and managed variants foldable on case page
- Remove calls to PyMongo functions marked as deprecated in backend and frontend(as of version 3.7).
- Improved `scout update individual` command
- Export dynamic phenotypes with ordered gene lists as PDF


## [4.23]
### Added
- Save custom IGV track settings
- Show a flash message with clear info about non-valid genes when gene panel creation fails
- CNV report link in cancer case side navigation
- Return to comment section after editing, deleting or submitting a comment
- Managed variants
- MT vs 14 chromosome mean coverage stats if Scout is connected to Chanjo
### Fixed
- missing `vcf_cancer_sv` and `vcf_cancer_sv_research` to manual.
- Split ClinVar multiple clnsig values (slash-separated) and strip them of underscore for annotations without accession number
- Timeout of `All SNVs and INDELs` page when no valid gene is provided in the search
- Round CADD (MIPv9)
- Missing default panel value
- Invisible other causatives lines when other causatives lack gene symbols
### Changed
- Do not freeze mkdocs-material to version 4.6.1
- Remove pre-commit dependency

## [4.22]
### Added
- Editable cases comments
- Editable variants comments
### Fixed
- Empty variant activity panel
- STRs variants popover
- Split new ClinVar multiple significance terms for a variant
- Edit the selected comment, not the latest
### Changed
- Updated RELEASE docs.
- Pinned variants card style on the case page
- Merged `scout export exons` and `scout view exons` commands


## [4.21.2]
### Added
### Fixed
- Do not pre-filter research variants by (case-default) gene panels
- Show OMIM disease tooltip reliably
### Changed

## [4.21.1]
### Added
### Fixed
- Small change to Pop Freq column in variants ang gene panels to avoid strange text shrinking on small screens
- Direct use of HPO list for Clinical HPO SNV (and cancer SNV) filtering
- PDF coverage report redirecting to login page
### Changed
- Remove the option to dismiss single variants from all variants pages
- Bulk dismiss SNVs, SVs and cancer SNVs from variants pages

## [4.21]
### Added
- Support to configure LoqusDB per institute
- Highlight causative variants in the variants list
- Add tests. Mostly regarding building internal datatypes.
- Remove leading and trailing whitespaces from panel_name and display_name when panel is created
- Mark MANE transcript in list of transcripts in "Transcript overview" on variant page
- Show default panel name in case sidebar
- Previous buttons for variants pagination
- Adds a gh action that checks that the changelog is updated
- Adds a gh action that deploys new releases automatically to pypi
- Warn users if case default panels are outdated
- Define institute-specific gene panels for filtering in institute settings
- Use institute-specific gene panels in variants filtering
- Show somatic VAF for pinned and causative variants on case page

### Fixed
- Report pages redirect to login instead of crashing when session expires
- Variants filter loading in cancer variants page
- User, Causative and Cases tables not scaling to full page
- Improved docs for an initial production setup
- Compatibility with latest version of Black
- Fixed tests for Click>7
- Clinical filter required an extra click to Filter to return variants
- Restore pagination and shrink badges in the variants page tables
- Removing a user from the command line now inactivates the case only if user is last assignee and case is active
- Bugfix, LoqusDB per institute feature crashed when institute id was empty string
- Bugfix, LoqusDB calls where missing case count
- filter removal and upload for filters deleted from another page/other user
- Visualize outdated gene panels info in a popover instead of a tooltip in case page side panel

### Changed
- Highlight color on normal STRs in the variants table from green to blue
- Display breakpoints coordinates in verification emails only for structural variants


## [4.20]
### Added
- Display number of filtered variants vs number of total variants in variants page
- Search case by HPO terms
- Dismiss variant column in the variants tables
- Black and pre-commit packages to dev requirements

### Fixed
- Bug occurring when rerun is requested twice
- Peddy info fields in the demo config file
- Added load config safety check for multiple alignment files for one individual
- Formatting of cancer variants table
- Missing Score in SV variants table

### Changed
- Updated the documentation on how to create a new software release
- Genome build-aware cytobands coordinates
- Styling update of the Matchmaker card
- Select search type in case search form


## [4.19]

### Added
- Show internal ID for case
- Add internal ID for downloaded CGH files
- Export dynamic HPO gene list from case page
- Remove users as case assignees when their account is deleted
- Keep variants filters panel expanded when filters have been used

### Fixed
- Handle the ProxyFix ModuleNotFoundError when Werkzeug installed version is >1.0
- General report formatting issues whenever case and variant comments contain extremely long strings with no spaces

### Changed
- Created an institute wrapper page that contains list of cases, causatives, SNVs & Indels, user list, shared data and institute settings
- Display case name instead of case ID on clinVar submissions
- Changed icon of sample update in clinVar submissions


## [4.18]

### Added
- Filter cancer variants on cytoband coordinates
- Show dismiss reasons in a badge with hover for clinical variants
- Show an ellipsis if 10 cases or more to display with loqusdb matches
- A new blog post for version 4.17
- Tooltip to better describe Tumor and Normal columns in cancer variants
- Filter cancer SNVs and SVs by chromosome coordinates
- Default export of `Assertion method citation` to clinVar variants submission file
- Button to export up to 500 cancer variants, filtered or not
- Rename samples of a clinVar submission file

### Fixed
- Apply default gene panel on return to cancer variantS from variant view
- Revert to certificate checking when asking for Chanjo reports
- `scout download everything` command failing while downloading HPO terms

### Changed
- Turn tumor and normal allelic fraction to decimal numbers in tumor variants page
- Moved clinVar submissions code to the institutes blueprints
- Changed name of clinVar export files to FILENAME.Variant.csv and FILENAME.CaseData.csv
- Switched Google login libraries from Flask-OAuthlib to Authlib


## [4.17.1]

### Fixed
- Load cytobands for cases with chromosome build not "37" or "38"


## [4.17]

### Added
- COSMIC badge shown in cancer variants
- Default gene-panel in non-cancer structural view in url
- Filter SNVs and SVs by cytoband coordinates
- Filter cancer SNV variants by alt allele frequency in tumor
- Correct genome build in UCSC link from structural variant page



### Fixed
- Bug in clinVar form when variant has no gene
- Bug when sharing cases with the same institute twice
- Page crashing when removing causative variant tag
- Do not default to GATK caller when no caller info is provided for cancer SNVs


## [4.16.1]

### Fixed
- Fix the fix for handling of delivery reports for rerun cases

## [4.16]

### Added
- Adds possibility to add "lims_id" to cases. Currently only stored in database, not shown anywhere
- Adds verification comment box to SVs (previously only available for small variants)
- Scrollable pedigree panel

### Fixed
- Error caused by changes in WTForm (new release 2.3.x)
- Bug in OMIM case page form, causing the page to crash when a string was provided instead of a numerical OMIM id
- Fix Alamut link to work properly on hg38
- Better handling of delivery reports for rerun cases
- Small CodeFactor style issues: matchmaker results counting, a couple of incomplete tests and safer external xml
- Fix an issue with Phenomizer introduced by CodeFactor style changes

### Changed
- Updated the version of igv.js to 2.5.4

## [4.15.1]

### Added
- Display gene names in ClinVar submissions page
- Links to Varsome in variant transcripts table

### Fixed
- Small fixes to ClinVar submission form
- Gene panel page crash when old panel has no maintainers

## [4.15]

### Added
- Clinvar CNVs IGV track
- Gene panels can have maintainers
- Keep variant actions (dismissed, manual rank, mosaic, acmg, comments) upon variant re-upload
- Keep variant actions also on full case re-upload

### Fixed
- Fix the link to Ensembl for SV variants when genome build 38.
- Arrange information in columns on variant page
- Fix so that new cosmic identifier (COSV) is also acceptable #1304
- Fixed COSMIC tag in INFO (outside of CSQ) to be parses as well with `&` splitter.
- COSMIC stub URL changed to https://cancer.sanger.ac.uk/cosmic/search?q= instead.
- Updated to a version of IGV where bigBed tracks are visualized correctly
- Clinvar submission files are named according to the content (variant_data and case_data)
- Always show causatives from other cases in case overview
- Correct disease associations for gene symbol aliases that exist as separate genes
- Re-add "custom annotations" for SV variants
- The override ClinVar P/LP add-in in the Clinical Filter failed for new CSQ strings

### Changed
- Runs all CI checks in github actions

## [4.14.1]

### Fixed
- Error when variant found in loqusdb is not loaded for other case

## [4.14]

### Added
- Use github actions to run tests
- Adds CLI command to update individual alignments path
- Update HPO terms using downloaded definitions files
- Option to use alternative flask config when running `scout serve`
- Requirement to use loqusdb >= 2.5 if integrated

### Fixed
- Do not display Pedigree panel in cancer view
- Do not rely on internet connection and services available when running CI tests
- Variant loading assumes GATK if no caller set given and GATK filter status is seen in FILTER
- Pass genome build param all the way in order to get the right gene mappings for cases with build 38
- Parse correctly variants with zero frequency values
- Continue even if there are problems to create a region vcf
- STR and cancer variant navigation back to variants pages could fail

### Changed
- Improved code that sends requests to the external APIs
- Updates ranges for user ranks to fit todays usage
- Run coveralls on github actions instead of travis
- Run pip checks on github actions instead of coveralls
- For hg38 cases, change gnomAD link to point to version 3.0 (which is hg38 based)
- Show pinned or causative STR variants a bit more human readable

## [4.13.1]

### Added
### Fixed
- Typo that caused not all clinvar conflicting interpretations to be loaded no matter what
- Parse and retrieve clinvar annotations from VEP-annotated (VEP 97+) CSQ VCF field
- Variant clinvar significance shown as `not provided` whenever is `Uncertain significance`
- Phenomizer query crashing when case has no HPO terms assigned
- Fixed a bug affecting `All SNVs and INDELs` page when variants don't have canonical transcript
- Add gene name or id in cancer variant view

### Changed
- Cancer Variant view changed "Variant:Transcript:Exon:HGVS" to "Gene:Transcript:Exon:HGVS"

## [4.13]

### Added
- ClinVar SNVs track in IGV
- Add SMA view with SMN Copy Number data
- Easier to assign OMIM diagnoses from case page
- OMIM terms and specific OMIM term page

### Fixed
- Bug when adding a new gene to a panel
- Restored missing recent delivery reports
- Fixed style and links to other reports in case side panel
- Deleting cases using display_name and institute not deleting its variants
- Fixed bug that caused coordinates filter to override other filters
- Fixed a problem with finding some INS in loqusdb
- Layout on SV page when local observations without cases are present
- Make scout compatible with the new HPO definition files from `http://compbio.charite.de/jenkins/`
- General report visualization error when SNVs display names are very long


### Changed


## [4.12.4]

### Fixed
- Layout on SV page when local observations without cases are present

## [4.12.3]

### Fixed
- Case report when causative or pinned SVs have non null allele frequencies

## [4.12.2]

### Fixed
- SV variant links now take you to the SV variant page again
- Cancer variant view has cleaner table data entries for "N/A" data
- Pinned variant case level display hotfix for cancer and str - more on this later
- Cancer variants show correct alt/ref reads mirroring alt frequency now
- Always load all clinical STR variants even if a region load is attempted - index may be missing
- Same case repetition in variant local observations

## [4.12.1]

### Fixed
- Bug in variant.gene when gene has no HGVS description


## [4.12]

### Added
- Accepts `alignment_path` in load config to pass bam/cram files
- Display all phenotypes on variant page
- Display hgvs coordinates on pinned and causatives
- Clear panel pending changes
- Adds option to setup the database with static files
- Adds cli command to download the resources from CLI that scout needs
- Adds test files for merged somatic SV and CNV; as well as merged SNV, and INDEL part of #1279
- Allows for upload of OMIM-AUTO gene panel from static files without api-key

### Fixed
- Cancer case HPO panel variants link
- Fix so that some drop downs have correct size
- First IGV button in str variants page
- Cancer case activates on SNV variants
- Cases activate when STR variants are viewed
- Always calculate code coverage
- Pinned/Classification/comments in all types of variants pages
- Null values for panel's custom_inheritance_models
- Discrepancy between the manual disease transcripts and those in database in gene-edit page
- ACMG classification not showing for some causatives
- Fix bug which caused IGV.js to use hg19 reference files for hg38 data
- Bug when multiple bam files sources with non-null values are available


### Changed
- Renamed `requests` file to `scout_requests`
- Cancer variant view shows two, instead of four, decimals for allele and normal


## [4.11.1]

### Fixed
- Institute settings page
- Link institute settings to sharing institutes choices

## [4.11.0]

### Added
- Display locus name on STR variant page
- Alternative key `GNOMADAF_popmax` for Gnomad popmax allele frequency
- Automatic suggestions on how to improve the code on Pull Requests
- Parse GERP, phastCons and phyloP annotations from vep annotated CSQ fields
- Avoid flickering comment popovers in variant list
- Parse REVEL score from vep annotated CSQ fields
- Allow users to modify general institute settings
- Optionally format code automatically on commit
- Adds command to backup vital parts `scout export database`
- Parsing and displaying cancer SV variants from Manta annotated VCF files
- Dismiss cancer snv variants with cancer-specific options
- Add IGV.js UPD, RHO and TIDDIT coverage wig tracks.


### Fixed
- Slightly darker page background
- Fixed an issued with parsed conservation values from CSQ
- Clinvar submissions accessible to all users of an institute
- Header toolbar when on Clinvar page now shows institute name correctly
- Case should not always inactivate upon update
- Show dismissed snv cancer variants as grey on the cancer variants page
- Improved style of mappability link and local observations on variant page
- Convert all the GET requests to the igv view to POST request
- Error when updating gene panels using a file containing BOM chars
- Add/replace gene radio button not working in gene panels


## [4.10.1]

### Fixed
- Fixed issue with opening research variants
- Problem with coveralls not called by Travis CI
- Handle Biomart service down in tests


## [4.10.0]

### Added
- Rank score model in causatives page
- Exportable HPO terms from phenotypes page
- AMP guideline tiers for cancer variants
- Adds scroll for the transcript tab
- Added CLI option to query cases on time since case event was added
- Shadow clinical assessments also on research variants display
- Support for CRAM alignment files
- Improved str variants view : sorting by locus, grouped by allele.
- Delivery report PDF export
- New mosaicism tag option
- Add or modify individuals' age or tissue type from case page
- Display GC and allele depth in causatives table.
- Included primary reference transcript in general report
- Included partial causative variants in general report
- Remove dependency of loqusdb by utilising the CLI

### Fixed
- Fixed update OMIM command bug due to change in the header of the genemap2 file
- Removed Mosaic Tag from Cancer variants
- Fixes issue with unaligned table headers that comes with hidden Datatables
- Layout in general report PDF export
- Fixed issue on the case statistics view. The validation bars didn't show up when all institutes were selected. Now they do.
- Fixed missing path import by importing pathlib.Path
- Handle index inconsistencies in the update index functions
- Fixed layout problems


## [4.9.0]

### Added
- Improved MatchMaker pages, including visible patient contacts email address
- New badges for the github repo
- Links to [GENEMANIA](genemania.org)
- Sort gene panel list on case view.
- More automatic tests
- Allow loading of custom annotations in VCF using the SCOUT_CUSTOM info tag.

### Fixed
- Fix error when a gene is added to an empty dynamic gene panel
- Fix crash when attempting to add genes on incorrect format to dynamic gene panel
- Manual rank variant tags could be saved in a "Select a tag"-state, a problem in the variants view.
- Same case evaluations are no longer shown as gray previous evaluations on the variants page
- Stay on research pages, even if reset, next first buttons are pressed..
- Overlapping variants will now be visible on variant page again
- Fix missing classification comments and links in evaluations page
- All prioritized cases are shown on cases page


## [4.8.3]

### Added

### Fixed
- Bug when ordering sanger
- Improved scrolling over long list of genes/transcripts


## [4.8.2]

### Added

### Fixed
- Avoid opening extra tab for coverage report
- Fixed a problem when rank model version was saved as floats and not strings
- Fixed a problem with displaying dismiss variant reasons on the general report
- Disable load and delete filter buttons if there are no saved filters
- Fix problem with missing verifications
- Remove duplicate users and merge their data and activity


## [4.8.1]

### Added

### Fixed
- Prevent login fail for users with id defined by ObjectId and not email
- Prevent the app from crashing with `AttributeError: 'NoneType' object has no attribute 'message'`


## [4.8.0]

### Added
- Updated Scout to use Bootstrap 4.3
- New looks for Scout
- Improved dashboard using Chart.js
- Ask before inactivating a case where last assigned user leaves it
- Genes can be manually added to the dynamic gene list directly on the case page
- Dynamic gene panels can optionally be used with clinical filter, instead of default gene panel
- Dynamic gene panels get link out to chanjo-report for coverage report
- Load all clinvar variants with clinvar Pathogenic, Likely Pathogenic and Conflicting pathogenic
- Show transcripts with exon numbers for structural variants
- Case sort order can now be toggled between ascending and descending.
- Variants can be marked as partial causative if phenotype is available for case.
- Show a frequency tooltip hover for SV-variants.
- Added support for LDAP login system
- Search snv and structural variants by chromosomal coordinates
- Structural variants can be marked as partial causative if phenotype is available for case.
- Show normal and pathologic limits for STRs in the STR variants view.
- Institute level persistent variant filter settings that can be retrieved and used.
- export causative variants to Excel
- Add support for ROH, WIG and chromosome PNGs in case-view

### Fixed
- Fixed missing import for variants with comments
- Instructions on how to build docs
- Keep sanger order + verification when updating/reloading variants
- Fixed and moved broken filter actions (HPO gene panel and reset filter)
- Fixed string conversion to number
- UCSC links for structural variants are now separated per breakpoint (and whole variant where applicable)
- Reintroduced missing coverage report
- Fixed a bug preventing loading samples using the command line
- Better inheritance models customization for genes in gene panels
- STR variant page back to list button now does its one job.
- Allows to setup scout without a omim api key
- Fixed error causing "favicon not found" flash messages
- Removed flask --version from base cli
- Request rerun no longer changes case status. Active or archived cases inactivate on upload.
- Fixed missing tooltip on the cancer variants page
- Fixed weird Rank cell in variants page
- Next and first buttons order swap
- Added pagination (and POST capability) to cancer variants.
- Improves loading speed for variant page
- Problem with updating variant rank when no variants
- Improved Clinvar submission form
- General report crashing when dismissed variant has no valid dismiss code
- Also show collaborative case variants on the All variants view.
- Improved phenotype search using dataTables.js on phenotypes page
- Search and delete users with `email` instead of `_id`
- Fixed css styles so that multiselect options will all fit one column


## [4.7.3]

### Added
- RankScore can be used with VCFs for vcf_cancer files

### Fixed
- Fix issue with STR view next page button not doing its one job.

### Deleted
- Removed pileup as a bam viewing option. This is replaced by IGV


## [4.7.2]

### Added
- Show earlier ACMG classification in the variant list

### Fixed
- Fixed igv search not working due to igv.js dist 2.2.17
- Fixed searches for cases with a gene with variants pinned or marked causative.
- Load variant pages faster after fixing other causatives query
- Fixed mitochondrial report bug for variants without genes

## [4.7.1]

### Added

### Fixed
- Fixed bug on genes page


## [4.7.0]

### Added
- Export genes and gene panels in build GRCh38
- Search for cases with variants pinned or marked causative in a given gene.
- Search for cases phenotypically similar to a case also from WUI.
- Case variant searches can be limited to similar cases, matching HPO-terms,
  phenogroups and cohorts.
- De-archive reruns and flag them as 'inactive' if archived
- Sort cases by analysis_date, track or status
- Display cases in the following order: prioritized, active, inactive, archived, solved
- Assign case to user when user activates it or asks for rerun
- Case becomes inactive when it has no assignees
- Fetch refseq version from entrez and use it in clinvar form
- Load and export of exons for all genes, independent on refseq
- Documentation for loading/updating exons
- Showing SV variant annotations: SV cgh frequencies, gnomad-SV, local SV frequencies
- Showing transcripts mapping score in segmental duplications
- Handle requests to Ensembl Rest API
- Handle requests to Ensembl Rest Biomart
- STR variants view now displays GT and IGV link.
- Description field for gene panels
- Export exons in build 37 and 38 using the command line

### Fixed
- Fixes of and induced by build tests
- Fixed bug affecting variant observations in other cases
- Fixed a bug that showed wrong gene coverage in general panel PDF export
- MT report only shows variants occurring in the specific individual of the excel sheet
- Disable SSL certifcate verification in requests to chanjo
- Updates how intervaltree and pymongo is used to void deprecated functions
- Increased size of IGV sample tracks
- Optimized tests


## [4.6.1]

### Added

### Fixed
- Missing 'father' and 'mother' keys when parsing single individual cases


## [4.6.0]

### Added
- Description of Scout branching model in CONTRIBUTING doc
- Causatives in alphabetical order, display ACMG classification and filter by gene.
- Added 'external' to the list of analysis type options
- Adds functionality to display "Tissue type". Passed via load config.
- Update to IGV 2.

### Fixed
- Fixed alignment visualization and vcf2cytosure availability for demo case samples
- Fixed 3 bugs affecting SV pages visualization
- Reintroduced the --version cli option
- Fixed variants query by panel (hpo panel + gene panel).
- Downloaded MT report contains excel files with individuals' display name
- Refactored code in parsing of config files.


## [4.5.1]

### Added

### Fixed
- update requirement to use PyYaml version >= 5.1
- Safer code when loading config params in cli base


## [4.5.0]

### Added
- Search for similar cases from scout view CLI
- Scout cli is now invoked from the app object and works under the app context

### Fixed
- PyYaml dependency fixed to use version >= 5.1


## [4.4.1]

### Added
- Display SV rank model version when available

### Fixed
- Fixed upload of delivery report via API


## [4.4.0]

### Added
- Displaying more info on the Causatives page and hiding those not causative at the case level
- Add a comment text field to Sanger order request form, allowing a message to be included in the email
- MatchMaker Exchange integration
- List cases with empty synopsis, missing HPO terms and phenotype groups.
- Search for cases with open research list, or a given case status (active, inactive, archived)

### Fixed
- Variant query builder split into several functions
- Fixed delivery report load bug


## [4.3.3]

### Added
- Different individual table for cancer cases

### Fixed
- Dashboard collects validated variants from verification events instead of using 'sanger' field
- Cases shared with collaborators are visible again in cases page
- Force users to select a real institute to share cases with (actionbar select fix)


## [4.3.2]

### Added
- Dashboard data can be filtered using filters available in cases page
- Causatives for each institute are displayed on a dedicated page
- SNVs and and SVs are searchable across cases by gene and rank score
- A more complete report with validated variants is downloadable from dashboard

### Fixed
- Clinsig filter is fixed so clinsig numerical values are returned
- Split multi clinsig string values in different elements of clinsig array
- Regex to search in multi clinsig string values or multi revstat string values
- It works to upload vcf files with no variants now
- Combined Pileup and IGV alignments for SVs having variant start and stop on the same chromosome


## [4.3.1]

### Added
- Show calls from all callers even if call is not available
- Instructions to install cairo and pango libs from WeasyPrint page
- Display cases with number of variants from CLI
- Only display cases with number of variants above certain treshold. (Also CLI)
- Export of verified variants by CLI or from the dashboard
- Extend case level queries with default panels, cohorts and phenotype groups.
- Slice dashboard statistics display using case level queries
- Add a view where all variants for an institute can be searched across cases, filtering on gene and rank score. Allows searching research variants for cases that have research open.

### Fixed
- Fixed code to extract variant conservation (gerp, phyloP, phastCons)
- Visualization of PDF-exported gene panels
- Reintroduced the exon/intron number in variant verification email
- Sex and affected status is correctly displayed on general report
- Force number validation in SV filter by size
- Display ensembl transcripts when no refseq exists


## [4.3.0]

### Added
- Mosaicism tag on variants
- Show and filter on SweGen frequency for SVs
- Show annotations for STR variants
- Show all transcripts in verification email
- Added mitochondrial export
- Adds alternative to search for SVs shorter that the given length
- Look for 'bcftools' in the `set` field of VCFs
- Display digenic inheritance from OMIM
- Displays what refseq transcript that is primary in hgnc

### Fixed

- Archived panels displays the correct date (not retroactive change)
- Fixed problem with waiting times in gene panel exports
- Clinvar fiter not working with human readable clinsig values

## [4.2.2]

### Fixed
- Fixed gene panel create/modify from CSV file utf-8 decoding error
- Updating genes in gene panels now supports edit comments and entry version
- Gene panel export timeout error

## [4.2.1]

### Fixed
- Re-introduced gene name(s) in verification email subject
- Better PDF rendering for excluded variants in report
- Problem to access old case when `is_default` did not exist on a panel


## [4.2.0]

### Added
- New index on variant_id for events
- Display overlapping compounds on variants view

### Fixed
- Fixed broken clinical filter


## [4.1.4]

### Added
- Download of filtered SVs

### Fixed
- Fixed broken download of filtered variants
- Fixed visualization issue in gene panel PDF export
- Fixed bug when updating gene names in variant controller


## [4.1.3]

### Fixed
- Displays all primary transcripts


## [4.1.2]

### Added
- Option add/replace when updating a panel via CSV file
- More flexible versioning of the gene panels
- Printing coverage report on the bottom of the pdf case report
- Variant verification option for SVs
- Logs uri without pwd when connecting
- Disease-causing transcripts in case report
- Thicker lines in case report
- Supports HPO search for cases, both terms or if described in synopsis
- Adds sanger information to dashboard

### Fixed
- Use db name instead of **auth** as default for authentication
- Fixes so that reports can be generated even with many variants
- Fixed sanger validation popup to show individual variants queried by user and institute.
- Fixed problem with setting up scout
- Fixes problem when exac file is not available through broad ftp
- Fetch transcripts for correct build in `adapter.hgnc_gene`

## [4.1.1]
- Fix problem with institute authentication flash message in utils
- Fix problem with comments
- Fix problem with ensembl link


## [4.1.0]

### Added
- OMIM phenotypes to case report
- Command to download all panel app gene panels `scout load panel --panel-app`
- Links to genenames.org and omim on gene page
- Popup on gene at variants page with gene information
- reset sanger status to "Not validated" for pinned variants
- highlight cases with variants to be evaluated by Sanger on the cases page
- option to point to local reference files to the genome viewer pileup.js. Documented in `docs.admin-guide.server`
- option to export single variants in `scout export variants`
- option to load a multiqc report together with a case(add line in load config)
- added a view for searching HPO terms. It is accessed from the top left corner menu
- Updates the variants view for cancer variants. Adds a small cancer specific filter for known variants
- Adds hgvs information on cancer variants page
- Adds option to update phenotype groups from CLI

### Fixed
- Improved Clinvar to submit variants from different cases. Fixed HPO terms in casedata according to feedback
- Fixed broken link to case page from Sanger modal in cases view
- Now only cases with non empty lists of causative variants are returned in `adapter.case(has_causatives=True)`
- Can handle Tumor only samples
- Long lists of HGNC symbols are now possible. This was previously difficult with manual, uploaded or by HPO search when changing filter settings due to GET request limitations. Relevant pages now use POST requests. Adds the dynamic HPO panel as a selection on the gene panel dropdown.
- Variant filter defaults to default panels also on SV and Cancer variants pages.

## [4.0.0]

### WARNING ###

This is a major version update and will require that the backend of pre releases is updated.
Run commands:

```
$scout update genes
$scout update hpo
```

- Created a Clinvar submission tool, to speed up Clinvar submission of SNVs and SVs
- Added an analysis report page (html and PDF format) containing phenotype, gene panels and variants that are relevant to solve a case.

### Fixed
- Optimized evaluated variants to speed up creation of case report
- Moved igv and pileup viewer under a common folder
- Fixed MT alignment view pileup.js
- Fixed coordinates for SVs with start chromosome different from end chromosome
- Global comments shown across cases and institutes. Case-specific variant comments are shown only for that specific case.
- Links to clinvar submitted variants at the cases level
- Adapts clinvar parsing to new format
- Fixed problem in `scout update user` when the user object had no roles
- Makes pileup.js use online genome resources when viewing alignments. Now any instance of Scout can make use of this functionality.
- Fix ensembl link for structural variants
- Works even when cases does not have `'madeline_info'`
- Parses Polyphen in correct way again
- Fix problem with parsing gnomad from VEP

### Added
- Added a PDF export function for gene panels
- Added a "Filter and export" button to export custom-filtered SNVs to CSV file
- Dismiss SVs
- Added IGV alignments viewer
- Read delivery report path from case config or CLI command
- Filter for spidex scores
- All HPO terms are now added and fetched from the correct source (https://github.com/obophenotype/human-phenotype-ontology/blob/master/hp.obo)
- New command `scout update hpo`
- New command `scout update genes` will fetch all the latest information about genes and update them
- Load **all** variants found on chromosome **MT**
- Adds choice in cases overview do show as many cases as user like

### Removed
- pileup.min.js and pileup css are imported from a remote web location now
- All source files for HPO information, this is instead fetched directly from source
- All source files for gene information, this is instead fetched directly from source

## [3.0.0]
### Fixed
- hide pedigree panel unless it exists

## [1.5.1] - 2016-07-27
### Fixed
- look for both ".bam.bai" and ".bai" extensions

## [1.4.0] - 2016-03-22
### Added
- support for local frequency through loqusdb
- bunch of other stuff

## [1.3.0] - 2016-02-19
### Fixed
- Update query-phenomizer and add username/password

### Changed
- Update the way a case is checked for rerun-status

### Added
- Add new button to mark a case as "checked"
- Link to clinical variants _without_ 1000G annotation

## [1.2.2] - 2016-02-18
### Fixed
- avoid filtering out variants lacking ExAC and 1000G annotations

## [1.1.3] - 2015-10-01
### Fixed
- persist (clinical) filter when clicking load more
- fix #154 by robustly setting clinical filter func. terms

## [1.1.2] - 2015-09-07
### Fixed
- avoid replacing coverage report with none
- update SO terms, refactored

## [1.1.1] - 2015-08-20
### Fixed
- fetch case based on collaborator status (not owner)

## [1.1.0] - 2015-05-29
### Added
- link(s) to SNPedia based on RS-numbers
- new Jinja filter to "humanize" decimal numbers
- show gene panels in variant view
- new Jinja filter for decoding URL encoding
- add indicator to variants in list that have comments
- add variant number threshold and rank score threshold to load function
- add event methods to mongo adapter
- add tests for models
- show badge "old" if comment was written for a previous analysis

### Changed
- show cDNA change in transcript summary unless variant is exonic
- moved compounds table further up the page
- show dates for case uploads in ISO format
- moved variant comments higher up on page
- updated documentation for pages
- read in coverage report as blob in database and serve directly
- change ``OmimPhenotype`` to ``PhenotypeTerm``
- reorganize models sub-package
- move events (and comments) to separate collection
- only display prev/next links for the research list
- include variant type in breadcrumbs e.g. "Clinical variants"

### Removed
- drop dependency on moment.js

### Fixed
- show the same level of detail for all frequencies on all pages
- properly decode URL encoded symbols in amino acid/cDNA change strings
- fixed issue with wipe permissions in MongoDB
- include default gene lists in "variants" link in breadcrumbs

## [1.0.2] - 2015-05-20
### Changed
- update case fetching function

### Fixed
- handle multiple cases with same id

## [1.0.1] - 2015-04-28
### Fixed
- Fix building URL parameters in cases list Vue component

## [1.0.0] - 2015-04-12
Codename: Sara Lund

![Release 1.0](artwork/releases/release-1-0.jpg)

### Added
- Add email logging for unexpected errors
- New command line tool for deleting case

### Changed
- Much improved logging overall
- Updated documentation/usage guide
- Removed non-working IGV link

### Fixed
- Show sample display name in GT call
- Various small bug fixes
- Make it easier to hover over popups

## [0.0.2-rc1] - 2015-03-04
### Added
- add protein table for each variant
- add many more external links
- add coverage reports as PDFs

### Changed
- incorporate user feedback updates
- big refactor of load scripts

## [0.0.2-rc2] - 2015-03-04
### Changes
- add gene table with gene description
- reorganize inheritance models box

### Fixed
- avoid overwriting gene list on "research" load
- fix various bugs in external links

## [0.0.2-rc3] - 2015-03-05
### Added
- Activity log feed to variant view
- Adds protein change strings to ODM and Sanger email

### Changed
- Extract activity log component to macro

### Fixes
- Make Ensembl transcript links use archive website<|MERGE_RESOLUTION|>--- conflicted
+++ resolved
@@ -8,12 +8,10 @@
 ## [unreleased]
 ### Changed
 - On genes panel page and gene panel PDF export, it's more evident which genes were newly introduced into the panel
-<<<<<<< HEAD
 - Managed variants VCF export more verbose on SVs
-=======
 ### Fixed
 - Empty custom_images dicts in case load config do not crash
->>>>>>> 417b26cb
+
 
 ## [4.90.1]
 ### Fixed
