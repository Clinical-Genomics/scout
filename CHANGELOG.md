--- conflicted
+++ resolved
@@ -12,11 +12,8 @@
 - On genes panel page and gene panel PDF export, it's more evident which genes were newly introduced into the panel
 - WTS outlier position copy button
 - Update IGV.js to v3.0.9
-<<<<<<< HEAD
+- Managed variants VCF export more verbose on SVs
 - cases query no longer accepts strings for the `name_query` parameter, only ImmutableMultiDict (form data)
-=======
-- Managed variants VCF export more verbose on SVs
->>>>>>> bad59e1c
 ### Fixed
 - Empty custom_images dicts in case load config do not crash
 - Tracks missing alignment files are now properly skipped on generating IGV views
