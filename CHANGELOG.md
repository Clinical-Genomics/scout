# Change Log
All notable changes to this project will be documented in this file.
This project adheres to [Semantic Versioning](http://semver.org/).

About changelog [here](https://keepachangelog.com/en/1.0.0/)


## [unreleased]
### Added
- MANE badges on list of variant's Genes/Transcripts/Proteins table, this way also SVs will display MANE annotations
- Export variant type and callers-related info fields when exporting variants from variants pages
<<<<<<< HEAD
- Option to exclude ClinVar significance status in SNVs filters form
=======
- Cases advanced search on the dashboard page
>>>>>>> ebf03109
### Changed
- On genes panel page and gene panel PDF export, it's more evident which genes were newly introduced into the panel
- WTS outlier position copy button
- Update IGV.js to v3.0.9
- Managed variants VCF export more verbose on SVs
- `/api/v1/hpo-terms` returns pymongo OperationFailure errors when provided query string contains problematic characters
- Prioritise caller AF if present
- Expand the submissions information section on the ClinVar submissions page to fully display long text entries
- Jarvik for PP1 added to ACMG modification guidelines
- Display institute _id + display name on dashboard filters
- ClinVar category 8 has changed to "Conflicting classifications of pathogenicity" instead of "interpretations"
- Increased visibility of variant callers's "Pass" or "Filtered" on the following pages: SNV variants (cancer cases), SV variants (both RD and cancer cases)
- Names on IGV buttons, including an overview level IGV MT button
<<<<<<< HEAD
- Improved tooltips for ClinVar filter in SNVs filter form
=======
- Cases query no longer accepts strings for the `name_query` parameter, only ImmutableMultiDict (form data)
>>>>>>> ebf03109
### Fixed
- Empty custom_images dicts in case load config do not crash
- Tracks missing alignment files are skipped on generating IGV views
- ClinVar form to accept MedGen phenotypes
- Cancer SV variantS page spinner on variant export
- STRs variants export
- ClinVar submission enquiry status for all submissions after the latest


## [4.90.1]
### Fixed
- Parsing Matchmaker Exchange's matches dates

## [4.90]
### Added
- Link to chanjo2 MANE coverage overview on case page and panel page
- More SVI recommendation links on the ACMG page
- IGV buttons for SMN CN page
- Warnings on ACMG classifications for potentially conflicting classification pairs
- ACMG Bayesian foundation point scale after Tavtigian for variant heat profile
### Changed
- Variants query backend allows rank_score filtering
- Added script to tabulate causatives clinical filter rank
- Do not display inheritance models associated to ORPHA terms on variant page
- Moved edit and delete buttons close to gene names on gene panel page and other aesthetical fixes
- SNV VariantS page functional annotation and region annotation columns merged
- VariantS pages (not cancer) gene cells show OMIM inheritance pattern badges also without hover
- STR variantS page to show STR inheritance model without hover (fallback to OMIM for non-Stranger annotation)
- VariantS page local observation badges have counts visible also without hover
- On Matchmaker page, show number of matches together with matching attempt date
- Display all custom inheritance models, both standard and non-standard, as gathered from the gene panel information on the variant page
### Fixed
- Make BA1 fully stand-alone to Benign prediction
- Modifying Benign terms to "Moderate" has no effect under Richards. Ignored completely before, will retain unmodified significance now
- Extract all fields correctly when exporting a panel to file from gene panel page
- Custom updates to a gene in a panel
- Gene panel PDF export, including gene links
- Cancer SV, Fusion, MEI and Outlier filters are shown on the Institute Filters overview
- CaseS advanced search limit
- Visibility of Matchmaker Exchange matches on dark mode
- When creating a new gene panel from file, all gene fields are saved, including comments and manual inheritance models
- Downloading on gene names from EBI
- Links to gene panels on variant page, summary panel
- Exporting gene variants when one or more variants' genes are missing HGNC symbol

## [4.89.2]
## Fixed
- If OMIM gene panel gene symbols are not mapping to hgnc_id, allow fallback use of a unique gene alias

## [4.89.1]
### Fixed
- General case report crash when encountering STR variants without `source` tags
- Coloring and SV inheritance patterns on general case report

## [4.89]
### Added
- Button on SMN CN page to search variants within SMN1 and SMN2 genes
- Options for selectively updating OMICS variants (fraser, outrider) on a case
- Log users' activity to file by specifying `USERS_ACTIVITY_LOG_PATH` parameter in app config
- `Mean MT coverage`, `Mean chrom 14 coverage` and `Estimated mtDNA copy number` on MT coverage file from chanjo2 if available
- In ClinVar multistep form, preselect ACMG criteria according to the variant's ACMG classification, if available
- Subject id search from caseS page (supporting multiple sample types e.g.) - adding indexes to speed up caseS queries
- Advanced cases search to narrow down results using more than one search parameter
- Coverage report available for any case with samples containing d4 files, even if case has no associated gene panels
- RNA delivery reports
- Two new LRS SV callers (hificnv, severus)
### Changed
- Documentation for OMICS variants and updating a case
- Include both creation and deletion dates in gene panels pages
- Moved code to collect MT copy number stats for the MT report to the chanjo extension
- On the gene panelS page, show expanded gene panel version list in one column only
- IGV.js WTS loci default to zoom to a region around a variant instead of whole gene
- Refactored logging module
- Case general report no longer shows ORPHA inheritance models. OMIM models are shown colored.
- Chromosome alias tab files used in the igv.js browser, which now contain the alias for chromosome "M"
- Renamed "Comment on clinical significance" to "Comment on classification" in ClinVar multistep form
- Enable Gens CN button also for non-wgs cancer track cases
### Fixed
- Broken heading anchors in the documentation (`admin-guide/login-system.md` and `admin-guide/setup-scout.md` files)
- Avoid open login redirect attacks by always redirecting to cases page upon user login
- Stricter check of ID of gene panels to prevent file downloading vulnerability
- Removed link to the retired SPANR service. SPIDEX scores are still parsed and displayed if available from variant annotation.
- Omics variant view test coverage
- String pattern escape warnings
- Code creating Alamut links for variant genes without canonical_transcript set
- Variant delete button in ClinVar submissions page
- Broken search cases by case similarity
- Missing caller tag for TRGT

## [4.88.1]
### Fixed
- Patch update igv.js to 3.0.5

## [4.88]
### Added
- Added CoLoRSdb frequency to Pop Freq column on variantS page
- Hovertip to gene panel names with associated genes in SV variant view, when variant covers more than one gene
- RNA sample ID can be provided in case load config if different from sample_id
### Fixed
- Broken `scout setup database` command
- Update demo VCF header, adding missing keys found on variants
- Broken upload to Codecov step in Tests & Coverage GitHub action
- Tomte DROP column names have been updated (backwards compatibility preserved for main fields)
- WTS outlierS view to display correct individual IDs for cases with multiple individuals
- WTS outlierS not displayed on WTS outlierS view

## [4.87.1]
### Fixed
- Positioning and alignment of genes cell on variantS page

## [4.87]
### Added
- Option to configure RNA build on case load (default '38')
### Changed
- Tooltip on RNA alignments now shows RNA genome build version
- Updated igv.js to v3.0.4
### Fixed
- Style of "SNVs" and "SVs" buttons on WTS Outliers page
- Chromosome alias files for igv.js
- Genes track displayed also when RNA alignments are present without splice junctions track on igv browser
- Genes track displayed again when splice junction tracks are present

## [4.86.1]
### Fixed
- Loading and updating PanelApp panels, including PanelApp green

## [4.86]
### Added
- Display samples' name (tooltip) and affected status directly on caseS page
- Search SVs across all cases, in given genes
- `CLINVAR_API_URL` param can be specified in app settings to override the URL used to send ClinVar submissions to. Intended for testing.
- Support for loading and storing OMICS data
- Parse DROP Fraser and Outrider TSVs
- Display omics variants - wts outliers (Fraser, Outrider)
- Parse GNOMAD `gnomad_af` and `gnomad_popmax_af` keys from variants annotated with `echtvar`
- Make removed panel optionally visible to non-admin or non maintainers
- Parse CoLoRSdb frequencies annotated in the variant INFO field with the `colorsdb_af` key
- Download -omics variants using the `Filter and export button`
- Clickable COSMIC links on IGV tracks
- Possibility to un-audit previously audited filters
- Reverted table style and removed font awesome style from IGV template
- Case status tags displayed on dashboard case overview
### Changed
- Updated igv.js to v3.0.1
- Alphabetically sort IGV track available for custom selection
- Updated wokeignore to avoid unfixable warning
- Update Chart.js to v4.4.3
- Use tornado library version >= 6.4.1
- Fewer variants in the MEI demo file
- Switch to FontAwesome v.6 instead of using icons v.5 + kit with icons v.6
- Show time (hours and minutes) additionally to date on comments and activity panel
### Fixed
- Only add expected caller keys to variant (FOUND_IN or SVDB_ORIGIN)
- Splice junction merged track height offset in IGV.js
- Splice junction initiation crash with empty variant obj
- Splice junction variant routing for cases with WTS but without outlier data
- Variant links to ExAC, now pointing to gnomAD, since the ExAC browser is no longer available
- Style of HPO terms assigned to a case, now one phenotype per line
- RNA sashimi view rendering should work also if the gene track is user disabled
- Respect IGV tracks chosen by user in variant IGV settings

## [4.85]
### Added
- Load also genes which are missing Ensembl gene ID (72 in both builds), including immunoglobulins and fragile sites
### Changed
- Unfreeze werkzeug again
- Show "(Removed)" after removed panels in dropdown
- The REVEL score is collected as the maximum REVEL score from all of the variant's transcripts
- Parse GNOMAD POPMAX values only if they are numerical when loading variants
### Fixed
- Alphabetically sort "select default panels" dropdown menu options on case page
- Show gene panel removed status on case page
- Fixed visibility of the following buttons: remove assignee, remove pinned/causative, remove comment, remove case from group

## [4.84]
### Changed
- Clearer error message when a loqusdb query fails for an instance that initially connected
- Do not load chanjo-report module if not needed and more visible message when it fails loading
- Converted the HgncGene class into a Pydantic class
- Swap menu open and collapse indicator chevrons - down is now displayed-open, right hidden-closed
- Linters and actions now all use python 3.11
### Fixed
- Safer way to update variant genes and compounds that avoids saving temporary decorators into variants' database documents
- Link to HGNC gene report on gene page
- Case file load priority so that e.g. SNV get loaded before SV, or clinical before research, for consistent variant_id collisions

## [4.83]
### Added
- Edit ACMG classifications from variant page (only for classifications with criteria)
- Events for case CLI events (load case, update case, update individual)
- Support for loading and displaying local custom IGV tracks
- MANE IGV track to be used as a local track for igv.js (see scout demo config file)
- Optional separate MT VCFs, for `nf-core/raredisease`
### Changed
- Avoid passing verbs from CaseHandler - functions for case sample and individual in CaseEventHandler
- Hide mtDNA report and coverage report links on case sidebar for cases with WTS data only
- Modified OMIM-AUTO gene panel to include genes in both genome builds
- Moved chanjo code into a dedicated extension
- Optimise the function that collects "match-safe" genes for an institute by avoiding duplicated genes from different panels
- Users must actively select "show matching causatives/managed" on a case page to see matching numbers
- Upgraded python version from 3.8 to 3.11 in Docker images
### Fixed
- Fix several tests that relied on number of events after setup to be 0
- Removed unused load case function
- Artwork logo sync sketch with png and export svg
- Clearer exception handling on chanjo-report setup - fail early and visibly
- mtDNA report crashing when one or more samples from a case is not in the chanjo database
- Case page crashing on missing phenotype terms
- ACMG benign modifiers
- Speed up tests by caching python env correctly in Github action and adding two more test groups
- Agile issue templates were added globally to the CG-org. Adding custom issue templates to avoid exposing customers
- PanelApp panel not saving genes with empty `EnsembleGeneIds` list
- Speed up checking outdated gene panels
- Do not load research variants automatically when loading a case

## [4.82.2]
### Fixed
- Warning icon in case pages for individuals where `confirmed_sex` is false
- Show allele sizes form ExpansionHunter on STR variantS page again

## [4.82.1]
### Fixed
- Revert the installation of flask-ldapconn to use the version available on PyPI to be able to push new scout releases to PyPI

## [4.82]
### Added
- Tooltip for combined score in tables for compounds and overlapping variants
- Checkbox to filter variants by excluding genes listed in selected gene panels, files or provided as list
- STR variant information card with database links, replacing empty frequency panel
- Display paging and number of HPO terms available in the database on Phenotypes page
- On case page, typeahead hints when searching for a disease using substrings containing source ("OMIM:", "ORPHA:")
- Button to monitor the status of submissions on ClinVar Submissions page
- Option to filter cancer variants by number of observations in somatic and germline archived database
- Documentation for integrating chanjo2
- More up-to-date VEP CSQ dbNSFP frequency keys
- Parse PacBio TRGT (Tandem repeat genotyping tool) Short Tandem Repeat VCFs
### Changed
- In the case_report #panel-tables has a fixed width
- Updated IGV.js to 2.15.11
- Fusion variants in case report now contain same info as on fusion variantS page
- Block submission of somatic variants to ClinVar until we harmonise with their changed API
- Additional control on the format of conditions provided in ClinVar form
- Errors while loading managed variants from file are now displayed on the Managed Variants page
- Chanjo2 coverage button visible only when query will contain a list of HGNC gene IDs
- Use Python-Markdown directly instead of the unmaintained Flask-Markdown
- Use Markupsafe instead of long deprecated, now removed Flask Markup
- Prepare to unfreeze Werkzeug, but don't actually activate until chanjo can deal with the change
### Fixed
- Submit requests to Chanjo2 using HTML forms instead of JSON data
- `Research somatic variants` link name on caseS page
- Broken `Install the HTML 2 PDF renderer` step in a GitHub action
- Fix ClinVar form parsing to not include ":" in conditionType.id when condition conditionType.db is Orphanet
- Fix condition dropdown and pre-selection on ClinVar form for cases with associated ORPHA diagnoses
- Improved visibility of ClinVar form in dark mode
- End coordinates for indels in ClinVar form
- Diagnoses API search crashing with empty search string
- Variant's overlapping panels should show overlapping of variant genes against the latest version of the panel
- Case page crashing when case has both variants in a ClinVar submission and pinned not loaded variants
- Installation of git in second build stage of Dockerfile, allowing correct installation of libraries

## [4.81]
### Added
- Tag for somatic SV IGH-DUX4 detection samtools script
### Changed
- Upgraded Bootstrap version in reports from 4.3.1 to 5.1.3
### Fixed
- Buttons layout in HPO genes panel on case page
- Added back old variant rankscore index with different key order to help loading on demo instance
- Cancer case_report panel-table no longer contains inheritance information
- Case report pinned variants card now displays info text if all pinned variants are present in causatives
- Darkmode setting now applies to the comment-box accordion
- Typo in case report causing `cancer_rank_options is undefined` error

## [4.80]
### Added
- Support for .d4 files coverage using chanjo2 (Case page sidebar link) with test
- Link to chanjo2 coverage report and coverage gene overview on gene panel page
- Link to chanjo2 coverage report on Case page, HPO dynamic gene list
- Link to genes coverage overview report on Case page, HPO dynamic gene list
### Changed
- All links in disease table on diagnosis page now open in a new tab
- Dark mode settings applied to multi-selects on institute settings page
- Comments on case and variant pages can be viewed by expanding an accordion
- On case page information on pinned variants and variants submitted to ClinVar are displayed in the same table
- Demo case file paths are now stored as absolute paths
- Optimised indices to address slow queries
- On case page default panels are now found at the top of the table, and it can be sorted by this trait
### Fixed
- On variants page, search for variants in genes present only in build 38 returning no results
- Pin/unpin with API was not able to make event links
- A new field `Explanation for multiple conditions` is available in ClinVar for submitting variants with more than one associated condition
- Fusion genes with partners lacking gene HGNC id will still be fully loaded
- Fusion variantS export now contains fusion variant specific columns
- When Loqusdb observations count is one the table includes information on if observation was for the current or another case

## [4.79.1]
### Fixed
- Exporting variants without rank score causing page to crash
- Display custom annotations also on cancer variant page

## [4.79]
### Added
- Added tags for Sniffles and CNVpytor, two LRS SV callers
- Button on case page for displaying STR variants occurring in the dynamic HPO panel
- Display functional annotation relative to variant gene's MANE transcripts on variant summary, when available
- Links to ACMG structural variant pathogenicity classification guidelines
- Phenomodels checkboxes can now include orpha terms
- Add incidental finding to case tags
- Get an alert on caseS page when somebody validates variants you ordered Sanger sequencing for
### Changed
- In the diagnoses page genes associated with a disease are displayed using hgnc symbol instead of hgnc id
- Refactor view route to allow navigation directly to unique variant document id, improve permissions check
- Do not show MANE and MANE Plus Clinical transcripts annotated from VEP (saved in variants) but collect this info from the transcripts database collection
- Refactor view route to allow navigation directly to unique case id (in particular for gens)
- `Institutes to share cases with` on institute's settings page now displays institutes names and IDs
- View route with document id selects view template based on variant category
### Fixed
- Refactored code in cases blueprints and variant_events adapter (set diseases for partial causative variants) to use "disease" instead of "omim" to encompass also ORPHA terms
- Refactored code in `scout/parse/omim.py` and `scout/parse/disease_terms.py` to use "disease" instead of "phenotype" to differentiate from HPO terms
- Be more careful about checking access to variant on API access
- Show also ACMG VUS on general report (could be missing if not e.g. pinned)

## [4.78]
### Added
- Case status labels can be added, giving more finegrained details on a solved status (provisional, diagnostic, carrier, UPD, SMN, ...)
- New SO terms: `sequence_variant` and `coding_transcript_variant`
- More MEI specific annotation is shown on the variant page
- Parse and save MANE transcripts info when updating genes in build 38
- ClinVar submission can now be downloaded as a json file
- `Mane Select` and `Mane Plus Clinical` badges on Gene page, when available
- ClinVar submission can now be downloaded as a json file
- API endpoint to pin variant
- Display common/uncommon/rare on summary of mei variant page
### Changed
- In the ClinVar form, database and id of assertion criteria citation are now separate inputs
- Customise institute settings to be able to display all cases with a certain status on cases page (admin users)
- Renamed `Clinical Significance` to `Germline Classification` on multistep ClinVar form
- Changed the "x" in cases.utils.remove_form button text to red for better visibility in dark mode
- Update GitHub actions
- Default loglevel up to INFO, making logs with default start easier to read
- Add XTR region to PAR region definition
- Diagnoses can be searched on diagnoses page without waiting for load first
### Fixed
- Removed log info showing hgnc IDs used in variantS search
- Maintain Matchmaker Exchange and Beacon submission status when a case is re-uploaded
- Inheritance mode from ORPHA should not be confounded with the OMIM inheritance model
- Decipher link URL changes
- Refactored code in cases blueprints to use "disease" instead of "omim" to encompass also ORPHA terms

## [4.77]
### Added
- Orpha disease terms now include information on inheritance
- Case loading via .yaml config file accepts subject_id and phenotype_groups (if previously defined as constant default or added per institute)
- Possibility to submit variants associated with Orphanet conditions to ClinVar
- Option update path to .d4 files path for individuals of an existing case using the command line
- More constraint information is displayed per gene in addition to pLi: missense and LoF OE, CI (inluding LOEUF) and Z-score.
### Changed
- Introduce validation in the ClinVar multistep form to make sure users provide at least one variant-associated condition
- CLI scout update individual accepts subject_id
- Update ClinVar inheritance models to reflect changes in ClinVar submission API
- Handle variant-associated condition ID format in background when creating ClinVar submissions
- Replace the code that downloads Ensembl genes, transcripts and exons with the Schug web app
- Add more info to error log when transcript variant frequency parsing fails.
- GnomAD v4 constraint information replaces ExAC constraints (pLi).
### Fixed
- Text input of associated condition in ClinVar form now aligns to the left
- Alignment of contents in the case report has been updated
- Missing number of phenotypes and genes from case diagnoses
- Associate OMIM and/or ORPHA diagnoses with partial causatives
- Visualization of partial causatives' diagnoses on case page: style and links
- Revert style of pinned variants window on the case page
- Rename `Clinical significanc` to `Germline classification` in ClinVar submissions exported files
- Rename `Clinical significance citations` to `Classification citations` in ClinVar submissions exported files
- Rename `Comment on clinical significance` to `Comment on classification` in ClinVar submissions exported files
- Show matching partial causatives on variant page
- Matching causatives shown on case page consisting only of variant matching the default panels of the case - bug introduced since scout v4.72 (Oct 18, 2023)
- Missing somatic variant read depth leading to report division by zero

## [4.76]
### Added
- Orphacodes are visible in phenotype tables
- Pydantic validation of image paths provided in case load config file
- Info on the user which created a ClinVar submission, when available
- Associate .d4 files to case individuals when loading a case via config file
### Changed
- In diagnoses page the load of diseases are initiated by clicking a button
- Revel score, Revel rank score and SpliceAI values are also displayed in Causatives and Validated variants tables
- Remove unused functions and tests
- Analysis type and direct link from cases list for OGM cases
- Removed unused `case_obj` parameter from server/blueprints/variant/controllers/observations function
- Possibility to reset ClinVar submission ID
- Allow ClinVar submissions with custom API key for users registered as ClinVar submitters or when institute doesn't have a preset list of ClinVar submitters
- Ordered event verbs alphabetically and created ClinVar-related user events
- Removed the unused "no-variants" option from the load case command line
### Fixed
- All disease_terms have gene HGNC ids as integers when added to the scout database
- Disease_term identifiers are now prefixed with the name of the coding system
- Command line crashing with error when updating a user that doesn't exist
- Thaw coloredlogs - 15.0.1 restores errorhandler issue
- Thaw crypography - current base image and library version allow Docker builds
- Missing delete icons on phenomodels page
- Missing cryptography lib error while running Scout container on an ARM processor
- Round CADD values with many decimals on causatives and validated variants pages
- Dark-mode visibility of some fields on causatives and validated variants pages
- Clinvar submitters would be cleared when unprivileged users saved institute settings page
- Added a default empty string in cases search form to avoid None default value
- Page crashing when user tries to remove the same variant from a ClinVar submission in different browser tabs
- Update more GnomAD links to GnomAD v4 (v38 SNVs, MT vars, STRs)
- Empty cells for RNA fusion variants in Causatives and Verified variants page
- Submenu icons missing from collapsible actionbar
- The collapsible actionbar had some non-collapsing overly long entries
- Cancer observations for SVs not appearing in the variant details view
- Archived local observations not visible on cancer variantS page
- Empty Population Frequency column in the Cancer SV Variants view
- Capital letters in ClinVar events description shown on case page

## [4.75]
### Added
- Hovertip to gene panel names with associated genes in variant view, when variant covers more than one gene
- Tests for panel to genes
- Download of Orphadata en_product6 and en_product4 from CLI
- Parse and save `database_found` key/values for RNA fusion variants
- Added fusion_score, ffpm, split_reads, junction_reads and fusion_caller to the list of filters on RNA fusion variants page
- Renamed the function `get_mei_info` to `set_mei_info` to be consistent with the other functions
- Fixed removing None key/values from parsed variants
- Orphacodes are included in the database disease_terms
### Changed
- Allow use of projections when retrieving gene panels
- Do not save custom images as binary data into case and variant database documents
- Retrieve and display case and variant custom images using image's saved path
- Cases are activated by viewing FSHD and SMA reports
- Split multi-gene SNV variants into single genes when submitting to Matchmaker Exchange
- Alamut links also on the gene level, using transcript and HGVS: better for indels. Keep variant link for missing HGVS
- Thaw WTForms - explicitly coerce form decimal field entries when filters fetched from db
### Fixed
- Removed some extra characters from top of general report left over from FontAwsome fix
- Do not save fusion variants-specific key/values in other types of variants
- Alamut link for MT variants in build 38
- Convert RNA fusions variants `tool_hits` and `fusion_score` keys from string to numbers
- Fix genotype reference and alternative sequencing depths defaulting to -1 when values are 0
- DecimalFields were limited to two decimal places for several forms - lifting restrictions on AF, CADD etc.

## [4.74.1]
### Changed
- Parse and save into database also OMIM terms not associated to genes
### Fixed
- BioNano API FSHD report requests are GET in Access 1.8, were POST in 1.7
- Update more FontAwesome icons to avoid Pro icons
- Test if files still exist before attempting to load research variants
- Parsing of genotypes error, resulting in -1 values when alt or ref read depths are 0

## [4.74]
### Added
- SNVs and Indels, MEI and str variants genes have links to Decipher
- An `owner + case display name` index for cases database collection
- Test and fixtures for RNA fusion case page
- Load and display fusion variants from VCF files as the other variant types
- Option to update case document with path to mei variants (clinical and research)
### Changed
- Details on variant type and category for audit filters on case general report
- Enable Gens CN profile button also in somatic case view
- Fix case of analysis type check for Gens analysis button - only show for WGS
### Fixed
- loqusdb table no longer has empty row below each loqusid
- MatchMaker submission details page crashing because of change in date format returned by PatientMatcher
- Variant external links buttons style does not change color when visited
- Hide compounds with compounds follow filter for region or function would fail for variants in multiple genes
- Updated FontAwesome version to fix missing icons

## [4.73]
### Added
- Shortcut button for HPO panel MEI variants from case page
- Export managed variants from CLI
### Changed
- STRs visualization on case panel to emphasize abnormal repeat count and associated condition
- Removed cytoband column from STRs variant view on case report
- More long integers formatted with thin spaces, and copy to clipboard buttons added
### Fixed
- OMIM table is scrollable if higher than 700px on SV page
- Pinned variants validation badge is now red for false positives.
- Case display name defaulting to case ID when `family_name` or `display_name` are missing from case upload config file
- Expanded menu visible at screen sizes below 1000px now has background color
- The image in ClinVar howto-modal is now responsive
- Clicking on a case in case groups when case was already removed from group in another browser tab
- Page crashing when saving filters for mei variants
- Link visited color of images

## [4.72.4]
### Changed
- Automatic test mongod version increased to v7
### Fixed
- GnomAD now defaults to hg38 - change build 37 links accordingly

## [4.72.3]
### Fixed
- Somatic general case report small variant table can crash with unclassified variants

## [4.72.2]
### Changed
- A gunicorn maxrequests parameter for Docker server image - default to 1200
- STR export limit increased to 500, as for other variants
- Prevent long number wrapping and use thin spaces for separation, as per standards from SI, NIST, IUPAC, BIPM.
- Speed up case retrieval and lower memory use by projecting case queries
- Make relatedness check fails stand out a little more to new users
- Speed up case retrieval and lower memory use by projecting case queries
- Speed up variant pages by projecting only the necessary keys in disease collection query
### Fixed
- Huge memory use caused by cases and variants pages pulling complete disease documents from DB
- Do not include genes fetched from HPO terms when loading diseases
- Consider the renamed fields `Approved Symbol` -> `Approved Gene Symbol` and `Gene Symbols` -> `Gene/Locus And Other Related Symbols` when parsing OMIM terms from genemap2.txt file

## [4.72.1]
### Fixed
- Jinja filter that renders long integers
- Case cache when looking for causatives in other cases causing the server to hang

## [4.72]
### Added
- A GitHub action that checks for broken internal links in docs pages
- Link validation settings in mkdocs.yml file
- Load and display full RNA alignments on alignment viewer
- Genome build check when loading a case
- Extend event index to previous causative variants and always load them
### Fixed
- Documentation nav links for a few documents
- Slightly extended the BioNano Genomics Access integration docs
- Loading of SVs when VCF is missing the INFO.END field but has INFO.SVLEN field
- Escape protein sequence name (if available) in case general report to render special characters correctly
- CaseS HPO term searches for multiple terms works independent of order
- CaseS search regexp should not allow backslash
- CaseS cohort tags can contain whitespace and still match
- Remove diagnoses from cases even if OMIM term is not found in the database
- Parsing of disease-associated genes
- Removed an annoying warning while updating database's disease terms
- Displaying custom case images loaded with scout version <= 4.71
- Use pydantic version >=2 in requirements.txt file
### Changed
- Column width adjustment on caseS page
- Use Python 3.11 in tests
- Update some github actions
- Upgraded Pydantic to version 2
- Case validation fails on loading when associated files (alignments, VCFs and reports) are not present on disk
- Case validation fails on loading when custom images have format different then ["gif", "svg", "png", "jpg", "jpeg"]
- Custom images keys `case` and `str` in case config yaml file are renamed to `case_images` and `str_variants_images`
- Simplify and speed up case general report code
- Speed up case retrieval in case_matching_causatives
- Upgrade pymongo to version 4
- When updating disease terms, check that all terms are consistent with a DiseaseTerm model before dropping the old collection
- Better separation between modules loading HPO terms and diseases
- Deleted unused scout.build.phenotype module
- Stricter validation of mandatory genome build key when loading a case. Allowed values are ['37','38',37,38]
- Improved readability of variants length and coordinates on variantS pages

## [4.71]
### Added
- Added Balsamic keys for SweGen and loqusdb local archive frequecies, SNV and SV
- New filter option for Cancer variantS: local archive RD loqusdb
- Show annotated observations on SV variantS view, also for cancer somatic SVs
- Revel filter for variantS
- Show case default panel on caseS page
- CADD filter for Cancer Somatic SNV variantS - show score
- SpliceAI-lookup link (BROAD, shows SpliceAI and Pangolin) from variant page
- BioNano Access server API - check projects, samples and fetch FSHD reports
### Fixed
- Name of reference genome build for RNA for compatibility with IGV locus search change
- Howto to run the Docker image on Mac computers in `admin-guide/containers/container-deploy.md`
- Link to Weasyprint installation howto in README file
- Avoid filling up disk by creating a reduced VCF file for every variant that is visualized
- Remove legacy incorrectly formatted CODEOWNERS file
- Restrain variant_type requests to variantS views to "clinical" or "research"
- Visualization of cancer variants where cancer case has no affected individual
- ProteinPaint gene link (small StJude API change)
- Causative MEI variant link on causatives page
- Bionano access api settings commented out by default in Scout demo config file.
- Do not show FSHD button on freshly loaded cases without bionano_access individuals
- Truncate long variants' HGVS on causative/Clinically significant and pinned variants case panels
### Changed
- Remove function call that tracks users' browser version
- Include three more splice variant SO terms in clinical filter severe SO terms
- Drop old HPO term collection only after parsing and validation of new terms completes
- Move score to own column on Cancer Somatic SNV variantS page
- Refactored a few complex case operations, breaking out sub functionalities

## [4.70]
### Added
- Download a list of Gene Variants (max 500) resulting from SNVs and Indels search
- Variant PubMed link to search for gene symbol and any aliases
### Changed
- Clearer gnomAD values in Variants page
### Fixed
- CaseS page uniform column widths
- Include ClinVar variants into a scrollable div element on Case page
- `canonical_transcript` variable not initialized in get_hgvs function (server.blueprints.institutes.controllers.py)
- Catch and display any error while importing Phenopacket info
- Modified Docker files to use python:3.8-slim-bullseye to prevent gunicorn workers booting error

## [4.69]
### Added
- ClinVar submission howto available also on Case page
- Somatic score and filtering for somatic SV callers, if available
- Show caller as a tooltip on variantS list
### Fixed
- Crash when attempting to export phenotype from a case that had never had phenotypes
- Aesthetic fix to Causative and Pinned Variants on Case page
- Structural inconsistency for ClinVar Blueprint templates
- Updated igv.js to 2.15.8 to fix track default color bug
- Fixed release versions for actions.
- Freeze tornado below 6.3.0 for compatibility with livereload 2.6.3
- Force update variants count on case re-upload
- IGV locus search not working - add genome reference id
- Pin links to MEI variants should end up on MEI not SV variant view
- Load also matching MEI variants on forced region load
- Allow excluding MEI from case variant deletion
- Fixed the name of the assigned user when the internal user ID is different from the user email address
- Gene variantS should display gene function, region and full hgvs
### Changed
- FontAwesome integrity check fail (updated resource)
- Removed ClinVar API validation buttons in favour of direct API submission
- Improved layout of Institute settings page
- ClinVar API key and allowed submitters are set in the Institute settings page


## [4.68]
### Added
- Rare Disease Mobile Element Insertion variants view
### Changed
- Updated igv.js to 2.15.6
### Fixed
- Docker stage build pycairo.
- Restore SNV and SV rank models versions on Causatives and Verified pages
- Saving `REVEL_RANKSCORE` value in a field named `revel` in variants database documents

## [4.67]
### Added
- Prepare to filter local SV frequency
### Changed
- Speed up instituteS page loading by refactoring cases/institutes query
- Clinical Filter for SVs includes `splice_polypyrimidine_tract_variant` as a severe consequence
- Clinical Filter for SVs includes local variant frequency freeze ("old") for filtering, starting at 30 counts
- Speed up caseS page loading by adding status to index and refactoring totals count
- HPO file parsing is updated to reflect that HPO have changed a few downloadable file formats with their 230405 release.
### Fixed
- Page crashing when a user tries to edit a comment that was removed
- Warning instead of crashed page when attempting to retrieve a non-existent Phenopacket
- Fixed StJude ProteinPaint gene link (URL change)
- Freeze of werkzeug library to version<2.3 to avoid problems resulting from the consequential upgrade of the Flask lib
- Huge list of genes in case report for megabases-long structural variants.
- Fix displaying institutes without associated cases on institutes page
- Fix default panel selection on SVs in cancer case report

## [4.66]
### Changed
- Moved Phenomodels code under a dedicated blueprint
- Updated the instructions to load custom case report under admin guide
- Keep variants filter window collapsed except when user expands it to filter
### Added
- A summary table of pinned variants on the cancer case general report
- New openable matching causatives and managed variants lists for default gene panels only for convenience
### Fixed
- Gens structural variant page link individual id typo

## [4.65.2]
### Fixed
- Generating general case report with str variants containing comments

## [4.65.1]
### Fixed
- Visibility of `Gene(s)` badges on SV VariantS page
- Hide dismiss bar on SV page not working well
- Delivery report PDF download
- Saving Pipeline version file when loading a case
- Backport compatible import of importlib metadata for old python versions (<3.8)

## [4.65]
### Added
- Option to mark a ClinVar submission as submitted
- Docs on how to create/update the PanelApp green genes as a system admin
- `individual_id`-parameter to both Gens links
- Download a gene panel in TXT format from gene panel page
- Panel gene comments on variant page: genes in panels can have comments that describe the gene in a panel context
### Changed
- Always show each case category on caseS page, even if 0 cases in total or after current query
- Improved sorting of ClinVar submissions
- Pre-populate SV type select in ClinVar submission form, when possible
- Show comment badges in related comments tables on general report
- Updated version of several GitHub actions
- Migrate from deprecated `pkg_resources` lib to `importlib_resources`
- Dismiss bar on variantS pages is thinner.
- Dismiss bar on variantS pages can be toggled open or closed for the duration of a login session.
### Fixed
- Fixed Sanger order / Cancel order modal close buttons
- Visibility of SV type in ClinVar submission form
- Fixed a couple of creations where now was called twice, so updated_at and created_at could differ
- Deprecated Ubuntu version 18.04 in one GitHub action
- Panels that have been removed (hidden) should not be visible in views where overlapping gene panels for genes are shown
- Gene panel test pointing to the right function

## [4.64]
### Added
- Create/Update a gene panel containing all PanelApp green genes (`scout update panelapp-green -i <cust_id>`)
- Links for ACMG pathogenicity impact modification on the ACMG classification page
### Changed
- Open local observation matching cases in new windows
### Fixed
- Matching manual ranked variants are now shown also on the somatic variant page
- VarSome links to hg19/GRCh37
- Managed variants filter settings lost when navigating to additional pages
- Collect the right variant category after submitting filter form from research variantS page
- Beacon links are templated and support variants in genome build 38

## [4.63]
### Added
- Display data sharing info for ClinVar, Matchmaker Exchange and Beacon in a dedicated column on Cases page
- Test for `commands.download.omim.print_omim`
- Display dismissed variants comments on general case report
- Modify ACMG pathogenicity impact (most commonly PVS1, PS3) based on strength of evidence with lab director's professional judgement
- REViewer button on STR variant page
- Alamut institution parameter in institute settings for Alamut Visual Plus software
- Added Manual Ranks Risk Factor, Likely Risk Factor and Uncertain Risk Factor
- Display matching manual ranks from previous cases the user has access to on VariantS and Variant pages
- Link to gnomAD gene SVs v2.1 for SV variants with gnomAD frequency
- Support for nf-core/rnafusion reports
### Changed
- Display chrY for sex unknown
- Deprecate legacy scout_load() method API call.
- Message shown when variant tag is updated for a variant
- When all ACMG classifications are deleted from a variant, the current variant classification status is also reset.
- Refactored the functions that collect causative variants
- Removed `scripts/generate_test_data.py`
### Fixed
- Default IGV tracks (genes, ClinVar, ClinVar CNVs) showing even if user unselects them all
- Freeze Flask-Babel below v3.0 due to issue with a locale decorator
- Thaw Flask-Babel and fix according to v3 standard. Thank you @TkTech!
- Show matching causatives on somatic structural variant page
- Visibility of gene names and functional annotations on Causatives/Verified pages
- Panel version can be manually set to floating point numbers, when modified
- Causatives page showing also non-causative variants matching causatives in other cases
- ClinVar form submission for variants with no selected transcript and HGVS
- Validating and submitting ClinVar objects not containing both Variant and Casedata info

## [4.62.1]
### Fixed
- Case page crashing when adding a case to a group without providing a valid case name

## [4.62]
### Added
- Validate ClinVar submission objects using the ClinVar API
- Wrote tests for case and variant API endpoints
- Create ClinVar submissions from Scout using the ClinVar API
- Export Phenopacket for affected individual
- Import Phenopacket from JSON file or Phenopacket API backend server
- Use the new case name option for GENS requests
- Pre-validate refseq:HGVS items using VariantValidator in ClinVar submission form
### Fixed
- Fallback for empty alignment index for REViewer service
- Source link out for MIP 11.1 reference STR annotation
- Avoid duplicate causatives and pinned variants
- ClinVar clinical significance displays only the ACMG terms when user selects ACMG 2015 as assertion criteria
- Spacing between icon and text on Beacon and MatchMaker links on case page sidebar
- Truncate IDs and HGVS representations in ClinVar pages if longer than 25 characters
- Update ClinVar submission ID form
- Handle connection timeout when sending requests requests to external web services
- Validate any ClinVar submission regardless of its status
- Empty Phenopackets import crashes
- Stop Spinner on Phenopacket JSON download
### Changed
- Updated ClinVar submission instructions

## [4.61.1]
### Fixed
- Added `UMLS` as an option of `Condition ID type` in ClinVar Variant downloaded files
- Missing value for `Condition ID type` in ClinVar Variant downloaded files
- Possibility to open, close or delete a ClinVar submission even if it doesn't have an associated name
- Save SV type, ref and alt n. copies to exported ClinVar files
- Inner and outer start and stop SV coordinates not exported in ClinVar files
- ClinVar submissions page crashing when SV files don't contain breakpoint exact coordinates
- Align OMIM diagnoses with delete diagnosis button on case page
- In ClinVar form, reset condition list and customize help when condition ID changes

## [4.61]
### Added
- Filter case list by cases with variants in ClinVar submission
- Filter case list by cases containing RNA-seq data - gene_fusion_reports and sample-level tracks (splice junctions and RNA coverage)
- Additional case category `Ignored`, to be used for cases that don't fall in the existing 'inactive', 'archived', 'solved', 'prioritized' categories
- Display number of cases shown / total number of cases available for each category on Cases page
- Moved buttons to modify case status from sidebar to main case page
- Link to Mutalyzer Normalizer tool on variant's transcripts overview to retrieve official HVGS descriptions
- Option to manually load RNA MULTIQC report using the command `scout load report -t multiqc_rna`
- Load RNA MULTIQC automatically for a case if config file contains the `multiqc_rna` key/value
- Instructions in admin-guide on how to load case reports via the command line
- Possibility to filter RD variants by a specific genotype call
- Distinct colors for different inheritance models on RD Variant page
- Gene panels PDF export with case variants hits by variant type
- A couple of additional README badges for GitHub stats
- Upload and display of pipeline reference info and executable version yaml files as custom reports
- Testing CLI on hasta in PR template
### Changed
- Instructions on how to call dibs on scout-stage server in pull request template
- Deprecated CLI commands `scout load <delivery_report, gene_fusion_report, coverage_qc_report, cnv_report>` to replace them with command `scout load report -t <report type>`
- Refactored code to display and download custom case reports
- Do not export `Assertion method` and `Assertion method citation` to ClinVar submission files according to changes to ClinVar's submission spreadsheet templates.
- Simplified code to create and download ClinVar CSV files
- Colorize inheritance models badges by category on VariantS page
- `Safe variants matching` badge more visible on case page
### Fixed
- Non-admin users saving institute settings would clear loqusdb instance selection
- Layout of variant position, cytoband and type in SV variant summary
- Broken `Build Status - GitHub badge` on GitHub README page
- Visibility of text on grey badges in gene panels PDF exports
- Labels for dashboard search controls
- Dark mode visibility for ClinVar submission
- Whitespaces on outdated panel in extent report

## [4.60]
### Added
- Mitochondrial deletion signatures (mitosign) can be uploaded and shown with mtDNA report
- A `Type of analysis` column on Causatives and Validated variants pages
- List of "safe" gene panels available for matching causatives and managed variants in institute settings, to avoid secondary findings
- `svdb_origin` as a synonym for `FOUND_IN` to complement `set` for variants found by all callers
### Changed
- Hide removed gene panels by default in panels page
- Removed option for filtering cancer SVs by Tumor and Normal alt AF
- Hide links to coverage report from case dynamic HPO panel if cancer analysis
- Remove rerun emails and redirect users to the analysis order portal instead
- Updated clinical SVs igv.js track (dbVar) and added example of external track from `https://trackhubregistry.org/`
- Rewrote the ClinVar export module to simplify and add one variant at the time
- ClinVar submissions with phenotype conditions from: [OMIM, MedGen, Orphanet, MeSH, HP, MONDO]
### Fixed
- If trying to load a badly formatted .tsv file an error message is displayed.
- Avoid showing case as rerun when first attempt at case upload failed
- Dynamic autocomplete search not working on phenomodels page
- Callers added to variant when loading case
- Now possible to update managed variant from file without deleting it first
- Missing preselected chromosome when editing a managed variant
- Preselected variant type and subtype when editing a managed variant
- Typo in dbVar ClinVar track, hg19


## [4.59]
### Added
- Button to go directly to HPO SV filter variantS page from case
- `Scout-REViewer-Service` integration - show `REViewer` picture if available
- Link to HPO panel coverage overview on Case page
- Specify a confidence threshold (green|amber|red) when loading PanelApp panels
- Functional annotations in variants lists exports (all variants)
- Cancer/Normal VAFs and COSMIC ids in in variants lists exports (cancer variants)
### Changed
- Better visualization of regional annotation for long lists of genes in large SVs in Variants tables
- Order of cells in variants tables
- More evident links to gene coverage from Variant page
- Gene panels sorted by display name in the entire Case page
- Round CADD and GnomAD values in variants export files
### Fixed
- HPO filter button on SV variantS page
- Spacing between region|function cells in SVs lists
- Labels on gene panel Chanjo report
- Fixed ambiguous duplicated response headers when requesting a BAM file from /static
- Visited color link on gene coverage button (Variant page)

## [4.58.1]
### Fixed
- Case search with search strings that contain characters that can be escaped

## [4.58]
### Added
- Documentation on how to create/update PanelApp panels
- Add filter by local observations (archive) to structural variants filters
- Add more splicing consequences to SO term definitions
- Search for a specific gene in all gene panels
- Institute settings option to force show all variants on VariantS page for all cases of an institute
- Filter cases by validation pending status
- Link to The Clinical Knowledgebase (CKB) (https://ckb.jax.org/) in cancer variant's page
### Fixed
- Added a not-authorized `auto-login` fixture according to changes in Flask-Login 0.6.2
- Renamed `cache_timeout` param name of flask.send_file function to `max_age` (Flask 2.2 compliant)
- Replaced deprecated `app.config["JSON_SORT_KEYS"]` with app.json.sort_keys in app settings
- Bug in gene variants page (All SNVs and INDELs) when variant gene doesn't have a hgnc id that is found in the database
- Broken export of causatives table
- Query for genes in build 38 on `Search SNVs and INDELs` page
- Prevent typing special characters `^<>?!=\/` in case search form
- Search matching causatives also among research variants in other cases
- Links to variants in Verified variants page
- Broken filter institute cases by pinned gene
- Better visualization of long lists of genes in large SVs on Causative and Verified Variants page
- Reintroduced missing button to export Causative variants
- Better linking and display of matching causatives and managed variants
- Reduced code complexity in `scout/parse/variant/variant.py`
- Reduced complexity of code in `scout/build/variant/variant.py`

### Changed
- State that loqusdb observation is in current case if observations count is one and no cases are shown
- Better pagination and number of variants returned by queries in `Search SNVs and INDELs` page
- Refactored and simplified code used for collecting gene variants for `Search SNVs and INDELs` page
- Fix sidebar panel icons in Case view
- Fix panel spacing in Case view
- Removed unused database `sanger_ordered` and `case_id,category,rank_score` indexes (variant collection)
- Verified variants displayed in a dedicated page reachable from institute sidebar
- Unified stats in dashboard page
- Improved gene info for large SVs and cancer SVs
- Remove the unused `variant.str_variant` endpoint from variant views
- Easier editing of HPO gene panel on case page
- Assign phenotype panel less cramped on Case page
- Causatives and Verified variants pages to use the same template macro
- Allow hyphens in panel names
- Reduce resolution of example images
- Remove some animations in web gui which where rendered slow


## [4.57.4]
### Fixed
- Parsing of variant.FORMAT "DR" key in parse variant file

## [4.57.3]
### Fixed
- Export of STR verified variants
- Do not download as verified variants first verified and then reset to not validated
- Avoid duplicated lines in downloaded verified variants reflecting changes in variant validation status

## [4.57.2]
### Fixed
- Export of verified variants when variant gene has no transcripts
- HTTP 500 when visiting a the details page for a cancer variant that had been ranked with genmod

## [4.57.1]
### Fixed
- Updating/replacing a gene panel from file with a corrupted or malformed file

## [4.57]
### Added
- Display last 50 or 500 events for a user in a timeline
- Show dismiss count from other cases on matching variantS
- Save Beacon-related events in events collection
- Institute settings allow saving multiple loqusdb instances for one institute
- Display stats from multiple instances of loqusdb on variant page
- Display date and frequency of obs derived from count of local archive observations from MIP11 (requires fix in MIP)
### Changed
- Prior ACMG classifications view is no longer limited by pathogenicity
### Fixed
- Visibility of Sanger ordered badge on case page, light mode
- Some of the DataTables tables (Phenotypes and Diagnoses pages) got a bit dark in dark mode
- Remove all redundancies when displaying timeline events (some events are saved both as case-related and variant-related)
- Missing link in saved MatchMaker-related events
- Genes with mixed case gene symbols missing in PanelApp panels
- Alignment of elements on the Beacon submission modal window
- Locus info links from STR variantS page open in new browser tabs

## [4.56]
### Added
- Test for PanelApp panels loading
- `panel-umi` tag option when loading cancer analyses
### Changed
- Black text to make comments more visible in dark mode
- Loading PanelApp panels replaces pre-existing panels with same version
- Removed sidebar from Causatives page - navigation is available on the top bar for now
- Create ClinVar submissions from pinned variants list in case page
- Select which pinned variants will be included in ClinVar submission documents
### Fixed
- Remove a:visited css style from all buttons
- Update of HPO terms via command line
- Background color of `MIXED` and `PANEL-UMI` sequencing types on cases page
- Fixed regex error when searching for cases with query ending with `\ `
- Gene symbols on Causatives page lighter in dark mode
- SpliceAI tooltip of multigene variants

## [4.55]
### Changed
- Represent different tumor samples as vials in cases page
- Option to force-update the OMIM panel
### Fixed
- Low tumor purity badge alignment in cancer samples table on cancer case view
- VariantS comment popovers reactivate on hover
- Updating database genes in build 37
- ACMG classification summary hidden by sticky navbar
- Logo backgrounds fixed to white on welcome page
- Visited links turn purple again
- Style of link buttons and dropdown menus
- Update KUH and GMS logos
- Link color for Managed variants

## [4.54]
### Added
- Dark mode, using browser/OS media preference
- Allow marking case as solved without defining causative variants
- Admin users can create missing beacon datasets from the institute's settings page
- GenCC links on gene and variant pages
- Deprecation warnings when launching the app using a .yaml config file or loading cases using .ped files
### Changed
- Improved HTML syntax in case report template
- Modified message displayed when variant rank stats could not be calculated
- Expanded instructions on how to test on CG development server (cg-vm1)
- Added more somatic variant callers (Balsamic v9 SNV, develop SV)
### Fixed
- Remove load demo case command from docker-compose.yml
- Text elements being split across pages in PDF reports
- Made login password field of type `password` in LDAP login form
- Gene panels HTML select in institute's settings page
- Bootstrap upgraded to version 5
- Fix some Sourcery and SonarCloud suggestions
- Escape special characters in case search on institute and dashboard pages
- Broken case PDF reports when no Madeline pedigree image can be created
- Removed text-white links style that were invisible in new pages style
- Variants pagination after pressing "Filter variants" or "Clinical filter"
- Layout of buttons Matchmaker submission panel (case page)
- Removing cases from Matchmaker (simplified code and fixed functionality)
- Reintroduce check for missing alignment files purged from server

## [4.53]
### Added
### Changed
- Point Alamut API key docs link to new API version
- Parse dbSNP id from ID only if it says "rs", else use VEP CSQ fields
- Removed MarkupSafe from the dependencies
### Fixed
- Reintroduced loading of SVs for demo case 643595
- Successful parse of FOUND_IN should avoid GATK caller default
- All vulnerabilities flagged by SonarCloud

## [4.52]
### Added
- Demo cancer case gets loaded together with demo RD case in demo instance
- Parse REVEL_score alongside REVEL_rankscore from csq field and display it on SNV variant page
- Rank score results now show the ranking range
- cDNA and protein changes displayed on institute causatives pages
- Optional SESSION_TIMEOUT_MINUTES configuration in app config files
- Script to convert old OMIM case format (list of integers) to new format (list of dictionaries)
- Additional check for user logged in status before serving alignment files
- Download .cgh files from cancer samples table on cancer case page
- Number of documents and date of last update on genes page
### Changed
- Verify user before redirecting to IGV alignments and sashimi plots
- Build case IGV tracks starting from case and variant objects instead of passing all params in a form
- Unfreeze Werkzeug lib since Flask_login v.0.6 with bugfix has been released
- Sort gene panels by name (panelS and variant page)
- Removed unused `server.blueprints.alignviewers.unindexed_remote_static` endpoint
- User sessions to check files served by `server.blueprints.alignviewers.remote_static` endpoint
- Moved Beacon-related functions to a dedicated app extension
- Audit Filter now also loads filter displaying the variants for it
### Fixed
- Handle `attachment_filename` parameter renamed to `download_name` when Flask 2.2 will be released
- Removed cursor timeout param in cases find adapter function to avoid many code warnings
- Removed stream argument deprecation warning in tests
- Handle `no intervals found` warning in load_region test
- Beacon remove variants
- Protect remote_cors function in alignviewers view from Server-Side Request Forgery (SSRF)
- Check creation date of last document in gene collection to display when genes collection was updated last

## [4.51]
### Added
- Config file containing codecov settings for pull requests
- Add an IGV.js direct link button from case page
- Security policy file
- Hide/shade compound variants based on rank score on variantS from filter
- Chromograph legend documentation direct link
### Changed
- Updated deprecated Codecov GitHub action to v.2
- Simplified code of scout/adapter/mongo/variant
- Update IGV.js to v2.11.2
- Show summary number of variant gene panels on general report if more than 3
### Fixed
- Marrvel link for variants in genome build 38 (using liftover to build 37)
- Remove flags from codecov config file
- Fixed filter bug with high negative SPIDEX scores
- Renamed IARC TP53 button to to `TP53 Database`, modified also link since IARC has been moved to the US NCI: `https://tp53.isb-cgc.org/`
- Parsing new format of OMIM case info when exporting patients to Matchmaker
- Remove flask-debugtoolbar lib dependency that is using deprecated code and causes app to crash after new release of Jinja2 (3.1)
- Variant page crashing for cases with old OMIM terms structure (a list of integers instead of dictionary)
- Variant page crashing when creating MARRVEL link for cases with no genome build
- SpliceAI documentation link
- Fix deprecated `safe_str_cmp` import from `werkzeug.security` by freezing Werkzeug lib to v2.0 until Flask_login v.0.6 with bugfix is released
- List gene names densely in general report for SVs that contain more than 3 genes
- Show transcript ids on refseq genes on hg19 in IGV.js, using refgene source
- Display correct number of genes in general report for SVs that contain more than 32 genes
- Broken Google login after new major release of `lepture/authlib`
- Fix frequency and callers display on case general report

## [4.50.1]
### Fixed
- Show matching causative STR_repid for legacy str variants (pre Stranger hgnc_id)

## [4.50]
### Added
- Individual-specific OMIM terms
- OMIM disease descriptions in ClinVar submission form
- Add a toggle for melter rerun monitoring of cases
- Add a config option to show the rerun monitoring toggle
- Add a cli option to export cases with rerun monitoring enabled
- Add a link to STRipy for STR variants; shallow for ARX and HOXA13
- Hide by default variants only present in unaffected individuals in variants filters
- OMIM terms in general case report
- Individual-level info on OMIM and HPO terms in general case report
- PanelApp gene link among the external links on variant page
- Dashboard case filters fields help
- Filter cases by OMIM terms in cases and dashboard pages
### Fixed
- A malformed panel id request would crash with exception: now gives user warning flash with redirect
- Link to HPO resource file hosted on `http://purl.obolibrary.org`
- Gene search form when gene exists only in build 38
- Fixed odd redirect error and poor error message on missing column for gene panel csv upload
- Typo in parse variant transcripts function
- Modified keys name used to parse local observations (archived) frequencies to reflect change in MIP keys naming
- Better error handling for partly broken/timed out chanjo reports
- Broken javascript code when case Chromograph data is malformed
- Broader space for case synopsis in general report
- Show partial causatives on causatives and matching causatives panels
- Partial causative assignment in cases with no OMIM or HPO terms
- Partial causative OMIM select options in variant page
### Changed
- Slightly smaller and improved layout of content in case PDF report
- Relabel more cancer variant pages somatic for navigation
- Unify caseS nav links
- Removed unused `add_compounds` param from variant controllers function
- Changed default hg19 genome for IGV.js to legacy hg19_1kg_decoy to fix a few problematic loci
- Reduce code complexity (parse/ensembl.py)
- Silence certain fields in ClinVar export if prioritised ones exist (chrom-start-end if hgvs exist)
- Made phenotype non-mandatory when marking a variant as partial causative
- Only one phenotype condition type (OMIM or HPO) per variant is used in ClinVar submissions
- ClinVar submission variant condition prefers OMIM over HPO if available
- Use lighter version of gene objects in Omim MongoDB adapter, panels controllers, panels views and institute controllers
- Gene-variants table size is now adaptive
- Remove unused file upload on gene-variants page

## [4.49]
### Fixed
- Pydantic model types for genome_build, madeline_info, peddy_ped_check and peddy_sex_check, rank_model_version and sv_rank_model_version
- Replace `MatchMaker` with `Matchmaker` in all places visible by a user
- Save diagnosis labels along with OMIM terms in Matchmaker Exchange submission objects
- `libegl-mesa0_21.0.3-0ubuntu0.3~20.04.5_amd64.deb` lib not found by GitHub actions Docker build
- Remove unused `chromograph_image_files` and `chromograph_prefixes` keys saved when creating or updating an RD case
- Search managed variants by description and with ignore case
### Changed
- Introduced page margins on exported PDF reports
- Smaller gene fonts in downloaded HPO genes PDF reports
- Reintroduced gene coverage data in the PDF-exported general report of rare-disease cases
- Check for existence of case report files before creating sidebar links
- Better description of HPO and OMIM terms for patients submitted to Matchmaker Exchange
- Remove null non-mandatory key/values when updating a case
- Freeze WTForms<3 due to several form input rendering changes

## [4.48.1]
### Fixed
- General case PDF report for recent cases with no pedigree

## [4.48]
### Added
- Option to cancel a request for research variants in case page
### Changed
- Update igv.js to v2.10.5
- Updated example of a case delivery report
- Unfreeze cyvcf2
- Builder images used in Scout Dockerfiles
- Crash report email subject gives host name
- Export general case report to PDF using PDFKit instead of WeasyPrint
- Do not include coverage report in PDF case report since they might have different orientation
- Export cancer cases's "Coverage and QC report" to PDF using PDFKit instead of Weasyprint
- Updated cancer "Coverage and QC report" example
- Keep portrait orientation in PDF delivery report
- Export delivery report to PDF using PDFKit instead of Weasyprint
- PDF export of clinical and research HPO panels using PDFKit instead of Weasyprint
- Export gene panel report to PDF using PDFKit
- Removed WeasyPrint lib dependency

### Fixed
- Reintroduced missing links to Swegen and Beacon and dbSNP in RD variant page, summary section
- Demo delivery report orientation to fit new columns
- Missing delivery report in demo case
- Cast MNVs to SNV for test
- Export verified variants from all institutes when user is admin
- Cancer coverage and QC report not found for demo cancer case
- Pull request template instructions on how to deploy to test server
- PDF Delivery report not showing Swedac logo
- Fix code typos
- Disable codefactor raised by ESLint for javascript functions located on another file
- Loading spinner stuck after downloading a PDF gene panel report
- IGV browser crashing when file system with alignment files is not mounted

## [4.47]
### Added
- Added CADD, GnomAD and genotype calls to variantS export
### Changed
- Pull request template, to illustrate how to deploy pull request branches on cg-vm1 stage server
### Fixed
- Compiled Docker image contains a patched version (v4.9) of chanjo-report

## [4.46.1]
### Fixed
- Downloading of files generated within the app container (MT-report, verified variants, pedigrees, ..)

## [4.46]
### Added
- Created a Dockefile to be used to serve the dockerized app in production
- Modified the code to collect database params specified as env vars
- Created a GitHub action that pushes the Dockerfile-server image to Docker Hub (scout-server-stage) every time a PR is opened
- Created a GitHub action that pushes the Dockerfile-server image to Docker Hub (scout-server) every time a new release is created
- Reassign MatchMaker Exchange submission to another user when a Scout user is deleted
- Expose public API JSON gene panels endpoint, primarily to enable automated rerun checking for updates
- Add utils for dictionary type
- Filter institute cases using multiple HPO terms
- Vulture GitHub action to identify and remove unused variables and imports
### Changed
- Updated the python config file documentation in admin guide
- Case configuration parsing now uses Pydantic for improved typechecking and config handling
- Removed test matrices to speed up automatic testing of PRs
- Switch from Coveralls to Codecov to handle CI test coverage
- Speed-up CI tests by caching installation of libs and splitting tests into randomized groups using pytest-test-groups
- Improved LDAP login documentation
- Use lib flask-ldapconn instead of flask_ldap3_login> to handle ldap authentication
- Updated Managed variant documentation in user guide
- Fix and simplify creating and editing of gene panels
- Simplified gene variants search code
- Increased the height of the genes track in the IGV viewer
### Fixed
- Validate uploaded managed variant file lines, warning the user.
- Exporting validated variants with missing "genes" database key
- No results returned when searching for gene variants using a phenotype term
- Variants filtering by gene symbols file
- Make gene HGNC symbols field mandatory in gene variants page and run search only on form submit
- Make sure collaborator gene variants are still visible, even if HPO filter is used

## [4.45]
### Added
### Changed
- Start Scout also when loqusdbapi is not reachable
- Clearer definition of manual standard and custom inheritance models in gene panels
- Allow searching multiple chromosomes in filters
### Fixed
- Gene panel crashing on edit action

## [4.44]
### Added
### Changed
- Display Gene track beneath each sample track when displaying splice junctions in igv browser
- Check outdated gene symbols and update with aliases for both RD and cancer variantS
### Fixed
- Added query input check and fixed the Genes API endpoint to return a json formatted error when request is malformed
- Typo in ACMG BP6 tooltip

## [4.43.1]
### Added
- Added database index for OMIM disease term genes
### Changed
### Fixed
- Do not drop HPO terms collection when updating HPO terms via the command line
- Do not drop disease (OMIM) terms collection when updating diseases via the command line

## [4.43]
### Added
- Specify which collection(s) update/build indexes for
### Fixed
- Do not drop genes and transcripts collections when updating genes via the command line

## [4.42.1]
### Added
### Changed
### Fixed
- Freeze PyMongo lib to version<4.0 to keep supporting previous MongoDB versions
- Speed up gene panels creation and update by collecting only light gene info from database
- Avoid case page crash on Phenomizer queries timeout

## [4.42]
### Added
- Choose custom pinned variants to submit to MatchMaker Exchange
- Submit structural variant as genes to the MatchMaker Exchange
- Added function for maintainers and admins to remove gene panels
- Admins can restore deleted gene panels
- A development docker-compose file illustrating the scout/chanjo-report integration
- Show AD on variants view for cancer SV (tumor and normal)
- Cancer SV variants filter AD, AF (tumor and normal)
- Hiding the variants score column also from cancer SVs, as for the SNVs
### Changed
- Enforce same case _id and display_name when updating a case
- Enforce same individual ids, display names and affected status when updating a case
- Improved documentation for connecting to loqusdb instances (including loqusdbapi)
- Display and download HPO gene panels' gene symbols in italics
- A faster-built and lighter Docker image
- Reduce complexity of `panels` endpoint moving some code to the panels controllers
- Update requirements to use flask-ldap3-login>=0.9.17 instead of freezing WTForm
### Fixed
- Use of deprecated TextField after the upgrade of WTF to v3.0
- Freeze to WTForms to version < 3
- Remove the extra files (bed files and madeline.svg) introduced by mistake
- Cli command loading demo data in docker-compose when case custom images exist and is None
- Increased MongoDB connection serverSelectionTimeoutMS parameter to 30K (default value according to MongoDB documentation)
- Better differentiate old obs counts 0 vs N/A
- Broken cancer variants page when default gene panel was deleted
- Typo in tx_overview function in variant controllers file
- Fixed loqusdbapi SV search URL
- SV variants filtering using Decipher criterion
- Removing old gene panels that don't contain the `maintainer` key.

## [4.41.1]
### Fixed
- General reports crash for variant annotations with same variant on other cases

## [4.41]
### Added
- Extended the instructions for running the Scout Docker image (web app and cli).
- Enabled inclusion of custom images to STR variant view
### Fixed
- General case report sorting comments for variants with None genetic models
- Do not crash but redirect to variants page with error when a variant is not found for a case
- UCSC links coordinates for SV variants with start chromosome different than end chromosome
- Human readable variants name in case page for variants having start chromosome different from end chromosome
- Avoid always loading all transcripts when checking gene symbol: introduce gene captions
- Slow queries for evaluated variants on e.g. case page - use events instead
### Changed
- Rearrange variant page again, moving severity predictions down.
- More reactive layout width steps on variant page

## [4.40.1]
### Added
### Fixed
- Variants dismissed with inconsistent inheritance pattern can again be shown in general case report
- General report page for variants with genes=None
- General report crashing when variants have no panels
- Added other missing keys to case and variant dictionaries passed to general report
### Changed

## [4.40]
### Added
- A .cff citation file
- Phenotype search API endpoint
- Added pagination to phenotype API
- Extend case search to include internal MongoDB id
- Support for connecting to a MongoDB replica set (.py config files)
- Support for connecting to a MongoDB replica set (.yaml config files)
### Fixed
- Command to load the OMIM gene panel (`scout load panel --omim`)
- Unify style of pinned and causative variants' badges on case page
- Removed automatic spaces after punctuation in comments
- Remove the hardcoded number of total individuals from the variant's old observations panel
- Send delete requests to a connected Beacon using the DELETE method
- Layout of the SNV and SV variant page - move frequency up
### Changed
- Stop updating database indexes after loading exons via command line
- Display validation status badge also for not Sanger-sequenced variants
- Moved Frequencies, Severity and Local observations panels up in RD variants page
- Enabled Flask CORS to communicate CORS status to js apps
- Moved the code preparing the transcripts overview to the backend
- Refactored and filtered json data used in general case report
- Changed the database used in docker-compose file to use the official MongoDB v4.4 image
- Modified the Python (3.6, 3.8) and MongoDB (3.2, 4.4, 5.0) versions used in testing matrices (GitHub actions)
- Capitalize case search terms on institute and dashboard pages


## [4.39]
### Added
- COSMIC IDs collected from CSQ field named `COSMIC`
### Fixed
- Link to other causative variants on variant page
- Allow multiple COSMIC links for a cancer variant
- Fix floating text in severity box #2808
- Fixed MitoMap and HmtVar links for hg38 cases
- Do not open new browser tabs when downloading files
- Selectable IGV tracks on variant page
- Missing splice junctions button on variant page
- Refactor variantS representative gene selection, and use it also for cancer variant summary
### Changed
- Improve Javascript performance for displaying Chromograph images
- Make ClinVar classification more evident in cancer variant page

## [4.38]
### Added
- Option to hide Alamut button in the app config file
### Fixed
- Library deprecation warning fixed (insert is deprecated. Use insert_one or insert_many instead)
- Update genes command will not trigger an update of database indices any more
- Missing resources in temporary downloading directory when updating genes using the command line
- Restore previous variant ACMG classification in a scrollable div
- Loading spinner not stopping after downloading PDF case reports and variant list export
- Add extra Alamut links higher up on variant pages
- Improve UX for phenotypes in case page
- Filter and export of STR variants
- Update look of variants page navigation buttons
### Changed

## [4.37]
### Added
- Highlight and show version number for RefSeq MANE transcripts.
- Added integration to a rerunner service for toggling reanalysis with updated pedigree information
- SpliceAI display and parsing from VEP CSQ
- Display matching tiered variants for cancer variants
- Display a loading icon (spinner) until the page loads completely
- Display filter badges in cancer variants list
- Update genes from pre-downloaded file resources
- On login, OS, browser version and screen size are saved anonymously to understand how users are using Scout
- API returning institutes data for a given user: `/api/v1/institutes`
- API returning case data for a given institute: `/api/v1/institutes/<institute_id>/cases`
- Added GMS and Lund university hospital logos to login page
- Made display of Swedac logo configurable
- Support for displaying custom images in case view
- Individual-specific HPO terms
- Optional alamut_key in institute settings for Alamut Plus software
- Case report API endpoint
- Tooltip in case explaining that genes with genome build different than case genome build will not be added to dynamic HPO panel.
- Add DeepVariant as a caller
### Fixed
- Updated IGV to v2.8.5 to solve missing gene labels on some zoom levels
- Demo cancer case config file to load somatic SNVs and SVs only.
- Expand list of refseq trancripts in ClinVar submission form
- Renamed `All SNVs and INDELs` institute sidebar element to `Search SNVs and INDELs` and fixed its style.
- Add missing parameters to case load-config documentation
- Allow creating/editing gene panels and dynamic gene panels with genes present in genome build 38
- Bugfix broken Pytests
- Bulk dismissing variants error due to key conversion from string to integer
- Fix typo in index documentation
- Fixed crash in institute settings page if "collaborators" key is not set in database
- Don't stop Scout execution if LoqusDB call fails and print stacktrace to log
- Bug when case contains custom images with value `None`
- Bug introduced when fixing another bug in Scout-LoqusDB interaction
- Loading of OMIM diagnoses in Scout demo instance
- Remove the docker-compose with chanjo integration because it doesn't work yet.
- Fixed standard docker-compose with scout demo data and database
- Clinical variant assessments not present for pinned and causative variants on case page.
- MatchMaker matching one node at the time only
- Remove link from previously tiered variants badge in cancer variants page
- Typo in gene cell on cancer variants page
- Managed variants filter form
### Changed
- Better naming for variants buttons on cancer track (somatic, germline). Also show cancer research button if available.
- Load case with missing panels in config files, but show warning.
- Changing the (Female, Male) symbols to (F/M) letters in individuals_table and case-sma.
- Print stacktrace if case load command fails
- Added sort icon and a pointer to the cursor to all tables with sortable fields
- Moved variant, gene and panel info from the basic pane to summary panel for all variants.
- Renamed `Basics` panel to `Classify` on variant page.
- Revamped `Basics` panel to a panel dedicated to classify variants
- Revamped the summary panel to be more compact.
- Added dedicated template for cancer variants
- Removed Gene models, Gene annotations and Conservation panels for cancer variants
- Reorganized the orders of panels for variant and cancer variant views
- Added dedicated variant quality panel and removed relevant panes
- A more compact case page
- Removed OMIM genes panel
- Make genes panel, pinned variants panel, causative variants panel and ClinVar panel scrollable on case page
- Update to Scilifelab's 2020 logo
- Update Gens URL to support Gens v2.0 format
- Refactor tests for parsing case configurations
- Updated links to HPO downloadable resources
- Managed variants filtering defaults to all variant categories
- Changing the (Kind) drop-down according to (Category) drop-down in Managed variant add variant
- Moved Gens button to individuals table
- Check resource files availability before starting updating OMIM diagnoses
- Fix typo in `SHOW_OBSERVED_VARIANT_ARCHIVE` config param

## [4.36]
### Added
- Parse and save splice junction tracks from case config file
- Tooltip in observations panel, explaining that case variants with no link might be old variants, not uploaded after a case rerun
### Fixed
- Warning on overwriting variants with same position was no longer shown
- Increase the height of the dropdowns to 425px
- More indices for the case table as it grows, specifically for causatives queries
- Splice junction tracks not centered over variant genes
- Total number of research variants count
- Update variants stats in case documents every time new variants are loaded
- Bug in flashing warning messages when filtering variants
### Changed
- Clearer warning messages for genes and gene/gene-panels searches in variants filters

## [4.35]
### Added
- A new index for hgnc_symbol in the hgnc_gene collection
- A Pedigree panel in STR page
- Display Tier I and II variants in case view causatives card for cancer cases
### Fixed
- Send partial file data to igv.js when visualizing sashimi plots with splice junction tracks
- Research variants filtering by gene
- Do not attempt to populate annotations for not loaded pinned/causatives
- Add max-height to all dropdowns in filters
### Changed
- Switch off non-clinical gene warnings when filtering research variants
- Don't display OMIM disease card in case view for cancer cases
- Refactored Individuals and Causative card in case view for cancer cases
- Update and style STR case report

## [4.34]
### Added
- Saved filter lock and unlock
- Filters can optionally be marked audited, logging the filter name, user and date on the case events and general report.
- Added `ClinVar hits` and `Cosmic hits` in cancer SNVs filters
- Added `ClinVar hits` to variants filter (rare disease track)
- Load cancer demo case in docker-compose files (default and demo file)
- Inclusive-language check using [woke](https://github.com/get-woke/woke) github action
- Add link to HmtVar for mitochondrial variants (if VCF is annotated with HmtNote)
- Grey background for dismissed compounds in variants list and variant page
- Pin badge for pinned compounds in variants list and variant page
- Support LoqusDB REST API queries
- Add a docker-compose-matchmaker under scout/containers/development to test matchmaker locally
- Script to investigate consequences of symbol search bug
- Added GATK to list of SV and cancer SV callers
### Fixed
- Make MitoMap link work for hg38 again
- Export Variants feature crashing when one of the variants has no primary transcripts
- Redirect to last visited variantS page when dismissing variants from variants list
- Improved matching of SVs Loqus occurrences in other cases
- Remove padding from the list inside (Matching causatives from other cases) panel
- Pass None to get_app function in CLI base since passing script_info to app factory functions was deprecated in Flask 2.0
- Fixed failing tests due to Flask update to version 2.0
- Speed up user events view
- Causative view sort out of memory error
- Use hgnc_id for gene filter query
- Typo in case controllers displaying an error every time a patient is matched against external MatchMaker nodes
- Do not crash while attempting an update for variant documents that are too big (> 16 MB)
- Old STR causatives (and other variants) may not have HGNC symbols - fix sort lambda
- Check if gene_obj has primary_transcript before trying to access it
- Warn if a gene manually searched is in a clinical panel with an outdated name when filtering variants
- ChrPos split js not needed on STR page yet
### Changed
- Remove parsing of case `genome_version`, since it's not used anywhere downstream
- Introduce deprecation warning for Loqus configs that are not dictionaries
- SV clinical filter no longer filters out sub 100 nt variants
- Count cases in LoqusDB by variant type
- Commit pulse repo badge temporarily set to weekly
- Sort ClinVar submissions objects by ascending "Last evaluated" date
- Refactored the MatchMaker integration as an extension
- Replaced some sensitive words as suggested by woke linter
- Documentation for load-configuration rewritten.
- Add styles to MatchMaker matches table
- More detailed info on the data shared in MatchMaker submission form

## [4.33.1]
### Fixed
- Include markdown for release autodeploy docs
- Use standard inheritance model in ClinVar (https://ftp.ncbi.nlm.nih.gov/pub/GTR/standard_terms/Mode_of_inheritance.txt)
- Fix issue crash with variants that have been unflagged causative not being available in other causatives
### Added
### Changed

## [4.33]
### Fixed
- Command line crashing when updating an individual not found in database
- Dashboard page crashing when filters return no data
- Cancer variants filter by chromosome
- /api/v1/genes now searches for genes in all genome builds by default
- Upgraded igv.js to version 2.8.1 (Fixed Unparsable bed record error)
### Added
- Autodeploy docs on release
- Documentation for updating case individuals tracks
- Filter cases and dashboard stats by analysis track
### Changed
- Changed from deprecated db update method
- Pre-selected fields to run queries with in dashboard page
- Do not filter by any institute when first accessing the dashboard
- Removed OMIM panel in case view for cancer cases
- Display Tier I and II variants in case view causatives panel for cancer cases
- Refactored Individuals and Causative panels in case view for cancer cases

## [4.32.1]
### Fixed
- iSort lint check only
### Changed
- Institute cases page crashing when a case has track:Null
### Added

## [4.32]
### Added
- Load and show MITOMAP associated diseases from VCF (INFO field: MitomapAssociatedDiseases, via HmtNote)
- Show variant allele frequencies for mitochondrial variants (GRCh38 cases)
- Extend "public" json API with diseases (OMIM) and phenotypes (HPO)
- HPO gene list download now has option for clinical and non-clinical genes
- Display gene splice junctions data in sashimi plots
- Update case individuals with splice junctions tracks
- Simple Docker compose for development with local build
- Make Phenomodels subpanels collapsible
- User side documentation of cytogenomics features (Gens, Chromograph, vcf2cytosure, rhocall)
- iSort GitHub Action
- Support LoqusDB REST API queries
### Fixed
- Show other causative once, even if several events point to it
- Filtering variants by mitochondrial chromosome for cases with genome build=38
- HPO gene search button triggers any warnings for clinical / non-existing genes also on first search
- Fixed a bug in variants pages caused by MT variants without alt_frequency
- Tests for CADD score parsing function
- Fixed the look of IGV settings on SNV variant page
- Cases analyzed once shown as `rerun`
- Missing case track on case re-upload
- Fixed severity rank for SO term "regulatory region ablation"
### Changed
- Refactor according to CodeFactor - mostly reuse of duplicated code
- Phenomodels language adjustment
- Open variants in a new window (from variants page)
- Open overlapping and compound variants in a new window (from variant page)
- gnomAD link points to gnomAD v.3 (build GRCh38) for mitochondrial variants.
- Display only number of affected genes for dismissed SVs in general report
- Chromosome build check when populating the variants filter chromosome selection
- Display mitochondrial and rare diseases coverage report in cases with missing 'rare' track

## [4.31.1]
### Added
### Changed
- Remove mitochondrial and coverage report from cancer cases sidebar
### Fixed
- ClinVar page when dbSNP id is None

## [4.31]
### Added
- gnomAD annotation field in admin guide
- Export also dynamic panel genes not associated to an HPO term when downloading the HPO panel
- Primary HGNC transcript info in variant export files
- Show variant quality (QUAL field from vcf) in the variant summary
- Load/update PDF gene fusion reports (clinical and research) generated with Arriba
- Support new MANE annotations from VEP (both MANE Select and MANE Plus Clinical)
- Display on case activity the event of a user resetting all dismissed variants
- Support gnomAD population frequencies for mitochondrial variants
- Anchor links in Casedata ClinVar panels to redirect after renaming individuals
### Fixed
- Replace old docs link www.clinicalgenomics.se/scout with new https://clinical-genomics.github.io/scout
- Page formatting issues whenever case and variant comments contain extremely long strings with no spaces
- Chromograph images can be one column and have scrollbar. Removed legacy code.
- Column labels for ClinVar case submission
- Page crashing looking for LoqusDB observation when variant doesn't exist
- Missing inheritance models and custom inheritance models on newly created gene panels
- Accept only numbers in managed variants filter as position and end coordinates
- SNP id format and links in Variant page, ClinVar submission form and general report
- Case groups tooltip triggered only when mouse is on the panel header
### Changed
- A more compact case groups panel
- Added landscape orientation CSS style to cancer coverage and QC demo report
- Improve user documentation to create and save new gene panels
- Removed option to use space as separator when uploading gene panels
- Separating the columns of standard and custom inheritance models in gene panels
- Improved ClinVar instructions for users using non-English Excel

## [4.30.2]
### Added
### Fixed
- Use VEP RefSeq ID if RefSeq list is empty in RefSeq transcripts overview
- Bug creating variant links for variants with no end_chrom
### Changed

## [4.30.1]
### Added
### Fixed
- Cryptography dependency fixed to use version < 3.4
### Changed

## [4.30]
### Added
- Introduced a `reset dismiss variant` verb
- Button to reset all dismissed variants for a case
- Add black border to Chromograph ideograms
- Show ClinVar annotations on variantS page
- Added integration with GENS, copy number visualization tool
- Added a VUS label to the manual classification variant tags
- Add additional information to SNV verification emails
- Tooltips documenting manual annotations from default panels
- Case groups now show bam files from all cases on align view
### Fixed
- Center initial igv view on variant start with SNV/indels
- Don't set initial igv view to negative coordinates
- Display of GQ for SV and STR
- Parsing of AD and related info for STRs
- LoqusDB field in institute settings accepts only existing Loqus instances
- Fix DECIPHER link to work after DECIPHER migrated to GRCh38
- Removed visibility window param from igv.js genes track
- Updated HPO download URL
- Patch HPO download test correctly
- Reference size on STR hover not needed (also wrong)
- Introduced genome build check (allowed values: 37, 38, "37", "38") on case load
- Improve case searching by assignee full name
- Populating the LoqusDB select in institute settings
### Changed
- Cancer variants table header (pop freq etc)
- Only admin users can modify LoqusDB instance in Institute settings
- Style of case synopsis, variants and case comments
- Switched to igv.js 2.7.5
- Do not choke if case is missing research variants when research requested
- Count cases in LoqusDB by variant type
- Introduce deprecation warning for Loqus configs that are not dictionaries
- Improve create new gene panel form validation
- Make XM- transcripts less visible if they don't overlap with transcript refseq_id in variant page
- Color of gene panels and comments panels on cases and variant pages
- Do not choke if case is missing research variants when reserch requested

## [4.29.1]
### Added
### Fixed
- Always load STR variants regardless of RankScore threshold (hotfix)
### Changed

## [4.29]
### Added
- Added a page about migrating potentially breaking changes to the documentation
- markdown_include in development requirements file
- STR variants filter
- Display source, Z-score, inheritance pattern for STR annotations from Stranger (>0.6.1) if available
- Coverage and quality report to cancer view
### Fixed
- ACMG classification page crashing when trying to visualize a classification that was removed
- Pretty print HGVS on gene variants (URL-decode VEP)
- Broken or missing link in the documentation
- Multiple gene names in ClinVar submission form
- Inheritance model select field in ClinVar submission
- IGV.js >2.7.0 has an issue with the gene track zoom levels - temp freeze at 2.7.0
- Revert CORS-anywhere and introduce a local http proxy for cloud tracks
### Changed

## [4.28]
### Added
- Chromograph integration for displaying PNGs in case-page
- Add VAF to cancer case general report, and remove some of its unused fields
- Variants filter compatible with genome browser location strings
- Support for custom public igv tracks stored on the cloud
- Add tests to increase testing coverage
- Update case variants count after deleting variants
- Update IGV.js to latest (v2.7.4)
- Bypass igv.js CORS check using `https://github.com/Rob--W/cors-anywhere`
- Documentation on default and custom IGV.js tracks (admin docs)
- Lock phenomodels so they're editable by admins only
- Small case group assessment sharing
- Tutorial and files for deploying app on containers (Kubernetes pods)
- Canonical transcript and protein change of canonical transcript in exported variants excel sheet
- Support for Font Awesome version 6
- Submit to Beacon from case page sidebar
- Hide dismissed variants in variants pages and variants export function
- Systemd service files and instruction to deploy Scout using podman
### Fixed
- Bugfix: unused `chromgraph_prefix |tojson` removed
- Freeze coloredlogs temporarily
- Marrvel link
- Don't show TP53 link for silent or synonymous changes
- OMIM gene field accepts any custom number as OMIM gene
- Fix Pytest single quote vs double quote string
- Bug in gene variants search by similar cases and no similar case is found
- Delete unused file `userpanel.py`
- Primary transcripts in variant overview and general report
- Google OAuth2 login setup in README file
- Redirect to 'missing file'-icon if configured Chromograph file is missing
- Javascript error in case page
- Fix compound matching during variant loading for hg38
- Cancer variants view containing variants dismissed with cancer-specific reasons
- Zoom to SV variant length was missing IGV contig select
- Tooltips on case page when case has no default gene panels
### Changed
- Save case variants count in case document and not in sessions
- Style of gene panels multiselect on case page
- Collapse/expand main HPO checkboxes in phenomodel preview
- Replaced GQ (Genotype quality) with VAF (Variant allele frequency) in cancer variants GT table
- Allow loading of cancer cases with no tumor_purity field
- Truncate cDNA and protein changes in case report if longer than 20 characters


## [4.27]
### Added
- Exclude one or more variant categories when running variants delete command
### Fixed
### Changed

## [4.26.1]
### Added
### Fixed
- Links with 1-letter aa codes crash on frameshift etc
### Changed

## [4.26]
### Added
- Extend the delete variants command to print analysis date, track, institute, status and research status
- Delete variants by type of analysis (wgs|wes|panel)
- Links to cBioPortal, MutanTP53, IARC TP53, OncoKB, MyCancerGenome, CIViC
### Fixed
- Deleted variants count
### Changed
- Print output of variants delete command as a tab separated table

## [4.25]
### Added
- Command line function to remove variants from one or all cases
### Fixed
- Parse SMN None calls to None rather than False

## [4.24.1]
### Fixed
- Install requirements.txt via setup file

## [4.24]
### Added
- Institute-level phenotype models with sub-panels containing HPO and OMIM terms
- Runnable Docker demo
- Docker image build and push github action
- Makefile with shortcuts to docker commands
- Parse and save synopsis, phenotype and cohort terms from config files upon case upload
### Fixed
- Update dismissed variant status when variant dismissed key is missing
- Breakpoint two IGV button now shows correct chromosome when different from bp1
- Missing font lib in Docker image causing the PDF report download page to crash
- Sentieon Manta calls lack Somaticscore - load anyway
- ClinVar submissions crashing due to pinned variants that are not loaded
- Point ExAC pLI score to new gnomad server address
- Bug uploading cases missing phenotype terms in config file
- STRs loaded but not shown on browser page
- Bug when using adapter.variant.get_causatives with case_id without causatives
- Problem with fetching "solved" from scout export cases cli
- Better serialising of datetime and bson.ObjectId
- Added `volumes` folder to .gitignore
### Changed
- Make matching causative and managed variants foldable on case page
- Remove calls to PyMongo functions marked as deprecated in backend and frontend(as of version 3.7).
- Improved `scout update individual` command
- Export dynamic phenotypes with ordered gene lists as PDF


## [4.23]
### Added
- Save custom IGV track settings
- Show a flash message with clear info about non-valid genes when gene panel creation fails
- CNV report link in cancer case side navigation
- Return to comment section after editing, deleting or submitting a comment
- Managed variants
- MT vs 14 chromosome mean coverage stats if Scout is connected to Chanjo
### Fixed
- missing `vcf_cancer_sv` and `vcf_cancer_sv_research` to manual.
- Split ClinVar multiple clnsig values (slash-separated) and strip them of underscore for annotations without accession number
- Timeout of `All SNVs and INDELs` page when no valid gene is provided in the search
- Round CADD (MIPv9)
- Missing default panel value
- Invisible other causatives lines when other causatives lack gene symbols
### Changed
- Do not freeze mkdocs-material to version 4.6.1
- Remove pre-commit dependency

## [4.22]
### Added
- Editable cases comments
- Editable variants comments
### Fixed
- Empty variant activity panel
- STRs variants popover
- Split new ClinVar multiple significance terms for a variant
- Edit the selected comment, not the latest
### Changed
- Updated RELEASE docs.
- Pinned variants card style on the case page
- Merged `scout export exons` and `scout view exons` commands


## [4.21.2]
### Added
### Fixed
- Do not pre-filter research variants by (case-default) gene panels
- Show OMIM disease tooltip reliably
### Changed

## [4.21.1]
### Added
### Fixed
- Small change to Pop Freq column in variants ang gene panels to avoid strange text shrinking on small screens
- Direct use of HPO list for Clinical HPO SNV (and cancer SNV) filtering
- PDF coverage report redirecting to login page
### Changed
- Remove the option to dismiss single variants from all variants pages
- Bulk dismiss SNVs, SVs and cancer SNVs from variants pages

## [4.21]
### Added
- Support to configure LoqusDB per institute
- Highlight causative variants in the variants list
- Add tests. Mostly regarding building internal datatypes.
- Remove leading and trailing whitespaces from panel_name and display_name when panel is created
- Mark MANE transcript in list of transcripts in "Transcript overview" on variant page
- Show default panel name in case sidebar
- Previous buttons for variants pagination
- Adds a gh action that checks that the changelog is updated
- Adds a gh action that deploys new releases automatically to pypi
- Warn users if case default panels are outdated
- Define institute-specific gene panels for filtering in institute settings
- Use institute-specific gene panels in variants filtering
- Show somatic VAF for pinned and causative variants on case page

### Fixed
- Report pages redirect to login instead of crashing when session expires
- Variants filter loading in cancer variants page
- User, Causative and Cases tables not scaling to full page
- Improved docs for an initial production setup
- Compatibility with latest version of Black
- Fixed tests for Click>7
- Clinical filter required an extra click to Filter to return variants
- Restore pagination and shrink badges in the variants page tables
- Removing a user from the command line now inactivates the case only if user is last assignee and case is active
- Bugfix, LoqusDB per institute feature crashed when institute id was empty string
- Bugfix, LoqusDB calls where missing case count
- filter removal and upload for filters deleted from another page/other user
- Visualize outdated gene panels info in a popover instead of a tooltip in case page side panel

### Changed
- Highlight color on normal STRs in the variants table from green to blue
- Display breakpoints coordinates in verification emails only for structural variants


## [4.20]
### Added
- Display number of filtered variants vs number of total variants in variants page
- Search case by HPO terms
- Dismiss variant column in the variants tables
- Black and pre-commit packages to dev requirements

### Fixed
- Bug occurring when rerun is requested twice
- Peddy info fields in the demo config file
- Added load config safety check for multiple alignment files for one individual
- Formatting of cancer variants table
- Missing Score in SV variants table

### Changed
- Updated the documentation on how to create a new software release
- Genome build-aware cytobands coordinates
- Styling update of the Matchmaker card
- Select search type in case search form


## [4.19]

### Added
- Show internal ID for case
- Add internal ID for downloaded CGH files
- Export dynamic HPO gene list from case page
- Remove users as case assignees when their account is deleted
- Keep variants filters panel expanded when filters have been used

### Fixed
- Handle the ProxyFix ModuleNotFoundError when Werkzeug installed version is >1.0
- General report formatting issues whenever case and variant comments contain extremely long strings with no spaces

### Changed
- Created an institute wrapper page that contains list of cases, causatives, SNVs & Indels, user list, shared data and institute settings
- Display case name instead of case ID on clinVar submissions
- Changed icon of sample update in clinVar submissions


## [4.18]

### Added
- Filter cancer variants on cytoband coordinates
- Show dismiss reasons in a badge with hover for clinical variants
- Show an ellipsis if 10 cases or more to display with loqusdb matches
- A new blog post for version 4.17
- Tooltip to better describe Tumor and Normal columns in cancer variants
- Filter cancer SNVs and SVs by chromosome coordinates
- Default export of `Assertion method citation` to clinVar variants submission file
- Button to export up to 500 cancer variants, filtered or not
- Rename samples of a clinVar submission file

### Fixed
- Apply default gene panel on return to cancer variantS from variant view
- Revert to certificate checking when asking for Chanjo reports
- `scout download everything` command failing while downloading HPO terms

### Changed
- Turn tumor and normal allelic fraction to decimal numbers in tumor variants page
- Moved clinVar submissions code to the institutes blueprints
- Changed name of clinVar export files to FILENAME.Variant.csv and FILENAME.CaseData.csv
- Switched Google login libraries from Flask-OAuthlib to Authlib


## [4.17.1]

### Fixed
- Load cytobands for cases with chromosome build not "37" or "38"


## [4.17]

### Added
- COSMIC badge shown in cancer variants
- Default gene-panel in non-cancer structural view in url
- Filter SNVs and SVs by cytoband coordinates
- Filter cancer SNV variants by alt allele frequency in tumor
- Correct genome build in UCSC link from structural variant page



### Fixed
- Bug in clinVar form when variant has no gene
- Bug when sharing cases with the same institute twice
- Page crashing when removing causative variant tag
- Do not default to GATK caller when no caller info is provided for cancer SNVs


## [4.16.1]

### Fixed
- Fix the fix for handling of delivery reports for rerun cases

## [4.16]

### Added
- Adds possibility to add "lims_id" to cases. Currently only stored in database, not shown anywhere
- Adds verification comment box to SVs (previously only available for small variants)
- Scrollable pedigree panel

### Fixed
- Error caused by changes in WTForm (new release 2.3.x)
- Bug in OMIM case page form, causing the page to crash when a string was provided instead of a numerical OMIM id
- Fix Alamut link to work properly on hg38
- Better handling of delivery reports for rerun cases
- Small CodeFactor style issues: matchmaker results counting, a couple of incomplete tests and safer external xml
- Fix an issue with Phenomizer introduced by CodeFactor style changes

### Changed
- Updated the version of igv.js to 2.5.4

## [4.15.1]

### Added
- Display gene names in ClinVar submissions page
- Links to Varsome in variant transcripts table

### Fixed
- Small fixes to ClinVar submission form
- Gene panel page crash when old panel has no maintainers

## [4.15]

### Added
- Clinvar CNVs IGV track
- Gene panels can have maintainers
- Keep variant actions (dismissed, manual rank, mosaic, acmg, comments) upon variant re-upload
- Keep variant actions also on full case re-upload

### Fixed
- Fix the link to Ensembl for SV variants when genome build 38.
- Arrange information in columns on variant page
- Fix so that new cosmic identifier (COSV) is also acceptable #1304
- Fixed COSMIC tag in INFO (outside of CSQ) to be parses as well with `&` splitter.
- COSMIC stub URL changed to https://cancer.sanger.ac.uk/cosmic/search?q= instead.
- Updated to a version of IGV where bigBed tracks are visualized correctly
- Clinvar submission files are named according to the content (variant_data and case_data)
- Always show causatives from other cases in case overview
- Correct disease associations for gene symbol aliases that exist as separate genes
- Re-add "custom annotations" for SV variants
- The override ClinVar P/LP add-in in the Clinical Filter failed for new CSQ strings

### Changed
- Runs all CI checks in github actions

## [4.14.1]

### Fixed
- Error when variant found in loqusdb is not loaded for other case

## [4.14]

### Added
- Use github actions to run tests
- Adds CLI command to update individual alignments path
- Update HPO terms using downloaded definitions files
- Option to use alternative flask config when running `scout serve`
- Requirement to use loqusdb >= 2.5 if integrated

### Fixed
- Do not display Pedigree panel in cancer view
- Do not rely on internet connection and services available when running CI tests
- Variant loading assumes GATK if no caller set given and GATK filter status is seen in FILTER
- Pass genome build param all the way in order to get the right gene mappings for cases with build 38
- Parse correctly variants with zero frequency values
- Continue even if there are problems to create a region vcf
- STR and cancer variant navigation back to variants pages could fail

### Changed
- Improved code that sends requests to the external APIs
- Updates ranges for user ranks to fit todays usage
- Run coveralls on github actions instead of travis
- Run pip checks on github actions instead of coveralls
- For hg38 cases, change gnomAD link to point to version 3.0 (which is hg38 based)
- Show pinned or causative STR variants a bit more human readable

## [4.13.1]

### Added
### Fixed
- Typo that caused not all clinvar conflicting interpretations to be loaded no matter what
- Parse and retrieve clinvar annotations from VEP-annotated (VEP 97+) CSQ VCF field
- Variant clinvar significance shown as `not provided` whenever is `Uncertain significance`
- Phenomizer query crashing when case has no HPO terms assigned
- Fixed a bug affecting `All SNVs and INDELs` page when variants don't have canonical transcript
- Add gene name or id in cancer variant view

### Changed
- Cancer Variant view changed "Variant:Transcript:Exon:HGVS" to "Gene:Transcript:Exon:HGVS"

## [4.13]

### Added
- ClinVar SNVs track in IGV
- Add SMA view with SMN Copy Number data
- Easier to assign OMIM diagnoses from case page
- OMIM terms and specific OMIM term page

### Fixed
- Bug when adding a new gene to a panel
- Restored missing recent delivery reports
- Fixed style and links to other reports in case side panel
- Deleting cases using display_name and institute not deleting its variants
- Fixed bug that caused coordinates filter to override other filters
- Fixed a problem with finding some INS in loqusdb
- Layout on SV page when local observations without cases are present
- Make scout compatible with the new HPO definition files from `http://compbio.charite.de/jenkins/`
- General report visualization error when SNVs display names are very long


### Changed


## [4.12.4]

### Fixed
- Layout on SV page when local observations without cases are present

## [4.12.3]

### Fixed
- Case report when causative or pinned SVs have non null allele frequencies

## [4.12.2]

### Fixed
- SV variant links now take you to the SV variant page again
- Cancer variant view has cleaner table data entries for "N/A" data
- Pinned variant case level display hotfix for cancer and str - more on this later
- Cancer variants show correct alt/ref reads mirroring alt frequency now
- Always load all clinical STR variants even if a region load is attempted - index may be missing
- Same case repetition in variant local observations

## [4.12.1]

### Fixed
- Bug in variant.gene when gene has no HGVS description


## [4.12]

### Added
- Accepts `alignment_path` in load config to pass bam/cram files
- Display all phenotypes on variant page
- Display hgvs coordinates on pinned and causatives
- Clear panel pending changes
- Adds option to setup the database with static files
- Adds cli command to download the resources from CLI that scout needs
- Adds test files for merged somatic SV and CNV; as well as merged SNV, and INDEL part of #1279
- Allows for upload of OMIM-AUTO gene panel from static files without api-key

### Fixed
- Cancer case HPO panel variants link
- Fix so that some drop downs have correct size
- First IGV button in str variants page
- Cancer case activates on SNV variants
- Cases activate when STR variants are viewed
- Always calculate code coverage
- Pinned/Classification/comments in all types of variants pages
- Null values for panel's custom_inheritance_models
- Discrepancy between the manual disease transcripts and those in database in gene-edit page
- ACMG classification not showing for some causatives
- Fix bug which caused IGV.js to use hg19 reference files for hg38 data
- Bug when multiple bam files sources with non-null values are available


### Changed
- Renamed `requests` file to `scout_requests`
- Cancer variant view shows two, instead of four, decimals for allele and normal


## [4.11.1]

### Fixed
- Institute settings page
- Link institute settings to sharing institutes choices

## [4.11.0]

### Added
- Display locus name on STR variant page
- Alternative key `GNOMADAF_popmax` for Gnomad popmax allele frequency
- Automatic suggestions on how to improve the code on Pull Requests
- Parse GERP, phastCons and phyloP annotations from vep annotated CSQ fields
- Avoid flickering comment popovers in variant list
- Parse REVEL score from vep annotated CSQ fields
- Allow users to modify general institute settings
- Optionally format code automatically on commit
- Adds command to backup vital parts `scout export database`
- Parsing and displaying cancer SV variants from Manta annotated VCF files
- Dismiss cancer snv variants with cancer-specific options
- Add IGV.js UPD, RHO and TIDDIT coverage wig tracks.


### Fixed
- Slightly darker page background
- Fixed an issued with parsed conservation values from CSQ
- Clinvar submissions accessible to all users of an institute
- Header toolbar when on Clinvar page now shows institute name correctly
- Case should not always inactivate upon update
- Show dismissed snv cancer variants as grey on the cancer variants page
- Improved style of mappability link and local observations on variant page
- Convert all the GET requests to the igv view to POST request
- Error when updating gene panels using a file containing BOM chars
- Add/replace gene radio button not working in gene panels


## [4.10.1]

### Fixed
- Fixed issue with opening research variants
- Problem with coveralls not called by Travis CI
- Handle Biomart service down in tests


## [4.10.0]

### Added
- Rank score model in causatives page
- Exportable HPO terms from phenotypes page
- AMP guideline tiers for cancer variants
- Adds scroll for the transcript tab
- Added CLI option to query cases on time since case event was added
- Shadow clinical assessments also on research variants display
- Support for CRAM alignment files
- Improved str variants view : sorting by locus, grouped by allele.
- Delivery report PDF export
- New mosaicism tag option
- Add or modify individuals' age or tissue type from case page
- Display GC and allele depth in causatives table.
- Included primary reference transcript in general report
- Included partial causative variants in general report
- Remove dependency of loqusdb by utilising the CLI

### Fixed
- Fixed update OMIM command bug due to change in the header of the genemap2 file
- Removed Mosaic Tag from Cancer variants
- Fixes issue with unaligned table headers that comes with hidden Datatables
- Layout in general report PDF export
- Fixed issue on the case statistics view. The validation bars didn't show up when all institutes were selected. Now they do.
- Fixed missing path import by importing pathlib.Path
- Handle index inconsistencies in the update index functions
- Fixed layout problems


## [4.9.0]

### Added
- Improved MatchMaker pages, including visible patient contacts email address
- New badges for the github repo
- Links to [GENEMANIA](genemania.org)
- Sort gene panel list on case view.
- More automatic tests
- Allow loading of custom annotations in VCF using the SCOUT_CUSTOM info tag.

### Fixed
- Fix error when a gene is added to an empty dynamic gene panel
- Fix crash when attempting to add genes on incorrect format to dynamic gene panel
- Manual rank variant tags could be saved in a "Select a tag"-state, a problem in the variants view.
- Same case evaluations are no longer shown as gray previous evaluations on the variants page
- Stay on research pages, even if reset, next first buttons are pressed..
- Overlapping variants will now be visible on variant page again
- Fix missing classification comments and links in evaluations page
- All prioritized cases are shown on cases page


## [4.8.3]

### Added

### Fixed
- Bug when ordering sanger
- Improved scrolling over long list of genes/transcripts


## [4.8.2]

### Added

### Fixed
- Avoid opening extra tab for coverage report
- Fixed a problem when rank model version was saved as floats and not strings
- Fixed a problem with displaying dismiss variant reasons on the general report
- Disable load and delete filter buttons if there are no saved filters
- Fix problem with missing verifications
- Remove duplicate users and merge their data and activity


## [4.8.1]

### Added

### Fixed
- Prevent login fail for users with id defined by ObjectId and not email
- Prevent the app from crashing with `AttributeError: 'NoneType' object has no attribute 'message'`


## [4.8.0]

### Added
- Updated Scout to use Bootstrap 4.3
- New looks for Scout
- Improved dashboard using Chart.js
- Ask before inactivating a case where last assigned user leaves it
- Genes can be manually added to the dynamic gene list directly on the case page
- Dynamic gene panels can optionally be used with clinical filter, instead of default gene panel
- Dynamic gene panels get link out to chanjo-report for coverage report
- Load all clinvar variants with clinvar Pathogenic, Likely Pathogenic and Conflicting pathogenic
- Show transcripts with exon numbers for structural variants
- Case sort order can now be toggled between ascending and descending.
- Variants can be marked as partial causative if phenotype is available for case.
- Show a frequency tooltip hover for SV-variants.
- Added support for LDAP login system
- Search snv and structural variants by chromosomal coordinates
- Structural variants can be marked as partial causative if phenotype is available for case.
- Show normal and pathologic limits for STRs in the STR variants view.
- Institute level persistent variant filter settings that can be retrieved and used.
- export causative variants to Excel
- Add support for ROH, WIG and chromosome PNGs in case-view

### Fixed
- Fixed missing import for variants with comments
- Instructions on how to build docs
- Keep sanger order + verification when updating/reloading variants
- Fixed and moved broken filter actions (HPO gene panel and reset filter)
- Fixed string conversion to number
- UCSC links for structural variants are now separated per breakpoint (and whole variant where applicable)
- Reintroduced missing coverage report
- Fixed a bug preventing loading samples using the command line
- Better inheritance models customization for genes in gene panels
- STR variant page back to list button now does its one job.
- Allows to setup scout without a omim api key
- Fixed error causing "favicon not found" flash messages
- Removed flask --version from base cli
- Request rerun no longer changes case status. Active or archived cases inactivate on upload.
- Fixed missing tooltip on the cancer variants page
- Fixed weird Rank cell in variants page
- Next and first buttons order swap
- Added pagination (and POST capability) to cancer variants.
- Improves loading speed for variant page
- Problem with updating variant rank when no variants
- Improved Clinvar submission form
- General report crashing when dismissed variant has no valid dismiss code
- Also show collaborative case variants on the All variants view.
- Improved phenotype search using dataTables.js on phenotypes page
- Search and delete users with `email` instead of `_id`
- Fixed css styles so that multiselect options will all fit one column


## [4.7.3]

### Added
- RankScore can be used with VCFs for vcf_cancer files

### Fixed
- Fix issue with STR view next page button not doing its one job.

### Deleted
- Removed pileup as a bam viewing option. This is replaced by IGV


## [4.7.2]

### Added
- Show earlier ACMG classification in the variant list

### Fixed
- Fixed igv search not working due to igv.js dist 2.2.17
- Fixed searches for cases with a gene with variants pinned or marked causative.
- Load variant pages faster after fixing other causatives query
- Fixed mitochondrial report bug for variants without genes

## [4.7.1]

### Added

### Fixed
- Fixed bug on genes page


## [4.7.0]

### Added
- Export genes and gene panels in build GRCh38
- Search for cases with variants pinned or marked causative in a given gene.
- Search for cases phenotypically similar to a case also from WUI.
- Case variant searches can be limited to similar cases, matching HPO-terms,
  phenogroups and cohorts.
- De-archive reruns and flag them as 'inactive' if archived
- Sort cases by analysis_date, track or status
- Display cases in the following order: prioritized, active, inactive, archived, solved
- Assign case to user when user activates it or asks for rerun
- Case becomes inactive when it has no assignees
- Fetch refseq version from entrez and use it in clinvar form
- Load and export of exons for all genes, independent on refseq
- Documentation for loading/updating exons
- Showing SV variant annotations: SV cgh frequencies, gnomad-SV, local SV frequencies
- Showing transcripts mapping score in segmental duplications
- Handle requests to Ensembl Rest API
- Handle requests to Ensembl Rest Biomart
- STR variants view now displays GT and IGV link.
- Description field for gene panels
- Export exons in build 37 and 38 using the command line

### Fixed
- Fixes of and induced by build tests
- Fixed bug affecting variant observations in other cases
- Fixed a bug that showed wrong gene coverage in general panel PDF export
- MT report only shows variants occurring in the specific individual of the excel sheet
- Disable SSL certifcate verification in requests to chanjo
- Updates how intervaltree and pymongo is used to void deprecated functions
- Increased size of IGV sample tracks
- Optimized tests


## [4.6.1]

### Added

### Fixed
- Missing 'father' and 'mother' keys when parsing single individual cases


## [4.6.0]

### Added
- Description of Scout branching model in CONTRIBUTING doc
- Causatives in alphabetical order, display ACMG classification and filter by gene.
- Added 'external' to the list of analysis type options
- Adds functionality to display "Tissue type". Passed via load config.
- Update to IGV 2.

### Fixed
- Fixed alignment visualization and vcf2cytosure availability for demo case samples
- Fixed 3 bugs affecting SV pages visualization
- Reintroduced the --version cli option
- Fixed variants query by panel (hpo panel + gene panel).
- Downloaded MT report contains excel files with individuals' display name
- Refactored code in parsing of config files.


## [4.5.1]

### Added

### Fixed
- update requirement to use PyYaml version >= 5.1
- Safer code when loading config params in cli base


## [4.5.0]

### Added
- Search for similar cases from scout view CLI
- Scout cli is now invoked from the app object and works under the app context

### Fixed
- PyYaml dependency fixed to use version >= 5.1


## [4.4.1]

### Added
- Display SV rank model version when available

### Fixed
- Fixed upload of delivery report via API


## [4.4.0]

### Added
- Displaying more info on the Causatives page and hiding those not causative at the case level
- Add a comment text field to Sanger order request form, allowing a message to be included in the email
- MatchMaker Exchange integration
- List cases with empty synopsis, missing HPO terms and phenotype groups.
- Search for cases with open research list, or a given case status (active, inactive, archived)

### Fixed
- Variant query builder split into several functions
- Fixed delivery report load bug


## [4.3.3]

### Added
- Different individual table for cancer cases

### Fixed
- Dashboard collects validated variants from verification events instead of using 'sanger' field
- Cases shared with collaborators are visible again in cases page
- Force users to select a real institute to share cases with (actionbar select fix)


## [4.3.2]

### Added
- Dashboard data can be filtered using filters available in cases page
- Causatives for each institute are displayed on a dedicated page
- SNVs and and SVs are searchable across cases by gene and rank score
- A more complete report with validated variants is downloadable from dashboard

### Fixed
- Clinsig filter is fixed so clinsig numerical values are returned
- Split multi clinsig string values in different elements of clinsig array
- Regex to search in multi clinsig string values or multi revstat string values
- It works to upload vcf files with no variants now
- Combined Pileup and IGV alignments for SVs having variant start and stop on the same chromosome


## [4.3.1]

### Added
- Show calls from all callers even if call is not available
- Instructions to install cairo and pango libs from WeasyPrint page
- Display cases with number of variants from CLI
- Only display cases with number of variants above certain treshold. (Also CLI)
- Export of verified variants by CLI or from the dashboard
- Extend case level queries with default panels, cohorts and phenotype groups.
- Slice dashboard statistics display using case level queries
- Add a view where all variants for an institute can be searched across cases, filtering on gene and rank score. Allows searching research variants for cases that have research open.

### Fixed
- Fixed code to extract variant conservation (gerp, phyloP, phastCons)
- Visualization of PDF-exported gene panels
- Reintroduced the exon/intron number in variant verification email
- Sex and affected status is correctly displayed on general report
- Force number validation in SV filter by size
- Display ensembl transcripts when no refseq exists


## [4.3.0]

### Added
- Mosaicism tag on variants
- Show and filter on SweGen frequency for SVs
- Show annotations for STR variants
- Show all transcripts in verification email
- Added mitochondrial export
- Adds alternative to search for SVs shorter that the given length
- Look for 'bcftools' in the `set` field of VCFs
- Display digenic inheritance from OMIM
- Displays what refseq transcript that is primary in hgnc

### Fixed

- Archived panels displays the correct date (not retroactive change)
- Fixed problem with waiting times in gene panel exports
- Clinvar fiter not working with human readable clinsig values

## [4.2.2]

### Fixed
- Fixed gene panel create/modify from CSV file utf-8 decoding error
- Updating genes in gene panels now supports edit comments and entry version
- Gene panel export timeout error

## [4.2.1]

### Fixed
- Re-introduced gene name(s) in verification email subject
- Better PDF rendering for excluded variants in report
- Problem to access old case when `is_default` did not exist on a panel


## [4.2.0]

### Added
- New index on variant_id for events
- Display overlapping compounds on variants view

### Fixed
- Fixed broken clinical filter


## [4.1.4]

### Added
- Download of filtered SVs

### Fixed
- Fixed broken download of filtered variants
- Fixed visualization issue in gene panel PDF export
- Fixed bug when updating gene names in variant controller


## [4.1.3]

### Fixed
- Displays all primary transcripts


## [4.1.2]

### Added
- Option add/replace when updating a panel via CSV file
- More flexible versioning of the gene panels
- Printing coverage report on the bottom of the pdf case report
- Variant verification option for SVs
- Logs uri without pwd when connecting
- Disease-causing transcripts in case report
- Thicker lines in case report
- Supports HPO search for cases, both terms or if described in synopsis
- Adds sanger information to dashboard

### Fixed
- Use db name instead of **auth** as default for authentication
- Fixes so that reports can be generated even with many variants
- Fixed sanger validation popup to show individual variants queried by user and institute.
- Fixed problem with setting up scout
- Fixes problem when exac file is not available through broad ftp
- Fetch transcripts for correct build in `adapter.hgnc_gene`

## [4.1.1]
- Fix problem with institute authentication flash message in utils
- Fix problem with comments
- Fix problem with ensembl link


## [4.1.0]

### Added
- OMIM phenotypes to case report
- Command to download all panel app gene panels `scout load panel --panel-app`
- Links to genenames.org and omim on gene page
- Popup on gene at variants page with gene information
- reset sanger status to "Not validated" for pinned variants
- highlight cases with variants to be evaluated by Sanger on the cases page
- option to point to local reference files to the genome viewer pileup.js. Documented in `docs.admin-guide.server`
- option to export single variants in `scout export variants`
- option to load a multiqc report together with a case(add line in load config)
- added a view for searching HPO terms. It is accessed from the top left corner menu
- Updates the variants view for cancer variants. Adds a small cancer specific filter for known variants
- Adds hgvs information on cancer variants page
- Adds option to update phenotype groups from CLI

### Fixed
- Improved Clinvar to submit variants from different cases. Fixed HPO terms in casedata according to feedback
- Fixed broken link to case page from Sanger modal in cases view
- Now only cases with non empty lists of causative variants are returned in `adapter.case(has_causatives=True)`
- Can handle Tumor only samples
- Long lists of HGNC symbols are now possible. This was previously difficult with manual, uploaded or by HPO search when changing filter settings due to GET request limitations. Relevant pages now use POST requests. Adds the dynamic HPO panel as a selection on the gene panel dropdown.
- Variant filter defaults to default panels also on SV and Cancer variants pages.

## [4.0.0]

### WARNING ###

This is a major version update and will require that the backend of pre releases is updated.
Run commands:

```
$scout update genes
$scout update hpo
```

- Created a Clinvar submission tool, to speed up Clinvar submission of SNVs and SVs
- Added an analysis report page (html and PDF format) containing phenotype, gene panels and variants that are relevant to solve a case.

### Fixed
- Optimized evaluated variants to speed up creation of case report
- Moved igv and pileup viewer under a common folder
- Fixed MT alignment view pileup.js
- Fixed coordinates for SVs with start chromosome different from end chromosome
- Global comments shown across cases and institutes. Case-specific variant comments are shown only for that specific case.
- Links to clinvar submitted variants at the cases level
- Adapts clinvar parsing to new format
- Fixed problem in `scout update user` when the user object had no roles
- Makes pileup.js use online genome resources when viewing alignments. Now any instance of Scout can make use of this functionality.
- Fix ensembl link for structural variants
- Works even when cases does not have `'madeline_info'`
- Parses Polyphen in correct way again
- Fix problem with parsing gnomad from VEP

### Added
- Added a PDF export function for gene panels
- Added a "Filter and export" button to export custom-filtered SNVs to CSV file
- Dismiss SVs
- Added IGV alignments viewer
- Read delivery report path from case config or CLI command
- Filter for spidex scores
- All HPO terms are now added and fetched from the correct source (https://github.com/obophenotype/human-phenotype-ontology/blob/master/hp.obo)
- New command `scout update hpo`
- New command `scout update genes` will fetch all the latest information about genes and update them
- Load **all** variants found on chromosome **MT**
- Adds choice in cases overview do show as many cases as user like

### Removed
- pileup.min.js and pileup css are imported from a remote web location now
- All source files for HPO information, this is instead fetched directly from source
- All source files for gene information, this is instead fetched directly from source

## [3.0.0]
### Fixed
- hide pedigree panel unless it exists

## [1.5.1] - 2016-07-27
### Fixed
- look for both ".bam.bai" and ".bai" extensions

## [1.4.0] - 2016-03-22
### Added
- support for local frequency through loqusdb
- bunch of other stuff

## [1.3.0] - 2016-02-19
### Fixed
- Update query-phenomizer and add username/password

### Changed
- Update the way a case is checked for rerun-status

### Added
- Add new button to mark a case as "checked"
- Link to clinical variants _without_ 1000G annotation

## [1.2.2] - 2016-02-18
### Fixed
- avoid filtering out variants lacking ExAC and 1000G annotations

## [1.1.3] - 2015-10-01
### Fixed
- persist (clinical) filter when clicking load more
- fix #154 by robustly setting clinical filter func. terms

## [1.1.2] - 2015-09-07
### Fixed
- avoid replacing coverage report with none
- update SO terms, refactored

## [1.1.1] - 2015-08-20
### Fixed
- fetch case based on collaborator status (not owner)

## [1.1.0] - 2015-05-29
### Added
- link(s) to SNPedia based on RS-numbers
- new Jinja filter to "humanize" decimal numbers
- show gene panels in variant view
- new Jinja filter for decoding URL encoding
- add indicator to variants in list that have comments
- add variant number threshold and rank score threshold to load function
- add event methods to mongo adapter
- add tests for models
- show badge "old" if comment was written for a previous analysis

### Changed
- show cDNA change in transcript summary unless variant is exonic
- moved compounds table further up the page
- show dates for case uploads in ISO format
- moved variant comments higher up on page
- updated documentation for pages
- read in coverage report as blob in database and serve directly
- change ``OmimPhenotype`` to ``PhenotypeTerm``
- reorganize models sub-package
- move events (and comments) to separate collection
- only display prev/next links for the research list
- include variant type in breadcrumbs e.g. "Clinical variants"

### Removed
- drop dependency on moment.js

### Fixed
- show the same level of detail for all frequencies on all pages
- properly decode URL encoded symbols in amino acid/cDNA change strings
- fixed issue with wipe permissions in MongoDB
- include default gene lists in "variants" link in breadcrumbs

## [1.0.2] - 2015-05-20
### Changed
- update case fetching function

### Fixed
- handle multiple cases with same id

## [1.0.1] - 2015-04-28
### Fixed
- Fix building URL parameters in cases list Vue component

## [1.0.0] - 2015-04-12
Codename: Sara Lund

![Release 1.0](artwork/releases/release-1-0.jpg)

### Added
- Add email logging for unexpected errors
- New command line tool for deleting case

### Changed
- Much improved logging overall
- Updated documentation/usage guide
- Removed non-working IGV link

### Fixed
- Show sample display name in GT call
- Various small bug fixes
- Make it easier to hover over popups

## [0.0.2-rc1] - 2015-03-04
### Added
- add protein table for each variant
- add many more external links
- add coverage reports as PDFs

### Changed
- incorporate user feedback updates
- big refactor of load scripts

## [0.0.2-rc2] - 2015-03-04
### Changes
- add gene table with gene description
- reorganize inheritance models box

### Fixed
- avoid overwriting gene list on "research" load
- fix various bugs in external links

## [0.0.2-rc3] - 2015-03-05
### Added
- Activity log feed to variant view
- Adds protein change strings to ODM and Sanger email

### Changed
- Extract activity log component to macro

### Fixes
- Make Ensembl transcript links use archive website<|MERGE_RESOLUTION|>--- conflicted
+++ resolved
@@ -9,11 +9,8 @@
 ### Added
 - MANE badges on list of variant's Genes/Transcripts/Proteins table, this way also SVs will display MANE annotations
 - Export variant type and callers-related info fields when exporting variants from variants pages
-<<<<<<< HEAD
+- Cases advanced search on the dashboard page
 - Option to exclude ClinVar significance status in SNVs filters form
-=======
-- Cases advanced search on the dashboard page
->>>>>>> ebf03109
 ### Changed
 - On genes panel page and gene panel PDF export, it's more evident which genes were newly introduced into the panel
 - WTS outlier position copy button
@@ -27,11 +24,8 @@
 - ClinVar category 8 has changed to "Conflicting classifications of pathogenicity" instead of "interpretations"
 - Increased visibility of variant callers's "Pass" or "Filtered" on the following pages: SNV variants (cancer cases), SV variants (both RD and cancer cases)
 - Names on IGV buttons, including an overview level IGV MT button
-<<<<<<< HEAD
+- Cases query no longer accepts strings for the `name_query` parameter, only ImmutableMultiDict (form data)
 - Improved tooltips for ClinVar filter in SNVs filter form
-=======
-- Cases query no longer accepts strings for the `name_query` parameter, only ImmutableMultiDict (form data)
->>>>>>> ebf03109
 ### Fixed
 - Empty custom_images dicts in case load config do not crash
 - Tracks missing alignment files are skipped on generating IGV views
