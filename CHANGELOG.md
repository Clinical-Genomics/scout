--- conflicted
+++ resolved
@@ -11,11 +11,8 @@
 - Display pLI score and LOEUF on rare diseases and cancer SNV pages
 - Preselect MANE SELECT transcripts in the multi-step ClinVar variant add to submission process
 - Allow updating case with WTS Fraser and Outrider research files
-<<<<<<< HEAD
+- Load research WTS outliers using the `scout load variants --outliers-research` command
 - Chanjo2 gene coverage report and completeness indicator
-=======
-- Load research WTS outliers using the `scout load variants --outliers-research` command
->>>>>>> f49757cc
 ### Changed
 - Do not show overlapping gene panels badge on variants from cases runned without gene panels
 - Set case as research case if it contains any type of research variants
