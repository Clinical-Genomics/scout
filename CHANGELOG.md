--- conflicted
+++ resolved
@@ -5,13 +5,10 @@
 About changelog [here](https://keepachangelog.com/en/1.0.0/)
 
 ## [unreleased]
-<<<<<<< HEAD
 ### Added
 - Max-level provenance and Software Bill Of Materials (SBOM) to the Docker images pushed to Docker Hub
-=======
 ### Changed
 - On variant page, RefSeq transcripts panel, truncate very long protein change descriptions
->>>>>>> 26f3df90
 ### Fixed
 - UCSC hg38 links are updated
 
