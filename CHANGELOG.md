# Change Log
All notable changes to this project will be documented in this file.
This project adheres to [Semantic Versioning](http://semver.org/).

About changelog [here](https://keepachangelog.com/en/1.0.0/)

## []
### Added
- Dark mode, using browser/OS media preference
- Allow marking case as solved without defining causative variants
- Admin users can create missing beacon datasets from the institute's settings page
- GenCC links on gene and variant pages
- Deprecation warnings when launching the app using a .yaml config file or loading cases using .ped files
### Changed
- Improved HTML syntax in case report template
- Modified message displayed when variant rank stats could not be calculated
- Expanded instructions on how to test on CG development server (cg-vm1)
- Added more somatic SV callers (Balsamic v9 lineup)
### Fixed
- Remove load demo case command from docker-compose.yml
- Text elements being split across pages in PDF reports
- Made login password field of type `password` in LDAP login form
- Gene panels HTML select in institute's settings page
- Bootstrap upgraded to version 5
- Fix some Sourcery and SonarCloud suggestions
- Escape special characters in case search on institute and dashboard pages
- Broken case PDF reports when no Madeline pedigree image can be created
- Removed text-white links style that were invisible in new pages style
- Variants pagination after pressing "Filter variants" or "Clinical filter"
- Layout of buttons Matchmaker submission panel (case page)
- Removing cases from Matchmaker (simplified code and fixed functionality)
<<<<<<< HEAD
- Bug in gene variants page (All SNVs and INDELs) when variant gene doesn't have a hgnc_id that is found in the database
=======
- Reintroduce check for missing alignment files purged from server
>>>>>>> 56509a70

## [4.53]
### Added
### Changed
- Point Alamut API key docs link to new API version
- Parse dbSNP id from ID only if it says "rs", else use VEP CSQ fields
- Removed MarkupSafe from the dependencies
### Fixed
- Reintroduced loading of SVs for demo case 643595
- Successful parse of FOUND_IN should avoid GATK caller default
- All vulnerabilities flagged by SonarCloud

## [4.52]
### Added
- Demo cancer case gets loaded together with demo RD case in demo instance
- Parse REVEL_score alongside REVEL_rankscore from csq field and display it on SNV variant page
- Rank score results now show the ranking range
- cDNA and protein changes displayed on institute causatives pages
- Optional SESSION_TIMEOUT_MINUTES configuration in app config files
- Script to convert old OMIM case format (list of integers) to new format (list of dictionaries)
- Additional check for user logged in status before serving alignment files
- Download .cgh files from cancer samples table on cancer case page
- Number of documents and date of last update on genes page
### Changed
- Verify user before redirecting to IGV alignments and sashimi plots
- Build case IGV tracks starting from case and variant objects instead of passing all params in a form
- Unfreeze Werkzeug lib since Flask_login v.0.6 with bugfix has been released
- Sort gene panels by name (panelS and variant page)
- Removed unused `server.blueprints.alignviewers.unindexed_remote_static` endpoint
- User sessions to check files served by `server.blueprints.alignviewers.remote_static` endpoint
- Moved Beacon-related functions to a dedicated app extension
- Audit Filter now also loads filter displaying the variants for it
### Fixed
- Handle `attachment_filename` parameter renamed to `download_name` when Flask 2.2 will be released
- Removed cursor timeout param in cases find adapter function to avoid many code warnings
- Removed stream argument deprecation warning in tests
- Handle `no intervals found` warning in load_region test
- Beacon remove variants
- Protect remote_cors function in alignviewers view from Server-Side Request Forgery (SSRF)
- Check creation date of last document in gene collection to display when genes collection was updated last

## [4.51]
### Added
- Config file containing codecov settings for pull requests
- Add an IGV.js direct link button from case page
- Security policy file
- Hide/shade compound variants based on rank score on variantS from filter
- Chromograph legend documentation direct link
### Changed
- Updated deprecated Codecov GitHub action to v.2
- Simplified code of scout/adapter/mongo/variant
- Update IGV.js to v2.11.2
- Show summary number of variant gene panels on general report if more than 3
### Fixed
- Marrvel link for variants in genome build 38 (using liftover to build 37)
- Remove flags from codecov config file
- Fixed filter bug with high negative SPIDEX scores
- Renamed IARC TP53 button to to `TP53 Database`, modified also link since IARC has been moved to the US NCI: `https://tp53.isb-cgc.org/`
- Parsing new format of OMIM case info when exporting patients to Matchmaker
- Remove flask-debugtoolbar lib dependency that is using deprecated code and causes app to crash after new release of Jinja2 (3.1)
- Variant page crashing for cases with old OMIM terms structure (a list of integers instead of dictionary)
- Variant page crashing when creating MARRVEL link for cases with no genome build
- SpliceAI documentation link
- Fix deprecated `safe_str_cmp` import from `werkzeug.security` by freezing Werkzeug lib to v2.0 until Flask_login v.0.6 with bugfix is released
- List gene names densely in general report for SVs that contain more than 3 genes
- Show transcript ids on refseq genes on hg19 in IGV.js, using refgene source
- Display correct number of genes in general report for SVs that contain more than 32 genes
- Broken Google login after new major release of `lepture/authlib`
- Fix frequency and callers display on case general report

## [4.50.1]
### Fixed
- Show matching causative STR_repid for legacy str variants (pre Stranger hgnc_id)

## [4.50]
### Added
- Individual-specific OMIM terms
- OMIM disease descriptions in ClinVar submission form
- Add a toggle for melter rerun monitoring of cases
- Add a config option to show the rerun monitoring toggle
- Add a cli option to export cases with rerun monitoring enabled
- Add a link to STRipy for STR variants; shallow for ARX and HOXA13
- Hide by default variants only present in unaffected individuals in variants filters
- OMIM terms in general case report
- Individual-level info on OMIM and HPO terms in general case report
- PanelApp gene link among the external links on variant page
- Dashboard case filters fields help
- Filter cases by OMIM terms in cases and dashboard pages
### Fixed
- A malformed panel id request would crash with exception: now gives user warning flash with redirect
- Link to HPO resource file hosted on `http://purl.obolibrary.org`
- Gene search form when gene exists only in build 38
- Fixed odd redirect error and poor error message on missing column for gene panel csv upload
- Typo in parse variant transcripts function
- Modified keys name used to parse local observations (archived) frequencies to reflect change in MIP keys naming
- Better error handling for partly broken/timed out chanjo reports
- Broken javascript code when case Chromograph data is malformed
- Broader space for case synopsis in general report
- Show partial causatives on causatives and matching causatives panels
- Partial causative assignment in cases with no OMIM or HPO terms
- Partial causative OMIM select options in variant page
### Changed
- Slightly smaller and improved layout of content in case PDF report
- Relabel more cancer variant pages somatic for navigation
- Unify caseS nav links
- Removed unused `add_compounds` param from variant controllers function
- Changed default hg19 genome for IGV.js to legacy hg19_1kg_decoy to fix a few problematic loci
- Reduce code complexity (parse/ensembl.py)
- Silence certain fields in ClinVar export if prioritised ones exist (chrom-start-end if hgvs exist)
- Made phenotype non-mandatory when marking a variant as partial causative
- Only one phenotype condition type (OMIM or HPO) per variant is used in ClinVar submissions
- ClinVar submission variant condition prefers OMIM over HPO if available
- Use lighter version of gene objects in Omim MongoDB adapter, panels controllers, panels views and institute controllers
- Gene-variants table size is now adaptive
- Remove unused file upload on gene-variants page

## [4.49]
### Fixed
- Pydantic model types for genome_build, madeline_info, peddy_ped_check and peddy_sex_check, rank_model_version and sv_rank_model_version
- Replace `MatchMaker` with `Matchmaker` in all places visible by a user
- Save diagnosis labels along with OMIM terms in Matchmaker Exchange submission objects
- `libegl-mesa0_21.0.3-0ubuntu0.3~20.04.5_amd64.deb` lib not found by GitHub actions Docker build
- Remove unused `chromograph_image_files` and `chromograph_prefixes` keys saved when creating or updating an RD case
- Search managed variants by description and with ignore case
### Changed
- Introduced page margins on exported PDF reports
- Smaller gene fonts in downloaded HPO genes PDF reports
- Reintroduced gene coverage data in the PDF-exported general report of rare-disease cases
- Check for existence of case report files before creating sidebar links
- Better description of HPO and OMIM terms for patients submitted to Matchmaker Exchange
- Remove null non-mandatory key/values when updating a case
- Freeze WTForms<3 due to several form input rendering changes

## [4.48.1]
### Fixed
- General case PDF report for recent cases with no pedigree

## [4.48]
### Added
- Option to cancel a request for research variants in case page
### Changed
- Update igv.js to v2.10.5
- Updated example of a case delivery report
- Unfreeze cyvcf2
- Builder images used in Scout Dockerfiles
- Crash report email subject gives host name
- Export general case report to PDF using PDFKit instead of WeasyPrint
- Do not include coverage report in PDF case report since they might have different orientation
- Export cancer cases's "Coverage and QC report" to PDF using PDFKit instead of Weasyprint
- Updated cancer "Coverage and QC report" example
- Keep portrait orientation in PDF delivery report
- Export delivery report to PDF using PDFKit instead of Weasyprint
- PDF export of clinical and research HPO panels using PDFKit instead of Weasyprint
- Export gene panel report to PDF using PDFKit
- Removed WeasyPrint lib dependency

### Fixed
- Reintroduced missing links to Swegen and Beacon and dbSNP in RD variant page, summary section
- Demo delivery report orientation to fit new columns
- Missing delivery report in demo case
- Cast MNVs to SNV for test
- Export verified variants from all institutes when user is admin
- Cancer coverage and QC report not found for demo cancer case
- Pull request template instructions on how to deploy to test server
- PDF Delivery report not showing Swedac logo
- Fix code typos
- Disable codefactor raised by ESLint for javascript functions located on another file
- Loading spinner stuck after downloading a PDF gene panel report
- IGV browser crashing when file system with alignment files is not mounted

## [4.47]
### Added
- Added CADD, GnomAD and genotype calls to variantS export
### Changed
- Pull request template, to illustrate how to deploy pull request branches on cg-vm1 stage server
### Fixed
- Compiled Docker image contains a patched version (v4.9) of chanjo-report

## [4.46.1]
### Fixed
- Downloading of files generated within the app container (MT-report, verified variants, pedigrees, ..)

## [4.46]
### Added
- Created a Dockefile to be used to serve the dockerized app in production
- Modified the code to collect database params specified as env vars
- Created a GitHub action that pushes the Dockerfile-server image to Docker Hub (scout-server-stage) every time a PR is opened
- Created a GitHub action that pushes the Dockerfile-server image to Docker Hub (scout-server) every time a new release is created
- Reassign MatchMaker Exchange submission to another user when a Scout user is deleted
- Expose public API JSON gene panels endpoint, primarily to enable automated rerun checking for updates
- Add utils for dictionary type
- Filter institute cases using multiple HPO terms
- Vulture GitHub action to identify and remove unused variables and imports
### Changed
- Updated the python config file documentation in admin guide
- Case configuration parsing now uses Pydantic for improved typechecking and config handling
- Removed test matrices to speed up automatic testing of PRs
- Switch from Coveralls to Codecov to handle CI test coverage
- Speed-up CI tests by caching installation of libs and splitting tests into randomized groups using pytest-test-groups
- Improved LDAP login documentation
- Use lib flask-ldapconn instead of flask_ldap3_login> to handle ldap authentication
- Updated Managed variant documentation in user guide
- Fix and simplify creating and editing of gene panels
- Simplified gene variants search code
- Increased the height of the genes track in the IGV viewer
### Fixed
- Validate uploaded managed variant file lines, warning the user.
- Exporting validated variants with missing "genes" database key
- No results returned when searching for gene variants using a phenotype term
- Variants filtering by gene symbols file
- Make gene HGNC symbols field mandatory in gene variants page and run search only on form submit
- Make sure collaborator gene variants are still visible, even if HPO filter is used

## [4.45]
### Added
### Changed
- Start Scout also when loqusdbapi is not reachable
- Clearer definition of manual standard and custom inheritance models in gene panels
- Allow searching multiple chromosomes in filters
### Fixed
- Gene panel crashing on edit action

## [4.44]
### Added
### Changed
- Display Gene track beneath each sample track when displaying splice junctions in igv browser
- Check outdated gene symbols and update with aliases for both RD and cancer variantS
### Fixed
- Added query input check and fixed the Genes API endpoint to return a json formatted error when request is malformed
- Typo in ACMG BP6 tooltip

## [4.43.1]
### Added
- Added database index for OMIM disease term genes
### Changed
### Fixed
- Do not drop HPO terms collection when updating HPO terms via the command line
- Do not drop disease (OMIM) terms collection when updating diseases via the command line

## [4.43]
### Added
- Specify which collection(s) update/build indexes for
### Fixed
- Do not drop genes and transcripts collections when updating genes via the command line

## [4.42.1]
### Added
### Changed
### Fixed
- Freeze PyMongo lib to version<4.0 to keep supporting previous MongoDB versions
- Speed up gene panels creation and update by collecting only light gene info from database
- Avoid case page crash on Phenomizer queries timeout

## [4.42]
### Added
- Choose custom pinned variants to submit to MatchMaker Exchange
- Submit structural variant as genes to the MatchMaker Exchange
- Added function for maintainers and admins to remove gene panels
- Admins can restore deleted gene panels
- A development docker-compose file illustrating the scout/chanjo-report integration
- Show AD on variants view for cancer SV (tumor and normal)
- Cancer SV variants filter AD, AF (tumor and normal)
- Hiding the variants score column also from cancer SVs, as for the SNVs
### Changed
- Enforce same case _id and display_name when updating a case
- Enforce same individual ids, display names and affected status when updating a case
- Improved documentation for connecting to loqusdb instances (including loqusdbapi)
- Display and download HPO gene panels' gene symbols in italics
- A faster-built and lighter Docker image
- Reduce complexity of `panels` endpoint moving some code to the panels controllers
- Update requirements to use flask-ldap3-login>=0.9.17 instead of freezing WTForm
### Fixed
- Use of deprecated TextField after the upgrade of WTF to v3.0
- Freeze to WTForms to version < 3
- Remove the extra files (bed files and madeline.svg) introduced by mistake
- Cli command loading demo data in docker-compose when case custom images exist and is None
- Increased MongoDB connection serverSelectionTimeoutMS parameter to 30K (default value according to MongoDB documentation)
- Better differentiate old obs counts 0 vs N/A
- Broken cancer variants page when default gene panel was deleted
- Typo in tx_overview function in variant controllers file
- Fixed loqusdbapi SV search URL
- SV variants filtering using Decipher criterion
- Removing old gene panels that don't contain the `maintainer` key.

## [4.41.1]
### Fixed
- General reports crash for variant annotations with same variant on other cases

## [4.41]
### Added
- Extended the instructions for running the Scout Docker image (web app and cli).
- Enabled inclusion of custom images to STR variant view
### Fixed
- General case report sorting comments for variants with None genetic models
- Do not crash but redirect to variants page with error when a variant is not found for a case
- UCSC links coordinates for SV variants with start chromosome different than end chromosome
- Human readable variants name in case page for variants having start chromosome different from end chromosome
- Avoid always loading all transcripts when checking gene symbol: introduce gene captions
- Slow queries for evaluated variants on e.g. case page - use events instead
### Changed
- Rearrange variant page again, moving severity predictions down.
- More reactive layout width steps on variant page

## [4.40.1]
### Added
### Fixed
- Variants dismissed with inconsistent inheritance pattern can again be shown in general case report
- General report page for variants with genes=None
- General report crashing when variants have no panels
- Added other missing keys to case and variant dictionaries passed to general report
### Changed

## [4.40]
### Added
- A .cff citation file
- Phenotype search API endpoint
- Added pagination to phenotype API
- Extend case search to include internal MongoDB id
- Support for connecting to a MongoDB replica set (.py config files)
- Support for connecting to a MongoDB replica set (.yaml config files)
### Fixed
- Command to load the OMIM gene panel (`scout load panel --omim`)
- Unify style of pinned and causative variants' badges on case page
- Removed automatic spaces after punctuation in comments
- Remove the hardcoded number of total individuals from the variant's old observations panel
- Send delete requests to a connected Beacon using the DELETE method
- Layout of the SNV and SV variant page - move frequency up
### Changed
- Stop updating database indexes after loading exons via command line
- Display validation status badge also for not Sanger-sequenced variants
- Moved Frequencies, Severity and Local observations panels up in RD variants page
- Enabled Flask CORS to communicate CORS status to js apps
- Moved the code preparing the transcripts overview to the backend
- Refactored and filtered json data used in general case report
- Changed the database used in docker-compose file to use the official MongoDB v4.4 image
- Modified the Python (3.6, 3.8) and MongoDB (3.2, 4.4, 5.0) versions used in testing matrices (GitHub actions)
- Capitalize case search terms on institute and dashboard pages


## [4.39]
### Added
- COSMIC IDs collected from CSQ field named `COSMIC`
### Fixed
- Link to other causative variants on variant page
- Allow multiple COSMIC links for a cancer variant
- Fix floating text in severity box #2808
- Fixed MitoMap and HmtVar links for hg38 cases
- Do not open new browser tabs when downloading files
- Selectable IGV tracks on variant page
- Missing splice junctions button on variant page
- Refactor variantS representative gene selection, and use it also for cancer variant summary
### Changed
- Improve Javascript performance for displaying Chromograph images
- Make ClinVar classification more evident in cancer variant page

## [4.38]
### Added
- Option to hide Alamut button in the app config file
### Fixed
- Library deprecation warning fixed (insert is deprecated. Use insert_one or insert_many instead)
- Update genes command will not trigger an update of database indices any more
- Missing resources in temporary downloading directory when updating genes using the command line
- Restore previous variant ACMG classification in a scrollable div
- Loading spinner not stopping after downloading PDF case reports and variant list export
- Add extra Alamut links higher up on variant pages
- Improve UX for phenotypes in case page
- Filter and export of STR variants
- Update look of variants page navigation buttons
### Changed

## [4.37]
### Added
- Highlight and show version number for RefSeq MANE transcripts.
- Added integration to a rerunner service for toggling reanalysis with updated pedigree information
- SpliceAI display and parsing from VEP CSQ
- Display matching tiered variants for cancer variants
- Display a loading icon (spinner) until the page loads completely
- Display filter badges in cancer variants list
- Update genes from pre-downloaded file resources
- On login, OS, browser version and screen size are saved anonymously to understand how users are using Scout
- API returning institutes data for a given user: `/api/v1/institutes`
- API returning case data for a given institute: `/api/v1/institutes/<institute_id>/cases`
- Added GMS and Lund university hospital logos to login page
- Made display of Swedac logo configurable
- Support for displaying custom images in case view
- Individual-specific HPO terms
- Optional alamut_key in institute settings for Alamut Plus software
- Case report API endpoint
- Tooltip in case explaining that genes with genome build different than case genome build will not be added to dynamic HPO panel.
- Add DeepVariant as a caller
### Fixed
- Updated IGV to v2.8.5 to solve missing gene labels on some zoom levels
- Demo cancer case config file to load somatic SNVs and SVs only.
- Expand list of refseq trancripts in ClinVar submission form
- Renamed `All SNVs and INDELs` institute sidebar element to `Search SNVs and INDELs` and fixed its style.
- Add missing parameters to case load-config documentation
- Allow creating/editing gene panels and dynamic gene panels with genes present in genome build 38
- Bugfix broken Pytests
- Bulk dismissing variants error due to key conversion from string to integer
- Fix typo in index documentation
- Fixed crash in institute settings page if "collaborators" key is not set in database
- Don't stop Scout execution if LoqusDB call fails and print stacktrace to log
- Bug when case contains custom images with value `None`
- Bug introduced when fixing another bug in Scout-LoqusDB interaction
- Loading of OMIM diagnoses in Scout demo instance
- Remove the docker-compose with chanjo integration because it doesn't work yet.
- Fixed standard docker-compose with scout demo data and database
- Clinical variant assessments not present for pinned and causative variants on case page.
- MatchMaker matching one node at the time only
- Remove link from previously tiered variants badge in cancer variants page
- Typo in gene cell on cancer variants page
- Managed variants filter form
### Changed
- Better naming for variants buttons on cancer track (somatic, germline). Also show cancer research button if available.
- Load case with missing panels in config files, but show warning.
- Changing the (Female, Male) symbols to (F/M) letters in individuals_table and case-sma.
- Print stacktrace if case load command fails
- Added sort icon and a pointer to the cursor to all tables with sortable fields
- Moved variant, gene and panel info from the basic pane to summary panel for all variants.
- Renamed `Basics` panel to `Classify` on variant page.
- Revamped `Basics` panel to a panel dedicated to classify variants
- Revamped the summary panel to be more compact.
- Added dedicated template for cancer variants
- Removed Gene models, Gene annotations and Conservation panels for cancer variants
- Reorganized the orders of panels for variant and cancer variant views
- Added dedicated variant quality panel and removed relevant panes
- A more compact case page
- Removed OMIM genes panel
- Make genes panel, pinned variants panel, causative variants panel and ClinVar panel scrollable on case page
- Update to Scilifelab's 2020 logo
- Update Gens URL to support Gens v2.0 format
- Refactor tests for parsing case configurations
- Updated links to HPO downloadable resources
- Managed variants filtering defaults to all variant categories
- Changing the (Kind) drop-down according to (Category) drop-down in Managed variant add variant
- Moved Gens button to individuals table
- Check resource files availability before starting updating OMIM diagnoses
- Fix typo in `SHOW_OBSERVED_VARIANT_ARCHIVE` config param

## [4.36]
### Added
- Parse and save splice junction tracks from case config file
- Tooltip in observations panel, explaining that case variants with no link might be old variants, not uploaded after a case rerun
### Fixed
- Warning on overwriting variants with same position was no longer shown
- Increase the height of the dropdowns to 425px
- More indices for the case table as it grows, specifically for causatives queries
- Splice junction tracks not centered over variant genes
- Total number of research variants count
- Update variants stats in case documents every time new variants are loaded
- Bug in flashing warning messages when filtering variants
### Changed
- Clearer warning messages for genes and gene/gene-panels searches in variants filters

## [4.35]
### Added
- A new index for hgnc_symbol in the hgnc_gene collection
- A Pedigree panel in STR page
- Display Tier I and II variants in case view causatives card for cancer cases
### Fixed
- Send partial file data to igv.js when visualizing sashimi plots with splice junction tracks
- Research variants filtering by gene
- Do not attempt to populate annotations for not loaded pinned/causatives
- Add max-height to all dropdowns in filters
### Changed
- Switch off non-clinical gene warnings when filtering research variants
- Don't display OMIM disease card in case view for cancer cases
- Refactored Individuals and Causative card in case view for cancer cases
- Update and style STR case report

## [4.34]
### Added
- Saved filter lock and unlock
- Filters can optionally be marked audited, logging the filter name, user and date on the case events and general report.
- Added `ClinVar hits` and `Cosmic hits` in cancer SNVs filters
- Added `ClinVar hits` to variants filter (rare disease track)
- Load cancer demo case in docker-compose files (default and demo file)
- Inclusive-language check using [woke](https://github.com/get-woke/woke) github action
- Add link to HmtVar for mitochondrial variants (if VCF is annotated with HmtNote)
- Grey background for dismissed compounds in variants list and variant page
- Pin badge for pinned compounds in variants list and variant page
- Support LoqusDB REST API queries
- Add a docker-compose-matchmaker under scout/containers/development to test matchmaker locally
- Script to investigate consequences of symbol search bug
- Added GATK to list of SV and cancer SV callers
### Fixed
- Make MitoMap link work for hg38 again
- Export Variants feature crashing when one of the variants has no primary transcripts
- Redirect to last visited variantS page when dismissing variants from variants list
- Improved matching of SVs Loqus occurrences in other cases
- Remove padding from the list inside (Matching causatives from other cases) panel
- Pass None to get_app function in CLI base since passing script_info to app factory functions was deprecated in Flask 2.0
- Fixed failing tests due to Flask update to version 2.0
- Speed up user events view
- Causative view sort out of memory error
- Use hgnc_id for gene filter query
- Typo in case controllers displaying an error every time a patient is matched against external MatchMaker nodes
- Do not crash while attempting an update for variant documents that are too big (> 16 MB)
- Old STR causatives (and other variants) may not have HGNC symbols - fix sort lambda
- Check if gene_obj has primary_transcript before trying to access it
- Warn if a gene manually searched is in a clinical panel with an outdated name when filtering variants
- ChrPos split js not needed on STR page yet
### Changed
- Remove parsing of case `genome_version`, since it's not used anywhere downstream
- Introduce deprecation warning for Loqus configs that are not dictionaries
- SV clinical filter no longer filters out sub 100 nt variants
- Count cases in LoqusDB by variant type
- Commit pulse repo badge temporarily set to weekly
- Sort ClinVar submissions objects by ascending "Last evaluated" date
- Refactored the MatchMaker integration as an extension
- Replaced some sensitive words as suggested by woke linter
- Documentation for load-configuration rewritten.
- Add styles to MatchMaker matches table
- More detailed info on the data shared in MatchMaker submission form

## [4.33.1]
### Fixed
- Include markdown for release autodeploy docs
- Use standard inheritance model in ClinVar (https://ftp.ncbi.nlm.nih.gov/pub/GTR/standard_terms/Mode_of_inheritance.txt)
- Fix issue crash with variants that have been unflagged causative not being available in other causatives
### Added
### Changed

## [4.33]
### Fixed
- Command line crashing when updating an individual not found in database
- Dashboard page crashing when filters return no data
- Cancer variants filter by chromosome
- /api/v1/genes now searches for genes in all genome builds by default
- Upgraded igv.js to version 2.8.1 (Fixed Unparsable bed record error)
### Added
- Autodeploy docs on release
- Documentation for updating case individuals tracks
- Filter cases and dashboard stats by analysis track
### Changed
- Changed from deprecated db update method
- Pre-selected fields to run queries with in dashboard page
- Do not filter by any institute when first accessing the dashboard
- Removed OMIM panel in case view for cancer cases
- Display Tier I and II variants in case view causatives panel for cancer cases
- Refactored Individuals and Causative panels in case view for cancer cases

## [4.32.1]
### Fixed
- iSort lint check only
### Changed
- Institute cases page crashing when a case has track:Null
### Added

## [4.32]
### Added
- Load and show MITOMAP associated diseases from VCF (INFO field: MitomapAssociatedDiseases, via HmtNote)
- Show variant allele frequencies for mitochondrial variants (GRCh38 cases)
- Extend "public" json API with diseases (OMIM) and phenotypes (HPO)
- HPO gene list download now has option for clinical and non-clinical genes
- Display gene splice junctions data in sashimi plots
- Update case individuals with splice junctions tracks
- Simple Docker compose for development with local build
- Make Phenomodels subpanels collapsible
- User side documentation of cytogenomics features (Gens, Chromograph, vcf2cytosure, rhocall)
- iSort GitHub Action
- Support LoqusDB REST API queries
### Fixed
- Show other causative once, even if several events point to it
- Filtering variants by mitochondrial chromosome for cases with genome build=38
- HPO gene search button triggers any warnings for clinical / non-existing genes also on first search
- Fixed a bug in variants pages caused by MT variants without alt_frequency
- Tests for CADD score parsing function
- Fixed the look of IGV settings on SNV variant page
- Cases analyzed once shown as `rerun`
- Missing case track on case re-upload
- Fixed severity rank for SO term "regulatory region ablation"
### Changed
- Refactor according to CodeFactor - mostly reuse of duplicated code
- Phenomodels language adjustment
- Open variants in a new window (from variants page)
- Open overlapping and compound variants in a new window (from variant page)
- gnomAD link points to gnomAD v.3 (build GRCh38) for mitochondrial variants.
- Display only number of affected genes for dismissed SVs in general report
- Chromosome build check when populating the variants filter chromosome selection
- Display mitochondrial and rare diseases coverage report in cases with missing 'rare' track

## [4.31.1]
### Added
### Changed
- Remove mitochondrial and coverage report from cancer cases sidebar
### Fixed
- ClinVar page when dbSNP id is None

## [4.31]
### Added
- gnomAD annotation field in admin guide
- Export also dynamic panel genes not associated to an HPO term when downloading the HPO panel
- Primary HGNC transcript info in variant export files
- Show variant quality (QUAL field from vcf) in the variant summary
- Load/update PDF gene fusion reports (clinical and research) generated with Arriba
- Support new MANE annotations from VEP (both MANE Select and MANE Plus Clinical)
- Display on case activity the event of a user resetting all dismissed variants
- Support gnomAD population frequencies for mitochondrial variants
- Anchor links in Casedata ClinVar panels to redirect after renaming individuals
### Fixed
- Replace old docs link www.clinicalgenomics.se/scout with new https://clinical-genomics.github.io/scout
- Page formatting issues whenever case and variant comments contain extremely long strings with no spaces
- Chromograph images can be one column and have scrollbar. Removed legacy code.
- Column labels for ClinVar case submission
- Page crashing looking for LoqusDB observation when variant doesn't exist
- Missing inheritance models and custom inheritance models on newly created gene panels
- Accept only numbers in managed variants filter as position and end coordinates
- SNP id format and links in Variant page, ClinVar submission form and general report
- Case groups tooltip triggered only when mouse is on the panel header
### Changed
- A more compact case groups panel
- Added landscape orientation CSS style to cancer coverage and QC demo report
- Improve user documentation to create and save new gene panels
- Removed option to use space as separator when uploading gene panels
- Separating the columns of standard and custom inheritance models in gene panels
- Improved ClinVar instructions for users using non-English Excel

## [4.30.2]
### Added
### Fixed
- Use VEP RefSeq ID if RefSeq list is empty in RefSeq transcripts overview
- Bug creating variant links for variants with no end_chrom
### Changed

## [4.30.1]
### Added
### Fixed
- Cryptography dependency fixed to use version < 3.4
### Changed

## [4.30]
### Added
- Introduced a `reset dismiss variant` verb
- Button to reset all dismissed variants for a case
- Add black border to Chromograph ideograms
- Show ClinVar annotations on variantS page
- Added integration with GENS, copy number visualization tool
- Added a VUS label to the manual classification variant tags
- Add additional information to SNV verification emails
- Tooltips documenting manual annotations from default panels
- Case groups now show bam files from all cases on align view
### Fixed
- Center initial igv view on variant start with SNV/indels
- Don't set initial igv view to negative coordinates
- Display of GQ for SV and STR
- Parsing of AD and related info for STRs
- LoqusDB field in institute settings accepts only existing Loqus instances
- Fix DECIPHER link to work after DECIPHER migrated to GRCh38
- Removed visibility window param from igv.js genes track
- Updated HPO download URL
- Patch HPO download test correctly
- Reference size on STR hover not needed (also wrong)
- Introduced genome build check (allowed values: 37, 38, "37", "38") on case load
- Improve case searching by assignee full name
- Populating the LoqusDB select in institute settings
### Changed
- Cancer variants table header (pop freq etc)
- Only admin users can modify LoqusDB instance in Institute settings
- Style of case synopsis, variants and case comments
- Switched to igv.js 2.7.5
- Do not choke if case is missing research variants when research requested
- Count cases in LoqusDB by variant type
- Introduce deprecation warning for Loqus configs that are not dictionaries
- Improve create new gene panel form validation
- Make XM- transcripts less visible if they don't overlap with transcript refseq_id in variant page
- Color of gene panels and comments panels on cases and variant pages
- Do not choke if case is missing research variants when reserch requested

## [4.29.1]
### Added
### Fixed
- Always load STR variants regardless of RankScore threshold (hotfix)
### Changed

## [4.29]
### Added
- Added a page about migrating potentially breaking changes to the documentation
- markdown_include in development requirements file
- STR variants filter
- Display source, Z-score, inheritance pattern for STR annotations from Stranger (>0.6.1) if available
- Coverage and quality report to cancer view
### Fixed
- ACMG classification page crashing when trying to visualize a classification that was removed
- Pretty print HGVS on gene variants (URL-decode VEP)
- Broken or missing link in the documentation
- Multiple gene names in ClinVar submission form
- Inheritance model select field in ClinVar submission
- IGV.js >2.7.0 has an issue with the gene track zoom levels - temp freeze at 2.7.0
- Revert CORS-anywhere and introduce a local http proxy for cloud tracks
### Changed

## [4.28]
### Added
- Chromograph integration for displaying PNGs in case-page
- Add VAF to cancer case general report, and remove some of its unused fields
- Variants filter compatible with genome browser location strings
- Support for custom public igv tracks stored on the cloud
- Add tests to increase testing coverage
- Update case variants count after deleting variants
- Update IGV.js to latest (v2.7.4)
- Bypass igv.js CORS check using `https://github.com/Rob--W/cors-anywhere`
- Documentation on default and custom IGV.js tracks (admin docs)
- Lock phenomodels so they're editable by admins only
- Small case group assessment sharing
- Tutorial and files for deploying app on containers (Kubernetes pods)
- Canonical transcript and protein change of canonical transcript in exported variants excel sheet
- Support for Font Awesome version 6
- Submit to Beacon from case page sidebar
- Hide dismissed variants in variants pages and variants export function
- Systemd service files and instruction to deploy Scout using podman
### Fixed
- Bugfix: unused `chromgraph_prefix |tojson` removed
- Freeze coloredlogs temporarily
- Marrvel link
- Don't show TP53 link for silent or synonymous changes
- OMIM gene field accepts any custom number as OMIM gene
- Fix Pytest single quote vs double quote string
- Bug in gene variants search by similar cases and no similar case is found
- Delete unused file `userpanel.py`
- Primary transcripts in variant overview and general report
- Google OAuth2 login setup in README file
- Redirect to 'missing file'-icon if configured Chromograph file is missing
- Javascript error in case page
- Fix compound matching during variant loading for hg38
- Cancer variants view containing variants dismissed with cancer-specific reasons
- Zoom to SV variant length was missing IGV contig select
- Tooltips on case page when case has no default gene panels
### Changed
- Save case variants count in case document and not in sessions
- Style of gene panels multiselect on case page
- Collapse/expand main HPO checkboxes in phenomodel preview
- Replaced GQ (Genotype quality) with VAF (Variant allele frequency) in cancer variants GT table
- Allow loading of cancer cases with no tumor_purity field
- Truncate cDNA and protein changes in case report if longer than 20 characters


## [4.27]
### Added
- Exclude one or more variant categories when running variants delete command
### Fixed
### Changed

## [4.26.1]
### Added
### Fixed
- Links with 1-letter aa codes crash on frameshift etc
### Changed

## [4.26]
### Added
- Extend the delete variants command to print analysis date, track, institute, status and research status
- Delete variants by type of analysis (wgs|wes|panel)
- Links to cBioPortal, MutanTP53, IARC TP53, OncoKB, MyCancerGenome, CIViC
### Fixed
- Deleted variants count
### Changed
- Print output of variants delete command as a tab separated table

## [4.25]
### Added
- Command line function to remove variants from one or all cases
### Fixed
- Parse SMN None calls to None rather than False

## [4.24.1]
### Fixed
- Install requirements.txt via setup file

## [4.24]
### Added
- Institute-level phenotype models with sub-panels containing HPO and OMIM terms
- Runnable Docker demo
- Docker image build and push github action
- Makefile with shortcuts to docker commands
- Parse and save synopsis, phenotype and cohort terms from config files upon case upload
### Fixed
- Update dismissed variant status when variant dismissed key is missing
- Breakpoint two IGV button now shows correct chromosome when different from bp1
- Missing font lib in Docker image causing the PDF report download page to crash
- Sentieon Manta calls lack Somaticscore - load anyway
- ClinVar submissions crashing due to pinned variants that are not loaded
- Point ExAC pLI score to new gnomad server address
- Bug uploading cases missing phenotype terms in config file
- STRs loaded but not shown on browser page
- Bug when using adapter.variant.get_causatives with case_id without causatives
- Problem with fetching "solved" from scout export cases cli
- Better serialising of datetime and bson.ObjectId
- Added `volumes` folder to .gitignore
### Changed
- Make matching causative and managed variants foldable on case page
- Remove calls to PyMongo functions marked as deprecated in backend and frontend(as of version 3.7).
- Improved `scout update individual` command
- Export dynamic phenotypes with ordered gene lists as PDF


## [4.23]
### Added
- Save custom IGV track settings
- Show a flash message with clear info about non-valid genes when gene panel creation fails
- CNV report link in cancer case side navigation
- Return to comment section after editing, deleting or submitting a comment
- Managed variants
- MT vs 14 chromosome mean coverage stats if Scout is connected to Chanjo
### Fixed
- missing `vcf_cancer_sv` and `vcf_cancer_sv_research` to manual.
- Split ClinVar multiple clnsig values (slash-separated) and strip them of underscore for annotations without accession number
- Timeout of `All SNVs and INDELs` page when no valid gene is provided in the search
- Round CADD (MIPv9)
- Missing default panel value
- Invisible other causatives lines when other causatives lack gene symbols
### Changed
- Do not freeze mkdocs-material to version 4.6.1
- Remove pre-commit dependency

## [4.22]
### Added
- Editable cases comments
- Editable variants comments
### Fixed
- Empty variant activity panel
- STRs variants popover
- Split new ClinVar multiple significance terms for a variant
- Edit the selected comment, not the latest
### Changed
- Updated RELEASE docs.
- Pinned variants card style on the case page
- Merged `scout export exons` and `scout view exons` commands


## [4.21.2]
### Added
### Fixed
- Do not pre-filter research variants by (case-default) gene panels
- Show OMIM disease tooltip reliably
### Changed

## [4.21.1]
### Added
### Fixed
- Small change to Pop Freq column in variants ang gene panels to avoid strange text shrinking on small screens
- Direct use of HPO list for Clinical HPO SNV (and cancer SNV) filtering
- PDF coverage report redirecting to login page
### Changed
- Remove the option to dismiss single variants from all variants pages
- Bulk dismiss SNVs, SVs and cancer SNVs from variants pages

## [4.21]
### Added
- Support to configure LoqusDB per institute
- Highlight causative variants in the variants list
- Add tests. Mostly regarding building internal datatypes.
- Remove leading and trailing whitespaces from panel_name and display_name when panel is created
- Mark MANE transcript in list of transcripts in "Transcript overview" on variant page
- Show default panel name in case sidebar
- Previous buttons for variants pagination
- Adds a gh action that checks that the changelog is updated
- Adds a gh action that deploys new releases automatically to pypi
- Warn users if case default panels are outdated
- Define institute-specific gene panels for filtering in institute settings
- Use institute-specific gene panels in variants filtering
- Show somatic VAF for pinned and causative variants on case page

### Fixed
- Report pages redirect to login instead of crashing when session expires
- Variants filter loading in cancer variants page
- User, Causative and Cases tables not scaling to full page
- Improved docs for an initial production setup
- Compatibility with latest version of Black
- Fixed tests for Click>7
- Clinical filter required an extra click to Filter to return variants
- Restore pagination and shrink badges in the variants page tables
- Removing a user from the command line now inactivates the case only if user is last assignee and case is active
- Bugfix, LoqusDB per institute feature crashed when institute id was empty string
- Bugfix, LoqusDB calls where missing case count
- filter removal and upload for filters deleted from another page/other user
- Visualize outdated gene panels info in a popover instead of a tooltip in case page side panel

### Changed
- Highlight color on normal STRs in the variants table from green to blue
- Display breakpoints coordinates in verification emails only for structural variants


## [4.20]
### Added
- Display number of filtered variants vs number of total variants in variants page
- Search case by HPO terms
- Dismiss variant column in the variants tables
- Black and pre-commit packages to dev requirements

### Fixed
- Bug occurring when rerun is requested twice
- Peddy info fields in the demo config file
- Added load config safety check for multiple alignment files for one individual
- Formatting of cancer variants table
- Missing Score in SV variants table

### Changed
- Updated the documentation on how to create a new software release
- Genome build-aware cytobands coordinates
- Styling update of the Matchmaker card
- Select search type in case search form


## [4.19]

### Added
- Show internal ID for case
- Add internal ID for downloaded CGH files
- Export dynamic HPO gene list from case page
- Remove users as case assignees when their account is deleted
- Keep variants filters panel expanded when filters have been used

### Fixed
- Handle the ProxyFix ModuleNotFoundError when Werkzeug installed version is >1.0
- General report formatting issues whenever case and variant comments contain extremely long strings with no spaces

### Changed
- Created an institute wrapper page that contains list of cases, causatives, SNVs & Indels, user list, shared data and institute settings
- Display case name instead of case ID on clinVar submissions
- Changed icon of sample update in clinVar submissions


## [4.18]

### Added
- Filter cancer variants on cytoband coordinates
- Show dismiss reasons in a badge with hover for clinical variants
- Show an ellipsis if 10 cases or more to display with loqusdb matches
- A new blog post for version 4.17
- Tooltip to better describe Tumor and Normal columns in cancer variants
- Filter cancer SNVs and SVs by chromosome coordinates
- Default export of `Assertion method citation` to clinVar variants submission file
- Button to export up to 500 cancer variants, filtered or not
- Rename samples of a clinVar submission file

### Fixed
- Apply default gene panel on return to cancer variantS from variant view
- Revert to certificate checking when asking for Chanjo reports
- `scout download everything` command failing while downloading HPO terms

### Changed
- Turn tumor and normal allelic fraction to decimal numbers in tumor variants page
- Moved clinVar submissions code to the institutes blueprints
- Changed name of clinVar export files to FILENAME.Variant.csv and FILENAME.CaseData.csv
- Switched Google login libraries from Flask-OAuthlib to Authlib


## [4.17.1]

### Fixed
- Load cytobands for cases with chromosome build not "37" or "38"


## [4.17]

### Added
- COSMIC badge shown in cancer variants
- Default gene-panel in non-cancer structural view in url
- Filter SNVs and SVs by cytoband coordinates
- Filter cancer SNV variants by alt allele frequency in tumor
- Correct genome build in UCSC link from structural variant page



### Fixed
- Bug in clinVar form when variant has no gene
- Bug when sharing cases with the same institute twice
- Page crashing when removing causative variant tag
- Do not default to GATK caller when no caller info is provided for cancer SNVs


## [4.16.1]

### Fixed
- Fix the fix for handling of delivery reports for rerun cases

## [4.16]

### Added
- Adds possibility to add "lims_id" to cases. Currently only stored in database, not shown anywhere
- Adds verification comment box to SVs (previously only available for small variants)
- Scrollable pedigree panel

### Fixed
- Error caused by changes in WTForm (new release 2.3.x)
- Bug in OMIM case page form, causing the page to crash when a string was provided instead of a numerical OMIM id
- Fix Alamut link to work properly on hg38
- Better handling of delivery reports for rerun cases
- Small CodeFactor style issues: matchmaker results counting, a couple of incomplete tests and safer external xml
- Fix an issue with Phenomizer introduced by CodeFactor style changes

### Changed
- Updated the version of igv.js to 2.5.4

## [4.15.1]

### Added
- Display gene names in ClinVar submissions page
- Links to Varsome in variant transcripts table

### Fixed
- Small fixes to ClinVar submission form
- Gene panel page crash when old panel has no maintainers

## [4.15]

### Added
- Clinvar CNVs IGV track
- Gene panels can have maintainers
- Keep variant actions (dismissed, manual rank, mosaic, acmg, comments) upon variant re-upload
- Keep variant actions also on full case re-upload

### Fixed
- Fix the link to Ensembl for SV variants when genome build 38.
- Arrange information in columns on variant page
- Fix so that new cosmic identifier (COSV) is also acceptable #1304
- Fixed COSMIC tag in INFO (outside of CSQ) to be parses as well with `&` splitter.
- COSMIC stub URL changed to https://cancer.sanger.ac.uk/cosmic/search?q= instead.
- Updated to a version of IGV where bigBed tracks are visualized correctly
- Clinvar submission files are named according to the content (variant_data and case_data)
- Always show causatives from other cases in case overview
- Correct disease associations for gene symbol aliases that exist as separate genes
- Re-add "custom annotations" for SV variants
- The override ClinVar P/LP add-in in the Clinical Filter failed for new CSQ strings

### Changed
- Runs all CI checks in github actions

## [4.14.1]

### Fixed
- Error when variant found in loqusdb is not loaded for other case

## [4.14]

### Added
- Use github actions to run tests
- Adds CLI command to update individual alignments path
- Update HPO terms using downloaded definitions files
- Option to use alternative flask config when running `scout serve`
- Requirement to use loqusdb >= 2.5 if integrated

### Fixed
- Do not display Pedigree panel in cancer view
- Do not rely on internet connection and services available when running CI tests
- Variant loading assumes GATK if no caller set given and GATK filter status is seen in FILTER
- Pass genome build param all the way in order to get the right gene mappings for cases with build 38
- Parse correctly variants with zero frequency values
- Continue even if there are problems to create a region vcf
- STR and cancer variant navigation back to variants pages could fail

### Changed
- Improved code that sends requests to the external APIs
- Updates ranges for user ranks to fit todays usage
- Run coveralls on github actions instead of travis
- Run pip checks on github actions instead of coveralls
- For hg38 cases, change gnomAD link to point to version 3.0 (which is hg38 based)
- Show pinned or causative STR variants a bit more human readable

## [4.13.1]

### Added
### Fixed
- Typo that caused not all clinvar conflicting interpretations to be loaded no matter what
- Parse and retrieve clinvar annotations from VEP-annotated (VEP 97+) CSQ VCF field
- Variant clinvar significance shown as `not provided` whenever is `Uncertain significance`
- Phenomizer query crashing when case has no HPO terms assigned
- Fixed a bug affecting `All SNVs and INDELs` page when variants don't have canonical transcript
- Add gene name or id in cancer variant view

### Changed
- Cancer Variant view changed "Variant:Transcript:Exon:HGVS" to "Gene:Transcript:Exon:HGVS"

## [4.13]

### Added
- ClinVar SNVs track in IGV
- Add SMA view with SMN Copy Number data
- Easier to assign OMIM diagnoses from case page
- OMIM terms and specific OMIM term page

### Fixed
- Bug when adding a new gene to a panel
- Restored missing recent delivery reports
- Fixed style and links to other reports in case side panel
- Deleting cases using display_name and institute not deleting its variants
- Fixed bug that caused coordinates filter to override other filters
- Fixed a problem with finding some INS in loqusdb
- Layout on SV page when local observations without cases are present
- Make scout compatible with the new HPO definition files from `http://compbio.charite.de/jenkins/`
- General report visualization error when SNVs display names are very long


### Changed


## [4.12.4]

### Fixed
- Layout on SV page when local observations without cases are present

## [4.12.3]

### Fixed
- Case report when causative or pinned SVs have non null allele frequencies

## [4.12.2]

### Fixed
- SV variant links now take you to the SV variant page again
- Cancer variant view has cleaner table data entries for "N/A" data
- Pinned variant case level display hotfix for cancer and str - more on this later
- Cancer variants show correct alt/ref reads mirroring alt frequency now
- Always load all clinical STR variants even if a region load is attempted - index may be missing
- Same case repetition in variant local observations

## [4.12.1]

### Fixed
- Bug in variant.gene when gene has no HGVS description


## [4.12]

### Added
- Accepts `alignment_path` in load config to pass bam/cram files
- Display all phenotypes on variant page
- Display hgvs coordinates on pinned and causatives
- Clear panel pending changes
- Adds option to setup the database with static files
- Adds cli command to download the resources from CLI that scout needs
- Adds test files for merged somatic SV and CNV; as well as merged SNV, and INDEL part of #1279
- Allows for upload of OMIM-AUTO gene panel from static files without api-key

### Fixed
- Cancer case HPO panel variants link
- Fix so that some drop downs have correct size
- First IGV button in str variants page
- Cancer case activates on SNV variants
- Cases activate when STR variants are viewed
- Always calculate code coverage
- Pinned/Classification/comments in all types of variants pages
- Null values for panel's custom_inheritance_models
- Discrepancy between the manual disease transcripts and those in database in gene-edit page
- ACMG classification not showing for some causatives
- Fix bug which caused IGV.js to use hg19 reference files for hg38 data
- Bug when multiple bam files sources with non-null values are available


### Changed
- Renamed `requests` file to `scout_requests`
- Cancer variant view shows two, instead of four, decimals for allele and normal


## [4.11.1]

### Fixed
- Institute settings page
- Link institute settings to sharing institutes choices

## [4.11.0]

### Added
- Display locus name on STR variant page
- Alternative key `GNOMADAF_popmax` for Gnomad popmax allele frequency
- Automatic suggestions on how to improve the code on Pull Requests
- Parse GERP, phastCons and phyloP annotations from vep annotated CSQ fields
- Avoid flickering comment popovers in variant list
- Parse REVEL score from vep annotated CSQ fields
- Allow users to modify general institute settings
- Optionally format code automatically on commit
- Adds command to backup vital parts `scout export database`
- Parsing and displaying cancer SV variants from Manta annotated VCF files
- Dismiss cancer snv variants with cancer-specific options
- Add IGV.js UPD, RHO and TIDDIT coverage wig tracks.


### Fixed
- Slightly darker page background
- Fixed an issued with parsed conservation values from CSQ
- Clinvar submissions accessible to all users of an institute
- Header toolbar when on Clinvar page now shows institute name correctly
- Case should not always inactivate upon update
- Show dismissed snv cancer variants as grey on the cancer variants page
- Improved style of mappability link and local observations on variant page
- Convert all the GET requests to the igv view to POST request
- Error when updating gene panels using a file containing BOM chars
- Add/replace gene radio button not working in gene panels


## [4.10.1]

### Fixed
- Fixed issue with opening research variants
- Problem with coveralls not called by Travis CI
- Handle Biomart service down in tests


## [4.10.0]

### Added
- Rank score model in causatives page
- Exportable HPO terms from phenotypes page
- AMP guideline tiers for cancer variants
- Adds scroll for the transcript tab
- Added CLI option to query cases on time since case event was added
- Shadow clinical assessments also on research variants display
- Support for CRAM alignment files
- Improved str variants view : sorting by locus, grouped by allele.
- Delivery report PDF export
- New mosaicism tag option
- Add or modify individuals' age or tissue type from case page
- Display GC and allele depth in causatives table.
- Included primary reference transcript in general report
- Included partial causative variants in general report
- Remove dependency of loqusdb by utilising the CLI

### Fixed
- Fixed update OMIM command bug due to change in the header of the genemap2 file
- Removed Mosaic Tag from Cancer variants
- Fixes issue with unaligned table headers that comes with hidden Datatables
- Layout in general report PDF export
- Fixed issue on the case statistics view. The validation bars didn't show up when all institutes were selected. Now they do.
- Fixed missing path import by importing pathlib.Path
- Handle index inconsistencies in the update index functions
- Fixed layout problems


## [4.9.0]

### Added
- Improved MatchMaker pages, including visible patient contacts email address
- New badges for the github repo
- Links to [GENEMANIA](genemania.org)
- Sort gene panel list on case view.
- More automatic tests
- Allow loading of custom annotations in VCF using the SCOUT_CUSTOM info tag.

### Fixed
- Fix error when a gene is added to an empty dynamic gene panel
- Fix crash when attempting to add genes on incorrect format to dynamic gene panel
- Manual rank variant tags could be saved in a "Select a tag"-state, a problem in the variants view.
- Same case evaluations are no longer shown as gray previous evaluations on the variants page
- Stay on research pages, even if reset, next first buttons are pressed..
- Overlapping variants will now be visible on variant page again
- Fix missing classification comments and links in evaluations page
- All prioritized cases are shown on cases page


## [4.8.3]

### Added

### Fixed
- Bug when ordering sanger
- Improved scrolling over long list of genes/transcripts


## [4.8.2]

### Added

### Fixed
- Avoid opening extra tab for coverage report
- Fixed a problem when rank model version was saved as floats and not strings
- Fixed a problem with displaying dismiss variant reasons on the general report
- Disable load and delete filter buttons if there are no saved filters
- Fix problem with missing verifications
- Remove duplicate users and merge their data and activity


## [4.8.1]

### Added

### Fixed
- Prevent login fail for users with id defined by ObjectId and not email
- Prevent the app from crashing with `AttributeError: 'NoneType' object has no attribute 'message'`


## [4.8.0]

### Added
- Updated Scout to use Bootstrap 4.3
- New looks for Scout
- Improved dashboard using Chart.js
- Ask before inactivating a case where last assigned user leaves it
- Genes can be manually added to the dynamic gene list directly on the case page
- Dynamic gene panels can optionally be used with clinical filter, instead of default gene panel
- Dynamic gene panels get link out to chanjo-report for coverage report
- Load all clinvar variants with clinvar Pathogenic, Likely Pathogenic and Conflicting pathogenic
- Show transcripts with exon numbers for structural variants
- Case sort order can now be toggled between ascending and descending.
- Variants can be marked as partial causative if phenotype is available for case.
- Show a frequency tooltip hover for SV-variants.
- Added support for LDAP login system
- Search snv and structural variants by chromosomal coordinates
- Structural variants can be marked as partial causative if phenotype is available for case.
- Show normal and pathologic limits for STRs in the STR variants view.
- Institute level persistent variant filter settings that can be retrieved and used.
- export causative variants to Excel
- Add support for ROH, WIG and chromosome PNGs in case-view

### Fixed
- Fixed missing import for variants with comments
- Instructions on how to build docs
- Keep sanger order + verification when updating/reloading variants
- Fixed and moved broken filter actions (HPO gene panel and reset filter)
- Fixed string conversion to number
- UCSC links for structural variants are now separated per breakpoint (and whole variant where applicable)
- Reintroduced missing coverage report
- Fixed a bug preventing loading samples using the command line
- Better inheritance models customization for genes in gene panels
- STR variant page back to list button now does its one job.
- Allows to setup scout without a omim api key
- Fixed error causing "favicon not found" flash messages
- Removed flask --version from base cli
- Request rerun no longer changes case status. Active or archived cases inactivate on upload.
- Fixed missing tooltip on the cancer variants page
- Fixed weird Rank cell in variants page
- Next and first buttons order swap
- Added pagination (and POST capability) to cancer variants.
- Improves loading speed for variant page
- Problem with updating variant rank when no variants
- Improved Clinvar submission form
- General report crashing when dismissed variant has no valid dismiss code
- Also show collaborative case variants on the All variants view.
- Improved phenotype search using dataTables.js on phenotypes page
- Search and delete users with `email` instead of `_id`
- Fixed css styles so that multiselect options will all fit one column


## [4.7.3]

### Added
- RankScore can be used with VCFs for vcf_cancer files

### Fixed
- Fix issue with STR view next page button not doing its one job.

### Deleted
- Removed pileup as a bam viewing option. This is replaced by IGV


## [4.7.2]

### Added
- Show earlier ACMG classification in the variant list

### Fixed
- Fixed igv search not working due to igv.js dist 2.2.17
- Fixed searches for cases with a gene with variants pinned or marked causative.
- Load variant pages faster after fixing other causatives query
- Fixed mitochondrial report bug for variants without genes

## [4.7.1]

### Added

### Fixed
- Fixed bug on genes page


## [4.7.0]

### Added
- Export genes and gene panels in build GRCh38
- Search for cases with variants pinned or marked causative in a given gene.
- Search for cases phenotypically similar to a case also from WUI.
- Case variant searches can be limited to similar cases, matching HPO-terms,
  phenogroups and cohorts.
- De-archive reruns and flag them as 'inactive' if archived
- Sort cases by analysis_date, track or status
- Display cases in the following order: prioritized, active, inactive, archived, solved
- Assign case to user when user activates it or asks for rerun
- Case becomes inactive when it has no assignees
- Fetch refseq version from entrez and use it in clinvar form
- Load and export of exons for all genes, independent on refseq
- Documentation for loading/updating exons
- Showing SV variant annotations: SV cgh frequencies, gnomad-SV, local SV frequencies
- Showing transcripts mapping score in segmental duplications
- Handle requests to Ensembl Rest API
- Handle requests to Ensembl Rest Biomart
- STR variants view now displays GT and IGV link.
- Description field for gene panels
- Export exons in build 37 and 38 using the command line

### Fixed
- Fixes of and induced by build tests
- Fixed bug affecting variant observations in other cases
- Fixed a bug that showed wrong gene coverage in general panel PDF export
- MT report only shows variants occurring in the specific individual of the excel sheet
- Disable SSL certifcate verification in requests to chanjo
- Updates how intervaltree and pymongo is used to void deprecated functions
- Increased size of IGV sample tracks
- Optimized tests


## [4.6.1]

### Added

### Fixed
- Missing 'father' and 'mother' keys when parsing single individual cases


## [4.6.0]

### Added
- Description of Scout branching model in CONTRIBUTING doc
- Causatives in alphabetical order, display ACMG classification and filter by gene.
- Added 'external' to the list of analysis type options
- Adds functionality to display "Tissue type". Passed via load config.
- Update to IGV 2.

### Fixed
- Fixed alignment visualization and vcf2cytosure availability for demo case samples
- Fixed 3 bugs affecting SV pages visualization
- Reintroduced the --version cli option
- Fixed variants query by panel (hpo panel + gene panel).
- Downloaded MT report contains excel files with individuals' display name
- Refactored code in parsing of config files.


## [4.5.1]

### Added

### Fixed
- update requirement to use PyYaml version >= 5.1
- Safer code when loading config params in cli base


## [4.5.0]

### Added
- Search for similar cases from scout view CLI
- Scout cli is now invoked from the app object and works under the app context

### Fixed
- PyYaml dependency fixed to use version >= 5.1


## [4.4.1]

### Added
- Display SV rank model version when available

### Fixed
- Fixed upload of delivery report via API


## [4.4.0]

### Added
- Displaying more info on the Causatives page and hiding those not causative at the case level
- Add a comment text field to Sanger order request form, allowing a message to be included in the email
- MatchMaker Exchange integration
- List cases with empty synopsis, missing HPO terms and phenotype groups.
- Search for cases with open research list, or a given case status (active, inactive, archived)

### Fixed
- Variant query builder split into several functions
- Fixed delivery report load bug


## [4.3.3]

### Added
- Different individual table for cancer cases

### Fixed
- Dashboard collects validated variants from verification events instead of using 'sanger' field
- Cases shared with collaborators are visible again in cases page
- Force users to select a real institute to share cases with (actionbar select fix)


## [4.3.2]

### Added
- Dashboard data can be filtered using filters available in cases page
- Causatives for each institute are displayed on a dedicated page
- SNVs and and SVs are searchable across cases by gene and rank score
- A more complete report with validated variants is downloadable from dashboard

### Fixed
- Clinsig filter is fixed so clinsig numerical values are returned
- Split multi clinsig string values in different elements of clinsig array
- Regex to search in multi clinsig string values or multi revstat string values
- It works to upload vcf files with no variants now
- Combined Pileup and IGV alignments for SVs having variant start and stop on the same chromosome


## [4.3.1]

### Added
- Show calls from all callers even if call is not available
- Instructions to install cairo and pango libs from WeasyPrint page
- Display cases with number of variants from CLI
- Only display cases with number of variants above certain treshold. (Also CLI)
- Export of verified variants by CLI or from the dashboard
- Extend case level queries with default panels, cohorts and phenotype groups.
- Slice dashboard statistics display using case level queries
- Add a view where all variants for an institute can be searched across cases, filtering on gene and rank score. Allows searching research variants for cases that have research open.

### Fixed
- Fixed code to extract variant conservation (gerp, phyloP, phastCons)
- Visualization of PDF-exported gene panels
- Reintroduced the exon/intron number in variant verification email
- Sex and affected status is correctly displayed on general report
- Force number validation in SV filter by size
- Display ensembl transcripts when no refseq exists


## [4.3.0]

### Added
- Mosaicism tag on variants
- Show and filter on SweGen frequency for SVs
- Show annotations for STR variants
- Show all transcripts in verification email
- Added mitochondrial export
- Adds alternative to search for SVs shorter that the given length
- Look for 'bcftools' in the `set` field of VCFs
- Display digenic inheritance from OMIM
- Displays what refseq transcript that is primary in hgnc

### Fixed

- Archived panels displays the correct date (not retroactive change)
- Fixed problem with waiting times in gene panel exports
- Clinvar fiter not working with human readable clinsig values

## [4.2.2]

### Fixed
- Fixed gene panel create/modify from CSV file utf-8 decoding error
- Updating genes in gene panels now supports edit comments and entry version
- Gene panel export timeout error

## [4.2.1]

### Fixed
- Re-introduced gene name(s) in verification email subject
- Better PDF rendering for excluded variants in report
- Problem to access old case when `is_default` did not exist on a panel


## [4.2.0]

### Added
- New index on variant_id for events
- Display overlapping compounds on variants view

### Fixed
- Fixed broken clinical filter


## [4.1.4]

### Added
- Download of filtered SVs

### Fixed
- Fixed broken download of filtered variants
- Fixed visualization issue in gene panel PDF export
- Fixed bug when updating gene names in variant controller


## [4.1.3]

### Fixed
- Displays all primary transcripts


## [4.1.2]

### Added
- Option add/replace when updating a panel via CSV file
- More flexible versioning of the gene panels
- Printing coverage report on the bottom of the pdf case report
- Variant verification option for SVs
- Logs uri without pwd when connecting
- Disease-causing transcripts in case report
- Thicker lines in case report
- Supports HPO search for cases, both terms or if described in synopsis
- Adds sanger information to dashboard

### Fixed
- Use db name instead of **auth** as default for authentication
- Fixes so that reports can be generated even with many variants
- Fixed sanger validation popup to show individual variants queried by user and institute.
- Fixed problem with setting up scout
- Fixes problem when exac file is not available through broad ftp
- Fetch transcripts for correct build in `adapter.hgnc_gene`

## [4.1.1]
- Fix problem with institute authentication flash message in utils
- Fix problem with comments
- Fix problem with ensembl link


## [4.1.0]

### Added
- OMIM phenotypes to case report
- Command to download all panel app gene panels `scout load panel --panel-app`
- Links to genenames.org and omim on gene page
- Popup on gene at variants page with gene information
- reset sanger status to "Not validated" for pinned variants
- highlight cases with variants to be evaluated by Sanger on the cases page
- option to point to local reference files to the genome viewer pileup.js. Documented in `docs.admin-guide.server`
- option to export single variants in `scout export variants`
- option to load a multiqc report together with a case(add line in load config)
- added a view for searching HPO terms. It is accessed from the top left corner menu
- Updates the variants view for cancer variants. Adds a small cancer specific filter for known variants
- Adds hgvs information on cancer variants page
- Adds option to update phenotype groups from CLI

### Fixed
- Improved Clinvar to submit variants from different cases. Fixed HPO terms in casedata according to feedback
- Fixed broken link to case page from Sanger modal in cases view
- Now only cases with non empty lists of causative variants are returned in `adapter.case(has_causatives=True)`
- Can handle Tumor only samples
- Long lists of HGNC symbols are now possible. This was previously difficult with manual, uploaded or by HPO search when changing filter settings due to GET request limitations. Relevant pages now use POST requests. Adds the dynamic HPO panel as a selection on the gene panel dropdown.
- Variant filter defaults to default panels also on SV and Cancer variants pages.

## [4.0.0]

### WARNING ###

This is a major version update and will require that the backend of pre releases is updated.
Run commands:

```
$scout update genes
$scout update hpo
```

- Created a Clinvar submission tool, to speed up Clinvar submission of SNVs and SVs
- Added an analysis report page (html and PDF format) containing phenotype, gene panels and variants that are relevant to solve a case.

### Fixed
- Optimized evaluated variants to speed up creation of case report
- Moved igv and pileup viewer under a common folder
- Fixed MT alignment view pileup.js
- Fixed coordinates for SVs with start chromosome different from end chromosome
- Global comments shown across cases and institutes. Case-specific variant comments are shown only for that specific case.
- Links to clinvar submitted variants at the cases level
- Adapts clinvar parsing to new format
- Fixed problem in `scout update user` when the user object had no roles
- Makes pileup.js use online genome resources when viewing alignments. Now any instance of Scout can make use of this functionality.
- Fix ensembl link for structural variants
- Works even when cases does not have `'madeline_info'`
- Parses Polyphen in correct way again
- Fix problem with parsing gnomad from VEP

### Added
- Added a PDF export function for gene panels
- Added a "Filter and export" button to export custom-filtered SNVs to CSV file
- Dismiss SVs
- Added IGV alignments viewer
- Read delivery report path from case config or CLI command
- Filter for spidex scores
- All HPO terms are now added and fetched from the correct source (https://github.com/obophenotype/human-phenotype-ontology/blob/master/hp.obo)
- New command `scout update hpo`
- New command `scout update genes` will fetch all the latest information about genes and update them
- Load **all** variants found on chromosome **MT**
- Adds choice in cases overview do show as many cases as user like

### Removed
- pileup.min.js and pileup css are imported from a remote web location now
- All source files for HPO information, this is instead fetched directly from source
- All source files for gene information, this is instead fetched directly from source

## [3.0.0]
### Fixed
- hide pedigree panel unless it exists

## [1.5.1] - 2016-07-27
### Fixed
- look for both ".bam.bai" and ".bai" extensions

## [1.4.0] - 2016-03-22
### Added
- support for local frequency through loqusdb
- bunch of other stuff

## [1.3.0] - 2016-02-19
### Fixed
- Update query-phenomizer and add username/password

### Changed
- Update the way a case is checked for rerun-status

### Added
- Add new button to mark a case as "checked"
- Link to clinical variants _without_ 1000G annotation

## [1.2.2] - 2016-02-18
### Fixed
- avoid filtering out variants lacking ExAC and 1000G annotations

## [1.1.3] - 2015-10-01
### Fixed
- persist (clinical) filter when clicking load more
- fix #154 by robustly setting clinical filter func. terms

## [1.1.2] - 2015-09-07
### Fixed
- avoid replacing coverage report with none
- update SO terms, refactored

## [1.1.1] - 2015-08-20
### Fixed
- fetch case based on collaborator status (not owner)

## [1.1.0] - 2015-05-29
### Added
- link(s) to SNPedia based on RS-numbers
- new Jinja filter to "humanize" decimal numbers
- show gene panels in variant view
- new Jinja filter for decoding URL encoding
- add indicator to variants in list that have comments
- add variant number threshold and rank score threshold to load function
- add event methods to mongo adapter
- add tests for models
- show badge "old" if comment was written for a previous analysis

### Changed
- show cDNA change in transcript summary unless variant is exonic
- moved compounds table further up the page
- show dates for case uploads in ISO format
- moved variant comments higher up on page
- updated documentation for pages
- read in coverage report as blob in database and serve directly
- change ``OmimPhenotype`` to ``PhenotypeTerm``
- reorganize models sub-package
- move events (and comments) to separate collection
- only display prev/next links for the research list
- include variant type in breadcrumbs e.g. "Clinical variants"

### Removed
- drop dependency on moment.js

### Fixed
- show the same level of detail for all frequencies on all pages
- properly decode URL encoded symbols in amino acid/cDNA change strings
- fixed issue with wipe permissions in MongoDB
- include default gene lists in "variants" link in breadcrumbs

## [1.0.2] - 2015-05-20
### Changed
- update case fetching function

### Fixed
- handle multiple cases with same id

## [1.0.1] - 2015-04-28
### Fixed
- Fix building URL parameters in cases list Vue component

## [1.0.0] - 2015-04-12
Codename: Sara Lund

![Release 1.0](artwork/releases/release-1-0.jpg)

### Added
- Add email logging for unexpected errors
- New command line tool for deleting case

### Changed
- Much improved logging overall
- Updated documentation/usage guide
- Removed non-working IGV link

### Fixed
- Show sample display name in GT call
- Various small bug fixes
- Make it easier to hover over popups

## [0.0.2-rc1] - 2015-03-04
### Added
- add protein table for each variant
- add many more external links
- add coverage reports as PDFs

### Changed
- incorporate user feedback updates
- big refactor of load scripts

## [0.0.2-rc2] - 2015-03-04
### Changes
- add gene table with gene description
- reorganize inheritance models box

### Fixed
- avoid overwriting gene list on "research" load
- fix various bugs in external links

## [0.0.2-rc3] - 2015-03-05
### Added
- Activity log feed to variant view
- Adds protein change strings to ODM and Sanger email

### Changed
- Extract activity log component to macro

### Fixes
- Make Ensembl transcript links use archive website<|MERGE_RESOLUTION|>--- conflicted
+++ resolved
@@ -29,11 +29,8 @@
 - Variants pagination after pressing "Filter variants" or "Clinical filter"
 - Layout of buttons Matchmaker submission panel (case page)
 - Removing cases from Matchmaker (simplified code and fixed functionality)
-<<<<<<< HEAD
+- Reintroduce check for missing alignment files purged from server
 - Bug in gene variants page (All SNVs and INDELs) when variant gene doesn't have a hgnc_id that is found in the database
-=======
-- Reintroduce check for missing alignment files purged from server
->>>>>>> 56509a70
 
 ## [4.53]
 ### Added
