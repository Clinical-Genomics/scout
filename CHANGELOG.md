# Change Log
All notable changes to this project will be documented in this file.
This project adheres to [Semantic Versioning](http://semver.org/).

About changelog [here](https://keepachangelog.com/en/1.0.0/)

## [x.x.x]

### Added
<<<<<<< HEAD
- Default gene-panel in non-cancer structural view in url
- COSMIC badge shown in cancer variants
- Added if statements for UCSC-link from Structural variant view, for hg19/hg38
=======
- COSMIC badge shown in cancer variants
- Default gene-panel in non-cancer structural view in url
- Filter SNVs and SVs by cytoband coordinates
>>>>>>> 0d33c142

### Fixed
- Bug in clinVar form when variant has no gene
- Bug when sharing cases with the same institute twice
- Page crashing when removing causative variant tag
- Do not default to GATK caller when no caller info is provided for cancer SNVs

### Changed

## [4.16.1]

### Fixed
- Fix the fix for handling of delivery reports for rerun cases

## [4.16]

### Added
- Adds possibility to add "lims_id" to cases. Currently only stored in database, not shown anywhere
- Adds verification comment box to SVs (previously only available for small variants)
- Scrollable pedigree panel

### Fixed
- Error caused by changes in WTForm (new release 2.3.x)
- Bug in OMIM case page form, causing the page to crash when a string was provided instead of a numerical OMIM id
- Fix Alamut link to work properly on hg38
- Better handling of delivery reports for rerun cases
- Small CodeFactor style issues: matchmaker results counting, a couple of incomplete tests and safer external xml
- Fix an issue with Phenomizer introduced by CodeFactor style changes

### Changed
- Updated the version of igv.js to 2.5.4

## [4.15.1]

### Added
- Display gene names in ClinVar submissions page
- Links to Varsome in variant transcripts table

### Fixed
- Small fixes to ClinVar submission form
- Gene panel page crash when old panel has no maintainers

## [4.15]

### Added
- Clinvar CNVs IGV track
- Gene panels can have maintainers
- Keep variant actions (dismissed, manual rank, mosaic, acmg, comments) upon variant re-upload
- Keep variant actions also on full case re-upload

### Fixed
- Fix the link to Ensembl for SV variants when genome build 38.
- Arrange information in columns on variant page
- Fix so that new cosmic identifier (COSV) is also acceptable #1304
- Fixed COSMIC tag in INFO (outside of CSQ) to be parses as well with `&` splitter.
- COSMIC stub URL changed to https://cancer.sanger.ac.uk/cosmic/search?q= instead.
- Updated to a version of IGV where bigBed tracks are visualized correctly
- Clinvar submission files are named according to the content (variant_data and case_data)
- Always show causatives from other cases in case overview
- Correct disease associations for gene symbol aliases that exist as separate genes
- Re-add "custom annotations" for SV variants
- The override ClinVar P/LP add-in in the Clinical Filter failed for new CSQ strings

### Changed
- Runs all CI checks in github actions

## [4.14.1]

### Fixed
- Error when variant found in loqusdb is not loaded for other case

## [4.14]

### Added
- Use github actions to run tests
- Adds CLI command to update individual alignments path
- Update HPO terms using downloaded definitions files
- Option to use alternative flask config when running `scout serve`
- Requirement to use loqusdb >= 2.5 if integrated

### Fixed
- Do not display Pedigree panel in cancer view
- Do not rely on internet connection and services available when running CI tests
- Variant loading assumes GATK if no caller set given and GATK filter status is seen in FILTER
- Pass genome build param all the way in order to get the right gene mappings for cases with build 38
- Parse correctly variants with zero frequency values
- Continue even if there are problems to create a region vcf
- STR and cancer variant navigation back to variants pages could fail

### Changed
- Improved code that sends requests to the external APIs
- Updates ranges for user ranks to fit todays usage
- Run coveralls on github actions instead of travis
- Run pip checks on github actions instead of coveralls
- For hg38 cases, change gnomAD link to point to version 3.0 (which is hg38 based)
- Show pinned or causative STR variants a bit more human readable

## [4.13.1]

### Added
### Fixed
- Typo that caused not all clinvar conflicting interpretations to be loaded no matter what
- Parse and retrieve clinvar annotations from VEP-annotated (VEP 97+) CSQ VCF field
- Variant clinvar significance shown as `not provided` whenever is `Uncertain significance`
- Phenomizer query crashing when case has no HPO terms assigned
- Fixed a bug affecting `All SNVs and INDELs` page when variants don't have canonical transcript
- Add gene name or id in cancer variant view

### Changed
- Cancer Variant view changed "Variant:Transcript:Exon:HGVS" to "Gene:Transcript:Exon:HGVS"

## [4.13]

### Added
- ClinVar SNVs track in IGV
- Add SMA view with SMN Copy Number data
- Easier to assign OMIM diagnoses from case page
- OMIM terms and specific OMIM term page

### Fixed
- Bug when adding a new gene to a panel
- Restored missing recent delivery reports
- Fixed style and links to other reports in case side panel
- Deleting cases using display_name and institute not deleting its variants
- Fixed bug that caused coordinates filter to override other filters
- Fixed a problem with finding some INS in loqusdb
- Layout on SV page when local observations without cases are present
- Make scout compatible with the new HPO definition files from `http://compbio.charite.de/jenkins/`
- General report visualization error when SNVs display names are very long


### Changed


## [4.12.4]

### Fixed
- Layout on SV page when local observations without cases are present

## [4.12.3]

### Fixed
- Case report when causative or pinned SVs have non null allele frequencies

## [4.12.2]

### Fixed
- SV variant links now take you to the SV variant page again
- Cancer variant view has cleaner table data entries for "N/A" data
- Pinned variant case level display hotfix for cancer and str - more on this later
- Cancer variants show correct alt/ref reads mirroring alt frequency now
- Always load all clinical STR variants even if a region load is attempted - index may be missing
- Same case repetition in variant local observations

## [4.12.1]

### Fixed
- Bug in variant.gene when gene has no HGVS description


## [4.12]

### Added
- Accepts `alignment_path` in load config to pass bam/cram files
- Display all phenotypes on variant page
- Display hgvs coordinates on pinned and causatives
- Clear panel pending changes
- Adds option to setup the database with static files
- Adds cli command to download the resources from CLI that scout needs
- Adds dummy files for merged somatic SV and CNV; as well as merged SNV, and INDEL part of #1279
- Allows for upload of OMIM-AUTO gene panel from static files without api-key

### Fixed
- Cancer case HPO panel variants link
- Fix so that some drop downs have correct size
- First IGV button in str variants page
- Cancer case activates on SNV variants
- Cases activate when STR variants are viewed
- Always calculate code coverage
- Pinned/Classification/comments in all types of variants pages
- Null values for panel's custom_inheritance_models
- Discrepancy between the manual disease transcripts and those in database in gene-edit page
- ACMG classification not showing for some causatives
- Fix bug which caused IGV.js to use hg19 reference files for hg38 data
- Bug when multiple bam files sources with non-null values are available


### Changed
- Renamed `requests` file to `scout_requests`
- Cancer variant view shows two, instead of four, decimals for allele and normal


## [4.11.1]

### Fixed
- Institute settings page
- Link institute settings to sharing institutes choices

## [4.11.0]

### Added
- Display locus name on STR variant page
- Alternative key `GNOMADAF_popmax` for Gnomad popmax allele frequency
- Automatic suggestions on how to improve the code on Pull Requests
- Parse GERP, phastCons and phyloP annotations from vep annotated CSQ fields
- Avoid flickering comment popovers in variant list
- Parse REVEL score from vep annotated CSQ fields
- Allow users to modify general institute settings
- Optionally format code automatically on commit
- Adds command to backup vital parts `scout export database`
- Parsing and displaying cancer SV variants from Manta annotated VCF files
- Dismiss cancer snv variants with cancer-specific options
- Add IGV.js UPD, RHO and TIDDIT coverage wig tracks.


### Fixed
- Slightly darker page background
- Fixed an issued with parsed conservation values from CSQ
- Clinvar submissions accessible to all users of an institute
- Header toolbar when on Clinvar page now shows institute name correctly
- Case should not always inactivate upon update
- Show dismissed snv cancer variants as grey on the cancer variants page
- Improved style of mappability link and local observations on variant page
- Convert all the GET requests to the igv view to POST request
- Error when updating gene panels using a file containing BOM chars
- Add/replace gene radio button not working in gene panels


## [4.10.1]

### Fixed
- Fixed issue with opening research variants
- Problem with coveralls not called by Travis CI
- Handle Biomart service down in tests


## [4.10.0]

### Added
- Rank score model in causatives page
- Exportable HPO terms from phenotypes page
- AMP guideline tiers for cancer variants
- Adds scroll for the transcript tab
- Added CLI option to query cases on time since case event was added
- Shadow clinical assessments also on research variants display
- Support for CRAM alignment files
- Improved str variants view : sorting by locus, grouped by allele.
- Delivery report PDF export
- New mosaicism tag option
- Add or modify individuals' age or tissue type from case page
- Display GC and allele depth in causatives table.
- Included primary reference transcript in general report
- Included partial causative variants in general report
- Remove dependency of loqusdb by utilising the CLI

### Fixed
- Fixed update OMIM command bug due to change in the header of the genemap2 file
- Removed Mosaic Tag from Cancer variants
- Fixes issue with unaligned table headers that comes with hidden Datatables
- Layout in general report PDF export
- Fixed issue on the case statistics view. The validation bars didn't show up when all institutes were selected. Now they do.
- Fixed missing path import by importing pathlib.Path
- Handle index inconsistencies in the update index functions
- Fixed layout problems


## [4.9.0]

### Added
- Improved MatchMaker pages, including visible patient contacts email address
- New badges for the github repo
- Links to [GENEMANIA](genemania.org)
- Sort gene panel list on case view.
- More automatic tests
- Allow loading of custom annotations in VCF using the SCOUT_CUSTOM info tag.

### Fixed
- Fix error when a gene is added to an empty dynamic gene panel
- Fix crash when attempting to add genes on incorrect format to dynamic gene panel
- Manual rank variant tags could be saved in a "Select a tag"-state, a problem in the variants view.
- Same case evaluations are no longer shown as gray previous evaluations on the variants page
- Stay on research pages, even if reset, next first buttons are pressed..
- Overlapping variants will now be visible on variant page again
- Fix missing classification comments and links in evaluations page
- All prioritized cases are shown on cases page


## [4.8.3]

### Added

### Fixed
- Bug when ordering sanger
- Improved scrolling over long list of genes/transcripts


## [4.8.2]

### Added

### Fixed
- Avoid opening extra tab for coverage report
- Fixed a problem when rank model version was saved as floats and not strings
- Fixed a problem with displaying dismiss variant reasons on the general report
- Disable load and delete filter buttons if there are no saved filters
- Fix problem with missing verifications
- Remove duplicate users and merge their data and activity


## [4.8.1]

### Added

### Fixed
- Prevent login fail for users with id defined by ObjectId and not email
- Prevent the app from crashing with `AttributeError: 'NoneType' object has no attribute 'message'`


## [4.8.0]

### Added
- Updated Scout to use Bootstrap 4.3
- New looks for Scout
- Improved dashboard using Chart.js
- Ask before inactivating a case where last assigned user leaves it
- Genes can be manually added to the dynamic gene list directly on the case page
- Dynamic gene panels can optionally be used with clinical filter, instead of default gene panel
- Dynamic gene panels get link out to chanjo-report for coverage report
- Load all clinvar variants with clinvar Pathogenic, Likely Pathogenic and Conflicting pathogenic
- Show transcripts with exon numbers for structural variants
- Case sort order can now be toggled between ascending and descending.
- Variants can be marked as partial causative if phenotype is available for case.
- Show a frequency tooltip hover for SV-variants.
- Added support for LDAP login system
- Search snv and structural variants by chromosomal coordinates
- Structural variants can be marked as partial causative if phenotype is available for case.
- Show normal and pathologic limits for STRs in the STR variants view.
- Institute level persistent variant filter settings that can be retrieved and used.
- export causative variants to Excel
- Add support for ROH, WIG and chromosome PNGs in case-view

### Fixed
- Fixed missing import for variants with comments
- Instructions on how to build docs
- Keep sanger order + verification when updating/reloading variants
- Fixed and moved broken filter actions (HPO gene panel and reset filter)
- Fixed string conversion to number
- UCSC links for structural variants are now separated per breakpoint (and whole variant where applicable)
- Reintroduced missing coverage report
- Fixed a bug preventing loading samples using the command line
- Better inheritance models customization for genes in gene panels
- STR variant page back to list button now does its one job.
- Allows to setup scout without a omim api key
- Fixed error causing "favicon not found" flash messages
- Removed flask --version from base cli
- Request rerun no longer changes case status. Active or archived cases inactivate on upload.
- Fixed missing tooltip on the cancer variants page
- Fixed weird Rank cell in variants page
- Next and first buttons order swap
- Added pagination (and POST capability) to cancer variants.
- Improves loading speed for variant page
- Problem with updating variant rank when no variants
- Improved Clinvar submission form
- General report crashing when dismissed variant has no valid dismiss code
- Also show collaborative case variants on the All variants view.
- Improved phenotype search using dataTables.js on phenotypes page
- Search and delete users with `email` instead of `_id`
- Fixed css styles so that multiselect options will all fit one column


## [4.7.3]

### Added
- RankScore can be used with VCFs for vcf_cancer files

### Fixed
- Fix issue with STR view next page button not doing its one job.

### Deleted
- Removed pileup as a bam viewing option. This is replaced by IGV


## [4.7.2]

### Added
- Show earlier ACMG classification in the variant list

### Fixed
- Fixed igv search not working due to igv.js dist 2.2.17
- Fixed searches for cases with a gene with variants pinned or marked causative.
- Load variant pages faster after fixing other causatives query
- Fixed mitochondrial report bug for variants without genes

## [4.7.1]

### Added

### Fixed
- Fixed bug on genes page


## [4.7.0]

### Added
- Export genes and gene panels in build GRCh38
- Search for cases with variants pinned or marked causative in a given gene.
- Search for cases phenotypically similar to a case also from WUI.
- Case variant searches can be limited to similar cases, matching HPO-terms,
  phenogroups and cohorts.
- De-archive reruns and flag them as 'inactive' if archived
- Sort cases by analysis_date, track or status
- Display cases in the following order: prioritized, active, inactive, archived, solved
- Assign case to user when user activates it or asks for rerun
- Case becomes inactive when it has no assignees
- Fetch refseq version from entrez and use it in clinvar form
- Load and export of exons for all genes, independent on refseq
- Documentation for loading/updating exons
- Showing SV variant annotations: SV cgh frequencies, gnomad-SV, local SV frequencies
- Showing transcripts mapping score in segmental duplications
- Handle requests to Ensembl Rest API
- Handle requests to Ensembl Rest Biomart
- STR variants view now displays GT and IGV link.
- Description field for gene panels
- Export exons in build 37 and 38 using the command line

### Fixed
- Fixes of and induced by build tests
- Fixed bug affecting variant observations in other cases
- Fixed a bug that showed wrong gene coverage in general panel PDF export
- MT report only shows variants occurring in the specific individual of the excel sheet
- Disable SSL certifcate verification in requests to chanjo
- Updates how intervaltree and pymongo is used to void deprecated functions
- Increased size of IGV sample tracks
- Optimized tests


## [4.6.1]

### Added

### Fixed
- Missing 'father' and 'mother' keys when parsing single individual cases


## [4.6.0]

### Added
- Description of Scout branching model in CONTRIBUTING doc
- Causatives in alphabetical order, display ACMG classification and filter by gene.
- Added 'external' to the list of analysis type options
- Adds functionality to display "Tissue type". Passed via load config.
- Update to IGV 2.

### Fixed
- Fixed alignment visualization and vcf2cytosure availability for demo case samples
- Fixed 3 bugs affecting SV pages visualization
- Reintroduced the --version cli option
- Fixed variants query by panel (hpo panel + gene panel).
- Downloaded MT report contains excel files with individuals' display name
- Refactored code in parsing of config files.


## [4.5.1]

### Added

### Fixed
- update requirement to use PyYaml version >= 5.1
- Safer code when loading config params in cli base


## [4.5.0]

### Added
- Search for similar cases from scout view CLI
- Scout cli is now invoked from the app object and works under the app context

### Fixed
- PyYaml dependency fixed to use version >= 5.1


## [4.4.1]

### Added
- Display SV rank model version when available

### Fixed
- Fixed upload of delivery report via API


## [4.4.0]

### Added
- Displaying more info on the Causatives page and hiding those not causative at the case level
- Add a comment text field to Sanger order request form, allowing a message to be included in the email
- MatchMaker Exchange integration
- List cases with empty synopsis, missing HPO terms and phenotype groups.
- Search for cases with open research list, or a given case status (active, inactive, archived)

### Fixed
- Variant query builder split into several functions
- Fixed delivery report load bug


## [4.3.3]

### Added
- Different individual table for cancer cases

### Fixed
- Dashboard collects validated variants from verification events instead of using 'sanger' field
- Cases shared with collaborators are visible again in cases page
- Force users to select a real institute to share cases with (actionbar select fix)


## [4.3.2]

### Added
- Dashboard data can be filtered using filters available in cases page
- Causatives for each institute are displayed on a dedicated page
- SNVs and and SVs are searchable across cases by gene and rank score
- A more complete report with validated variants is downloadable from dashboard

### Fixed
- Clinsig filter is fixed so clinsig numerical values are returned
- Split multi clinsig string values in different elements of clinsig array
- Regex to search in multi clinsig string values or multi revstat string values
- It works to upload vcf files with no variants now
- Combined Pileup and IGV alignments for SVs having variant start and stop on the same chromosome


## [4.3.1]

### Added
- Show calls from all callers even if call is not available
- Instructions to install cairo and pango libs from WeasyPrint page
- Display cases with number of variants from CLI
- Only display cases with number of variants above certain treshold. (Also CLI)
- Export of verified variants by CLI or from the dashboard
- Extend case level queries with default panels, cohorts and phenotype groups.
- Slice dashboard statistics display using case level queries
- Add a view where all variants for an institute can be searched across cases, filtering on gene and rank score. Allows searching research variants for cases that have research open.

### Fixed
- Fixed code to extract variant conservation (gerp, phyloP, phastCons)
- Visualization of PDF-exported gene panels
- Reintroduced the exon/intron number in variant verification email
- Sex and affected status is correctly displayed on general report
- Force number validation in SV filter by size
- Display ensembl transcripts when no refseq exists


## [4.3.0]

### Added
- Mosaicism tag on variants
- Show and filter on SweGen frequency for SVs
- Show annotations for STR variants
- Show all transcripts in verification email
- Added mitochondrial export
- Adds alternative to search for SVs shorter that the given length
- Look for 'bcftools' in the `set` field of VCFs
- Display digenic inheritance from OMIM
- Displays what refseq transcript that is primary in hgnc

### Fixed

- Archived panels displays the correct date (not retroactive change)
- Fixed problem with waiting times in gene panel exports
- Clinvar fiter not working with human readable clinsig values

## [4.2.2]

### Fixed
- Fixed gene panel create/modify from CSV file utf-8 decoding error
- Updating genes in gene panels now supports edit comments and entry version
- Gene panel export timeout error

## [4.2.1]

### Fixed
- Re-introduced gene name(s) in verification email subject
- Better PDF rendering for excluded variants in report
- Problem to access old case when `is_default` did not exist on a panel


## [4.2.0]

### Added
- New index on variant_id for events
- Display overlapping compounds on variants view

### Fixed
- Fixed broken clinical filter


## [4.1.4]

### Added
- Download of filtered SVs

### Fixed
- Fixed broken download of filtered variants
- Fixed visualization issue in gene panel PDF export
- Fixed bug when updating gene names in variant controller


## [4.1.3]

### Fixed
- Displays all primary transcripts


## [4.1.2]

### Added
- Option add/replace when updating a panel via CSV file
- More flexible versioning of the gene panels
- Printing coverage report on the bottom of the pdf case report
- Variant verification option for SVs
- Logs uri without pwd when connecting
- Disease-causing transcripts in case report
- Thicker lines in case report
- Supports HPO search for cases, both terms or if described in synopsis
- Adds sanger information to dashboard

### Fixed
- Use db name instead of **auth** as default for authentication
- Fixes so that reports can be generated even with many variants
- Fixed sanger validation popup to show individual variants queried by user and institute.
- Fixed problem with setting up scout
- Fixes problem when exac file is not available through broad ftp
- Fetch transcripts for correct build in `adapter.hgnc_gene`

## [4.1.1]
- Fix problem with institute authentication flash message in utils
- Fix problem with comments
- Fix problem with ensembl link


## [4.1.0]

### Added
- OMIM phenotypes to case report
- Command to download all panel app gene panels `scout load panel --panel-app`
- Links to genenames.org and omim on gene page
- Popup on gene at variants page with gene information
- reset sanger status to "Not validated" for pinned variants
- highlight cases with variants to be evaluated by Sanger on the cases page
- option to point to local reference files to the genome viewer pileup.js. Documented in `docs.admin-guide.server`
- option to export single variants in `scout export variants`
- option to load a multiqc report together with a case(add line in load config)
- added a view for searching HPO terms. It is accessed from the top left corner menu
- Updates the variants view for cancer variants. Adds a small cancer specific filter for known variants
- Adds hgvs information on cancer variants page
- Adds option to update phenotype groups from CLI

### Fixed
- Improved Clinvar to submit variants from different cases. Fixed HPO terms in casedata according to feedback
- Fixed broken link to case page from Sanger modal in cases view
- Now only cases with non empty lists of causative variants are returned in `adapter.case(has_causatives=True)`
- Can handle Tumor only samples
- Long lists of HGNC symbols are now possible. This was previously difficult with manual, uploaded or by HPO search when changing filter settings due to GET request limitations. Relevant pages now use POST requests. Adds the dynamic HPO panel as a selection on the gene panel dropdown.
- Variant filter defaults to default panels also on SV and Cancer variants pages.

## [4.0.0]

### WARNING ###

This is a major version update and will require that the backend of pre releases is updated.
Run commands:

```
$scout update genes
$scout update hpo
```

- Created a Clinvar submission tool, to speed up Clinvar submission of SNVs and SVs
- Added an analysis report page (html and PDF format) containing phenotype, gene panels and variants that are relevant to solve a case.

### Fixed
- Optimized evaluated variants to speed up creation of case report
- Moved igv and pileup viewer under a common folder
- Fixed MT alignment view pileup.js
- Fixed coordinates for SVs with start chromosome different from end chromosome
- Global comments shown across cases and institutes. Case-specific variant comments are shown only for that specific case.
- Links to clinvar submitted variants at the cases level
- Adapts clinvar parsing to new format
- Fixed problem in `scout update user` when the user object had no roles
- Makes pileup.js use online genome resources when viewing alignments. Now any instance of Scout can make use of this functionality.
- Fix ensembl link for structural variants
- Works even when cases does not have `'madeline_info'`
- Parses Polyphen in correct way again
- Fix problem with parsing gnomad from VEP

### Added
- Added a PDF export function for gene panels
- Added a "Filter and export" button to export custom-filtered SNVs to CSV file
- Dismiss SVs
- Added IGV alignments viewer
- Read delivery report path from case config or CLI command
- Filter for spidex scores
- All HPO terms are now added and fetched from the correct source (https://github.com/obophenotype/human-phenotype-ontology/blob/master/hp.obo)
- New command `scout update hpo`
- New command `scout update genes` will fetch all the latest information about genes and update them
- Load **all** variants found on chromosome **MT**
- Adds choice in cases overview do show as many cases as user like

### Removed
- pileup.min.js and pileup css are imported from a remote web location now
- All source files for HPO information, this is instead fetched directly from source
- All source files for gene information, this is instead fetched directly from source

## [3.0.0]
### Fixed
- hide pedigree panel unless it exists

## [1.5.1] - 2016-07-27
### Fixed
- look for both ".bam.bai" and ".bai" extensions

## [1.4.0] - 2016-03-22
### Added
- support for local frequency through loqusdb
- bunch of other stuff

## [1.3.0] - 2016-02-19
### Fixed
- Update query-phenomizer and add username/password

### Changed
- Update the way a case is checked for rerun-status

### Added
- Add new button to mark a case as "checked"
- Link to clinical variants _without_ 1000G annotation

## [1.2.2] - 2016-02-18
### Fixed
- avoid filtering out variants lacking ExAC and 1000G annotations

## [1.1.3] - 2015-10-01
### Fixed
- persist (clinical) filter when clicking load more
- fix #154 by robustly setting clinical filter func. terms

## [1.1.2] - 2015-09-07
### Fixed
- avoid replacing coverage report with none
- update SO terms, refactored

## [1.1.1] - 2015-08-20
### Fixed
- fetch case based on collaborator status (not owner)

## [1.1.0] - 2015-05-29
### Added
- link(s) to SNPedia based on RS-numbers
- new Jinja filter to "humanize" decimal numbers
- show gene panels in variant view
- new Jinja filter for decoding URL encoding
- add indicator to variants in list that have comments
- add variant number threshold and rank score threshold to load function
- add event methods to mongo adapter
- add tests for models
- show badge "old" if comment was written for a previous analysis

### Changed
- show cDNA change in transcript summary unless variant is exonic
- moved compounds table further up the page
- show dates for case uploads in ISO format
- moved variant comments higher up on page
- updated documentation for pages
- read in coverage report as blob in database and serve directly
- change ``OmimPhenotype`` to ``PhenotypeTerm``
- reorganize models sub-package
- move events (and comments) to separate collection
- only display prev/next links for the research list
- include variant type in breadcrumbs e.g. "Clinical variants"

### Removed
- drop dependency on moment.js

### Fixed
- show the same level of detail for all frequencies on all pages
- properly decode URL encoded symbols in amino acid/cDNA change strings
- fixed issue with wipe permissions in MongoDB
- include default gene lists in "variants" link in breadcrumbs

## [1.0.2] - 2015-05-20
### Changed
- update case fetching function

### Fixed
- handle multiple cases with same id

## [1.0.1] - 2015-04-28
### Fixed
- Fix building URL parameters in cases list Vue component

## [1.0.0] - 2015-04-12
Codename: Sara Lund

![Release 1.0](artwork/releases/release-1-0.jpg)

### Added
- Add email logging for unexpected errors
- New command line tool for deleting case

### Changed
- Much improved logging overall
- Updated documentation/usage guide
- Removed non-working IGV link

### Fixed
- Show sample display name in GT call
- Various small bug fixes
- Make it easier to hover over popups

## [0.0.2-rc1] - 2015-03-04
### Added
- add protein table for each variant
- add many more external links
- add coverage reports as PDFs

### Changed
- incorporate user feedback updates
- big refactor of load scripts

## [0.0.2-rc2] - 2015-03-04
### Changes
- add gene table with gene description
- reorganize inheritance models box

### Fixed
- avoid overwriting gene list on "research" load
- fix various bugs in external links

## [0.0.2-rc3] - 2015-03-05
### Added
- Activity log feed to variant view
- Adds protein change strings to ODM and Sanger email

### Changed
- Extract activity log component to macro

### Fixes
- Make Ensembl transcript links use archive website<|MERGE_RESOLUTION|>--- conflicted
+++ resolved
@@ -7,15 +7,11 @@
 ## [x.x.x]
 
 ### Added
-<<<<<<< HEAD
-- Default gene-panel in non-cancer structural view in url
-- COSMIC badge shown in cancer variants
-- Added if statements for UCSC-link from Structural variant view, for hg19/hg38
-=======
 - COSMIC badge shown in cancer variants
 - Default gene-panel in non-cancer structural view in url
 - Filter SNVs and SVs by cytoband coordinates
->>>>>>> 0d33c142
+- Added if statements for UCSC-link from Structural variant view, for hg19/hg38
+
 
 ### Fixed
 - Bug in clinVar form when variant has no gene
