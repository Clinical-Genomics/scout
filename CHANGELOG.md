--- conflicted
+++ resolved
@@ -13,12 +13,9 @@
 - Crash report email subject gives host name
 - Export general case report to PDF using PDFKit instead of WeasyPrint
 - Do not include coverage report in PDF case report since they might have different orientation
-<<<<<<< HEAD
-- Reduce code complexity (parse/ensembl.py)
-=======
 - Export cancer cases's "Coverage and QC report" to PDF using PDFKit instead of Weasyprint
 - Updated cancer "Coverage and QC report" example
->>>>>>> 679bcd10
+- Reduce code complexity (parse/ensembl.py)
 ### Fixed
 - Reintroduced missing links to Swegen and Beacon and dbSNP in RD variant page, summary section
 - Demo delivery report orientation to fit new columns
