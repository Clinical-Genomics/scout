--- conflicted
+++ resolved
@@ -5,16 +5,12 @@
 About changelog [here](https://keepachangelog.com/en/1.0.0/)
 
 ## [unreleased]
-<<<<<<< HEAD
 ### Added
 - Prepare to filter local SV frequency
 ### Changed
+- Speed up instituteS page loadiding by refactoring cases/institutes query
 - Clinical Filter for SVs includes `splice_polypyrimidine_tract_variant` as a severe consequence
 - Clinical Filter for SVs includes local variant frequency freeze ("old") for filtering, starting at 30 counts
-=======
-### Changed
-- Speed up instituteS page loadiding by refactoring cases/institutes query
->>>>>>> f23a7634
 
 ## [4.66]
 ### Changed
