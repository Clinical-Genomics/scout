# Change Log
All notable changes to this project will be documented in this file.
This project adheres to [Semantic Versioning](http://semver.org/).

About changelog [here](https://keepachangelog.com/en/1.0.0/)

## [x.x.x]
### Added
- Highlight and show version number for RefSeq MANE transcripts.
- Added integration to a rerunner service for toggling reanalysis with updated pedigree information
- SpliceAI display and parsing from VEP CSQ
- Display matching tiered variants for cancer variants
### Fixed
- Updated IGV to v2.8.5 to solve missing gene labels on some zoom levels
- Demo cancer case config file to load somatic SNVs and SVs only.
- Expand list of refseq trancripts in ClinVar submission form
<<<<<<< HEAD
- Clinical variant assessments not present for pinned and causative variants on case page.
=======
- Renamed `All SNVs and INDELs` institute sidebar element to `Search SNVs and INDELs` and fixed its style.
>>>>>>> 3e68f060
### Changed
- Better naming for variants buttons on cancer track (somatic, germline). Also show cancer research button if available.
- Load case with missing panels in config files, but show warning.
- Changing the (Female, Male) symbols to (F/M) letters in individuals_table and case-sma.
- Print stacktrace if case load command fails
- Added sort icon and a pointer to the cursor to all tables with sortable fields
- Moved variant, gene and panel info from the basic pane to summary panel for all variants.
- Renamed `Basics` panel to `Classify` on variant page.
- Revamped `Basics` panel to a panel dedicated to classify variants
- Revamped the summary panel to be more compact.
- Added dedicated template for cancer variants
- Removed Severity, Gene models, Gene annotations and Conservation panels for cancer variants
- Reorganized the orders of panels for variant and cancer variant views
- Added dedicated variant quality panel and removed relevant panes (mappability)


## [4.36]
### Added
- Parse and save splice junction tracks from case config file
- Tooltip in observations panel, explaining that case variants with no link might be old variants, not uploaded after a case rerun
### Fixed
- Warning on overwriting variants with same position was no longer shown
- Increase the height of the dropdowns to 425px
- More indices for the case table as it grows, specifically for causatives queries
- Splice junction tracks not centered over variant genes
- Total number of research variants count
- Update variants stats in case documents every time new variants are loaded
- Bug in flashing warning messages when filtering variants
### Changed
- Clearer warning messages for genes and gene/gene-panels searches in variants filters

## [4.35]
### Added
- A new index for hgnc_symbol in the hgnc_gene collection
- A Pedigree panel in STR page
- Display Tier I and II variants in case view causatives card for cancer cases
### Fixed
- Send partial file data to igv.js when visualizing sashimi plots with splice junction tracks
- Research variants filtering by gene
- Do not attempt to populate annotations for not loaded pinned/causatives
- Add max-height to all dropdowns in filters
### Changed
- Switch off non-clinical gene warnings when filtering research variants
- Don't display OMIM disease card in case view for cancer cases
- Refactored Individuals and Causative card in case view for cancer cases
- Update and style STR case report

## [4.34]
### Added
- Saved filter lock and unlock
- Filters can optionally be marked audited, logging the filter name, user and date on the case events and general report.
- Added `ClinVar hits` and `Cosmic hits` in cancer SNVs filters
- Added `ClinVar hits` to variants filter (rare disease track)
- Load cancer demo case in docker-compose files (default and demo file)
- Inclusive-language check using [woke](https://github.com/get-woke/woke) github action
- Add link to HmtVar for mitochondrial variants (if VCF is annotated with HmtNote)
- Grey background for dismissed compounds in variants list and variant page
- Pin badge for pinned compounds in variants list and variant page
- Support LoqusDB REST API queries
- Add a docker-compose-matchmaker under scout/containers/development to test matchmaker locally
- Script to investigate consequences of symbol search bug
- Added GATK to list of SV and cancer SV callers
### Fixed
- Make MitoMap link work for hg38 again
- Export Variants feature crashing when one of the variants has no primary transcripts
- Redirect to last visited variantS page when dismissing variants from variants list
- Improved matching of SVs Loqus occurrences in other cases
- Remove padding from the list inside (Matching causatives from other cases) panel
- Pass None to get_app function in CLI base since passing script_info to app factory functions was deprecated in Flask 2.0
- Fixed failing tests due to Flask update to version 2.0
- Speed up user events view
- Causative view sort out of memory error
- Use hgnc_id for gene filter query
- Typo in case controllers displaying an error every time a patient is matched against external MatchMaker nodes
- Do not crash while attempting an update for variant documents that are too big (> 16 MB)
- Old STR causatives (and other variants) may not have HGNC symbols - fix sort lambda
- Check if gene_obj has primary_transcript before trying to access it
- Warn if a gene manually searched is in a clinical panel with an outdated name when filtering variants
- ChrPos split js not needed on STR page yet
### Changed
- Remove parsing of case `genome_version`, since it's not used anywhere downstream
- Introduce deprecation warning for Loqus configs that are not dictionaries
- SV clinical filter no longer filters out sub 100 nt variants
- Count cases in LoqusDB by variant type
- Commit pulse repo badge temporarily set to weekly
- Sort ClinVar submissions objects by ascending "Last evaluated" date
- Refactored the MatchMaker integration as an extension
- Replaced some sensitive words as suggested by woke linter
- Documentation for load-configuration rewritten.
- Add styles to MatchMaker matches table
- More detailed info on the data shared in MatchMaker submission form

## [4.33.1]
### Fixed
- Include markdown for release autodeploy docs
- Use standard inheritance model in ClinVar (https://ftp.ncbi.nlm.nih.gov/pub/GTR/standard_terms/Mode_of_inheritance.txt)
- Fix issue crash with variants that have been unflagged causative not being available in other causatives
### Added
### Changed

## [4.33]
### Fixed
- Command line crashing when updating an individual not found in database
- Dashboard page crashing when filters return no data
- Cancer variants filter by chromosome
- /api/v1/genes now searches for genes in all genome builds by default
- Upgraded igv.js to version 2.8.1 (Fixed Unparsable bed record error)
### Added
- Autodeploy docs on release
- Documentation for updating case individuals tracks
- Filter cases and dashboard stats by analysis track
### Changed
- Changed from deprecated db update method
- Pre-selected fields to run queries with in dashboard page
- Do not filter by any institute when first accessing the dashboard
- Removed OMIM panel in case view for cancer cases
- Display Tier I and II variants in case view causatives panel for cancer cases
- Refactored Individuals and Causative panels in case view for cancer cases

## [4.32.1]
### Fixed
- iSort lint check only
### Changed
- Institute cases page crashing when a case has track:Null
### Added

## [4.32]
### Added
- Load and show MITOMAP associated diseases from VCF (INFO field: MitomapAssociatedDiseases, via HmtNote)
- Show variant allele frequencies for mitochondrial variants (GRCh38 cases)
- Extend "public" json API with diseases (OMIM) and phenotypes (HPO)
- HPO gene list download now has option for clinical and non-clinical genes
- Display gene splice junctions data in sashimi plots
- Update case individuals with splice junctions tracks
- Simple Docker compose for development with local build
- Make Phenomodels subpanels collapsible
- User side documentation of cytogenomics features (Gens, Chromograph, vcf2cytosure, rhocall)
- iSort GitHub Action
- Support LoqusDB REST API queries
### Fixed
- Show other causative once, even if several events point to it
- Filtering variants by mitochondrial chromosome for cases with genome build=38
- HPO gene search button triggers any warnings for clinical / non-existing genes also on first search
- Fixed a bug in variants pages caused by MT variants without alt_frequency
- Tests for CADD score parsing function
- Fixed the look of IGV settings on SNV variant page
- Cases analyzed once shown as `rerun`
- Missing case track on case re-upload
- Fixed severity rank for SO term "regulatory region ablation"
### Changed
- Refactor according to CodeFactor - mostly reuse of duplicated code
- Phenomodels language adjustment
- Open variants in a new window (from variants page)
- Open overlapping and compound variants in a new window (from variant page)
- gnomAD link points to gnomAD v.3 (build GRCh38) for mitochondrial variants.
- Display only number of affected genes for dismissed SVs in general report
- Chromosome build check when populating the variants filter chromosome selection
- Display mitochondrial and rare diseases coverage report in cases with missing 'rare' track


## [4.31.1]
### Added
### Changed
- Remove mitochondrial and coverage report from cancer cases sidebar
### Fixed
- ClinVar page when dbSNP id is None

## [4.31]
### Added
- gnomAD annotation field in admin guide
- Export also dynamic panel genes not associated to an HPO term when downloading the HPO panel
- Primary HGNC transcript info in variant export files
- Show variant quality (QUAL field from vcf) in the variant summary
- Load/update PDF gene fusion reports (clinical and research) generated with Arriba
- Support new MANE annotations from VEP (both MANE Select and MANE Plus Clinical)
- Display on case activity the event of a user resetting all dismissed variants
- Support gnomAD population frequencies for mitochondrial variants
- Anchor links in Casedata ClinVar panels to redirect after renaming individuals
### Fixed
- Replace old docs link www.clinicalgenomics.se/scout with new https://clinical-genomics.github.io/scout
- Page formatting issues whenever case and variant comments contain extremely long strings with no spaces
- Chromograph images can be one column and have scrollbar. Removed legacy code.
- Column labels for ClinVar case submission
- Page crashing looking for LoqusDB observation when variant doesn't exist
- Missing inheritance models and custom inheritance models on newly created gene panels
- Accept only numbers in managed variants filter as position and end coordinates
- SNP id format and links in Variant page, ClinVar submission form and general report
- Case groups tooltip triggered only when mouse is on the panel header
### Changed
- A more compact case groups panel
- Added landscape orientation CSS style to cancer coverage and QC demo report
- Improve user documentation to create and save new gene panels
- Removed option to use space as separator when uploading gene panels
- Separating the columns of standard and custom inheritance models in gene panels
- Improved ClinVar instructions for users using non-English Excel

## [4.30.2]
### Added
### Fixed
- Use VEP RefSeq ID if RefSeq list is empty in RefSeq transcripts overview
- Bug creating variant links for variants with no end_chrom
### Changed

## [4.30.1]
### Added
### Fixed
- Cryptography dependency fixed to use version < 3.4
### Changed

## [4.30]
### Added
- Introduced a `reset dismiss variant` verb
- Button to reset all dismissed variants for a case
- Add black border to Chromograph ideograms
- Show ClinVar annotations on variantS page
- Added integration with GENS, copy number visualization tool
- Added a VUS label to the manual classification variant tags
- Add additional information to SNV verification emails
- Tooltips documenting manual annotations from default panels
- Case groups now show bam files from all cases on align view
### Fixed
- Center initial igv view on variant start with SNV/indels
- Don't set initial igv view to negative coordinates
- Display of GQ for SV and STR
- Parsing of AD and related info for STRs
- LoqusDB field in institute settings accepts only existing Loqus instances
- Fix DECIPHER link to work after DECIPHER migrated to GRCh38
- Removed visibility window param from igv.js genes track
- Updated HPO download URL
- Patch HPO download test correctly
- Reference size on STR hover not needed (also wrong)
- Introduced genome build check (allowed values: 37, 38, "37", "38") on case load
- Improve case searching by assignee full name
- Populating the LoqusDB select in institute settings
### Changed
- Cancer variants table header (pop freq etc)
- Only admin users can modify LoqusDB instance in Institute settings
- Style of case synopsis, variants and case comments
- Switched to igv.js 2.7.5
- Do not choke if case is missing research variants when research requested
- Count cases in LoqusDB by variant type
- Introduce deprecation warning for Loqus configs that are not dictionaries
- Improve create new gene panel form validation
- Make XM- transcripts less visible if they don't overlap with transcript refseq_id in variant page
- Color of gene panels and comments panels on cases and variant pages
- Do not choke if case is missing research variants when reserch requested

## [4.29.1]
### Added
### Fixed
- Always load STR variants regardless of RankScore threshold (hotfix)
### Changed

## [4.29]
### Added
- Added a page about migrating potentially breaking changes to the documentation
- markdown_include in development requirements file
- STR variants filter
- Display source, Z-score, inheritance pattern for STR annotations from Stranger (>0.6.1) if available
- Coverage and quality report to cancer view
### Fixed
- ACMG classification page crashing when trying to visualize a classification that was removed
- Pretty print HGVS on gene variants (URL-decode VEP)
- Broken or missing link in the documentation
- Multiple gene names in ClinVar submission form
- Inheritance model select field in ClinVar submission
- IGV.js >2.7.0 has an issue with the gene track zoom levels - temp freeze at 2.7.0
- Revert CORS-anywhere and introduce a local http proxy for cloud tracks
### Changed

## [4.28]
### Added
- Chromograph integration for displaying PNGs in case-page
- Add VAF to cancer case general report, and remove some of its unused fields
- Variants filter compatible with genome browser location strings
- Support for custom public igv tracks stored on the cloud
- Add tests to increase testing coverage
- Update case variants count after deleting variants
- Update IGV.js to latest (v2.7.4)
- Bypass igv.js CORS check using `https://github.com/Rob--W/cors-anywhere`
- Documentation on default and custom IGV.js tracks (admin docs)
- Lock phenomodels so they're editable by admins only
- Small case group assessment sharing
- Tutorial and files for deploying app on containers (Kubernetes pods)
- Canonical transcript and protein change of canonical transcript in exported variants excel sheet
- Support for Font Awesome version 6
- Submit to Beacon from case page sidebar
- Hide dismissed variants in variants pages and variants export function
- Systemd service files and instruction to deploy Scout using podman
### Fixed
- Bugfix: unused `chromgraph_prefix |tojson` removed
- Freeze coloredlogs temporarily
- Marrvel link
- Don't show TP53 link for silent or synonymous changes
- OMIM gene field accepts any custom number as OMIM gene
- Fix Pytest single quote vs double quote string
- Bug in gene variants search by similar cases and no similar case is found
- Delete unused file `userpanel.py`
- Primary transcripts in variant overview and general report
- Google OAuth2 login setup in README file
- Redirect to 'missing file'-icon if configured Chromograph file is missing
- Javascript error in case page
- Fix compound matching during variant loading for hg38
- Cancer variants view containing variants dismissed with cancer-specific reasons
- Zoom to SV variant length was missing IGV contig select
- Tooltips on case page when case has no default gene panels
### Changed
- Save case variants count in case document and not in sessions
- Style of gene panels multiselect on case page
- Collapse/expand main HPO checkboxes in phenomodel preview
- Replaced GQ (Genotype quality) with VAF (Variant allele frequency) in cancer variants GT table
- Allow loading of cancer cases with no tumor_purity field
- Truncate cDNA and protein changes in case report if longer than 20 characters


## [4.27]
### Added
- Exclude one or more variant categories when running variants delete command
### Fixed
### Changed

## [4.26.1]
### Added
### Fixed
- Links with 1-letter aa codes crash on frameshift etc
### Changed

## [4.26]
### Added
- Extend the delete variants command to print analysis date, track, institute, status and research status
- Delete variants by type of analysis (wgs|wes|panel)
- Links to cBioPortal, MutanTP53, IARC TP53, OncoKB, MyCancerGenome, CIViC
### Fixed
- Deleted variants count
### Changed
- Print output of variants delete command as a tab separated table

## [4.25]
### Added
- Command line function to remove variants from one or all cases
### Fixed
- Parse SMN None calls to None rather than False

## [4.24.1]
### Fixed
- Install requirements.txt via setup file

## [4.24]
### Added
- Institute-level phenotype models with sub-panels containing HPO and OMIM terms
- Runnable Docker demo
- Docker image build and push github action
- Makefile with shortcuts to docker commands
- Parse and save synopsis, phenotype and cohort terms from config files upon case upload
### Fixed
- Update dismissed variant status when variant dismissed key is missing
- Breakpoint two IGV button now shows correct chromosome when different from bp1
- Missing font lib in Docker image causing the PDF report download page to crash
- Sentieon Manta calls lack Somaticscore - load anyway
- ClinVar submissions crashing due to pinned variants that are not loaded
- Point ExAC pLI score to new gnomad server address
- Bug uploading cases missing phenotype terms in config file
- STRs loaded but not shown on browser page
- Bug when using adapter.variant.get_causatives with case_id without causatives
- Problem with fetching "solved" from scout export cases cli
- Better serialising of datetime and bson.ObjectId
- Added `volumes` folder to .gitignore
### Changed
- Make matching causative and managed variants foldable on case page
- Remove calls to PyMongo functions marked as deprecated in backend and frontend(as of version 3.7).
- Improved `scout update individual` command
- Export dynamic phenotypes with ordered gene lists as PDF


## [4.23]
### Added
- Save custom IGV track settings
- Show a flash message with clear info about non-valid genes when gene panel creation fails
- CNV report link in cancer case side navigation
- Return to comment section after editing, deleting or submitting a comment
- Managed variants
- MT vs 14 chromosome mean coverage stats if Scout is connected to Chanjo
### Fixed
- missing `vcf_cancer_sv` and `vcf_cancer_sv_research` to manual.
- Split ClinVar multiple clnsig values (slash-separated) and strip them of underscore for annotations without accession number
- Timeout of `All SNVs and INDELs` page when no valid gene is provided in the search
- Round CADD (MIPv9)
- Missing default panel value
- Invisible other causatives lines when other causatives lack gene symbols
### Changed
- Do not freeze mkdocs-material to version 4.6.1
- Remove pre-commit dependency

## [4.22]
### Added
- Editable cases comments
- Editable variants comments
### Fixed
- Empty variant activity panel
- STRs variants popover
- Split new ClinVar multiple significance terms for a variant
- Edit the selected comment, not the latest
### Changed
- Updated RELEASE docs.
- Pinned variants card style on the case page
- Merged `scout export exons` and `scout view exons` commands


## [4.21.2]
### Added
### Fixed
- Do not pre-filter research variants by (case-default) gene panels
- Show OMIM disease tooltip reliably
### Changed

## [4.21.1]
### Added
### Fixed
- Small change to Pop Freq column in variants ang gene panels to avoid strange text shrinking on small screens
- Direct use of HPO list for Clinical HPO SNV (and cancer SNV) filtering
- PDF coverage report redirecting to login page
### Changed
- Remove the option to dismiss single variants from all variants pages
- Bulk dismiss SNVs, SVs and cancer SNVs from variants pages

## [4.21]
### Added
- Support to configure LoqusDB per institute
- Highlight causative variants in the variants list
- Add tests. Mostly regarding building internal datatypes.
- Remove leading and trailing whitespaces from panel_name and display_name when panel is created
- Mark MANE transcript in list of transcripts in "Transcript overview" on variant page
- Show default panel name in case sidebar
- Previous buttons for variants pagination
- Adds a gh action that checks that the changelog is updated
- Adds a gh action that deploys new releases automatically to pypi
- Warn users if case default panels are outdated
- Define institute-specific gene panels for filtering in institute settings
- Use institute-specific gene panels in variants filtering
- Show somatic VAF for pinned and causative variants on case page

### Fixed
- Report pages redirect to login instead of crashing when session expires
- Variants filter loading in cancer variants page
- User, Causative and Cases tables not scaling to full page
- Improved docs for an initial production setup
- Compatibility with latest version of Black
- Fixed tests for Click>7
- Clinical filter required an extra click to Filter to return variants
- Restore pagination and shrink badges in the variants page tables
- Removing a user from the command line now inactivates the case only if user is last assignee and case is active
- Bugfix, LoqusDB per institute feature crashed when institute id was empty string
- Bugfix, LoqusDB calls where missing case count
- filter removal and upload for filters deleted from another page/other user
- Visualize outdated gene panels info in a popover instead of a tooltip in case page side panel

### Changed
- Highlight color on normal STRs in the variants table from green to blue
- Display breakpoints coordinates in verification emails only for structural variants


## [4.20]
### Added
- Display number of filtered variants vs number of total variants in variants page
- Search case by HPO terms
- Dismiss variant column in the variants tables
- Black and pre-commit packages to dev requirements

### Fixed
- Bug occurring when rerun is requested twice
- Peddy info fields in the demo config file
- Added load config safety check for multiple alignment files for one individual
- Formatting of cancer variants table
- Missing Score in SV variants table

### Changed
- Updated the documentation on how to create a new software release
- Genome build-aware cytobands coordinates
- Styling update of the Matchmaker card
- Select search type in case search form


## [4.19]

### Added
- Show internal ID for case
- Add internal ID for downloaded CGH files
- Export dynamic HPO gene list from case page
- Remove users as case assignees when their account is deleted
- Keep variants filters panel expanded when filters have been used

### Fixed
- Handle the ProxyFix ModuleNotFoundError when Werkzeug installed version is >1.0
- General report formatting issues whenever case and variant comments contain extremely long strings with no spaces

### Changed
- Created an institute wrapper page that contains list of cases, causatives, SNVs & Indels, user list, shared data and institute settings
- Display case name instead of case ID on clinVar submissions
- Changed icon of sample update in clinVar submissions


## [4.18]

### Added
- Filter cancer variants on cytoband coordinates
- Show dismiss reasons in a badge with hover for clinical variants
- Show an ellipsis if 10 cases or more to display with loqusdb matches
- A new blog post for version 4.17
- Tooltip to better describe Tumor and Normal columns in cancer variants
- Filter cancer SNVs and SVs by chromosome coordinates
- Default export of `Assertion method citation` to clinVar variants submission file
- Button to export up to 500 cancer variants, filtered or not
- Rename samples of a clinVar submission file

### Fixed
- Apply default gene panel on return to cancer variantS from variant view
- Revert to certificate checking when asking for Chanjo reports
- `scout download everything` command failing while downloading HPO terms

### Changed
- Turn tumor and normal allelic fraction to decimal numbers in tumor variants page
- Moved clinVar submissions code to the institutes blueprints
- Changed name of clinVar export files to FILENAME.Variant.csv and FILENAME.CaseData.csv
- Switched Google login libraries from Flask-OAuthlib to Authlib


## [4.17.1]

### Fixed
- Load cytobands for cases with chromosome build not "37" or "38"


## [4.17]

### Added
- COSMIC badge shown in cancer variants
- Default gene-panel in non-cancer structural view in url
- Filter SNVs and SVs by cytoband coordinates
- Filter cancer SNV variants by alt allele frequency in tumor
- Correct genome build in UCSC link from structural variant page



### Fixed
- Bug in clinVar form when variant has no gene
- Bug when sharing cases with the same institute twice
- Page crashing when removing causative variant tag
- Do not default to GATK caller when no caller info is provided for cancer SNVs


## [4.16.1]

### Fixed
- Fix the fix for handling of delivery reports for rerun cases

## [4.16]

### Added
- Adds possibility to add "lims_id" to cases. Currently only stored in database, not shown anywhere
- Adds verification comment box to SVs (previously only available for small variants)
- Scrollable pedigree panel

### Fixed
- Error caused by changes in WTForm (new release 2.3.x)
- Bug in OMIM case page form, causing the page to crash when a string was provided instead of a numerical OMIM id
- Fix Alamut link to work properly on hg38
- Better handling of delivery reports for rerun cases
- Small CodeFactor style issues: matchmaker results counting, a couple of incomplete tests and safer external xml
- Fix an issue with Phenomizer introduced by CodeFactor style changes

### Changed
- Updated the version of igv.js to 2.5.4

## [4.15.1]

### Added
- Display gene names in ClinVar submissions page
- Links to Varsome in variant transcripts table

### Fixed
- Small fixes to ClinVar submission form
- Gene panel page crash when old panel has no maintainers

## [4.15]

### Added
- Clinvar CNVs IGV track
- Gene panels can have maintainers
- Keep variant actions (dismissed, manual rank, mosaic, acmg, comments) upon variant re-upload
- Keep variant actions also on full case re-upload

### Fixed
- Fix the link to Ensembl for SV variants when genome build 38.
- Arrange information in columns on variant page
- Fix so that new cosmic identifier (COSV) is also acceptable #1304
- Fixed COSMIC tag in INFO (outside of CSQ) to be parses as well with `&` splitter.
- COSMIC stub URL changed to https://cancer.sanger.ac.uk/cosmic/search?q= instead.
- Updated to a version of IGV where bigBed tracks are visualized correctly
- Clinvar submission files are named according to the content (variant_data and case_data)
- Always show causatives from other cases in case overview
- Correct disease associations for gene symbol aliases that exist as separate genes
- Re-add "custom annotations" for SV variants
- The override ClinVar P/LP add-in in the Clinical Filter failed for new CSQ strings

### Changed
- Runs all CI checks in github actions

## [4.14.1]

### Fixed
- Error when variant found in loqusdb is not loaded for other case

## [4.14]

### Added
- Use github actions to run tests
- Adds CLI command to update individual alignments path
- Update HPO terms using downloaded definitions files
- Option to use alternative flask config when running `scout serve`
- Requirement to use loqusdb >= 2.5 if integrated

### Fixed
- Do not display Pedigree panel in cancer view
- Do not rely on internet connection and services available when running CI tests
- Variant loading assumes GATK if no caller set given and GATK filter status is seen in FILTER
- Pass genome build param all the way in order to get the right gene mappings for cases with build 38
- Parse correctly variants with zero frequency values
- Continue even if there are problems to create a region vcf
- STR and cancer variant navigation back to variants pages could fail

### Changed
- Improved code that sends requests to the external APIs
- Updates ranges for user ranks to fit todays usage
- Run coveralls on github actions instead of travis
- Run pip checks on github actions instead of coveralls
- For hg38 cases, change gnomAD link to point to version 3.0 (which is hg38 based)
- Show pinned or causative STR variants a bit more human readable

## [4.13.1]

### Added
### Fixed
- Typo that caused not all clinvar conflicting interpretations to be loaded no matter what
- Parse and retrieve clinvar annotations from VEP-annotated (VEP 97+) CSQ VCF field
- Variant clinvar significance shown as `not provided` whenever is `Uncertain significance`
- Phenomizer query crashing when case has no HPO terms assigned
- Fixed a bug affecting `All SNVs and INDELs` page when variants don't have canonical transcript
- Add gene name or id in cancer variant view

### Changed
- Cancer Variant view changed "Variant:Transcript:Exon:HGVS" to "Gene:Transcript:Exon:HGVS"

## [4.13]

### Added
- ClinVar SNVs track in IGV
- Add SMA view with SMN Copy Number data
- Easier to assign OMIM diagnoses from case page
- OMIM terms and specific OMIM term page

### Fixed
- Bug when adding a new gene to a panel
- Restored missing recent delivery reports
- Fixed style and links to other reports in case side panel
- Deleting cases using display_name and institute not deleting its variants
- Fixed bug that caused coordinates filter to override other filters
- Fixed a problem with finding some INS in loqusdb
- Layout on SV page when local observations without cases are present
- Make scout compatible with the new HPO definition files from `http://compbio.charite.de/jenkins/`
- General report visualization error when SNVs display names are very long


### Changed


## [4.12.4]

### Fixed
- Layout on SV page when local observations without cases are present

## [4.12.3]

### Fixed
- Case report when causative or pinned SVs have non null allele frequencies

## [4.12.2]

### Fixed
- SV variant links now take you to the SV variant page again
- Cancer variant view has cleaner table data entries for "N/A" data
- Pinned variant case level display hotfix for cancer and str - more on this later
- Cancer variants show correct alt/ref reads mirroring alt frequency now
- Always load all clinical STR variants even if a region load is attempted - index may be missing
- Same case repetition in variant local observations

## [4.12.1]

### Fixed
- Bug in variant.gene when gene has no HGVS description


## [4.12]

### Added
- Accepts `alignment_path` in load config to pass bam/cram files
- Display all phenotypes on variant page
- Display hgvs coordinates on pinned and causatives
- Clear panel pending changes
- Adds option to setup the database with static files
- Adds cli command to download the resources from CLI that scout needs
- Adds test files for merged somatic SV and CNV; as well as merged SNV, and INDEL part of #1279
- Allows for upload of OMIM-AUTO gene panel from static files without api-key

### Fixed
- Cancer case HPO panel variants link
- Fix so that some drop downs have correct size
- First IGV button in str variants page
- Cancer case activates on SNV variants
- Cases activate when STR variants are viewed
- Always calculate code coverage
- Pinned/Classification/comments in all types of variants pages
- Null values for panel's custom_inheritance_models
- Discrepancy between the manual disease transcripts and those in database in gene-edit page
- ACMG classification not showing for some causatives
- Fix bug which caused IGV.js to use hg19 reference files for hg38 data
- Bug when multiple bam files sources with non-null values are available


### Changed
- Renamed `requests` file to `scout_requests`
- Cancer variant view shows two, instead of four, decimals for allele and normal


## [4.11.1]

### Fixed
- Institute settings page
- Link institute settings to sharing institutes choices

## [4.11.0]

### Added
- Display locus name on STR variant page
- Alternative key `GNOMADAF_popmax` for Gnomad popmax allele frequency
- Automatic suggestions on how to improve the code on Pull Requests
- Parse GERP, phastCons and phyloP annotations from vep annotated CSQ fields
- Avoid flickering comment popovers in variant list
- Parse REVEL score from vep annotated CSQ fields
- Allow users to modify general institute settings
- Optionally format code automatically on commit
- Adds command to backup vital parts `scout export database`
- Parsing and displaying cancer SV variants from Manta annotated VCF files
- Dismiss cancer snv variants with cancer-specific options
- Add IGV.js UPD, RHO and TIDDIT coverage wig tracks.


### Fixed
- Slightly darker page background
- Fixed an issued with parsed conservation values from CSQ
- Clinvar submissions accessible to all users of an institute
- Header toolbar when on Clinvar page now shows institute name correctly
- Case should not always inactivate upon update
- Show dismissed snv cancer variants as grey on the cancer variants page
- Improved style of mappability link and local observations on variant page
- Convert all the GET requests to the igv view to POST request
- Error when updating gene panels using a file containing BOM chars
- Add/replace gene radio button not working in gene panels


## [4.10.1]

### Fixed
- Fixed issue with opening research variants
- Problem with coveralls not called by Travis CI
- Handle Biomart service down in tests


## [4.10.0]

### Added
- Rank score model in causatives page
- Exportable HPO terms from phenotypes page
- AMP guideline tiers for cancer variants
- Adds scroll for the transcript tab
- Added CLI option to query cases on time since case event was added
- Shadow clinical assessments also on research variants display
- Support for CRAM alignment files
- Improved str variants view : sorting by locus, grouped by allele.
- Delivery report PDF export
- New mosaicism tag option
- Add or modify individuals' age or tissue type from case page
- Display GC and allele depth in causatives table.
- Included primary reference transcript in general report
- Included partial causative variants in general report
- Remove dependency of loqusdb by utilising the CLI

### Fixed
- Fixed update OMIM command bug due to change in the header of the genemap2 file
- Removed Mosaic Tag from Cancer variants
- Fixes issue with unaligned table headers that comes with hidden Datatables
- Layout in general report PDF export
- Fixed issue on the case statistics view. The validation bars didn't show up when all institutes were selected. Now they do.
- Fixed missing path import by importing pathlib.Path
- Handle index inconsistencies in the update index functions
- Fixed layout problems


## [4.9.0]

### Added
- Improved MatchMaker pages, including visible patient contacts email address
- New badges for the github repo
- Links to [GENEMANIA](genemania.org)
- Sort gene panel list on case view.
- More automatic tests
- Allow loading of custom annotations in VCF using the SCOUT_CUSTOM info tag.

### Fixed
- Fix error when a gene is added to an empty dynamic gene panel
- Fix crash when attempting to add genes on incorrect format to dynamic gene panel
- Manual rank variant tags could be saved in a "Select a tag"-state, a problem in the variants view.
- Same case evaluations are no longer shown as gray previous evaluations on the variants page
- Stay on research pages, even if reset, next first buttons are pressed..
- Overlapping variants will now be visible on variant page again
- Fix missing classification comments and links in evaluations page
- All prioritized cases are shown on cases page


## [4.8.3]

### Added

### Fixed
- Bug when ordering sanger
- Improved scrolling over long list of genes/transcripts


## [4.8.2]

### Added

### Fixed
- Avoid opening extra tab for coverage report
- Fixed a problem when rank model version was saved as floats and not strings
- Fixed a problem with displaying dismiss variant reasons on the general report
- Disable load and delete filter buttons if there are no saved filters
- Fix problem with missing verifications
- Remove duplicate users and merge their data and activity


## [4.8.1]

### Added

### Fixed
- Prevent login fail for users with id defined by ObjectId and not email
- Prevent the app from crashing with `AttributeError: 'NoneType' object has no attribute 'message'`


## [4.8.0]

### Added
- Updated Scout to use Bootstrap 4.3
- New looks for Scout
- Improved dashboard using Chart.js
- Ask before inactivating a case where last assigned user leaves it
- Genes can be manually added to the dynamic gene list directly on the case page
- Dynamic gene panels can optionally be used with clinical filter, instead of default gene panel
- Dynamic gene panels get link out to chanjo-report for coverage report
- Load all clinvar variants with clinvar Pathogenic, Likely Pathogenic and Conflicting pathogenic
- Show transcripts with exon numbers for structural variants
- Case sort order can now be toggled between ascending and descending.
- Variants can be marked as partial causative if phenotype is available for case.
- Show a frequency tooltip hover for SV-variants.
- Added support for LDAP login system
- Search snv and structural variants by chromosomal coordinates
- Structural variants can be marked as partial causative if phenotype is available for case.
- Show normal and pathologic limits for STRs in the STR variants view.
- Institute level persistent variant filter settings that can be retrieved and used.
- export causative variants to Excel
- Add support for ROH, WIG and chromosome PNGs in case-view

### Fixed
- Fixed missing import for variants with comments
- Instructions on how to build docs
- Keep sanger order + verification when updating/reloading variants
- Fixed and moved broken filter actions (HPO gene panel and reset filter)
- Fixed string conversion to number
- UCSC links for structural variants are now separated per breakpoint (and whole variant where applicable)
- Reintroduced missing coverage report
- Fixed a bug preventing loading samples using the command line
- Better inheritance models customization for genes in gene panels
- STR variant page back to list button now does its one job.
- Allows to setup scout without a omim api key
- Fixed error causing "favicon not found" flash messages
- Removed flask --version from base cli
- Request rerun no longer changes case status. Active or archived cases inactivate on upload.
- Fixed missing tooltip on the cancer variants page
- Fixed weird Rank cell in variants page
- Next and first buttons order swap
- Added pagination (and POST capability) to cancer variants.
- Improves loading speed for variant page
- Problem with updating variant rank when no variants
- Improved Clinvar submission form
- General report crashing when dismissed variant has no valid dismiss code
- Also show collaborative case variants on the All variants view.
- Improved phenotype search using dataTables.js on phenotypes page
- Search and delete users with `email` instead of `_id`
- Fixed css styles so that multiselect options will all fit one column


## [4.7.3]

### Added
- RankScore can be used with VCFs for vcf_cancer files

### Fixed
- Fix issue with STR view next page button not doing its one job.

### Deleted
- Removed pileup as a bam viewing option. This is replaced by IGV


## [4.7.2]

### Added
- Show earlier ACMG classification in the variant list

### Fixed
- Fixed igv search not working due to igv.js dist 2.2.17
- Fixed searches for cases with a gene with variants pinned or marked causative.
- Load variant pages faster after fixing other causatives query
- Fixed mitochondrial report bug for variants without genes

## [4.7.1]

### Added

### Fixed
- Fixed bug on genes page


## [4.7.0]

### Added
- Export genes and gene panels in build GRCh38
- Search for cases with variants pinned or marked causative in a given gene.
- Search for cases phenotypically similar to a case also from WUI.
- Case variant searches can be limited to similar cases, matching HPO-terms,
  phenogroups and cohorts.
- De-archive reruns and flag them as 'inactive' if archived
- Sort cases by analysis_date, track or status
- Display cases in the following order: prioritized, active, inactive, archived, solved
- Assign case to user when user activates it or asks for rerun
- Case becomes inactive when it has no assignees
- Fetch refseq version from entrez and use it in clinvar form
- Load and export of exons for all genes, independent on refseq
- Documentation for loading/updating exons
- Showing SV variant annotations: SV cgh frequencies, gnomad-SV, local SV frequencies
- Showing transcripts mapping score in segmental duplications
- Handle requests to Ensembl Rest API
- Handle requests to Ensembl Rest Biomart
- STR variants view now displays GT and IGV link.
- Description field for gene panels
- Export exons in build 37 and 38 using the command line

### Fixed
- Fixes of and induced by build tests
- Fixed bug affecting variant observations in other cases
- Fixed a bug that showed wrong gene coverage in general panel PDF export
- MT report only shows variants occurring in the specific individual of the excel sheet
- Disable SSL certifcate verification in requests to chanjo
- Updates how intervaltree and pymongo is used to void deprecated functions
- Increased size of IGV sample tracks
- Optimized tests


## [4.6.1]

### Added

### Fixed
- Missing 'father' and 'mother' keys when parsing single individual cases


## [4.6.0]

### Added
- Description of Scout branching model in CONTRIBUTING doc
- Causatives in alphabetical order, display ACMG classification and filter by gene.
- Added 'external' to the list of analysis type options
- Adds functionality to display "Tissue type". Passed via load config.
- Update to IGV 2.

### Fixed
- Fixed alignment visualization and vcf2cytosure availability for demo case samples
- Fixed 3 bugs affecting SV pages visualization
- Reintroduced the --version cli option
- Fixed variants query by panel (hpo panel + gene panel).
- Downloaded MT report contains excel files with individuals' display name
- Refactored code in parsing of config files.


## [4.5.1]

### Added

### Fixed
- update requirement to use PyYaml version >= 5.1
- Safer code when loading config params in cli base


## [4.5.0]

### Added
- Search for similar cases from scout view CLI
- Scout cli is now invoked from the app object and works under the app context

### Fixed
- PyYaml dependency fixed to use version >= 5.1


## [4.4.1]

### Added
- Display SV rank model version when available

### Fixed
- Fixed upload of delivery report via API


## [4.4.0]

### Added
- Displaying more info on the Causatives page and hiding those not causative at the case level
- Add a comment text field to Sanger order request form, allowing a message to be included in the email
- MatchMaker Exchange integration
- List cases with empty synopsis, missing HPO terms and phenotype groups.
- Search for cases with open research list, or a given case status (active, inactive, archived)

### Fixed
- Variant query builder split into several functions
- Fixed delivery report load bug


## [4.3.3]

### Added
- Different individual table for cancer cases

### Fixed
- Dashboard collects validated variants from verification events instead of using 'sanger' field
- Cases shared with collaborators are visible again in cases page
- Force users to select a real institute to share cases with (actionbar select fix)


## [4.3.2]

### Added
- Dashboard data can be filtered using filters available in cases page
- Causatives for each institute are displayed on a dedicated page
- SNVs and and SVs are searchable across cases by gene and rank score
- A more complete report with validated variants is downloadable from dashboard

### Fixed
- Clinsig filter is fixed so clinsig numerical values are returned
- Split multi clinsig string values in different elements of clinsig array
- Regex to search in multi clinsig string values or multi revstat string values
- It works to upload vcf files with no variants now
- Combined Pileup and IGV alignments for SVs having variant start and stop on the same chromosome


## [4.3.1]

### Added
- Show calls from all callers even if call is not available
- Instructions to install cairo and pango libs from WeasyPrint page
- Display cases with number of variants from CLI
- Only display cases with number of variants above certain treshold. (Also CLI)
- Export of verified variants by CLI or from the dashboard
- Extend case level queries with default panels, cohorts and phenotype groups.
- Slice dashboard statistics display using case level queries
- Add a view where all variants for an institute can be searched across cases, filtering on gene and rank score. Allows searching research variants for cases that have research open.

### Fixed
- Fixed code to extract variant conservation (gerp, phyloP, phastCons)
- Visualization of PDF-exported gene panels
- Reintroduced the exon/intron number in variant verification email
- Sex and affected status is correctly displayed on general report
- Force number validation in SV filter by size
- Display ensembl transcripts when no refseq exists


## [4.3.0]

### Added
- Mosaicism tag on variants
- Show and filter on SweGen frequency for SVs
- Show annotations for STR variants
- Show all transcripts in verification email
- Added mitochondrial export
- Adds alternative to search for SVs shorter that the given length
- Look for 'bcftools' in the `set` field of VCFs
- Display digenic inheritance from OMIM
- Displays what refseq transcript that is primary in hgnc

### Fixed

- Archived panels displays the correct date (not retroactive change)
- Fixed problem with waiting times in gene panel exports
- Clinvar fiter not working with human readable clinsig values

## [4.2.2]

### Fixed
- Fixed gene panel create/modify from CSV file utf-8 decoding error
- Updating genes in gene panels now supports edit comments and entry version
- Gene panel export timeout error

## [4.2.1]

### Fixed
- Re-introduced gene name(s) in verification email subject
- Better PDF rendering for excluded variants in report
- Problem to access old case when `is_default` did not exist on a panel


## [4.2.0]

### Added
- New index on variant_id for events
- Display overlapping compounds on variants view

### Fixed
- Fixed broken clinical filter


## [4.1.4]

### Added
- Download of filtered SVs

### Fixed
- Fixed broken download of filtered variants
- Fixed visualization issue in gene panel PDF export
- Fixed bug when updating gene names in variant controller


## [4.1.3]

### Fixed
- Displays all primary transcripts


## [4.1.2]

### Added
- Option add/replace when updating a panel via CSV file
- More flexible versioning of the gene panels
- Printing coverage report on the bottom of the pdf case report
- Variant verification option for SVs
- Logs uri without pwd when connecting
- Disease-causing transcripts in case report
- Thicker lines in case report
- Supports HPO search for cases, both terms or if described in synopsis
- Adds sanger information to dashboard

### Fixed
- Use db name instead of **auth** as default for authentication
- Fixes so that reports can be generated even with many variants
- Fixed sanger validation popup to show individual variants queried by user and institute.
- Fixed problem with setting up scout
- Fixes problem when exac file is not available through broad ftp
- Fetch transcripts for correct build in `adapter.hgnc_gene`

## [4.1.1]
- Fix problem with institute authentication flash message in utils
- Fix problem with comments
- Fix problem with ensembl link


## [4.1.0]

### Added
- OMIM phenotypes to case report
- Command to download all panel app gene panels `scout load panel --panel-app`
- Links to genenames.org and omim on gene page
- Popup on gene at variants page with gene information
- reset sanger status to "Not validated" for pinned variants
- highlight cases with variants to be evaluated by Sanger on the cases page
- option to point to local reference files to the genome viewer pileup.js. Documented in `docs.admin-guide.server`
- option to export single variants in `scout export variants`
- option to load a multiqc report together with a case(add line in load config)
- added a view for searching HPO terms. It is accessed from the top left corner menu
- Updates the variants view for cancer variants. Adds a small cancer specific filter for known variants
- Adds hgvs information on cancer variants page
- Adds option to update phenotype groups from CLI

### Fixed
- Improved Clinvar to submit variants from different cases. Fixed HPO terms in casedata according to feedback
- Fixed broken link to case page from Sanger modal in cases view
- Now only cases with non empty lists of causative variants are returned in `adapter.case(has_causatives=True)`
- Can handle Tumor only samples
- Long lists of HGNC symbols are now possible. This was previously difficult with manual, uploaded or by HPO search when changing filter settings due to GET request limitations. Relevant pages now use POST requests. Adds the dynamic HPO panel as a selection on the gene panel dropdown.
- Variant filter defaults to default panels also on SV and Cancer variants pages.

## [4.0.0]

### WARNING ###

This is a major version update and will require that the backend of pre releases is updated.
Run commands:

```
$scout update genes
$scout update hpo
```

- Created a Clinvar submission tool, to speed up Clinvar submission of SNVs and SVs
- Added an analysis report page (html and PDF format) containing phenotype, gene panels and variants that are relevant to solve a case.

### Fixed
- Optimized evaluated variants to speed up creation of case report
- Moved igv and pileup viewer under a common folder
- Fixed MT alignment view pileup.js
- Fixed coordinates for SVs with start chromosome different from end chromosome
- Global comments shown across cases and institutes. Case-specific variant comments are shown only for that specific case.
- Links to clinvar submitted variants at the cases level
- Adapts clinvar parsing to new format
- Fixed problem in `scout update user` when the user object had no roles
- Makes pileup.js use online genome resources when viewing alignments. Now any instance of Scout can make use of this functionality.
- Fix ensembl link for structural variants
- Works even when cases does not have `'madeline_info'`
- Parses Polyphen in correct way again
- Fix problem with parsing gnomad from VEP

### Added
- Added a PDF export function for gene panels
- Added a "Filter and export" button to export custom-filtered SNVs to CSV file
- Dismiss SVs
- Added IGV alignments viewer
- Read delivery report path from case config or CLI command
- Filter for spidex scores
- All HPO terms are now added and fetched from the correct source (https://github.com/obophenotype/human-phenotype-ontology/blob/master/hp.obo)
- New command `scout update hpo`
- New command `scout update genes` will fetch all the latest information about genes and update them
- Load **all** variants found on chromosome **MT**
- Adds choice in cases overview do show as many cases as user like

### Removed
- pileup.min.js and pileup css are imported from a remote web location now
- All source files for HPO information, this is instead fetched directly from source
- All source files for gene information, this is instead fetched directly from source

## [3.0.0]
### Fixed
- hide pedigree panel unless it exists

## [1.5.1] - 2016-07-27
### Fixed
- look for both ".bam.bai" and ".bai" extensions

## [1.4.0] - 2016-03-22
### Added
- support for local frequency through loqusdb
- bunch of other stuff

## [1.3.0] - 2016-02-19
### Fixed
- Update query-phenomizer and add username/password

### Changed
- Update the way a case is checked for rerun-status

### Added
- Add new button to mark a case as "checked"
- Link to clinical variants _without_ 1000G annotation

## [1.2.2] - 2016-02-18
### Fixed
- avoid filtering out variants lacking ExAC and 1000G annotations

## [1.1.3] - 2015-10-01
### Fixed
- persist (clinical) filter when clicking load more
- fix #154 by robustly setting clinical filter func. terms

## [1.1.2] - 2015-09-07
### Fixed
- avoid replacing coverage report with none
- update SO terms, refactored

## [1.1.1] - 2015-08-20
### Fixed
- fetch case based on collaborator status (not owner)

## [1.1.0] - 2015-05-29
### Added
- link(s) to SNPedia based on RS-numbers
- new Jinja filter to "humanize" decimal numbers
- show gene panels in variant view
- new Jinja filter for decoding URL encoding
- add indicator to variants in list that have comments
- add variant number threshold and rank score threshold to load function
- add event methods to mongo adapter
- add tests for models
- show badge "old" if comment was written for a previous analysis

### Changed
- show cDNA change in transcript summary unless variant is exonic
- moved compounds table further up the page
- show dates for case uploads in ISO format
- moved variant comments higher up on page
- updated documentation for pages
- read in coverage report as blob in database and serve directly
- change ``OmimPhenotype`` to ``PhenotypeTerm``
- reorganize models sub-package
- move events (and comments) to separate collection
- only display prev/next links for the research list
- include variant type in breadcrumbs e.g. "Clinical variants"

### Removed
- drop dependency on moment.js

### Fixed
- show the same level of detail for all frequencies on all pages
- properly decode URL encoded symbols in amino acid/cDNA change strings
- fixed issue with wipe permissions in MongoDB
- include default gene lists in "variants" link in breadcrumbs

## [1.0.2] - 2015-05-20
### Changed
- update case fetching function

### Fixed
- handle multiple cases with same id

## [1.0.1] - 2015-04-28
### Fixed
- Fix building URL parameters in cases list Vue component

## [1.0.0] - 2015-04-12
Codename: Sara Lund

![Release 1.0](artwork/releases/release-1-0.jpg)

### Added
- Add email logging for unexpected errors
- New command line tool for deleting case

### Changed
- Much improved logging overall
- Updated documentation/usage guide
- Removed non-working IGV link

### Fixed
- Show sample display name in GT call
- Various small bug fixes
- Make it easier to hover over popups

## [0.0.2-rc1] - 2015-03-04
### Added
- add protein table for each variant
- add many more external links
- add coverage reports as PDFs

### Changed
- incorporate user feedback updates
- big refactor of load scripts

## [0.0.2-rc2] - 2015-03-04
### Changes
- add gene table with gene description
- reorganize inheritance models box

### Fixed
- avoid overwriting gene list on "research" load
- fix various bugs in external links

## [0.0.2-rc3] - 2015-03-05
### Added
- Activity log feed to variant view
- Adds protein change strings to ODM and Sanger email

### Changed
- Extract activity log component to macro

### Fixes
- Make Ensembl transcript links use archive website<|MERGE_RESOLUTION|>--- conflicted
+++ resolved
@@ -14,11 +14,8 @@
 - Updated IGV to v2.8.5 to solve missing gene labels on some zoom levels
 - Demo cancer case config file to load somatic SNVs and SVs only.
 - Expand list of refseq trancripts in ClinVar submission form
-<<<<<<< HEAD
+- Renamed `All SNVs and INDELs` institute sidebar element to `Search SNVs and INDELs` and fixed its style.
 - Clinical variant assessments not present for pinned and causative variants on case page.
-=======
-- Renamed `All SNVs and INDELs` institute sidebar element to `Search SNVs and INDELs` and fixed its style.
->>>>>>> 3e68f060
 ### Changed
 - Better naming for variants buttons on cancer track (somatic, germline). Also show cancer research button if available.
 - Load case with missing panels in config files, but show warning.
