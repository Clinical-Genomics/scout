--- conflicted
+++ resolved
@@ -24,12 +24,9 @@
 - Missing size_selector in old filters containing a size criterion, causing the variantS page to crash (#5817)
 - Avoid backslash in f-strings, to preserve backwards compatibility with old python (#5818)
 - GnomAD links for the STR variant page (#5823)
-<<<<<<< HEAD
+- `get_gene_complete_coverage` breaking for genes with no intervals on chanjo2, which is returning 'NA' instead of numerical stats (#5830)
 - Clinical filter for outlier variants (#5828)
 - Decipher query was treated as a primary - now secondary again (#5828)
-=======
-- `get_gene_complete_coverage` breaking for genes with no intervals on chanjo2, which is returning 'NA' instead of numerical stats (#5830)
->>>>>>> a5115380
 
 ## [4.105.2]
 ### Fixed
