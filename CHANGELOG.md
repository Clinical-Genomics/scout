# Change Log
All notable changes to this project will be documented in this file.
This project adheres to [Semantic Versioning](http://semver.org/).

About changelog [here](https://keepachangelog.com/en/1.0.0/)

##[]
### Added
- Display last 50 or 500 events for a user in a timeline
- Show dismiss count from other cases on matching variantS
### Changed
- Prior ACMG classifications view is no longer limited by pathogenicity
### Fixed
- Visibility of Sanger ordered badge on case page, light mode
<<<<<<< HEAD
- Some of the DataTables tables got a bit dark in dark mode
=======
- Update list of variant specific events
>>>>>>> 041d7fa8

## [4.56]
### Added
- Test for PanelApp panels loading
- `panel-umi` tag option when loading cancer analyses
### Changed
- Black text to make comments more visible in dark mode
- Loading PanelApp panels replaces pre-existing panels with same version
- Removed sidebar from Causatives page - navigation is available on the top bar for now
### Fixed
- Remove a:visited css style from all buttons
- Update of HPO terms via command line
- Background color of `MIXED` and `PANEL-UMI` sequencing types on cases page
- Fixed regex error when searching for cases with query ending with `\ `
- Gene symbols on Causatives page lighter in dark mode
- SpliceAI tooltip of multigene variants

## [4.55]
### Changed
- Represent different tumor samples as vials in cases page
- Option to force-update the OMIM panel
### Fixed
- Low tumor purity badge alignment in cancer samples table on cancer case view
- VariantS comment popovers reactivate on hover
- Updating database genes in build 37
- ACMG classification summary hidden by sticky navbar
- Logo backgrounds fixed to white on welcome page
- Visited links turn purple again
- Style of link buttons and dropdown menus
- Update KUH and GMS logos
- Link color for Managed variants

## [4.54]
### Added
- Dark mode, using browser/OS media preference
- Allow marking case as solved without defining causative variants
- Admin users can create missing beacon datasets from the institute's settings page
- GenCC links on gene and variant pages
- Deprecation warnings when launching the app using a .yaml config file or loading cases using .ped files
### Changed
- Improved HTML syntax in case report template
- Modified message displayed when variant rank stats could not be calculated
- Expanded instructions on how to test on CG development server (cg-vm1)
- Added more somatic variant callers (Balsamic v9 SNV, develop SV)
### Fixed
- Remove load demo case command from docker-compose.yml
- Text elements being split across pages in PDF reports
- Made login password field of type `password` in LDAP login form
- Gene panels HTML select in institute's settings page
- Bootstrap upgraded to version 5
- Fix some Sourcery and SonarCloud suggestions
- Escape special characters in case search on institute and dashboard pages
- Broken case PDF reports when no Madeline pedigree image can be created
- Removed text-white links style that were invisible in new pages style
- Variants pagination after pressing "Filter variants" or "Clinical filter"
- Layout of buttons Matchmaker submission panel (case page)
- Removing cases from Matchmaker (simplified code and fixed functionality)
- Reintroduce check for missing alignment files purged from server

## [4.53]
### Added
### Changed
- Point Alamut API key docs link to new API version
- Parse dbSNP id from ID only if it says "rs", else use VEP CSQ fields
- Removed MarkupSafe from the dependencies
### Fixed
- Reintroduced loading of SVs for demo case 643595
- Successful parse of FOUND_IN should avoid GATK caller default
- All vulnerabilities flagged by SonarCloud

## [4.52]
### Added
- Demo cancer case gets loaded together with demo RD case in demo instance
- Parse REVEL_score alongside REVEL_rankscore from csq field and display it on SNV variant page
- Rank score results now show the ranking range
- cDNA and protein changes displayed on institute causatives pages
- Optional SESSION_TIMEOUT_MINUTES configuration in app config files
- Script to convert old OMIM case format (list of integers) to new format (list of dictionaries)
- Additional check for user logged in status before serving alignment files
- Download .cgh files from cancer samples table on cancer case page
- Number of documents and date of last update on genes page
### Changed
- Verify user before redirecting to IGV alignments and sashimi plots
- Build case IGV tracks starting from case and variant objects instead of passing all params in a form
- Unfreeze Werkzeug lib since Flask_login v.0.6 with bugfix has been released
- Sort gene panels by name (panelS and variant page)
- Removed unused `server.blueprints.alignviewers.unindexed_remote_static` endpoint
- User sessions to check files served by `server.blueprints.alignviewers.remote_static` endpoint
- Moved Beacon-related functions to a dedicated app extension
- Audit Filter now also loads filter displaying the variants for it
### Fixed
- Handle `attachment_filename` parameter renamed to `download_name` when Flask 2.2 will be released
- Removed cursor timeout param in cases find adapter function to avoid many code warnings
- Removed stream argument deprecation warning in tests
- Handle `no intervals found` warning in load_region test
- Beacon remove variants
- Protect remote_cors function in alignviewers view from Server-Side Request Forgery (SSRF)
- Check creation date of last document in gene collection to display when genes collection was updated last

## [4.51]
### Added
- Config file containing codecov settings for pull requests
- Add an IGV.js direct link button from case page
- Security policy file
- Hide/shade compound variants based on rank score on variantS from filter
- Chromograph legend documentation direct link
### Changed
- Updated deprecated Codecov GitHub action to v.2
- Simplified code of scout/adapter/mongo/variant
- Update IGV.js to v2.11.2
- Show summary number of variant gene panels on general report if more than 3
### Fixed
- Marrvel link for variants in genome build 38 (using liftover to build 37)
- Remove flags from codecov config file
- Fixed filter bug with high negative SPIDEX scores
- Renamed IARC TP53 button to to `TP53 Database`, modified also link since IARC has been moved to the US NCI: `https://tp53.isb-cgc.org/`
- Parsing new format of OMIM case info when exporting patients to Matchmaker
- Remove flask-debugtoolbar lib dependency that is using deprecated code and causes app to crash after new release of Jinja2 (3.1)
- Variant page crashing for cases with old OMIM terms structure (a list of integers instead of dictionary)
- Variant page crashing when creating MARRVEL link for cases with no genome build
- SpliceAI documentation link
- Fix deprecated `safe_str_cmp` import from `werkzeug.security` by freezing Werkzeug lib to v2.0 until Flask_login v.0.6 with bugfix is released
- List gene names densely in general report for SVs that contain more than 3 genes
- Show transcript ids on refseq genes on hg19 in IGV.js, using refgene source
- Display correct number of genes in general report for SVs that contain more than 32 genes
- Broken Google login after new major release of `lepture/authlib`
- Fix frequency and callers display on case general report

## [4.50.1]
### Fixed
- Show matching causative STR_repid for legacy str variants (pre Stranger hgnc_id)

## [4.50]
### Added
- Individual-specific OMIM terms
- OMIM disease descriptions in ClinVar submission form
- Add a toggle for melter rerun monitoring of cases
- Add a config option to show the rerun monitoring toggle
- Add a cli option to export cases with rerun monitoring enabled
- Add a link to STRipy for STR variants; shallow for ARX and HOXA13
- Hide by default variants only present in unaffected individuals in variants filters
- OMIM terms in general case report
- Individual-level info on OMIM and HPO terms in general case report
- PanelApp gene link among the external links on variant page
- Dashboard case filters fields help
- Filter cases by OMIM terms in cases and dashboard pages
### Fixed
- A malformed panel id request would crash with exception: now gives user warning flash with redirect
- Link to HPO resource file hosted on `http://purl.obolibrary.org`
- Gene search form when gene exists only in build 38
- Fixed odd redirect error and poor error message on missing column for gene panel csv upload
- Typo in parse variant transcripts function
- Modified keys name used to parse local observations (archived) frequencies to reflect change in MIP keys naming
- Better error handling for partly broken/timed out chanjo reports
- Broken javascript code when case Chromograph data is malformed
- Broader space for case synopsis in general report
- Show partial causatives on causatives and matching causatives panels
- Partial causative assignment in cases with no OMIM or HPO terms
- Partial causative OMIM select options in variant page
### Changed
- Slightly smaller and improved layout of content in case PDF report
- Relabel more cancer variant pages somatic for navigation
- Unify caseS nav links
- Removed unused `add_compounds` param from variant controllers function
- Changed default hg19 genome for IGV.js to legacy hg19_1kg_decoy to fix a few problematic loci
- Reduce code complexity (parse/ensembl.py)
- Silence certain fields in ClinVar export if prioritised ones exist (chrom-start-end if hgvs exist)
- Made phenotype non-mandatory when marking a variant as partial causative
- Only one phenotype condition type (OMIM or HPO) per variant is used in ClinVar submissions
- ClinVar submission variant condition prefers OMIM over HPO if available
- Use lighter version of gene objects in Omim MongoDB adapter, panels controllers, panels views and institute controllers
- Gene-variants table size is now adaptive
- Remove unused file upload on gene-variants page

## [4.49]
### Fixed
- Pydantic model types for genome_build, madeline_info, peddy_ped_check and peddy_sex_check, rank_model_version and sv_rank_model_version
- Replace `MatchMaker` with `Matchmaker` in all places visible by a user
- Save diagnosis labels along with OMIM terms in Matchmaker Exchange submission objects
- `libegl-mesa0_21.0.3-0ubuntu0.3~20.04.5_amd64.deb` lib not found by GitHub actions Docker build
- Remove unused `chromograph_image_files` and `chromograph_prefixes` keys saved when creating or updating an RD case
- Search managed variants by description and with ignore case
### Changed
- Introduced page margins on exported PDF reports
- Smaller gene fonts in downloaded HPO genes PDF reports
- Reintroduced gene coverage data in the PDF-exported general report of rare-disease cases
- Check for existence of case report files before creating sidebar links
- Better description of HPO and OMIM terms for patients submitted to Matchmaker Exchange
- Remove null non-mandatory key/values when updating a case
- Freeze WTForms<3 due to several form input rendering changes

## [4.48.1]
### Fixed
- General case PDF report for recent cases with no pedigree

## [4.48]
### Added
- Option to cancel a request for research variants in case page
### Changed
- Update igv.js to v2.10.5
- Updated example of a case delivery report
- Unfreeze cyvcf2
- Builder images used in Scout Dockerfiles
- Crash report email subject gives host name
- Export general case report to PDF using PDFKit instead of WeasyPrint
- Do not include coverage report in PDF case report since they might have different orientation
- Export cancer cases's "Coverage and QC report" to PDF using PDFKit instead of Weasyprint
- Updated cancer "Coverage and QC report" example
- Keep portrait orientation in PDF delivery report
- Export delivery report to PDF using PDFKit instead of Weasyprint
- PDF export of clinical and research HPO panels using PDFKit instead of Weasyprint
- Export gene panel report to PDF using PDFKit
- Removed WeasyPrint lib dependency

### Fixed
- Reintroduced missing links to Swegen and Beacon and dbSNP in RD variant page, summary section
- Demo delivery report orientation to fit new columns
- Missing delivery report in demo case
- Cast MNVs to SNV for test
- Export verified variants from all institutes when user is admin
- Cancer coverage and QC report not found for demo cancer case
- Pull request template instructions on how to deploy to test server
- PDF Delivery report not showing Swedac logo
- Fix code typos
- Disable codefactor raised by ESLint for javascript functions located on another file
- Loading spinner stuck after downloading a PDF gene panel report
- IGV browser crashing when file system with alignment files is not mounted

## [4.47]
### Added
- Added CADD, GnomAD and genotype calls to variantS export
### Changed
- Pull request template, to illustrate how to deploy pull request branches on cg-vm1 stage server
### Fixed
- Compiled Docker image contains a patched version (v4.9) of chanjo-report

## [4.46.1]
### Fixed
- Downloading of files generated within the app container (MT-report, verified variants, pedigrees, ..)

## [4.46]
### Added
- Created a Dockefile to be used to serve the dockerized app in production
- Modified the code to collect database params specified as env vars
- Created a GitHub action that pushes the Dockerfile-server image to Docker Hub (scout-server-stage) every time a PR is opened
- Created a GitHub action that pushes the Dockerfile-server image to Docker Hub (scout-server) every time a new release is created
- Reassign MatchMaker Exchange submission to another user when a Scout user is deleted
- Expose public API JSON gene panels endpoint, primarily to enable automated rerun checking for updates
- Add utils for dictionary type
- Filter institute cases using multiple HPO terms
- Vulture GitHub action to identify and remove unused variables and imports
### Changed
- Updated the python config file documentation in admin guide
- Case configuration parsing now uses Pydantic for improved typechecking and config handling
- Removed test matrices to speed up automatic testing of PRs
- Switch from Coveralls to Codecov to handle CI test coverage
- Speed-up CI tests by caching installation of libs and splitting tests into randomized groups using pytest-test-groups
- Improved LDAP login documentation
- Use lib flask-ldapconn instead of flask_ldap3_login> to handle ldap authentication
- Updated Managed variant documentation in user guide
- Fix and simplify creating and editing of gene panels
- Simplified gene variants search code
- Increased the height of the genes track in the IGV viewer
### Fixed
- Validate uploaded managed variant file lines, warning the user.
- Exporting validated variants with missing "genes" database key
- No results returned when searching for gene variants using a phenotype term
- Variants filtering by gene symbols file
- Make gene HGNC symbols field mandatory in gene variants page and run search only on form submit
- Make sure collaborator gene variants are still visible, even if HPO filter is used

## [4.45]
### Added
### Changed
- Start Scout also when loqusdbapi is not reachable
- Clearer definition of manual standard and custom inheritance models in gene panels
- Allow searching multiple chromosomes in filters
### Fixed
- Gene panel crashing on edit action

## [4.44]
### Added
### Changed
- Display Gene track beneath each sample track when displaying splice junctions in igv browser
- Check outdated gene symbols and update with aliases for both RD and cancer variantS
### Fixed
- Added query input check and fixed the Genes API endpoint to return a json formatted error when request is malformed
- Typo in ACMG BP6 tooltip

## [4.43.1]
### Added
- Added database index for OMIM disease term genes
### Changed
### Fixed
- Do not drop HPO terms collection when updating HPO terms via the command line
- Do not drop disease (OMIM) terms collection when updating diseases via the command line

## [4.43]
### Added
- Specify which collection(s) update/build indexes for
### Fixed
- Do not drop genes and transcripts collections when updating genes via the command line

## [4.42.1]
### Added
### Changed
### Fixed
- Freeze PyMongo lib to version<4.0 to keep supporting previous MongoDB versions
- Speed up gene panels creation and update by collecting only light gene info from database
- Avoid case page crash on Phenomizer queries timeout

## [4.42]
### Added
- Choose custom pinned variants to submit to MatchMaker Exchange
- Submit structural variant as genes to the MatchMaker Exchange
- Added function for maintainers and admins to remove gene panels
- Admins can restore deleted gene panels
- A development docker-compose file illustrating the scout/chanjo-report integration
- Show AD on variants view for cancer SV (tumor and normal)
- Cancer SV variants filter AD, AF (tumor and normal)
- Hiding the variants score column also from cancer SVs, as for the SNVs
### Changed
- Enforce same case _id and display_name when updating a case
- Enforce same individual ids, display names and affected status when updating a case
- Improved documentation for connecting to loqusdb instances (including loqusdbapi)
- Display and download HPO gene panels' gene symbols in italics
- A faster-built and lighter Docker image
- Reduce complexity of `panels` endpoint moving some code to the panels controllers
- Update requirements to use flask-ldap3-login>=0.9.17 instead of freezing WTForm
### Fixed
- Use of deprecated TextField after the upgrade of WTF to v3.0
- Freeze to WTForms to version < 3
- Remove the extra files (bed files and madeline.svg) introduced by mistake
- Cli command loading demo data in docker-compose when case custom images exist and is None
- Increased MongoDB connection serverSelectionTimeoutMS parameter to 30K (default value according to MongoDB documentation)
- Better differentiate old obs counts 0 vs N/A
- Broken cancer variants page when default gene panel was deleted
- Typo in tx_overview function in variant controllers file
- Fixed loqusdbapi SV search URL
- SV variants filtering using Decipher criterion
- Removing old gene panels that don't contain the `maintainer` key.

## [4.41.1]
### Fixed
- General reports crash for variant annotations with same variant on other cases

## [4.41]
### Added
- Extended the instructions for running the Scout Docker image (web app and cli).
- Enabled inclusion of custom images to STR variant view
### Fixed
- General case report sorting comments for variants with None genetic models
- Do not crash but redirect to variants page with error when a variant is not found for a case
- UCSC links coordinates for SV variants with start chromosome different than end chromosome
- Human readable variants name in case page for variants having start chromosome different from end chromosome
- Avoid always loading all transcripts when checking gene symbol: introduce gene captions
- Slow queries for evaluated variants on e.g. case page - use events instead
### Changed
- Rearrange variant page again, moving severity predictions down.
- More reactive layout width steps on variant page

## [4.40.1]
### Added
### Fixed
- Variants dismissed with inconsistent inheritance pattern can again be shown in general case report
- General report page for variants with genes=None
- General report crashing when variants have no panels
- Added other missing keys to case and variant dictionaries passed to general report
### Changed

## [4.40]
### Added
- A .cff citation file
- Phenotype search API endpoint
- Added pagination to phenotype API
- Extend case search to include internal MongoDB id
- Support for connecting to a MongoDB replica set (.py config files)
- Support for connecting to a MongoDB replica set (.yaml config files)
### Fixed
- Command to load the OMIM gene panel (`scout load panel --omim`)
- Unify style of pinned and causative variants' badges on case page
- Removed automatic spaces after punctuation in comments
- Remove the hardcoded number of total individuals from the variant's old observations panel
- Send delete requests to a connected Beacon using the DELETE method
- Layout of the SNV and SV variant page - move frequency up
### Changed
- Stop updating database indexes after loading exons via command line
- Display validation status badge also for not Sanger-sequenced variants
- Moved Frequencies, Severity and Local observations panels up in RD variants page
- Enabled Flask CORS to communicate CORS status to js apps
- Moved the code preparing the transcripts overview to the backend
- Refactored and filtered json data used in general case report
- Changed the database used in docker-compose file to use the official MongoDB v4.4 image
- Modified the Python (3.6, 3.8) and MongoDB (3.2, 4.4, 5.0) versions used in testing matrices (GitHub actions)
- Capitalize case search terms on institute and dashboard pages


## [4.39]
### Added
- COSMIC IDs collected from CSQ field named `COSMIC`
### Fixed
- Link to other causative variants on variant page
- Allow multiple COSMIC links for a cancer variant
- Fix floating text in severity box #2808
- Fixed MitoMap and HmtVar links for hg38 cases
- Do not open new browser tabs when downloading files
- Selectable IGV tracks on variant page
- Missing splice junctions button on variant page
- Refactor variantS representative gene selection, and use it also for cancer variant summary
### Changed
- Improve Javascript performance for displaying Chromograph images
- Make ClinVar classification more evident in cancer variant page

## [4.38]
### Added
- Option to hide Alamut button in the app config file
### Fixed
- Library deprecation warning fixed (insert is deprecated. Use insert_one or insert_many instead)
- Update genes command will not trigger an update of database indices any more
- Missing resources in temporary downloading directory when updating genes using the command line
- Restore previous variant ACMG classification in a scrollable div
- Loading spinner not stopping after downloading PDF case reports and variant list export
- Add extra Alamut links higher up on variant pages
- Improve UX for phenotypes in case page
- Filter and export of STR variants
- Update look of variants page navigation buttons
### Changed

## [4.37]
### Added
- Highlight and show version number for RefSeq MANE transcripts.
- Added integration to a rerunner service for toggling reanalysis with updated pedigree information
- SpliceAI display and parsing from VEP CSQ
- Display matching tiered variants for cancer variants
- Display a loading icon (spinner) until the page loads completely
- Display filter badges in cancer variants list
- Update genes from pre-downloaded file resources
- On login, OS, browser version and screen size are saved anonymously to understand how users are using Scout
- API returning institutes data for a given user: `/api/v1/institutes`
- API returning case data for a given institute: `/api/v1/institutes/<institute_id>/cases`
- Added GMS and Lund university hospital logos to login page
- Made display of Swedac logo configurable
- Support for displaying custom images in case view
- Individual-specific HPO terms
- Optional alamut_key in institute settings for Alamut Plus software
- Case report API endpoint
- Tooltip in case explaining that genes with genome build different than case genome build will not be added to dynamic HPO panel.
- Add DeepVariant as a caller
### Fixed
- Updated IGV to v2.8.5 to solve missing gene labels on some zoom levels
- Demo cancer case config file to load somatic SNVs and SVs only.
- Expand list of refseq trancripts in ClinVar submission form
- Renamed `All SNVs and INDELs` institute sidebar element to `Search SNVs and INDELs` and fixed its style.
- Add missing parameters to case load-config documentation
- Allow creating/editing gene panels and dynamic gene panels with genes present in genome build 38
- Bugfix broken Pytests
- Bulk dismissing variants error due to key conversion from string to integer
- Fix typo in index documentation
- Fixed crash in institute settings page if "collaborators" key is not set in database
- Don't stop Scout execution if LoqusDB call fails and print stacktrace to log
- Bug when case contains custom images with value `None`
- Bug introduced when fixing another bug in Scout-LoqusDB interaction
- Loading of OMIM diagnoses in Scout demo instance
- Remove the docker-compose with chanjo integration because it doesn't work yet.
- Fixed standard docker-compose with scout demo data and database
- Clinical variant assessments not present for pinned and causative variants on case page.
- MatchMaker matching one node at the time only
- Remove link from previously tiered variants badge in cancer variants page
- Typo in gene cell on cancer variants page
- Managed variants filter form
### Changed
- Better naming for variants buttons on cancer track (somatic, germline). Also show cancer research button if available.
- Load case with missing panels in config files, but show warning.
- Changing the (Female, Male) symbols to (F/M) letters in individuals_table and case-sma.
- Print stacktrace if case load command fails
- Added sort icon and a pointer to the cursor to all tables with sortable fields
- Moved variant, gene and panel info from the basic pane to summary panel for all variants.
- Renamed `Basics` panel to `Classify` on variant page.
- Revamped `Basics` panel to a panel dedicated to classify variants
- Revamped the summary panel to be more compact.
- Added dedicated template for cancer variants
- Removed Gene models, Gene annotations and Conservation panels for cancer variants
- Reorganized the orders of panels for variant and cancer variant views
- Added dedicated variant quality panel and removed relevant panes
- A more compact case page
- Removed OMIM genes panel
- Make genes panel, pinned variants panel, causative variants panel and ClinVar panel scrollable on case page
- Update to Scilifelab's 2020 logo
- Update Gens URL to support Gens v2.0 format
- Refactor tests for parsing case configurations
- Updated links to HPO downloadable resources
- Managed variants filtering defaults to all variant categories
- Changing the (Kind) drop-down according to (Category) drop-down in Managed variant add variant
- Moved Gens button to individuals table
- Check resource files availability before starting updating OMIM diagnoses
- Fix typo in `SHOW_OBSERVED_VARIANT_ARCHIVE` config param

## [4.36]
### Added
- Parse and save splice junction tracks from case config file
- Tooltip in observations panel, explaining that case variants with no link might be old variants, not uploaded after a case rerun
### Fixed
- Warning on overwriting variants with same position was no longer shown
- Increase the height of the dropdowns to 425px
- More indices for the case table as it grows, specifically for causatives queries
- Splice junction tracks not centered over variant genes
- Total number of research variants count
- Update variants stats in case documents every time new variants are loaded
- Bug in flashing warning messages when filtering variants
### Changed
- Clearer warning messages for genes and gene/gene-panels searches in variants filters

## [4.35]
### Added
- A new index for hgnc_symbol in the hgnc_gene collection
- A Pedigree panel in STR page
- Display Tier I and II variants in case view causatives card for cancer cases
### Fixed
- Send partial file data to igv.js when visualizing sashimi plots with splice junction tracks
- Research variants filtering by gene
- Do not attempt to populate annotations for not loaded pinned/causatives
- Add max-height to all dropdowns in filters
### Changed
- Switch off non-clinical gene warnings when filtering research variants
- Don't display OMIM disease card in case view for cancer cases
- Refactored Individuals and Causative card in case view for cancer cases
- Update and style STR case report

## [4.34]
### Added
- Saved filter lock and unlock
- Filters can optionally be marked audited, logging the filter name, user and date on the case events and general report.
- Added `ClinVar hits` and `Cosmic hits` in cancer SNVs filters
- Added `ClinVar hits` to variants filter (rare disease track)
- Load cancer demo case in docker-compose files (default and demo file)
- Inclusive-language check using [woke](https://github.com/get-woke/woke) github action
- Add link to HmtVar for mitochondrial variants (if VCF is annotated with HmtNote)
- Grey background for dismissed compounds in variants list and variant page
- Pin badge for pinned compounds in variants list and variant page
- Support LoqusDB REST API queries
- Add a docker-compose-matchmaker under scout/containers/development to test matchmaker locally
- Script to investigate consequences of symbol search bug
- Added GATK to list of SV and cancer SV callers
### Fixed
- Make MitoMap link work for hg38 again
- Export Variants feature crashing when one of the variants has no primary transcripts
- Redirect to last visited variantS page when dismissing variants from variants list
- Improved matching of SVs Loqus occurrences in other cases
- Remove padding from the list inside (Matching causatives from other cases) panel
- Pass None to get_app function in CLI base since passing script_info to app factory functions was deprecated in Flask 2.0
- Fixed failing tests due to Flask update to version 2.0
- Speed up user events view
- Causative view sort out of memory error
- Use hgnc_id for gene filter query
- Typo in case controllers displaying an error every time a patient is matched against external MatchMaker nodes
- Do not crash while attempting an update for variant documents that are too big (> 16 MB)
- Old STR causatives (and other variants) may not have HGNC symbols - fix sort lambda
- Check if gene_obj has primary_transcript before trying to access it
- Warn if a gene manually searched is in a clinical panel with an outdated name when filtering variants
- ChrPos split js not needed on STR page yet
### Changed
- Remove parsing of case `genome_version`, since it's not used anywhere downstream
- Introduce deprecation warning for Loqus configs that are not dictionaries
- SV clinical filter no longer filters out sub 100 nt variants
- Count cases in LoqusDB by variant type
- Commit pulse repo badge temporarily set to weekly
- Sort ClinVar submissions objects by ascending "Last evaluated" date
- Refactored the MatchMaker integration as an extension
- Replaced some sensitive words as suggested by woke linter
- Documentation for load-configuration rewritten.
- Add styles to MatchMaker matches table
- More detailed info on the data shared in MatchMaker submission form

## [4.33.1]
### Fixed
- Include markdown for release autodeploy docs
- Use standard inheritance model in ClinVar (https://ftp.ncbi.nlm.nih.gov/pub/GTR/standard_terms/Mode_of_inheritance.txt)
- Fix issue crash with variants that have been unflagged causative not being available in other causatives
### Added
### Changed

## [4.33]
### Fixed
- Command line crashing when updating an individual not found in database
- Dashboard page crashing when filters return no data
- Cancer variants filter by chromosome
- /api/v1/genes now searches for genes in all genome builds by default
- Upgraded igv.js to version 2.8.1 (Fixed Unparsable bed record error)
### Added
- Autodeploy docs on release
- Documentation for updating case individuals tracks
- Filter cases and dashboard stats by analysis track
### Changed
- Changed from deprecated db update method
- Pre-selected fields to run queries with in dashboard page
- Do not filter by any institute when first accessing the dashboard
- Removed OMIM panel in case view for cancer cases
- Display Tier I and II variants in case view causatives panel for cancer cases
- Refactored Individuals and Causative panels in case view for cancer cases

## [4.32.1]
### Fixed
- iSort lint check only
### Changed
- Institute cases page crashing when a case has track:Null
### Added

## [4.32]
### Added
- Load and show MITOMAP associated diseases from VCF (INFO field: MitomapAssociatedDiseases, via HmtNote)
- Show variant allele frequencies for mitochondrial variants (GRCh38 cases)
- Extend "public" json API with diseases (OMIM) and phenotypes (HPO)
- HPO gene list download now has option for clinical and non-clinical genes
- Display gene splice junctions data in sashimi plots
- Update case individuals with splice junctions tracks
- Simple Docker compose for development with local build
- Make Phenomodels subpanels collapsible
- User side documentation of cytogenomics features (Gens, Chromograph, vcf2cytosure, rhocall)
- iSort GitHub Action
- Support LoqusDB REST API queries
### Fixed
- Show other causative once, even if several events point to it
- Filtering variants by mitochondrial chromosome for cases with genome build=38
- HPO gene search button triggers any warnings for clinical / non-existing genes also on first search
- Fixed a bug in variants pages caused by MT variants without alt_frequency
- Tests for CADD score parsing function
- Fixed the look of IGV settings on SNV variant page
- Cases analyzed once shown as `rerun`
- Missing case track on case re-upload
- Fixed severity rank for SO term "regulatory region ablation"
### Changed
- Refactor according to CodeFactor - mostly reuse of duplicated code
- Phenomodels language adjustment
- Open variants in a new window (from variants page)
- Open overlapping and compound variants in a new window (from variant page)
- gnomAD link points to gnomAD v.3 (build GRCh38) for mitochondrial variants.
- Display only number of affected genes for dismissed SVs in general report
- Chromosome build check when populating the variants filter chromosome selection
- Display mitochondrial and rare diseases coverage report in cases with missing 'rare' track

## [4.31.1]
### Added
### Changed
- Remove mitochondrial and coverage report from cancer cases sidebar
### Fixed
- ClinVar page when dbSNP id is None

## [4.31]
### Added
- gnomAD annotation field in admin guide
- Export also dynamic panel genes not associated to an HPO term when downloading the HPO panel
- Primary HGNC transcript info in variant export files
- Show variant quality (QUAL field from vcf) in the variant summary
- Load/update PDF gene fusion reports (clinical and research) generated with Arriba
- Support new MANE annotations from VEP (both MANE Select and MANE Plus Clinical)
- Display on case activity the event of a user resetting all dismissed variants
- Support gnomAD population frequencies for mitochondrial variants
- Anchor links in Casedata ClinVar panels to redirect after renaming individuals
### Fixed
- Replace old docs link www.clinicalgenomics.se/scout with new https://clinical-genomics.github.io/scout
- Page formatting issues whenever case and variant comments contain extremely long strings with no spaces
- Chromograph images can be one column and have scrollbar. Removed legacy code.
- Column labels for ClinVar case submission
- Page crashing looking for LoqusDB observation when variant doesn't exist
- Missing inheritance models and custom inheritance models on newly created gene panels
- Accept only numbers in managed variants filter as position and end coordinates
- SNP id format and links in Variant page, ClinVar submission form and general report
- Case groups tooltip triggered only when mouse is on the panel header
### Changed
- A more compact case groups panel
- Added landscape orientation CSS style to cancer coverage and QC demo report
- Improve user documentation to create and save new gene panels
- Removed option to use space as separator when uploading gene panels
- Separating the columns of standard and custom inheritance models in gene panels
- Improved ClinVar instructions for users using non-English Excel

## [4.30.2]
### Added
### Fixed
- Use VEP RefSeq ID if RefSeq list is empty in RefSeq transcripts overview
- Bug creating variant links for variants with no end_chrom
### Changed

## [4.30.1]
### Added
### Fixed
- Cryptography dependency fixed to use version < 3.4
### Changed

## [4.30]
### Added
- Introduced a `reset dismiss variant` verb
- Button to reset all dismissed variants for a case
- Add black border to Chromograph ideograms
- Show ClinVar annotations on variantS page
- Added integration with GENS, copy number visualization tool
- Added a VUS label to the manual classification variant tags
- Add additional information to SNV verification emails
- Tooltips documenting manual annotations from default panels
- Case groups now show bam files from all cases on align view
### Fixed
- Center initial igv view on variant start with SNV/indels
- Don't set initial igv view to negative coordinates
- Display of GQ for SV and STR
- Parsing of AD and related info for STRs
- LoqusDB field in institute settings accepts only existing Loqus instances
- Fix DECIPHER link to work after DECIPHER migrated to GRCh38
- Removed visibility window param from igv.js genes track
- Updated HPO download URL
- Patch HPO download test correctly
- Reference size on STR hover not needed (also wrong)
- Introduced genome build check (allowed values: 37, 38, "37", "38") on case load
- Improve case searching by assignee full name
- Populating the LoqusDB select in institute settings
### Changed
- Cancer variants table header (pop freq etc)
- Only admin users can modify LoqusDB instance in Institute settings
- Style of case synopsis, variants and case comments
- Switched to igv.js 2.7.5
- Do not choke if case is missing research variants when research requested
- Count cases in LoqusDB by variant type
- Introduce deprecation warning for Loqus configs that are not dictionaries
- Improve create new gene panel form validation
- Make XM- transcripts less visible if they don't overlap with transcript refseq_id in variant page
- Color of gene panels and comments panels on cases and variant pages
- Do not choke if case is missing research variants when reserch requested

## [4.29.1]
### Added
### Fixed
- Always load STR variants regardless of RankScore threshold (hotfix)
### Changed

## [4.29]
### Added
- Added a page about migrating potentially breaking changes to the documentation
- markdown_include in development requirements file
- STR variants filter
- Display source, Z-score, inheritance pattern for STR annotations from Stranger (>0.6.1) if available
- Coverage and quality report to cancer view
### Fixed
- ACMG classification page crashing when trying to visualize a classification that was removed
- Pretty print HGVS on gene variants (URL-decode VEP)
- Broken or missing link in the documentation
- Multiple gene names in ClinVar submission form
- Inheritance model select field in ClinVar submission
- IGV.js >2.7.0 has an issue with the gene track zoom levels - temp freeze at 2.7.0
- Revert CORS-anywhere and introduce a local http proxy for cloud tracks
### Changed

## [4.28]
### Added
- Chromograph integration for displaying PNGs in case-page
- Add VAF to cancer case general report, and remove some of its unused fields
- Variants filter compatible with genome browser location strings
- Support for custom public igv tracks stored on the cloud
- Add tests to increase testing coverage
- Update case variants count after deleting variants
- Update IGV.js to latest (v2.7.4)
- Bypass igv.js CORS check using `https://github.com/Rob--W/cors-anywhere`
- Documentation on default and custom IGV.js tracks (admin docs)
- Lock phenomodels so they're editable by admins only
- Small case group assessment sharing
- Tutorial and files for deploying app on containers (Kubernetes pods)
- Canonical transcript and protein change of canonical transcript in exported variants excel sheet
- Support for Font Awesome version 6
- Submit to Beacon from case page sidebar
- Hide dismissed variants in variants pages and variants export function
- Systemd service files and instruction to deploy Scout using podman
### Fixed
- Bugfix: unused `chromgraph_prefix |tojson` removed
- Freeze coloredlogs temporarily
- Marrvel link
- Don't show TP53 link for silent or synonymous changes
- OMIM gene field accepts any custom number as OMIM gene
- Fix Pytest single quote vs double quote string
- Bug in gene variants search by similar cases and no similar case is found
- Delete unused file `userpanel.py`
- Primary transcripts in variant overview and general report
- Google OAuth2 login setup in README file
- Redirect to 'missing file'-icon if configured Chromograph file is missing
- Javascript error in case page
- Fix compound matching during variant loading for hg38
- Cancer variants view containing variants dismissed with cancer-specific reasons
- Zoom to SV variant length was missing IGV contig select
- Tooltips on case page when case has no default gene panels
### Changed
- Save case variants count in case document and not in sessions
- Style of gene panels multiselect on case page
- Collapse/expand main HPO checkboxes in phenomodel preview
- Replaced GQ (Genotype quality) with VAF (Variant allele frequency) in cancer variants GT table
- Allow loading of cancer cases with no tumor_purity field
- Truncate cDNA and protein changes in case report if longer than 20 characters


## [4.27]
### Added
- Exclude one or more variant categories when running variants delete command
### Fixed
### Changed

## [4.26.1]
### Added
### Fixed
- Links with 1-letter aa codes crash on frameshift etc
### Changed

## [4.26]
### Added
- Extend the delete variants command to print analysis date, track, institute, status and research status
- Delete variants by type of analysis (wgs|wes|panel)
- Links to cBioPortal, MutanTP53, IARC TP53, OncoKB, MyCancerGenome, CIViC
### Fixed
- Deleted variants count
### Changed
- Print output of variants delete command as a tab separated table

## [4.25]
### Added
- Command line function to remove variants from one or all cases
### Fixed
- Parse SMN None calls to None rather than False

## [4.24.1]
### Fixed
- Install requirements.txt via setup file

## [4.24]
### Added
- Institute-level phenotype models with sub-panels containing HPO and OMIM terms
- Runnable Docker demo
- Docker image build and push github action
- Makefile with shortcuts to docker commands
- Parse and save synopsis, phenotype and cohort terms from config files upon case upload
### Fixed
- Update dismissed variant status when variant dismissed key is missing
- Breakpoint two IGV button now shows correct chromosome when different from bp1
- Missing font lib in Docker image causing the PDF report download page to crash
- Sentieon Manta calls lack Somaticscore - load anyway
- ClinVar submissions crashing due to pinned variants that are not loaded
- Point ExAC pLI score to new gnomad server address
- Bug uploading cases missing phenotype terms in config file
- STRs loaded but not shown on browser page
- Bug when using adapter.variant.get_causatives with case_id without causatives
- Problem with fetching "solved" from scout export cases cli
- Better serialising of datetime and bson.ObjectId
- Added `volumes` folder to .gitignore
### Changed
- Make matching causative and managed variants foldable on case page
- Remove calls to PyMongo functions marked as deprecated in backend and frontend(as of version 3.7).
- Improved `scout update individual` command
- Export dynamic phenotypes with ordered gene lists as PDF


## [4.23]
### Added
- Save custom IGV track settings
- Show a flash message with clear info about non-valid genes when gene panel creation fails
- CNV report link in cancer case side navigation
- Return to comment section after editing, deleting or submitting a comment
- Managed variants
- MT vs 14 chromosome mean coverage stats if Scout is connected to Chanjo
### Fixed
- missing `vcf_cancer_sv` and `vcf_cancer_sv_research` to manual.
- Split ClinVar multiple clnsig values (slash-separated) and strip them of underscore for annotations without accession number
- Timeout of `All SNVs and INDELs` page when no valid gene is provided in the search
- Round CADD (MIPv9)
- Missing default panel value
- Invisible other causatives lines when other causatives lack gene symbols
### Changed
- Do not freeze mkdocs-material to version 4.6.1
- Remove pre-commit dependency

## [4.22]
### Added
- Editable cases comments
- Editable variants comments
### Fixed
- Empty variant activity panel
- STRs variants popover
- Split new ClinVar multiple significance terms for a variant
- Edit the selected comment, not the latest
### Changed
- Updated RELEASE docs.
- Pinned variants card style on the case page
- Merged `scout export exons` and `scout view exons` commands


## [4.21.2]
### Added
### Fixed
- Do not pre-filter research variants by (case-default) gene panels
- Show OMIM disease tooltip reliably
### Changed

## [4.21.1]
### Added
### Fixed
- Small change to Pop Freq column in variants ang gene panels to avoid strange text shrinking on small screens
- Direct use of HPO list for Clinical HPO SNV (and cancer SNV) filtering
- PDF coverage report redirecting to login page
### Changed
- Remove the option to dismiss single variants from all variants pages
- Bulk dismiss SNVs, SVs and cancer SNVs from variants pages

## [4.21]
### Added
- Support to configure LoqusDB per institute
- Highlight causative variants in the variants list
- Add tests. Mostly regarding building internal datatypes.
- Remove leading and trailing whitespaces from panel_name and display_name when panel is created
- Mark MANE transcript in list of transcripts in "Transcript overview" on variant page
- Show default panel name in case sidebar
- Previous buttons for variants pagination
- Adds a gh action that checks that the changelog is updated
- Adds a gh action that deploys new releases automatically to pypi
- Warn users if case default panels are outdated
- Define institute-specific gene panels for filtering in institute settings
- Use institute-specific gene panels in variants filtering
- Show somatic VAF for pinned and causative variants on case page

### Fixed
- Report pages redirect to login instead of crashing when session expires
- Variants filter loading in cancer variants page
- User, Causative and Cases tables not scaling to full page
- Improved docs for an initial production setup
- Compatibility with latest version of Black
- Fixed tests for Click>7
- Clinical filter required an extra click to Filter to return variants
- Restore pagination and shrink badges in the variants page tables
- Removing a user from the command line now inactivates the case only if user is last assignee and case is active
- Bugfix, LoqusDB per institute feature crashed when institute id was empty string
- Bugfix, LoqusDB calls where missing case count
- filter removal and upload for filters deleted from another page/other user
- Visualize outdated gene panels info in a popover instead of a tooltip in case page side panel

### Changed
- Highlight color on normal STRs in the variants table from green to blue
- Display breakpoints coordinates in verification emails only for structural variants


## [4.20]
### Added
- Display number of filtered variants vs number of total variants in variants page
- Search case by HPO terms
- Dismiss variant column in the variants tables
- Black and pre-commit packages to dev requirements

### Fixed
- Bug occurring when rerun is requested twice
- Peddy info fields in the demo config file
- Added load config safety check for multiple alignment files for one individual
- Formatting of cancer variants table
- Missing Score in SV variants table

### Changed
- Updated the documentation on how to create a new software release
- Genome build-aware cytobands coordinates
- Styling update of the Matchmaker card
- Select search type in case search form


## [4.19]

### Added
- Show internal ID for case
- Add internal ID for downloaded CGH files
- Export dynamic HPO gene list from case page
- Remove users as case assignees when their account is deleted
- Keep variants filters panel expanded when filters have been used

### Fixed
- Handle the ProxyFix ModuleNotFoundError when Werkzeug installed version is >1.0
- General report formatting issues whenever case and variant comments contain extremely long strings with no spaces

### Changed
- Created an institute wrapper page that contains list of cases, causatives, SNVs & Indels, user list, shared data and institute settings
- Display case name instead of case ID on clinVar submissions
- Changed icon of sample update in clinVar submissions


## [4.18]

### Added
- Filter cancer variants on cytoband coordinates
- Show dismiss reasons in a badge with hover for clinical variants
- Show an ellipsis if 10 cases or more to display with loqusdb matches
- A new blog post for version 4.17
- Tooltip to better describe Tumor and Normal columns in cancer variants
- Filter cancer SNVs and SVs by chromosome coordinates
- Default export of `Assertion method citation` to clinVar variants submission file
- Button to export up to 500 cancer variants, filtered or not
- Rename samples of a clinVar submission file

### Fixed
- Apply default gene panel on return to cancer variantS from variant view
- Revert to certificate checking when asking for Chanjo reports
- `scout download everything` command failing while downloading HPO terms

### Changed
- Turn tumor and normal allelic fraction to decimal numbers in tumor variants page
- Moved clinVar submissions code to the institutes blueprints
- Changed name of clinVar export files to FILENAME.Variant.csv and FILENAME.CaseData.csv
- Switched Google login libraries from Flask-OAuthlib to Authlib


## [4.17.1]

### Fixed
- Load cytobands for cases with chromosome build not "37" or "38"


## [4.17]

### Added
- COSMIC badge shown in cancer variants
- Default gene-panel in non-cancer structural view in url
- Filter SNVs and SVs by cytoband coordinates
- Filter cancer SNV variants by alt allele frequency in tumor
- Correct genome build in UCSC link from structural variant page



### Fixed
- Bug in clinVar form when variant has no gene
- Bug when sharing cases with the same institute twice
- Page crashing when removing causative variant tag
- Do not default to GATK caller when no caller info is provided for cancer SNVs


## [4.16.1]

### Fixed
- Fix the fix for handling of delivery reports for rerun cases

## [4.16]

### Added
- Adds possibility to add "lims_id" to cases. Currently only stored in database, not shown anywhere
- Adds verification comment box to SVs (previously only available for small variants)
- Scrollable pedigree panel

### Fixed
- Error caused by changes in WTForm (new release 2.3.x)
- Bug in OMIM case page form, causing the page to crash when a string was provided instead of a numerical OMIM id
- Fix Alamut link to work properly on hg38
- Better handling of delivery reports for rerun cases
- Small CodeFactor style issues: matchmaker results counting, a couple of incomplete tests and safer external xml
- Fix an issue with Phenomizer introduced by CodeFactor style changes

### Changed
- Updated the version of igv.js to 2.5.4

## [4.15.1]

### Added
- Display gene names in ClinVar submissions page
- Links to Varsome in variant transcripts table

### Fixed
- Small fixes to ClinVar submission form
- Gene panel page crash when old panel has no maintainers

## [4.15]

### Added
- Clinvar CNVs IGV track
- Gene panels can have maintainers
- Keep variant actions (dismissed, manual rank, mosaic, acmg, comments) upon variant re-upload
- Keep variant actions also on full case re-upload

### Fixed
- Fix the link to Ensembl for SV variants when genome build 38.
- Arrange information in columns on variant page
- Fix so that new cosmic identifier (COSV) is also acceptable #1304
- Fixed COSMIC tag in INFO (outside of CSQ) to be parses as well with `&` splitter.
- COSMIC stub URL changed to https://cancer.sanger.ac.uk/cosmic/search?q= instead.
- Updated to a version of IGV where bigBed tracks are visualized correctly
- Clinvar submission files are named according to the content (variant_data and case_data)
- Always show causatives from other cases in case overview
- Correct disease associations for gene symbol aliases that exist as separate genes
- Re-add "custom annotations" for SV variants
- The override ClinVar P/LP add-in in the Clinical Filter failed for new CSQ strings

### Changed
- Runs all CI checks in github actions

## [4.14.1]

### Fixed
- Error when variant found in loqusdb is not loaded for other case

## [4.14]

### Added
- Use github actions to run tests
- Adds CLI command to update individual alignments path
- Update HPO terms using downloaded definitions files
- Option to use alternative flask config when running `scout serve`
- Requirement to use loqusdb >= 2.5 if integrated

### Fixed
- Do not display Pedigree panel in cancer view
- Do not rely on internet connection and services available when running CI tests
- Variant loading assumes GATK if no caller set given and GATK filter status is seen in FILTER
- Pass genome build param all the way in order to get the right gene mappings for cases with build 38
- Parse correctly variants with zero frequency values
- Continue even if there are problems to create a region vcf
- STR and cancer variant navigation back to variants pages could fail

### Changed
- Improved code that sends requests to the external APIs
- Updates ranges for user ranks to fit todays usage
- Run coveralls on github actions instead of travis
- Run pip checks on github actions instead of coveralls
- For hg38 cases, change gnomAD link to point to version 3.0 (which is hg38 based)
- Show pinned or causative STR variants a bit more human readable

## [4.13.1]

### Added
### Fixed
- Typo that caused not all clinvar conflicting interpretations to be loaded no matter what
- Parse and retrieve clinvar annotations from VEP-annotated (VEP 97+) CSQ VCF field
- Variant clinvar significance shown as `not provided` whenever is `Uncertain significance`
- Phenomizer query crashing when case has no HPO terms assigned
- Fixed a bug affecting `All SNVs and INDELs` page when variants don't have canonical transcript
- Add gene name or id in cancer variant view

### Changed
- Cancer Variant view changed "Variant:Transcript:Exon:HGVS" to "Gene:Transcript:Exon:HGVS"

## [4.13]

### Added
- ClinVar SNVs track in IGV
- Add SMA view with SMN Copy Number data
- Easier to assign OMIM diagnoses from case page
- OMIM terms and specific OMIM term page

### Fixed
- Bug when adding a new gene to a panel
- Restored missing recent delivery reports
- Fixed style and links to other reports in case side panel
- Deleting cases using display_name and institute not deleting its variants
- Fixed bug that caused coordinates filter to override other filters
- Fixed a problem with finding some INS in loqusdb
- Layout on SV page when local observations without cases are present
- Make scout compatible with the new HPO definition files from `http://compbio.charite.de/jenkins/`
- General report visualization error when SNVs display names are very long


### Changed


## [4.12.4]

### Fixed
- Layout on SV page when local observations without cases are present

## [4.12.3]

### Fixed
- Case report when causative or pinned SVs have non null allele frequencies

## [4.12.2]

### Fixed
- SV variant links now take you to the SV variant page again
- Cancer variant view has cleaner table data entries for "N/A" data
- Pinned variant case level display hotfix for cancer and str - more on this later
- Cancer variants show correct alt/ref reads mirroring alt frequency now
- Always load all clinical STR variants even if a region load is attempted - index may be missing
- Same case repetition in variant local observations

## [4.12.1]

### Fixed
- Bug in variant.gene when gene has no HGVS description


## [4.12]

### Added
- Accepts `alignment_path` in load config to pass bam/cram files
- Display all phenotypes on variant page
- Display hgvs coordinates on pinned and causatives
- Clear panel pending changes
- Adds option to setup the database with static files
- Adds cli command to download the resources from CLI that scout needs
- Adds test files for merged somatic SV and CNV; as well as merged SNV, and INDEL part of #1279
- Allows for upload of OMIM-AUTO gene panel from static files without api-key

### Fixed
- Cancer case HPO panel variants link
- Fix so that some drop downs have correct size
- First IGV button in str variants page
- Cancer case activates on SNV variants
- Cases activate when STR variants are viewed
- Always calculate code coverage
- Pinned/Classification/comments in all types of variants pages
- Null values for panel's custom_inheritance_models
- Discrepancy between the manual disease transcripts and those in database in gene-edit page
- ACMG classification not showing for some causatives
- Fix bug which caused IGV.js to use hg19 reference files for hg38 data
- Bug when multiple bam files sources with non-null values are available


### Changed
- Renamed `requests` file to `scout_requests`
- Cancer variant view shows two, instead of four, decimals for allele and normal


## [4.11.1]

### Fixed
- Institute settings page
- Link institute settings to sharing institutes choices

## [4.11.0]

### Added
- Display locus name on STR variant page
- Alternative key `GNOMADAF_popmax` for Gnomad popmax allele frequency
- Automatic suggestions on how to improve the code on Pull Requests
- Parse GERP, phastCons and phyloP annotations from vep annotated CSQ fields
- Avoid flickering comment popovers in variant list
- Parse REVEL score from vep annotated CSQ fields
- Allow users to modify general institute settings
- Optionally format code automatically on commit
- Adds command to backup vital parts `scout export database`
- Parsing and displaying cancer SV variants from Manta annotated VCF files
- Dismiss cancer snv variants with cancer-specific options
- Add IGV.js UPD, RHO and TIDDIT coverage wig tracks.


### Fixed
- Slightly darker page background
- Fixed an issued with parsed conservation values from CSQ
- Clinvar submissions accessible to all users of an institute
- Header toolbar when on Clinvar page now shows institute name correctly
- Case should not always inactivate upon update
- Show dismissed snv cancer variants as grey on the cancer variants page
- Improved style of mappability link and local observations on variant page
- Convert all the GET requests to the igv view to POST request
- Error when updating gene panels using a file containing BOM chars
- Add/replace gene radio button not working in gene panels


## [4.10.1]

### Fixed
- Fixed issue with opening research variants
- Problem with coveralls not called by Travis CI
- Handle Biomart service down in tests


## [4.10.0]

### Added
- Rank score model in causatives page
- Exportable HPO terms from phenotypes page
- AMP guideline tiers for cancer variants
- Adds scroll for the transcript tab
- Added CLI option to query cases on time since case event was added
- Shadow clinical assessments also on research variants display
- Support for CRAM alignment files
- Improved str variants view : sorting by locus, grouped by allele.
- Delivery report PDF export
- New mosaicism tag option
- Add or modify individuals' age or tissue type from case page
- Display GC and allele depth in causatives table.
- Included primary reference transcript in general report
- Included partial causative variants in general report
- Remove dependency of loqusdb by utilising the CLI

### Fixed
- Fixed update OMIM command bug due to change in the header of the genemap2 file
- Removed Mosaic Tag from Cancer variants
- Fixes issue with unaligned table headers that comes with hidden Datatables
- Layout in general report PDF export
- Fixed issue on the case statistics view. The validation bars didn't show up when all institutes were selected. Now they do.
- Fixed missing path import by importing pathlib.Path
- Handle index inconsistencies in the update index functions
- Fixed layout problems


## [4.9.0]

### Added
- Improved MatchMaker pages, including visible patient contacts email address
- New badges for the github repo
- Links to [GENEMANIA](genemania.org)
- Sort gene panel list on case view.
- More automatic tests
- Allow loading of custom annotations in VCF using the SCOUT_CUSTOM info tag.

### Fixed
- Fix error when a gene is added to an empty dynamic gene panel
- Fix crash when attempting to add genes on incorrect format to dynamic gene panel
- Manual rank variant tags could be saved in a "Select a tag"-state, a problem in the variants view.
- Same case evaluations are no longer shown as gray previous evaluations on the variants page
- Stay on research pages, even if reset, next first buttons are pressed..
- Overlapping variants will now be visible on variant page again
- Fix missing classification comments and links in evaluations page
- All prioritized cases are shown on cases page


## [4.8.3]

### Added

### Fixed
- Bug when ordering sanger
- Improved scrolling over long list of genes/transcripts


## [4.8.2]

### Added

### Fixed
- Avoid opening extra tab for coverage report
- Fixed a problem when rank model version was saved as floats and not strings
- Fixed a problem with displaying dismiss variant reasons on the general report
- Disable load and delete filter buttons if there are no saved filters
- Fix problem with missing verifications
- Remove duplicate users and merge their data and activity


## [4.8.1]

### Added

### Fixed
- Prevent login fail for users with id defined by ObjectId and not email
- Prevent the app from crashing with `AttributeError: 'NoneType' object has no attribute 'message'`


## [4.8.0]

### Added
- Updated Scout to use Bootstrap 4.3
- New looks for Scout
- Improved dashboard using Chart.js
- Ask before inactivating a case where last assigned user leaves it
- Genes can be manually added to the dynamic gene list directly on the case page
- Dynamic gene panels can optionally be used with clinical filter, instead of default gene panel
- Dynamic gene panels get link out to chanjo-report for coverage report
- Load all clinvar variants with clinvar Pathogenic, Likely Pathogenic and Conflicting pathogenic
- Show transcripts with exon numbers for structural variants
- Case sort order can now be toggled between ascending and descending.
- Variants can be marked as partial causative if phenotype is available for case.
- Show a frequency tooltip hover for SV-variants.
- Added support for LDAP login system
- Search snv and structural variants by chromosomal coordinates
- Structural variants can be marked as partial causative if phenotype is available for case.
- Show normal and pathologic limits for STRs in the STR variants view.
- Institute level persistent variant filter settings that can be retrieved and used.
- export causative variants to Excel
- Add support for ROH, WIG and chromosome PNGs in case-view

### Fixed
- Fixed missing import for variants with comments
- Instructions on how to build docs
- Keep sanger order + verification when updating/reloading variants
- Fixed and moved broken filter actions (HPO gene panel and reset filter)
- Fixed string conversion to number
- UCSC links for structural variants are now separated per breakpoint (and whole variant where applicable)
- Reintroduced missing coverage report
- Fixed a bug preventing loading samples using the command line
- Better inheritance models customization for genes in gene panels
- STR variant page back to list button now does its one job.
- Allows to setup scout without a omim api key
- Fixed error causing "favicon not found" flash messages
- Removed flask --version from base cli
- Request rerun no longer changes case status. Active or archived cases inactivate on upload.
- Fixed missing tooltip on the cancer variants page
- Fixed weird Rank cell in variants page
- Next and first buttons order swap
- Added pagination (and POST capability) to cancer variants.
- Improves loading speed for variant page
- Problem with updating variant rank when no variants
- Improved Clinvar submission form
- General report crashing when dismissed variant has no valid dismiss code
- Also show collaborative case variants on the All variants view.
- Improved phenotype search using dataTables.js on phenotypes page
- Search and delete users with `email` instead of `_id`
- Fixed css styles so that multiselect options will all fit one column


## [4.7.3]

### Added
- RankScore can be used with VCFs for vcf_cancer files

### Fixed
- Fix issue with STR view next page button not doing its one job.

### Deleted
- Removed pileup as a bam viewing option. This is replaced by IGV


## [4.7.2]

### Added
- Show earlier ACMG classification in the variant list

### Fixed
- Fixed igv search not working due to igv.js dist 2.2.17
- Fixed searches for cases with a gene with variants pinned or marked causative.
- Load variant pages faster after fixing other causatives query
- Fixed mitochondrial report bug for variants without genes

## [4.7.1]

### Added

### Fixed
- Fixed bug on genes page


## [4.7.0]

### Added
- Export genes and gene panels in build GRCh38
- Search for cases with variants pinned or marked causative in a given gene.
- Search for cases phenotypically similar to a case also from WUI.
- Case variant searches can be limited to similar cases, matching HPO-terms,
  phenogroups and cohorts.
- De-archive reruns and flag them as 'inactive' if archived
- Sort cases by analysis_date, track or status
- Display cases in the following order: prioritized, active, inactive, archived, solved
- Assign case to user when user activates it or asks for rerun
- Case becomes inactive when it has no assignees
- Fetch refseq version from entrez and use it in clinvar form
- Load and export of exons for all genes, independent on refseq
- Documentation for loading/updating exons
- Showing SV variant annotations: SV cgh frequencies, gnomad-SV, local SV frequencies
- Showing transcripts mapping score in segmental duplications
- Handle requests to Ensembl Rest API
- Handle requests to Ensembl Rest Biomart
- STR variants view now displays GT and IGV link.
- Description field for gene panels
- Export exons in build 37 and 38 using the command line

### Fixed
- Fixes of and induced by build tests
- Fixed bug affecting variant observations in other cases
- Fixed a bug that showed wrong gene coverage in general panel PDF export
- MT report only shows variants occurring in the specific individual of the excel sheet
- Disable SSL certifcate verification in requests to chanjo
- Updates how intervaltree and pymongo is used to void deprecated functions
- Increased size of IGV sample tracks
- Optimized tests


## [4.6.1]

### Added

### Fixed
- Missing 'father' and 'mother' keys when parsing single individual cases


## [4.6.0]

### Added
- Description of Scout branching model in CONTRIBUTING doc
- Causatives in alphabetical order, display ACMG classification and filter by gene.
- Added 'external' to the list of analysis type options
- Adds functionality to display "Tissue type". Passed via load config.
- Update to IGV 2.

### Fixed
- Fixed alignment visualization and vcf2cytosure availability for demo case samples
- Fixed 3 bugs affecting SV pages visualization
- Reintroduced the --version cli option
- Fixed variants query by panel (hpo panel + gene panel).
- Downloaded MT report contains excel files with individuals' display name
- Refactored code in parsing of config files.


## [4.5.1]

### Added

### Fixed
- update requirement to use PyYaml version >= 5.1
- Safer code when loading config params in cli base


## [4.5.0]

### Added
- Search for similar cases from scout view CLI
- Scout cli is now invoked from the app object and works under the app context

### Fixed
- PyYaml dependency fixed to use version >= 5.1


## [4.4.1]

### Added
- Display SV rank model version when available

### Fixed
- Fixed upload of delivery report via API


## [4.4.0]

### Added
- Displaying more info on the Causatives page and hiding those not causative at the case level
- Add a comment text field to Sanger order request form, allowing a message to be included in the email
- MatchMaker Exchange integration
- List cases with empty synopsis, missing HPO terms and phenotype groups.
- Search for cases with open research list, or a given case status (active, inactive, archived)

### Fixed
- Variant query builder split into several functions
- Fixed delivery report load bug


## [4.3.3]

### Added
- Different individual table for cancer cases

### Fixed
- Dashboard collects validated variants from verification events instead of using 'sanger' field
- Cases shared with collaborators are visible again in cases page
- Force users to select a real institute to share cases with (actionbar select fix)


## [4.3.2]

### Added
- Dashboard data can be filtered using filters available in cases page
- Causatives for each institute are displayed on a dedicated page
- SNVs and and SVs are searchable across cases by gene and rank score
- A more complete report with validated variants is downloadable from dashboard

### Fixed
- Clinsig filter is fixed so clinsig numerical values are returned
- Split multi clinsig string values in different elements of clinsig array
- Regex to search in multi clinsig string values or multi revstat string values
- It works to upload vcf files with no variants now
- Combined Pileup and IGV alignments for SVs having variant start and stop on the same chromosome


## [4.3.1]

### Added
- Show calls from all callers even if call is not available
- Instructions to install cairo and pango libs from WeasyPrint page
- Display cases with number of variants from CLI
- Only display cases with number of variants above certain treshold. (Also CLI)
- Export of verified variants by CLI or from the dashboard
- Extend case level queries with default panels, cohorts and phenotype groups.
- Slice dashboard statistics display using case level queries
- Add a view where all variants for an institute can be searched across cases, filtering on gene and rank score. Allows searching research variants for cases that have research open.

### Fixed
- Fixed code to extract variant conservation (gerp, phyloP, phastCons)
- Visualization of PDF-exported gene panels
- Reintroduced the exon/intron number in variant verification email
- Sex and affected status is correctly displayed on general report
- Force number validation in SV filter by size
- Display ensembl transcripts when no refseq exists


## [4.3.0]

### Added
- Mosaicism tag on variants
- Show and filter on SweGen frequency for SVs
- Show annotations for STR variants
- Show all transcripts in verification email
- Added mitochondrial export
- Adds alternative to search for SVs shorter that the given length
- Look for 'bcftools' in the `set` field of VCFs
- Display digenic inheritance from OMIM
- Displays what refseq transcript that is primary in hgnc

### Fixed

- Archived panels displays the correct date (not retroactive change)
- Fixed problem with waiting times in gene panel exports
- Clinvar fiter not working with human readable clinsig values

## [4.2.2]

### Fixed
- Fixed gene panel create/modify from CSV file utf-8 decoding error
- Updating genes in gene panels now supports edit comments and entry version
- Gene panel export timeout error

## [4.2.1]

### Fixed
- Re-introduced gene name(s) in verification email subject
- Better PDF rendering for excluded variants in report
- Problem to access old case when `is_default` did not exist on a panel


## [4.2.0]

### Added
- New index on variant_id for events
- Display overlapping compounds on variants view

### Fixed
- Fixed broken clinical filter


## [4.1.4]

### Added
- Download of filtered SVs

### Fixed
- Fixed broken download of filtered variants
- Fixed visualization issue in gene panel PDF export
- Fixed bug when updating gene names in variant controller


## [4.1.3]

### Fixed
- Displays all primary transcripts


## [4.1.2]

### Added
- Option add/replace when updating a panel via CSV file
- More flexible versioning of the gene panels
- Printing coverage report on the bottom of the pdf case report
- Variant verification option for SVs
- Logs uri without pwd when connecting
- Disease-causing transcripts in case report
- Thicker lines in case report
- Supports HPO search for cases, both terms or if described in synopsis
- Adds sanger information to dashboard

### Fixed
- Use db name instead of **auth** as default for authentication
- Fixes so that reports can be generated even with many variants
- Fixed sanger validation popup to show individual variants queried by user and institute.
- Fixed problem with setting up scout
- Fixes problem when exac file is not available through broad ftp
- Fetch transcripts for correct build in `adapter.hgnc_gene`

## [4.1.1]
- Fix problem with institute authentication flash message in utils
- Fix problem with comments
- Fix problem with ensembl link


## [4.1.0]

### Added
- OMIM phenotypes to case report
- Command to download all panel app gene panels `scout load panel --panel-app`
- Links to genenames.org and omim on gene page
- Popup on gene at variants page with gene information
- reset sanger status to "Not validated" for pinned variants
- highlight cases with variants to be evaluated by Sanger on the cases page
- option to point to local reference files to the genome viewer pileup.js. Documented in `docs.admin-guide.server`
- option to export single variants in `scout export variants`
- option to load a multiqc report together with a case(add line in load config)
- added a view for searching HPO terms. It is accessed from the top left corner menu
- Updates the variants view for cancer variants. Adds a small cancer specific filter for known variants
- Adds hgvs information on cancer variants page
- Adds option to update phenotype groups from CLI

### Fixed
- Improved Clinvar to submit variants from different cases. Fixed HPO terms in casedata according to feedback
- Fixed broken link to case page from Sanger modal in cases view
- Now only cases with non empty lists of causative variants are returned in `adapter.case(has_causatives=True)`
- Can handle Tumor only samples
- Long lists of HGNC symbols are now possible. This was previously difficult with manual, uploaded or by HPO search when changing filter settings due to GET request limitations. Relevant pages now use POST requests. Adds the dynamic HPO panel as a selection on the gene panel dropdown.
- Variant filter defaults to default panels also on SV and Cancer variants pages.

## [4.0.0]

### WARNING ###

This is a major version update and will require that the backend of pre releases is updated.
Run commands:

```
$scout update genes
$scout update hpo
```

- Created a Clinvar submission tool, to speed up Clinvar submission of SNVs and SVs
- Added an analysis report page (html and PDF format) containing phenotype, gene panels and variants that are relevant to solve a case.

### Fixed
- Optimized evaluated variants to speed up creation of case report
- Moved igv and pileup viewer under a common folder
- Fixed MT alignment view pileup.js
- Fixed coordinates for SVs with start chromosome different from end chromosome
- Global comments shown across cases and institutes. Case-specific variant comments are shown only for that specific case.
- Links to clinvar submitted variants at the cases level
- Adapts clinvar parsing to new format
- Fixed problem in `scout update user` when the user object had no roles
- Makes pileup.js use online genome resources when viewing alignments. Now any instance of Scout can make use of this functionality.
- Fix ensembl link for structural variants
- Works even when cases does not have `'madeline_info'`
- Parses Polyphen in correct way again
- Fix problem with parsing gnomad from VEP

### Added
- Added a PDF export function for gene panels
- Added a "Filter and export" button to export custom-filtered SNVs to CSV file
- Dismiss SVs
- Added IGV alignments viewer
- Read delivery report path from case config or CLI command
- Filter for spidex scores
- All HPO terms are now added and fetched from the correct source (https://github.com/obophenotype/human-phenotype-ontology/blob/master/hp.obo)
- New command `scout update hpo`
- New command `scout update genes` will fetch all the latest information about genes and update them
- Load **all** variants found on chromosome **MT**
- Adds choice in cases overview do show as many cases as user like

### Removed
- pileup.min.js and pileup css are imported from a remote web location now
- All source files for HPO information, this is instead fetched directly from source
- All source files for gene information, this is instead fetched directly from source

## [3.0.0]
### Fixed
- hide pedigree panel unless it exists

## [1.5.1] - 2016-07-27
### Fixed
- look for both ".bam.bai" and ".bai" extensions

## [1.4.0] - 2016-03-22
### Added
- support for local frequency through loqusdb
- bunch of other stuff

## [1.3.0] - 2016-02-19
### Fixed
- Update query-phenomizer and add username/password

### Changed
- Update the way a case is checked for rerun-status

### Added
- Add new button to mark a case as "checked"
- Link to clinical variants _without_ 1000G annotation

## [1.2.2] - 2016-02-18
### Fixed
- avoid filtering out variants lacking ExAC and 1000G annotations

## [1.1.3] - 2015-10-01
### Fixed
- persist (clinical) filter when clicking load more
- fix #154 by robustly setting clinical filter func. terms

## [1.1.2] - 2015-09-07
### Fixed
- avoid replacing coverage report with none
- update SO terms, refactored

## [1.1.1] - 2015-08-20
### Fixed
- fetch case based on collaborator status (not owner)

## [1.1.0] - 2015-05-29
### Added
- link(s) to SNPedia based on RS-numbers
- new Jinja filter to "humanize" decimal numbers
- show gene panels in variant view
- new Jinja filter for decoding URL encoding
- add indicator to variants in list that have comments
- add variant number threshold and rank score threshold to load function
- add event methods to mongo adapter
- add tests for models
- show badge "old" if comment was written for a previous analysis

### Changed
- show cDNA change in transcript summary unless variant is exonic
- moved compounds table further up the page
- show dates for case uploads in ISO format
- moved variant comments higher up on page
- updated documentation for pages
- read in coverage report as blob in database and serve directly
- change ``OmimPhenotype`` to ``PhenotypeTerm``
- reorganize models sub-package
- move events (and comments) to separate collection
- only display prev/next links for the research list
- include variant type in breadcrumbs e.g. "Clinical variants"

### Removed
- drop dependency on moment.js

### Fixed
- show the same level of detail for all frequencies on all pages
- properly decode URL encoded symbols in amino acid/cDNA change strings
- fixed issue with wipe permissions in MongoDB
- include default gene lists in "variants" link in breadcrumbs

## [1.0.2] - 2015-05-20
### Changed
- update case fetching function

### Fixed
- handle multiple cases with same id

## [1.0.1] - 2015-04-28
### Fixed
- Fix building URL parameters in cases list Vue component

## [1.0.0] - 2015-04-12
Codename: Sara Lund

![Release 1.0](artwork/releases/release-1-0.jpg)

### Added
- Add email logging for unexpected errors
- New command line tool for deleting case

### Changed
- Much improved logging overall
- Updated documentation/usage guide
- Removed non-working IGV link

### Fixed
- Show sample display name in GT call
- Various small bug fixes
- Make it easier to hover over popups

## [0.0.2-rc1] - 2015-03-04
### Added
- add protein table for each variant
- add many more external links
- add coverage reports as PDFs

### Changed
- incorporate user feedback updates
- big refactor of load scripts

## [0.0.2-rc2] - 2015-03-04
### Changes
- add gene table with gene description
- reorganize inheritance models box

### Fixed
- avoid overwriting gene list on "research" load
- fix various bugs in external links

## [0.0.2-rc3] - 2015-03-05
### Added
- Activity log feed to variant view
- Adds protein change strings to ODM and Sanger email

### Changed
- Extract activity log component to macro

### Fixes
- Make Ensembl transcript links use archive website<|MERGE_RESOLUTION|>--- conflicted
+++ resolved
@@ -12,11 +12,8 @@
 - Prior ACMG classifications view is no longer limited by pathogenicity
 ### Fixed
 - Visibility of Sanger ordered badge on case page, light mode
-<<<<<<< HEAD
 - Some of the DataTables tables got a bit dark in dark mode
-=======
 - Update list of variant specific events
->>>>>>> 041d7fa8
 
 ## [4.56]
 ### Added
