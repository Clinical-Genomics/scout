--- conflicted
+++ resolved
@@ -26,11 +26,8 @@
 - Removing git installers when building Docker images (#5644)
 - Refactored the parsing of the app config file so there exists only one centralized loader for both cli and web app (#5638)
 - Restrict gene-overlapping variants search to variants found in affected individuals (#5623)
-<<<<<<< HEAD
+- Update command: `scout export variants` now `scout export causatives` (backward-compatible) (#5654)
 - Custom archived LoqusDB instances are now configured in the app config file. ⚠️ This requires updating the config file; otherwise, the functionality will break (#5622)
-=======
-- Update command: `scout export variants` now `scout export causatives` (backward-compatible) (#5654)
->>>>>>> 1736a4eb
 ### Fixed
 - Treat -1 values as None values when parsing archived LoqusDB frequencies (#5591)
 - Links to SNVs and SVs from SMN CN page (#5600)
