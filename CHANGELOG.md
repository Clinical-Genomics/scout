# Change Log
All notable changes to this project will be documented in this file.
This project adheres to [Semantic Versioning](http://semver.org/).

About changelog [here](https://keepachangelog.com/en/1.0.0/)

## [unreleased]
### Added
- Revel score, Revel rank score and SpliceAI values are also displayed in Causatives and Validated variants tables
### Fixed
- Command line crashing with error when updating a user that doesn't exist
- Thaw coloredlogs - 15.0.1 restores errorhandler issue
<<<<<<< HEAD
- Round CADD values with many decimals on causatives and validated variants pages
=======
- Thaw crypography - current base image and library version allow Docker builds
>>>>>>> 51dd2e38

## [4.75]
### Added
- Hovertip to gene panel names with associated genes in variant view, when variant covers more than one gene
- Tests for panel to genes
- Download of Orphadata en_product6 and en_product4 from CLI
- Parse and save `database_found` key/values for RNA fusion variants
- Added fusion_score, ffpm, split_reads, junction_reads and fusion_caller to the list of filters on RNA fusion variants page
- Renamed the function `get_mei_info` to `set_mei_info` to be consistent with the other functions
- Fixed removing None key/values from parsed variants
### Changed
- Allow use of projections when retrieving gene panels
- Do not save custom images as binary data into case and variant database documents
- Retrieve and display case and variant custom images using image's saved path
- Cases are activated by viewing FSHD and SMA reports
- Split multi-gene SNV variants into single genes when submitting to Matchmaker Exchange
- Alamut links also on the gene level, using transcript and HGVS: better for indels. Keep variant link for missing HGVS
- Thaw WTForms - explicitly coerce form decimal field entries when filters fetched from db
### Fixed
- Removed some extra characters from top of general report left over from FontAwsome fix
- Do not save fusion variants-specific key/values in other types of variants
- Alamut link for MT variants in build 38
- Convert RNA fusions variants `tool_hits` and `fusion_score` keys from string to numbers
- Fix genotype reference and alternative sequencing depths defaulting to -1 when values are 0
- DecimalFields were limited to two decimal places for several forms - lifting restrictions on AF, CADD etc.


## [4.74.1]
### Changed
- Parse and save into database also OMIM terms not associated to genes
### Fixed
- BioNano API FSHD report requests are GET in Access 1.8, were POST in 1.7
- Update more FontAwesome icons to avoid Pro icons
- Test if files still exist before attempting to load research variants
- Parsing of genotypes error, resulting in -1 values when alt or ref read depths are 0

## [4.74]
### Added
- SNVs and Indels, MEI and str variants genes have links to Decipher
- An `owner + case display name` index for cases database collection
- Test and fixtures for RNA fusion case page
- Load and display fusion variants from VCF files as the other variant types
- Option to update case document with path to mei variants (clinical and research)
### Changed
- Details on variant type and category for audit filters on case general report
- Enable Gens CN profile button also in somatic case view
- Fix case of analysis type check for Gens analysis button - only show for WGS
### Fixed
- loqusdb table no longer has empty row below each loqusid
- MatchMaker submission details page crashing because of change in date format returned by PatientMatcher
- Variant external links buttons style does not change color when visited
- Hide compounds with compounds follow filter for region or function would fail for variants in multiple genes
- Updated FontAwesome version to fix missing icons

## [4.73]
### Added
- Shortcut button for HPO panel MEI variants from case page
- Export managed variants from CLI
### Changed
- STRs visualization on case panel to emphasize abnormal repeat count and associated condition
- Removed cytoband column from STRs variant view on case report
- More long integers formatted with thin spaces, and copy to clipboard buttons added
### Fixed
- OMIM table is scrollable if higher than 700px on SV page
- Pinned variants validation badge is now red for false positives.
- Case display name defaulting to case ID when `family_name` or `display_name` are missing from case upload config file
- Expanded menu visible at screen sizes below 1000px now has background color
- The image in ClinVar howto-modal is now responsive
- Clicking on a case in case groups when case was already removed from group in another browser tab
- Page crashing when saving filters for mei variants
- Link visited color of images

## [4.72.4]
### Changed
- Automatic test mongod version increased to v7
### Fixed
- GnomAD now defaults to hg38 - change build 37 links accordingly

## [4.72.3]
### Fixed
- Somatic general case report small variant table can crash with unclassified variants

## [4.72.2]
### Changed
- A gunicorn maxrequests parameter for Docker server image - default to 1200
- STR export limit increased to 500, as for other variants
- Prevent long number wrapping and use thin spaces for separation, as per standards from SI, NIST, IUPAC, BIPM.
- Speed up case retrieval and lower memory use by projecting case queries
- Make relatedness check fails stand out a little more to new users
- Speed up case retrieval and lower memory use by projecting case queries
- Speed up variant pages by projecting only the necessary keys in disease collection query
### Fixed
- Huge memory use caused by cases and variants pages pulling complete disease documents from DB
- Do not include genes fetched from HPO terms when loading diseases
- Consider the renamed fields `Approved Symbol` -> `Approved Gene Symbol` and `Gene Symbols` -> `Gene/Locus And Other Related Symbols` when parsing OMIM terms from genemap2.txt file

## [4.72.1]
### Fixed
- Jinja filter that renders long integers
- Case cache when looking for causatives in other cases causing the server to hang

## [4.72]
### Added
- A GitHub action that checks for broken internal links in docs pages
- Link validation settings in mkdocs.yml file
- Load and display full RNA alignments on alignment viewer
- Genome build check when loading a case
- Extend event index to previous causative variants and always load them
### Fixed
- Documentation nav links for a few documents
- Slightly extended the BioNano Genomics Access integration docs
- Loading of SVs when VCF is missing the INFO.END field but has INFO.SVLEN field
- Escape protein sequence name (if available) in case general report to render special characters correctly
- CaseS HPO term searches for multiple terms works independent of order
- CaseS search regexp should not allow backslash
- CaseS cohort tags can contain whitespace and still match
- Remove diagnoses from cases even if OMIM term is not found in the database
- Parsing of disease-associated genes
- Removed an annoying warning while updating database's disease terms
- Displaying custom case images loaded with scout version <= 4.71
- Use pydantic version >=2 in requirements.txt file
### Changed
- Column width adjustment on caseS page
- Use Python 3.11 in tests
- Update some github actions
- Upgraded Pydantic to version 2
- Case validation fails on loading when associated files (alignments, VCFs and reports) are not present on disk
- Case validation fails on loading when custom images have format different then ["gif", "svg", "png", "jpg", "jpeg"]
- Custom images keys `case` and `str` in case config yaml file are renamed to `case_images` and `str_variants_images`
- Simplify and speed up case general report code
- Speed up case retrieval in case_matching_causatives
- Upgrade pymongo to version 4
- When updating disease terms, check that all terms are consistent with a DiseaseTerm model before dropping the old collection
- Better separation between modules loading HPO terms and diseases
- Deleted unused scout.build.phenotype module
- Stricter validation of mandatory genome build key when loading a case. Allowed values are ['37','38',37,38]
- Improved readability of variants length and coordinates on variantS pages

## [4.71]
### Added
- Added Balsamic keys for SweGen and loqusdb local archive frequecies, SNV and SV
- New filter option for Cancer variantS: local archive RD loqusdb
- Show annotated observations on SV variantS view, also for cancer somatic SVs
- Revel filter for variantS
- Show case default panel on caseS page
- CADD filter for Cancer Somatic SNV variantS - show score
- SpliceAI-lookup link (BROAD, shows SpliceAI and Pangolin) from variant page
- BioNano Access server API - check projects, samples and fetch FSHD reports
### Fixed
- Name of reference genome build for RNA for compatibility with IGV locus search change
- Howto to run the Docker image on Mac computers in `admin-guide/containers/container-deploy.md`
- Link to Weasyprint installation howto in README file
- Avoid filling up disk by creating a reduced VCF file for every variant that is visualized
- Remove legacy incorrectly formatted CODEOWNERS file
- Restrain variant_type requests to variantS views to "clinical" or "research"
- Visualization of cancer variants where cancer case has no affected individual
- ProteinPaint gene link (small StJude API change)
- Causative MEI variant link on causatives page
- Bionano access api settings commented out by default in Scout demo config file.
- Do not show FSHD button on freshly loaded cases without bionano_access individuals
- Truncate long variants' HGVS on causative/Clinically significant and pinned variants case panels
### Changed
- Remove function call that tracks users' browser version
- Include three more splice variant SO terms in clinical filter severe SO terms
- Drop old HPO term collection only after parsing and validation of new terms completes
- Move score to own column on Cancer Somatic SNV variantS page
- Refactored a few complex case operations, breaking out sub functionalities

## [4.70]
### Added
- Download a list of Gene Variants (max 500) resulting from SNVs and Indels search
- Variant PubMed link to search for gene symbol and any aliases
### Changed
- Clearer gnomAD values in Variants page
### Fixed
- CaseS page uniform column widths
- Include ClinVar variants into a scrollable div element on Case page
- `canonical_transcript` variable not initialized in get_hgvs function (server.blueprints.institutes.controllers.py)
- Catch and display any error while importing Phenopacket info
- Modified Docker files to use python:3.8-slim-bullseye to prevent gunicorn workers booting error

## [4.69]
### Added
- ClinVar submission howto available also on Case page
- Somatic score and filtering for somatic SV callers, if available
- Show caller as a tooltip on variantS list
### Fixed
- Crash when attempting to export phenotype from a case that had never had phenotypes
- Aesthetic fix to Causative and Pinned Variants on Case page
- Structural inconsistency for ClinVar Blueprint templates
- Updated igv.js to 2.15.8 to fix track default color bug
- Fixed release versions for actions.
- Freeze tornado below 6.3.0 for compatibility with livereload 2.6.3
- Force update variants count on case re-upload
- IGV locus search not working - add genome reference id
- Pin links to MEI variants should end up on MEI not SV variant view
- Load also matching MEI variants on forced region load
- Allow excluding MEI from case variant deletion
- Fixed the name of the assigned user when the internal user ID is different from the user email address
- Gene variantS should display gene function, region and full hgvs
### Changed
- FontAwesome integrity check fail (updated resource)
- Removed ClinVar API validation buttons in favour of direct API submission
- Improved layout of Institute settings page
- ClinVar API key and allowed submitters are set in the Institute settings page


## [4.68]
### Added
- Rare Disease Mobile Element Insertion variants view
### Changed
- Updated igv.js to 2.15.6
### Fixed
- Docker stage build pycairo.
- Restore SNV and SV rank models versions on Causatives and Verified pages
- Saving `REVEL_RANKSCORE` value in a field named `revel` in variants database documents

## [4.67]
### Added
- Prepare to filter local SV frequency
### Changed
- Speed up instituteS page loading by refactoring cases/institutes query
- Clinical Filter for SVs includes `splice_polypyrimidine_tract_variant` as a severe consequence
- Clinical Filter for SVs includes local variant frequency freeze ("old") for filtering, starting at 30 counts
- Speed up caseS page loading by adding status to index and refactoring totals count
- HPO file parsing is updated to reflect that HPO have changed a few downloadable file formats with their 230405 release.
### Fixed
- Page crashing when a user tries to edit a comment that was removed
- Warning instead of crashed page when attempting to retrieve a non-existent Phenopacket
- Fixed StJude ProteinPaint gene link (URL change)
- Freeze of werkzeug library to version<2.3 to avoid problems resulting from the consequential upgrade of the Flask lib
- Huge list of genes in case report for megabases-long structural variants.
- Fix displaying institutes without associated cases on institutes page
- Fix default panel selection on SVs in cancer case report

## [4.66]
### Changed
- Moved Phenomodels code under a dedicated blueprint
- Updated the instructions to load custom case report under admin guide
- Keep variants filter window collapsed except when user expands it to filter
### Added
- A summary table of pinned variants on the cancer case general report
- New openable matching causatives and managed variants lists for default gene panels only for convenience
### Fixed
- Gens structural variant page link individual id typo

## [4.65.2]
### Fixed
- Generating general case report with str variants containing comments

## [4.65.1]
### Fixed
- Visibility of `Gene(s)` badges on SV VariantS page
- Hide dismiss bar on SV page not working well
- Delivery report PDF download
- Saving Pipeline version file when loading a case
- Backport compatible import of importlib metadata for old python versions (<3.8)

## [4.65]
### Added
- Option to mark a ClinVar submission as submitted
- Docs on how to create/update the PanelApp green genes as a system admin
- `individual_id`-parameter to both Gens links
- Download a gene panel in TXT format from gene panel page
- Panel gene comments on variant page: genes in panels can have comments that describe the gene in a panel context
### Changed
- Always show each case category on caseS page, even if 0 cases in total or after current query
- Improved sorting of ClinVar submissions
- Pre-populate SV type select in ClinVar submission form, when possible
- Show comment badges in related comments tables on general report
- Updated version of several GitHub actions
- Migrate from deprecated `pkg_resources` lib to `importlib_resources`
- Dismiss bar on variantS pages is thinner.
- Dismiss bar on variantS pages can be toggled open or closed for the duration of a login session.
### Fixed
- Fixed Sanger order / Cancel order modal close buttons
- Visibility of SV type in ClinVar submission form
- Fixed a couple of creations where now was called twice, so updated_at and created_at could differ
- Deprecated Ubuntu version 18.04 in one GitHub action
- Panels that have been removed (hidden) should not be visible in views where overlapping gene panels for genes are shown
- Gene panel test pointing to the right function

## [4.64]
### Added
- Create/Update a gene panel containing all PanelApp green genes (`scout update panelapp-green -i <cust_id>`)
- Links for ACMG pathogenicity impact modification on the ACMG classification page
### Changed
- Open local observation matching cases in new windows
### Fixed
- Matching manual ranked variants are now shown also on the somatic variant page
- VarSome links to hg19/GRCh37
- Managed variants filter settings lost when navigating to additional pages
- Collect the right variant category after submitting filter form from research variantS page
- Beacon links are templated and support variants in genome build 38

## [4.63]
### Added
- Display data sharing info for ClinVar, Matchmaker Exchange and Beacon in a dedicated column on Cases page
- Test for `commands.download.omim.print_omim`
- Display dismissed variants comments on general case report
- Modify ACMG pathogenicity impact (most commonly PVS1, PS3) based on strength of evidence with lab director's professional judgement
- REViewer button on STR variant page
- Alamut institution parameter in institute settings for Alamut Visual Plus software
- Added Manual Ranks Risk Factor, Likely Risk Factor and Uncertain Risk Factor
- Display matching manual ranks from previous cases the user has access to on VariantS and Variant pages
- Link to gnomAD gene SVs v2.1 for SV variants with gnomAD frequency
- Support for nf-core/rnafusion reports
### Changed
- Display chrY for sex unknown
- Deprecate legacy scout_load() method API call.
- Message shown when variant tag is updated for a variant
- When all ACMG classifications are deleted from a variant, the current variant classification status is also reset.
- Refactored the functions that collect causative variants
- Removed `scripts/generate_test_data.py`
### Fixed
- Default IGV tracks (genes, ClinVar, ClinVar CNVs) showing even if user unselects them all
- Freeze Flask-Babel below v3.0 due to issue with a locale decorator
- Thaw Flask-Babel and fix according to v3 standard. Thank you @TkTech!
- Show matching causatives on somatic structural variant page
- Visibility of gene names and functional annotations on Causatives/Verified pages
- Panel version can be manually set to floating point numbers, when modified
- Causatives page showing also non-causative variants matching causatives in other cases
- ClinVar form submission for variants with no selected transcript and HGVS
- Validating and submitting ClinVar objects not containing both Variant and Casedata info

## [4.62.1]
### Fixed
- Case page crashing when adding a case to a group without providing a valid case name

## [4.62]
### Added
- Validate ClinVar submission objects using the ClinVar API
- Wrote tests for case and variant API endpoints
- Create ClinVar submissions from Scout using the ClinVar API
- Export Phenopacket for affected individual
- Import Phenopacket from JSON file or Phenopacket API backend server
- Use the new case name option for GENS requests
- Pre-validate refseq:HGVS items using VariantValidator in ClinVar submission form
### Fixed
- Fallback for empty alignment index for REViewer service
- Source link out for MIP 11.1 reference STR annotation
- Avoid duplicate causatives and pinned variants
- ClinVar clinical significance displays only the ACMG terms when user selects ACMG 2015 as assertion criteria
- Spacing between icon and text on Beacon and MatchMaker links on case page sidebar
- Truncate IDs and HGVS representations in ClinVar pages if longer than 25 characters
- Update ClinVar submission ID form
- Handle connection timeout when sending requests requests to external web services
- Validate any ClinVar submission regardless of its status
- Empty Phenopackets import crashes
- Stop Spinner on Phenopacket JSON download
### Changed
- Updated ClinVar submission instructions

## [4.61.1]
### Fixed
- Added `UMLS` as an option of `Condition ID type` in ClinVar Variant downloaded files
- Missing value for `Condition ID type` in ClinVar Variant downloaded files
- Possibility to open, close or delete a ClinVar submission even if it doesn't have an associated name
- Save SV type, ref and alt n. copies to exported ClinVar files
- Inner and outer start and stop SV coordinates not exported in ClinVar files
- ClinVar submissions page crashing when SV files don't contain breakpoint exact coordinates
- Align OMIM diagnoses with delete diagnosis button on case page
- In ClinVar form, reset condition list and customize help when condition ID changes

## [4.61]
### Added
- Filter case list by cases with variants in ClinVar submission
- Filter case list by cases containing RNA-seq data - gene_fusion_reports and sample-level tracks (splice junctions and RNA coverage)
- Additional case category `Ignored`, to be used for cases that don't fall in the existing 'inactive', 'archived', 'solved', 'prioritized' categories
- Display number of cases shown / total number of cases available for each category on Cases page
- Moved buttons to modify case status from sidebar to main case page
- Link to Mutalyzer Normalizer tool on variant's transcripts overview to retrieve official HVGS descriptions
- Option to manually load RNA MULTIQC report using the command `scout load report -t multiqc_rna`
- Load RNA MULTIQC automatically for a case if config file contains the `multiqc_rna` key/value
- Instructions in admin-guide on how to load case reports via the command line
- Possibility to filter RD variants by a specific genotype call
- Distinct colors for different inheritance models on RD Variant page
- Gene panels PDF export with case variants hits by variant type
- A couple of additional README badges for GitHub stats
- Upload and display of pipeline reference info and executable version yaml files as custom reports
- Testing CLI on hasta in PR template
### Changed
- Instructions on how to call dibs on scout-stage server in pull request template
- Deprecated CLI commands `scout load <delivery_report, gene_fusion_report, coverage_qc_report, cnv_report>` to replace them with command `scout load report -t <report type>`
- Refactored code to display and download custom case reports
- Do not export `Assertion method` and `Assertion method citation` to ClinVar submission files according to changes to ClinVar's submission spreadsheet templates.
- Simplified code to create and download ClinVar CSV files
- Colorize inheritance models badges by category on VariantS page
- `Safe variants matching` badge more visible on case page
### Fixed
- Non-admin users saving institute settings would clear loqusdb instance selection
- Layout of variant position, cytoband and type in SV variant summary
- Broken `Build Status - GitHub badge` on GitHub README page
- Visibility of text on grey badges in gene panels PDF exports
- Labels for dashboard search controls
- Dark mode visibility for ClinVar submission
- Whitespaces on outdated panel in extent report

## [4.60]
### Added
- Mitochondrial deletion signatures (mitosign) can be uploaded and shown with mtDNA report
- A `Type of analysis` column on Causatives and Validated variants pages
- List of "safe" gene panels available for matching causatives and managed variants in institute settings, to avoid secondary findings
- `svdb_origin` as a synonym for `FOUND_IN` to complement `set` for variants found by all callers
### Changed
- Hide removed gene panels by default in panels page
- Removed option for filtering cancer SVs by Tumor and Normal alt AF
- Hide links to coverage report from case dynamic HPO panel if cancer analysis
- Remove rerun emails and redirect users to the analysis order portal instead
- Updated clinical SVs igv.js track (dbVar) and added example of external track from `https://trackhubregistry.org/`
- Rewrote the ClinVar export module to simplify and add one variant at the time
- ClinVar submissions with phenotype conditions from: [OMIM, MedGen, Orphanet, MeSH, HP, MONDO]
### Fixed
- If trying to load a badly formatted .tsv file an error message is displayed.
- Avoid showing case as rerun when first attempt at case upload failed
- Dynamic autocomplete search not working on phenomodels page
- Callers added to variant when loading case
- Now possible to update managed variant from file without deleting it first
- Missing preselected chromosome when editing a managed variant
- Preselected variant type and subtype when editing a managed variant
- Typo in dbVar ClinVar track, hg19


## [4.59]
### Added
- Button to go directly to HPO SV filter variantS page from case
- `Scout-REViewer-Service` integration - show `REViewer` picture if available
- Link to HPO panel coverage overview on Case page
- Specify a confidence threshold (green|amber|red) when loading PanelApp panels
- Functional annotations in variants lists exports (all variants)
- Cancer/Normal VAFs and COSMIC ids in in variants lists exports (cancer variants)
### Changed
- Better visualization of regional annotation for long lists of genes in large SVs in Variants tables
- Order of cells in variants tables
- More evident links to gene coverage from Variant page
- Gene panels sorted by display name in the entire Case page
- Round CADD and GnomAD values in variants export files
### Fixed
- HPO filter button on SV variantS page
- Spacing between region|function cells in SVs lists
- Labels on gene panel Chanjo report
- Fixed ambiguous duplicated response headers when requesting a BAM file from /static
- Visited color link on gene coverage button (Variant page)

## [4.58.1]
### Fixed
- Case search with search strings that contain characters that can be escaped

## [4.58]
### Added
- Documentation on how to create/update PanelApp panels
- Add filter by local observations (archive) to structural variants filters
- Add more splicing consequences to SO term definitions
- Search for a specific gene in all gene panels
- Institute settings option to force show all variants on VariantS page for all cases of an institute
- Filter cases by validation pending status
- Link to The Clinical Knowledgebase (CKB) (https://ckb.jax.org/) in cancer variant's page
### Fixed
- Added a not-authorized `auto-login` fixture according to changes in Flask-Login 0.6.2
- Renamed `cache_timeout` param name of flask.send_file function to `max_age` (Flask 2.2 compliant)
- Replaced deprecated `app.config["JSON_SORT_KEYS"]` with app.json.sort_keys in app settings
- Bug in gene variants page (All SNVs and INDELs) when variant gene doesn't have a hgnc id that is found in the database
- Broken export of causatives table
- Query for genes in build 38 on `Search SNVs and INDELs` page
- Prevent typing special characters `^<>?!=\/` in case search form
- Search matching causatives also among research variants in other cases
- Links to variants in Verified variants page
- Broken filter institute cases by pinned gene
- Better visualization of long lists of genes in large SVs on Causative and Verified Variants page
- Reintroduced missing button to export Causative variants
- Better linking and display of matching causatives and managed variants
- Reduced code complexity in `scout/parse/variant/variant.py`
- Reduced complexity of code in `scout/build/variant/variant.py`

### Changed
- State that loqusdb observation is in current case if observations count is one and no cases are shown
- Better pagination and number of variants returned by queries in `Search SNVs and INDELs` page
- Refactored and simplified code used for collecting gene variants for `Search SNVs and INDELs` page
- Fix sidebar panel icons in Case view
- Fix panel spacing in Case view
- Removed unused database `sanger_ordered` and `case_id,category,rank_score` indexes (variant collection)
- Verified variants displayed in a dedicated page reachable from institute sidebar
- Unified stats in dashboard page
- Improved gene info for large SVs and cancer SVs
- Remove the unused `variant.str_variant` endpoint from variant views
- Easier editing of HPO gene panel on case page
- Assign phenotype panel less cramped on Case page
- Causatives and Verified variants pages to use the same template macro
- Allow hyphens in panel names
- Reduce resolution of example images
- Remove some animations in web gui which where rendered slow


## [4.57.4]
### Fixed
- Parsing of variant.FORMAT "DR" key in parse variant file

## [4.57.3]
### Fixed
- Export of STR verified variants
- Do not download as verified variants first verified and then reset to not validated
- Avoid duplicated lines in downloaded verified variants reflecting changes in variant validation status

## [4.57.2]
### Fixed
- Export of verified variants when variant gene has no transcripts
- HTTP 500 when visiting a the details page for a cancer variant that had been ranked with genmod

## [4.57.1]
### Fixed
- Updating/replacing a gene panel from file with a corrupted or malformed file

## [4.57]
### Added
- Display last 50 or 500 events for a user in a timeline
- Show dismiss count from other cases on matching variantS
- Save Beacon-related events in events collection
- Institute settings allow saving multiple loqusdb instances for one institute
- Display stats from multiple instances of loqusdb on variant page
- Display date and frequency of obs derived from count of local archive observations from MIP11 (requires fix in MIP)
### Changed
- Prior ACMG classifications view is no longer limited by pathogenicity
### Fixed
- Visibility of Sanger ordered badge on case page, light mode
- Some of the DataTables tables (Phenotypes and Diagnoses pages) got a bit dark in dark mode
- Remove all redundancies when displaying timeline events (some events are saved both as case-related and variant-related)
- Missing link in saved MatchMaker-related events
- Genes with mixed case gene symbols missing in PanelApp panels
- Alignment of elements on the Beacon submission modal window
- Locus info links from STR variantS page open in new browser tabs

## [4.56]
### Added
- Test for PanelApp panels loading
- `panel-umi` tag option when loading cancer analyses
### Changed
- Black text to make comments more visible in dark mode
- Loading PanelApp panels replaces pre-existing panels with same version
- Removed sidebar from Causatives page - navigation is available on the top bar for now
- Create ClinVar submissions from pinned variants list in case page
- Select which pinned variants will be included in ClinVar submission documents
### Fixed
- Remove a:visited css style from all buttons
- Update of HPO terms via command line
- Background color of `MIXED` and `PANEL-UMI` sequencing types on cases page
- Fixed regex error when searching for cases with query ending with `\ `
- Gene symbols on Causatives page lighter in dark mode
- SpliceAI tooltip of multigene variants

## [4.55]
### Changed
- Represent different tumor samples as vials in cases page
- Option to force-update the OMIM panel
### Fixed
- Low tumor purity badge alignment in cancer samples table on cancer case view
- VariantS comment popovers reactivate on hover
- Updating database genes in build 37
- ACMG classification summary hidden by sticky navbar
- Logo backgrounds fixed to white on welcome page
- Visited links turn purple again
- Style of link buttons and dropdown menus
- Update KUH and GMS logos
- Link color for Managed variants

## [4.54]
### Added
- Dark mode, using browser/OS media preference
- Allow marking case as solved without defining causative variants
- Admin users can create missing beacon datasets from the institute's settings page
- GenCC links on gene and variant pages
- Deprecation warnings when launching the app using a .yaml config file or loading cases using .ped files
### Changed
- Improved HTML syntax in case report template
- Modified message displayed when variant rank stats could not be calculated
- Expanded instructions on how to test on CG development server (cg-vm1)
- Added more somatic variant callers (Balsamic v9 SNV, develop SV)
### Fixed
- Remove load demo case command from docker-compose.yml
- Text elements being split across pages in PDF reports
- Made login password field of type `password` in LDAP login form
- Gene panels HTML select in institute's settings page
- Bootstrap upgraded to version 5
- Fix some Sourcery and SonarCloud suggestions
- Escape special characters in case search on institute and dashboard pages
- Broken case PDF reports when no Madeline pedigree image can be created
- Removed text-white links style that were invisible in new pages style
- Variants pagination after pressing "Filter variants" or "Clinical filter"
- Layout of buttons Matchmaker submission panel (case page)
- Removing cases from Matchmaker (simplified code and fixed functionality)
- Reintroduce check for missing alignment files purged from server

## [4.53]
### Added
### Changed
- Point Alamut API key docs link to new API version
- Parse dbSNP id from ID only if it says "rs", else use VEP CSQ fields
- Removed MarkupSafe from the dependencies
### Fixed
- Reintroduced loading of SVs for demo case 643595
- Successful parse of FOUND_IN should avoid GATK caller default
- All vulnerabilities flagged by SonarCloud

## [4.52]
### Added
- Demo cancer case gets loaded together with demo RD case in demo instance
- Parse REVEL_score alongside REVEL_rankscore from csq field and display it on SNV variant page
- Rank score results now show the ranking range
- cDNA and protein changes displayed on institute causatives pages
- Optional SESSION_TIMEOUT_MINUTES configuration in app config files
- Script to convert old OMIM case format (list of integers) to new format (list of dictionaries)
- Additional check for user logged in status before serving alignment files
- Download .cgh files from cancer samples table on cancer case page
- Number of documents and date of last update on genes page
### Changed
- Verify user before redirecting to IGV alignments and sashimi plots
- Build case IGV tracks starting from case and variant objects instead of passing all params in a form
- Unfreeze Werkzeug lib since Flask_login v.0.6 with bugfix has been released
- Sort gene panels by name (panelS and variant page)
- Removed unused `server.blueprints.alignviewers.unindexed_remote_static` endpoint
- User sessions to check files served by `server.blueprints.alignviewers.remote_static` endpoint
- Moved Beacon-related functions to a dedicated app extension
- Audit Filter now also loads filter displaying the variants for it
### Fixed
- Handle `attachment_filename` parameter renamed to `download_name` when Flask 2.2 will be released
- Removed cursor timeout param in cases find adapter function to avoid many code warnings
- Removed stream argument deprecation warning in tests
- Handle `no intervals found` warning in load_region test
- Beacon remove variants
- Protect remote_cors function in alignviewers view from Server-Side Request Forgery (SSRF)
- Check creation date of last document in gene collection to display when genes collection was updated last

## [4.51]
### Added
- Config file containing codecov settings for pull requests
- Add an IGV.js direct link button from case page
- Security policy file
- Hide/shade compound variants based on rank score on variantS from filter
- Chromograph legend documentation direct link
### Changed
- Updated deprecated Codecov GitHub action to v.2
- Simplified code of scout/adapter/mongo/variant
- Update IGV.js to v2.11.2
- Show summary number of variant gene panels on general report if more than 3
### Fixed
- Marrvel link for variants in genome build 38 (using liftover to build 37)
- Remove flags from codecov config file
- Fixed filter bug with high negative SPIDEX scores
- Renamed IARC TP53 button to to `TP53 Database`, modified also link since IARC has been moved to the US NCI: `https://tp53.isb-cgc.org/`
- Parsing new format of OMIM case info when exporting patients to Matchmaker
- Remove flask-debugtoolbar lib dependency that is using deprecated code and causes app to crash after new release of Jinja2 (3.1)
- Variant page crashing for cases with old OMIM terms structure (a list of integers instead of dictionary)
- Variant page crashing when creating MARRVEL link for cases with no genome build
- SpliceAI documentation link
- Fix deprecated `safe_str_cmp` import from `werkzeug.security` by freezing Werkzeug lib to v2.0 until Flask_login v.0.6 with bugfix is released
- List gene names densely in general report for SVs that contain more than 3 genes
- Show transcript ids on refseq genes on hg19 in IGV.js, using refgene source
- Display correct number of genes in general report for SVs that contain more than 32 genes
- Broken Google login after new major release of `lepture/authlib`
- Fix frequency and callers display on case general report

## [4.50.1]
### Fixed
- Show matching causative STR_repid for legacy str variants (pre Stranger hgnc_id)

## [4.50]
### Added
- Individual-specific OMIM terms
- OMIM disease descriptions in ClinVar submission form
- Add a toggle for melter rerun monitoring of cases
- Add a config option to show the rerun monitoring toggle
- Add a cli option to export cases with rerun monitoring enabled
- Add a link to STRipy for STR variants; shallow for ARX and HOXA13
- Hide by default variants only present in unaffected individuals in variants filters
- OMIM terms in general case report
- Individual-level info on OMIM and HPO terms in general case report
- PanelApp gene link among the external links on variant page
- Dashboard case filters fields help
- Filter cases by OMIM terms in cases and dashboard pages
### Fixed
- A malformed panel id request would crash with exception: now gives user warning flash with redirect
- Link to HPO resource file hosted on `http://purl.obolibrary.org`
- Gene search form when gene exists only in build 38
- Fixed odd redirect error and poor error message on missing column for gene panel csv upload
- Typo in parse variant transcripts function
- Modified keys name used to parse local observations (archived) frequencies to reflect change in MIP keys naming
- Better error handling for partly broken/timed out chanjo reports
- Broken javascript code when case Chromograph data is malformed
- Broader space for case synopsis in general report
- Show partial causatives on causatives and matching causatives panels
- Partial causative assignment in cases with no OMIM or HPO terms
- Partial causative OMIM select options in variant page
### Changed
- Slightly smaller and improved layout of content in case PDF report
- Relabel more cancer variant pages somatic for navigation
- Unify caseS nav links
- Removed unused `add_compounds` param from variant controllers function
- Changed default hg19 genome for IGV.js to legacy hg19_1kg_decoy to fix a few problematic loci
- Reduce code complexity (parse/ensembl.py)
- Silence certain fields in ClinVar export if prioritised ones exist (chrom-start-end if hgvs exist)
- Made phenotype non-mandatory when marking a variant as partial causative
- Only one phenotype condition type (OMIM or HPO) per variant is used in ClinVar submissions
- ClinVar submission variant condition prefers OMIM over HPO if available
- Use lighter version of gene objects in Omim MongoDB adapter, panels controllers, panels views and institute controllers
- Gene-variants table size is now adaptive
- Remove unused file upload on gene-variants page

## [4.49]
### Fixed
- Pydantic model types for genome_build, madeline_info, peddy_ped_check and peddy_sex_check, rank_model_version and sv_rank_model_version
- Replace `MatchMaker` with `Matchmaker` in all places visible by a user
- Save diagnosis labels along with OMIM terms in Matchmaker Exchange submission objects
- `libegl-mesa0_21.0.3-0ubuntu0.3~20.04.5_amd64.deb` lib not found by GitHub actions Docker build
- Remove unused `chromograph_image_files` and `chromograph_prefixes` keys saved when creating or updating an RD case
- Search managed variants by description and with ignore case
### Changed
- Introduced page margins on exported PDF reports
- Smaller gene fonts in downloaded HPO genes PDF reports
- Reintroduced gene coverage data in the PDF-exported general report of rare-disease cases
- Check for existence of case report files before creating sidebar links
- Better description of HPO and OMIM terms for patients submitted to Matchmaker Exchange
- Remove null non-mandatory key/values when updating a case
- Freeze WTForms<3 due to several form input rendering changes

## [4.48.1]
### Fixed
- General case PDF report for recent cases with no pedigree

## [4.48]
### Added
- Option to cancel a request for research variants in case page
### Changed
- Update igv.js to v2.10.5
- Updated example of a case delivery report
- Unfreeze cyvcf2
- Builder images used in Scout Dockerfiles
- Crash report email subject gives host name
- Export general case report to PDF using PDFKit instead of WeasyPrint
- Do not include coverage report in PDF case report since they might have different orientation
- Export cancer cases's "Coverage and QC report" to PDF using PDFKit instead of Weasyprint
- Updated cancer "Coverage and QC report" example
- Keep portrait orientation in PDF delivery report
- Export delivery report to PDF using PDFKit instead of Weasyprint
- PDF export of clinical and research HPO panels using PDFKit instead of Weasyprint
- Export gene panel report to PDF using PDFKit
- Removed WeasyPrint lib dependency

### Fixed
- Reintroduced missing links to Swegen and Beacon and dbSNP in RD variant page, summary section
- Demo delivery report orientation to fit new columns
- Missing delivery report in demo case
- Cast MNVs to SNV for test
- Export verified variants from all institutes when user is admin
- Cancer coverage and QC report not found for demo cancer case
- Pull request template instructions on how to deploy to test server
- PDF Delivery report not showing Swedac logo
- Fix code typos
- Disable codefactor raised by ESLint for javascript functions located on another file
- Loading spinner stuck after downloading a PDF gene panel report
- IGV browser crashing when file system with alignment files is not mounted

## [4.47]
### Added
- Added CADD, GnomAD and genotype calls to variantS export
### Changed
- Pull request template, to illustrate how to deploy pull request branches on cg-vm1 stage server
### Fixed
- Compiled Docker image contains a patched version (v4.9) of chanjo-report

## [4.46.1]
### Fixed
- Downloading of files generated within the app container (MT-report, verified variants, pedigrees, ..)

## [4.46]
### Added
- Created a Dockefile to be used to serve the dockerized app in production
- Modified the code to collect database params specified as env vars
- Created a GitHub action that pushes the Dockerfile-server image to Docker Hub (scout-server-stage) every time a PR is opened
- Created a GitHub action that pushes the Dockerfile-server image to Docker Hub (scout-server) every time a new release is created
- Reassign MatchMaker Exchange submission to another user when a Scout user is deleted
- Expose public API JSON gene panels endpoint, primarily to enable automated rerun checking for updates
- Add utils for dictionary type
- Filter institute cases using multiple HPO terms
- Vulture GitHub action to identify and remove unused variables and imports
### Changed
- Updated the python config file documentation in admin guide
- Case configuration parsing now uses Pydantic for improved typechecking and config handling
- Removed test matrices to speed up automatic testing of PRs
- Switch from Coveralls to Codecov to handle CI test coverage
- Speed-up CI tests by caching installation of libs and splitting tests into randomized groups using pytest-test-groups
- Improved LDAP login documentation
- Use lib flask-ldapconn instead of flask_ldap3_login> to handle ldap authentication
- Updated Managed variant documentation in user guide
- Fix and simplify creating and editing of gene panels
- Simplified gene variants search code
- Increased the height of the genes track in the IGV viewer
### Fixed
- Validate uploaded managed variant file lines, warning the user.
- Exporting validated variants with missing "genes" database key
- No results returned when searching for gene variants using a phenotype term
- Variants filtering by gene symbols file
- Make gene HGNC symbols field mandatory in gene variants page and run search only on form submit
- Make sure collaborator gene variants are still visible, even if HPO filter is used

## [4.45]
### Added
### Changed
- Start Scout also when loqusdbapi is not reachable
- Clearer definition of manual standard and custom inheritance models in gene panels
- Allow searching multiple chromosomes in filters
### Fixed
- Gene panel crashing on edit action

## [4.44]
### Added
### Changed
- Display Gene track beneath each sample track when displaying splice junctions in igv browser
- Check outdated gene symbols and update with aliases for both RD and cancer variantS
### Fixed
- Added query input check and fixed the Genes API endpoint to return a json formatted error when request is malformed
- Typo in ACMG BP6 tooltip

## [4.43.1]
### Added
- Added database index for OMIM disease term genes
### Changed
### Fixed
- Do not drop HPO terms collection when updating HPO terms via the command line
- Do not drop disease (OMIM) terms collection when updating diseases via the command line

## [4.43]
### Added
- Specify which collection(s) update/build indexes for
### Fixed
- Do not drop genes and transcripts collections when updating genes via the command line

## [4.42.1]
### Added
### Changed
### Fixed
- Freeze PyMongo lib to version<4.0 to keep supporting previous MongoDB versions
- Speed up gene panels creation and update by collecting only light gene info from database
- Avoid case page crash on Phenomizer queries timeout

## [4.42]
### Added
- Choose custom pinned variants to submit to MatchMaker Exchange
- Submit structural variant as genes to the MatchMaker Exchange
- Added function for maintainers and admins to remove gene panels
- Admins can restore deleted gene panels
- A development docker-compose file illustrating the scout/chanjo-report integration
- Show AD on variants view for cancer SV (tumor and normal)
- Cancer SV variants filter AD, AF (tumor and normal)
- Hiding the variants score column also from cancer SVs, as for the SNVs
### Changed
- Enforce same case _id and display_name when updating a case
- Enforce same individual ids, display names and affected status when updating a case
- Improved documentation for connecting to loqusdb instances (including loqusdbapi)
- Display and download HPO gene panels' gene symbols in italics
- A faster-built and lighter Docker image
- Reduce complexity of `panels` endpoint moving some code to the panels controllers
- Update requirements to use flask-ldap3-login>=0.9.17 instead of freezing WTForm
### Fixed
- Use of deprecated TextField after the upgrade of WTF to v3.0
- Freeze to WTForms to version < 3
- Remove the extra files (bed files and madeline.svg) introduced by mistake
- Cli command loading demo data in docker-compose when case custom images exist and is None
- Increased MongoDB connection serverSelectionTimeoutMS parameter to 30K (default value according to MongoDB documentation)
- Better differentiate old obs counts 0 vs N/A
- Broken cancer variants page when default gene panel was deleted
- Typo in tx_overview function in variant controllers file
- Fixed loqusdbapi SV search URL
- SV variants filtering using Decipher criterion
- Removing old gene panels that don't contain the `maintainer` key.

## [4.41.1]
### Fixed
- General reports crash for variant annotations with same variant on other cases

## [4.41]
### Added
- Extended the instructions for running the Scout Docker image (web app and cli).
- Enabled inclusion of custom images to STR variant view
### Fixed
- General case report sorting comments for variants with None genetic models
- Do not crash but redirect to variants page with error when a variant is not found for a case
- UCSC links coordinates for SV variants with start chromosome different than end chromosome
- Human readable variants name in case page for variants having start chromosome different from end chromosome
- Avoid always loading all transcripts when checking gene symbol: introduce gene captions
- Slow queries for evaluated variants on e.g. case page - use events instead
### Changed
- Rearrange variant page again, moving severity predictions down.
- More reactive layout width steps on variant page

## [4.40.1]
### Added
### Fixed
- Variants dismissed with inconsistent inheritance pattern can again be shown in general case report
- General report page for variants with genes=None
- General report crashing when variants have no panels
- Added other missing keys to case and variant dictionaries passed to general report
### Changed

## [4.40]
### Added
- A .cff citation file
- Phenotype search API endpoint
- Added pagination to phenotype API
- Extend case search to include internal MongoDB id
- Support for connecting to a MongoDB replica set (.py config files)
- Support for connecting to a MongoDB replica set (.yaml config files)
### Fixed
- Command to load the OMIM gene panel (`scout load panel --omim`)
- Unify style of pinned and causative variants' badges on case page
- Removed automatic spaces after punctuation in comments
- Remove the hardcoded number of total individuals from the variant's old observations panel
- Send delete requests to a connected Beacon using the DELETE method
- Layout of the SNV and SV variant page - move frequency up
### Changed
- Stop updating database indexes after loading exons via command line
- Display validation status badge also for not Sanger-sequenced variants
- Moved Frequencies, Severity and Local observations panels up in RD variants page
- Enabled Flask CORS to communicate CORS status to js apps
- Moved the code preparing the transcripts overview to the backend
- Refactored and filtered json data used in general case report
- Changed the database used in docker-compose file to use the official MongoDB v4.4 image
- Modified the Python (3.6, 3.8) and MongoDB (3.2, 4.4, 5.0) versions used in testing matrices (GitHub actions)
- Capitalize case search terms on institute and dashboard pages


## [4.39]
### Added
- COSMIC IDs collected from CSQ field named `COSMIC`
### Fixed
- Link to other causative variants on variant page
- Allow multiple COSMIC links for a cancer variant
- Fix floating text in severity box #2808
- Fixed MitoMap and HmtVar links for hg38 cases
- Do not open new browser tabs when downloading files
- Selectable IGV tracks on variant page
- Missing splice junctions button on variant page
- Refactor variantS representative gene selection, and use it also for cancer variant summary
### Changed
- Improve Javascript performance for displaying Chromograph images
- Make ClinVar classification more evident in cancer variant page

## [4.38]
### Added
- Option to hide Alamut button in the app config file
### Fixed
- Library deprecation warning fixed (insert is deprecated. Use insert_one or insert_many instead)
- Update genes command will not trigger an update of database indices any more
- Missing resources in temporary downloading directory when updating genes using the command line
- Restore previous variant ACMG classification in a scrollable div
- Loading spinner not stopping after downloading PDF case reports and variant list export
- Add extra Alamut links higher up on variant pages
- Improve UX for phenotypes in case page
- Filter and export of STR variants
- Update look of variants page navigation buttons
### Changed

## [4.37]
### Added
- Highlight and show version number for RefSeq MANE transcripts.
- Added integration to a rerunner service for toggling reanalysis with updated pedigree information
- SpliceAI display and parsing from VEP CSQ
- Display matching tiered variants for cancer variants
- Display a loading icon (spinner) until the page loads completely
- Display filter badges in cancer variants list
- Update genes from pre-downloaded file resources
- On login, OS, browser version and screen size are saved anonymously to understand how users are using Scout
- API returning institutes data for a given user: `/api/v1/institutes`
- API returning case data for a given institute: `/api/v1/institutes/<institute_id>/cases`
- Added GMS and Lund university hospital logos to login page
- Made display of Swedac logo configurable
- Support for displaying custom images in case view
- Individual-specific HPO terms
- Optional alamut_key in institute settings for Alamut Plus software
- Case report API endpoint
- Tooltip in case explaining that genes with genome build different than case genome build will not be added to dynamic HPO panel.
- Add DeepVariant as a caller
### Fixed
- Updated IGV to v2.8.5 to solve missing gene labels on some zoom levels
- Demo cancer case config file to load somatic SNVs and SVs only.
- Expand list of refseq trancripts in ClinVar submission form
- Renamed `All SNVs and INDELs` institute sidebar element to `Search SNVs and INDELs` and fixed its style.
- Add missing parameters to case load-config documentation
- Allow creating/editing gene panels and dynamic gene panels with genes present in genome build 38
- Bugfix broken Pytests
- Bulk dismissing variants error due to key conversion from string to integer
- Fix typo in index documentation
- Fixed crash in institute settings page if "collaborators" key is not set in database
- Don't stop Scout execution if LoqusDB call fails and print stacktrace to log
- Bug when case contains custom images with value `None`
- Bug introduced when fixing another bug in Scout-LoqusDB interaction
- Loading of OMIM diagnoses in Scout demo instance
- Remove the docker-compose with chanjo integration because it doesn't work yet.
- Fixed standard docker-compose with scout demo data and database
- Clinical variant assessments not present for pinned and causative variants on case page.
- MatchMaker matching one node at the time only
- Remove link from previously tiered variants badge in cancer variants page
- Typo in gene cell on cancer variants page
- Managed variants filter form
### Changed
- Better naming for variants buttons on cancer track (somatic, germline). Also show cancer research button if available.
- Load case with missing panels in config files, but show warning.
- Changing the (Female, Male) symbols to (F/M) letters in individuals_table and case-sma.
- Print stacktrace if case load command fails
- Added sort icon and a pointer to the cursor to all tables with sortable fields
- Moved variant, gene and panel info from the basic pane to summary panel for all variants.
- Renamed `Basics` panel to `Classify` on variant page.
- Revamped `Basics` panel to a panel dedicated to classify variants
- Revamped the summary panel to be more compact.
- Added dedicated template for cancer variants
- Removed Gene models, Gene annotations and Conservation panels for cancer variants
- Reorganized the orders of panels for variant and cancer variant views
- Added dedicated variant quality panel and removed relevant panes
- A more compact case page
- Removed OMIM genes panel
- Make genes panel, pinned variants panel, causative variants panel and ClinVar panel scrollable on case page
- Update to Scilifelab's 2020 logo
- Update Gens URL to support Gens v2.0 format
- Refactor tests for parsing case configurations
- Updated links to HPO downloadable resources
- Managed variants filtering defaults to all variant categories
- Changing the (Kind) drop-down according to (Category) drop-down in Managed variant add variant
- Moved Gens button to individuals table
- Check resource files availability before starting updating OMIM diagnoses
- Fix typo in `SHOW_OBSERVED_VARIANT_ARCHIVE` config param

## [4.36]
### Added
- Parse and save splice junction tracks from case config file
- Tooltip in observations panel, explaining that case variants with no link might be old variants, not uploaded after a case rerun
### Fixed
- Warning on overwriting variants with same position was no longer shown
- Increase the height of the dropdowns to 425px
- More indices for the case table as it grows, specifically for causatives queries
- Splice junction tracks not centered over variant genes
- Total number of research variants count
- Update variants stats in case documents every time new variants are loaded
- Bug in flashing warning messages when filtering variants
### Changed
- Clearer warning messages for genes and gene/gene-panels searches in variants filters

## [4.35]
### Added
- A new index for hgnc_symbol in the hgnc_gene collection
- A Pedigree panel in STR page
- Display Tier I and II variants in case view causatives card for cancer cases
### Fixed
- Send partial file data to igv.js when visualizing sashimi plots with splice junction tracks
- Research variants filtering by gene
- Do not attempt to populate annotations for not loaded pinned/causatives
- Add max-height to all dropdowns in filters
### Changed
- Switch off non-clinical gene warnings when filtering research variants
- Don't display OMIM disease card in case view for cancer cases
- Refactored Individuals and Causative card in case view for cancer cases
- Update and style STR case report

## [4.34]
### Added
- Saved filter lock and unlock
- Filters can optionally be marked audited, logging the filter name, user and date on the case events and general report.
- Added `ClinVar hits` and `Cosmic hits` in cancer SNVs filters
- Added `ClinVar hits` to variants filter (rare disease track)
- Load cancer demo case in docker-compose files (default and demo file)
- Inclusive-language check using [woke](https://github.com/get-woke/woke) github action
- Add link to HmtVar for mitochondrial variants (if VCF is annotated with HmtNote)
- Grey background for dismissed compounds in variants list and variant page
- Pin badge for pinned compounds in variants list and variant page
- Support LoqusDB REST API queries
- Add a docker-compose-matchmaker under scout/containers/development to test matchmaker locally
- Script to investigate consequences of symbol search bug
- Added GATK to list of SV and cancer SV callers
### Fixed
- Make MitoMap link work for hg38 again
- Export Variants feature crashing when one of the variants has no primary transcripts
- Redirect to last visited variantS page when dismissing variants from variants list
- Improved matching of SVs Loqus occurrences in other cases
- Remove padding from the list inside (Matching causatives from other cases) panel
- Pass None to get_app function in CLI base since passing script_info to app factory functions was deprecated in Flask 2.0
- Fixed failing tests due to Flask update to version 2.0
- Speed up user events view
- Causative view sort out of memory error
- Use hgnc_id for gene filter query
- Typo in case controllers displaying an error every time a patient is matched against external MatchMaker nodes
- Do not crash while attempting an update for variant documents that are too big (> 16 MB)
- Old STR causatives (and other variants) may not have HGNC symbols - fix sort lambda
- Check if gene_obj has primary_transcript before trying to access it
- Warn if a gene manually searched is in a clinical panel with an outdated name when filtering variants
- ChrPos split js not needed on STR page yet
### Changed
- Remove parsing of case `genome_version`, since it's not used anywhere downstream
- Introduce deprecation warning for Loqus configs that are not dictionaries
- SV clinical filter no longer filters out sub 100 nt variants
- Count cases in LoqusDB by variant type
- Commit pulse repo badge temporarily set to weekly
- Sort ClinVar submissions objects by ascending "Last evaluated" date
- Refactored the MatchMaker integration as an extension
- Replaced some sensitive words as suggested by woke linter
- Documentation for load-configuration rewritten.
- Add styles to MatchMaker matches table
- More detailed info on the data shared in MatchMaker submission form

## [4.33.1]
### Fixed
- Include markdown for release autodeploy docs
- Use standard inheritance model in ClinVar (https://ftp.ncbi.nlm.nih.gov/pub/GTR/standard_terms/Mode_of_inheritance.txt)
- Fix issue crash with variants that have been unflagged causative not being available in other causatives
### Added
### Changed

## [4.33]
### Fixed
- Command line crashing when updating an individual not found in database
- Dashboard page crashing when filters return no data
- Cancer variants filter by chromosome
- /api/v1/genes now searches for genes in all genome builds by default
- Upgraded igv.js to version 2.8.1 (Fixed Unparsable bed record error)
### Added
- Autodeploy docs on release
- Documentation for updating case individuals tracks
- Filter cases and dashboard stats by analysis track
### Changed
- Changed from deprecated db update method
- Pre-selected fields to run queries with in dashboard page
- Do not filter by any institute when first accessing the dashboard
- Removed OMIM panel in case view for cancer cases
- Display Tier I and II variants in case view causatives panel for cancer cases
- Refactored Individuals and Causative panels in case view for cancer cases

## [4.32.1]
### Fixed
- iSort lint check only
### Changed
- Institute cases page crashing when a case has track:Null
### Added

## [4.32]
### Added
- Load and show MITOMAP associated diseases from VCF (INFO field: MitomapAssociatedDiseases, via HmtNote)
- Show variant allele frequencies for mitochondrial variants (GRCh38 cases)
- Extend "public" json API with diseases (OMIM) and phenotypes (HPO)
- HPO gene list download now has option for clinical and non-clinical genes
- Display gene splice junctions data in sashimi plots
- Update case individuals with splice junctions tracks
- Simple Docker compose for development with local build
- Make Phenomodels subpanels collapsible
- User side documentation of cytogenomics features (Gens, Chromograph, vcf2cytosure, rhocall)
- iSort GitHub Action
- Support LoqusDB REST API queries
### Fixed
- Show other causative once, even if several events point to it
- Filtering variants by mitochondrial chromosome for cases with genome build=38
- HPO gene search button triggers any warnings for clinical / non-existing genes also on first search
- Fixed a bug in variants pages caused by MT variants without alt_frequency
- Tests for CADD score parsing function
- Fixed the look of IGV settings on SNV variant page
- Cases analyzed once shown as `rerun`
- Missing case track on case re-upload
- Fixed severity rank for SO term "regulatory region ablation"
### Changed
- Refactor according to CodeFactor - mostly reuse of duplicated code
- Phenomodels language adjustment
- Open variants in a new window (from variants page)
- Open overlapping and compound variants in a new window (from variant page)
- gnomAD link points to gnomAD v.3 (build GRCh38) for mitochondrial variants.
- Display only number of affected genes for dismissed SVs in general report
- Chromosome build check when populating the variants filter chromosome selection
- Display mitochondrial and rare diseases coverage report in cases with missing 'rare' track

## [4.31.1]
### Added
### Changed
- Remove mitochondrial and coverage report from cancer cases sidebar
### Fixed
- ClinVar page when dbSNP id is None

## [4.31]
### Added
- gnomAD annotation field in admin guide
- Export also dynamic panel genes not associated to an HPO term when downloading the HPO panel
- Primary HGNC transcript info in variant export files
- Show variant quality (QUAL field from vcf) in the variant summary
- Load/update PDF gene fusion reports (clinical and research) generated with Arriba
- Support new MANE annotations from VEP (both MANE Select and MANE Plus Clinical)
- Display on case activity the event of a user resetting all dismissed variants
- Support gnomAD population frequencies for mitochondrial variants
- Anchor links in Casedata ClinVar panels to redirect after renaming individuals
### Fixed
- Replace old docs link www.clinicalgenomics.se/scout with new https://clinical-genomics.github.io/scout
- Page formatting issues whenever case and variant comments contain extremely long strings with no spaces
- Chromograph images can be one column and have scrollbar. Removed legacy code.
- Column labels for ClinVar case submission
- Page crashing looking for LoqusDB observation when variant doesn't exist
- Missing inheritance models and custom inheritance models on newly created gene panels
- Accept only numbers in managed variants filter as position and end coordinates
- SNP id format and links in Variant page, ClinVar submission form and general report
- Case groups tooltip triggered only when mouse is on the panel header
### Changed
- A more compact case groups panel
- Added landscape orientation CSS style to cancer coverage and QC demo report
- Improve user documentation to create and save new gene panels
- Removed option to use space as separator when uploading gene panels
- Separating the columns of standard and custom inheritance models in gene panels
- Improved ClinVar instructions for users using non-English Excel

## [4.30.2]
### Added
### Fixed
- Use VEP RefSeq ID if RefSeq list is empty in RefSeq transcripts overview
- Bug creating variant links for variants with no end_chrom
### Changed

## [4.30.1]
### Added
### Fixed
- Cryptography dependency fixed to use version < 3.4
### Changed

## [4.30]
### Added
- Introduced a `reset dismiss variant` verb
- Button to reset all dismissed variants for a case
- Add black border to Chromograph ideograms
- Show ClinVar annotations on variantS page
- Added integration with GENS, copy number visualization tool
- Added a VUS label to the manual classification variant tags
- Add additional information to SNV verification emails
- Tooltips documenting manual annotations from default panels
- Case groups now show bam files from all cases on align view
### Fixed
- Center initial igv view on variant start with SNV/indels
- Don't set initial igv view to negative coordinates
- Display of GQ for SV and STR
- Parsing of AD and related info for STRs
- LoqusDB field in institute settings accepts only existing Loqus instances
- Fix DECIPHER link to work after DECIPHER migrated to GRCh38
- Removed visibility window param from igv.js genes track
- Updated HPO download URL
- Patch HPO download test correctly
- Reference size on STR hover not needed (also wrong)
- Introduced genome build check (allowed values: 37, 38, "37", "38") on case load
- Improve case searching by assignee full name
- Populating the LoqusDB select in institute settings
### Changed
- Cancer variants table header (pop freq etc)
- Only admin users can modify LoqusDB instance in Institute settings
- Style of case synopsis, variants and case comments
- Switched to igv.js 2.7.5
- Do not choke if case is missing research variants when research requested
- Count cases in LoqusDB by variant type
- Introduce deprecation warning for Loqus configs that are not dictionaries
- Improve create new gene panel form validation
- Make XM- transcripts less visible if they don't overlap with transcript refseq_id in variant page
- Color of gene panels and comments panels on cases and variant pages
- Do not choke if case is missing research variants when reserch requested

## [4.29.1]
### Added
### Fixed
- Always load STR variants regardless of RankScore threshold (hotfix)
### Changed

## [4.29]
### Added
- Added a page about migrating potentially breaking changes to the documentation
- markdown_include in development requirements file
- STR variants filter
- Display source, Z-score, inheritance pattern for STR annotations from Stranger (>0.6.1) if available
- Coverage and quality report to cancer view
### Fixed
- ACMG classification page crashing when trying to visualize a classification that was removed
- Pretty print HGVS on gene variants (URL-decode VEP)
- Broken or missing link in the documentation
- Multiple gene names in ClinVar submission form
- Inheritance model select field in ClinVar submission
- IGV.js >2.7.0 has an issue with the gene track zoom levels - temp freeze at 2.7.0
- Revert CORS-anywhere and introduce a local http proxy for cloud tracks
### Changed

## [4.28]
### Added
- Chromograph integration for displaying PNGs in case-page
- Add VAF to cancer case general report, and remove some of its unused fields
- Variants filter compatible with genome browser location strings
- Support for custom public igv tracks stored on the cloud
- Add tests to increase testing coverage
- Update case variants count after deleting variants
- Update IGV.js to latest (v2.7.4)
- Bypass igv.js CORS check using `https://github.com/Rob--W/cors-anywhere`
- Documentation on default and custom IGV.js tracks (admin docs)
- Lock phenomodels so they're editable by admins only
- Small case group assessment sharing
- Tutorial and files for deploying app on containers (Kubernetes pods)
- Canonical transcript and protein change of canonical transcript in exported variants excel sheet
- Support for Font Awesome version 6
- Submit to Beacon from case page sidebar
- Hide dismissed variants in variants pages and variants export function
- Systemd service files and instruction to deploy Scout using podman
### Fixed
- Bugfix: unused `chromgraph_prefix |tojson` removed
- Freeze coloredlogs temporarily
- Marrvel link
- Don't show TP53 link for silent or synonymous changes
- OMIM gene field accepts any custom number as OMIM gene
- Fix Pytest single quote vs double quote string
- Bug in gene variants search by similar cases and no similar case is found
- Delete unused file `userpanel.py`
- Primary transcripts in variant overview and general report
- Google OAuth2 login setup in README file
- Redirect to 'missing file'-icon if configured Chromograph file is missing
- Javascript error in case page
- Fix compound matching during variant loading for hg38
- Cancer variants view containing variants dismissed with cancer-specific reasons
- Zoom to SV variant length was missing IGV contig select
- Tooltips on case page when case has no default gene panels
### Changed
- Save case variants count in case document and not in sessions
- Style of gene panels multiselect on case page
- Collapse/expand main HPO checkboxes in phenomodel preview
- Replaced GQ (Genotype quality) with VAF (Variant allele frequency) in cancer variants GT table
- Allow loading of cancer cases with no tumor_purity field
- Truncate cDNA and protein changes in case report if longer than 20 characters


## [4.27]
### Added
- Exclude one or more variant categories when running variants delete command
### Fixed
### Changed

## [4.26.1]
### Added
### Fixed
- Links with 1-letter aa codes crash on frameshift etc
### Changed

## [4.26]
### Added
- Extend the delete variants command to print analysis date, track, institute, status and research status
- Delete variants by type of analysis (wgs|wes|panel)
- Links to cBioPortal, MutanTP53, IARC TP53, OncoKB, MyCancerGenome, CIViC
### Fixed
- Deleted variants count
### Changed
- Print output of variants delete command as a tab separated table

## [4.25]
### Added
- Command line function to remove variants from one or all cases
### Fixed
- Parse SMN None calls to None rather than False

## [4.24.1]
### Fixed
- Install requirements.txt via setup file

## [4.24]
### Added
- Institute-level phenotype models with sub-panels containing HPO and OMIM terms
- Runnable Docker demo
- Docker image build and push github action
- Makefile with shortcuts to docker commands
- Parse and save synopsis, phenotype and cohort terms from config files upon case upload
### Fixed
- Update dismissed variant status when variant dismissed key is missing
- Breakpoint two IGV button now shows correct chromosome when different from bp1
- Missing font lib in Docker image causing the PDF report download page to crash
- Sentieon Manta calls lack Somaticscore - load anyway
- ClinVar submissions crashing due to pinned variants that are not loaded
- Point ExAC pLI score to new gnomad server address
- Bug uploading cases missing phenotype terms in config file
- STRs loaded but not shown on browser page
- Bug when using adapter.variant.get_causatives with case_id without causatives
- Problem with fetching "solved" from scout export cases cli
- Better serialising of datetime and bson.ObjectId
- Added `volumes` folder to .gitignore
### Changed
- Make matching causative and managed variants foldable on case page
- Remove calls to PyMongo functions marked as deprecated in backend and frontend(as of version 3.7).
- Improved `scout update individual` command
- Export dynamic phenotypes with ordered gene lists as PDF


## [4.23]
### Added
- Save custom IGV track settings
- Show a flash message with clear info about non-valid genes when gene panel creation fails
- CNV report link in cancer case side navigation
- Return to comment section after editing, deleting or submitting a comment
- Managed variants
- MT vs 14 chromosome mean coverage stats if Scout is connected to Chanjo
### Fixed
- missing `vcf_cancer_sv` and `vcf_cancer_sv_research` to manual.
- Split ClinVar multiple clnsig values (slash-separated) and strip them of underscore for annotations without accession number
- Timeout of `All SNVs and INDELs` page when no valid gene is provided in the search
- Round CADD (MIPv9)
- Missing default panel value
- Invisible other causatives lines when other causatives lack gene symbols
### Changed
- Do not freeze mkdocs-material to version 4.6.1
- Remove pre-commit dependency

## [4.22]
### Added
- Editable cases comments
- Editable variants comments
### Fixed
- Empty variant activity panel
- STRs variants popover
- Split new ClinVar multiple significance terms for a variant
- Edit the selected comment, not the latest
### Changed
- Updated RELEASE docs.
- Pinned variants card style on the case page
- Merged `scout export exons` and `scout view exons` commands


## [4.21.2]
### Added
### Fixed
- Do not pre-filter research variants by (case-default) gene panels
- Show OMIM disease tooltip reliably
### Changed

## [4.21.1]
### Added
### Fixed
- Small change to Pop Freq column in variants ang gene panels to avoid strange text shrinking on small screens
- Direct use of HPO list for Clinical HPO SNV (and cancer SNV) filtering
- PDF coverage report redirecting to login page
### Changed
- Remove the option to dismiss single variants from all variants pages
- Bulk dismiss SNVs, SVs and cancer SNVs from variants pages

## [4.21]
### Added
- Support to configure LoqusDB per institute
- Highlight causative variants in the variants list
- Add tests. Mostly regarding building internal datatypes.
- Remove leading and trailing whitespaces from panel_name and display_name when panel is created
- Mark MANE transcript in list of transcripts in "Transcript overview" on variant page
- Show default panel name in case sidebar
- Previous buttons for variants pagination
- Adds a gh action that checks that the changelog is updated
- Adds a gh action that deploys new releases automatically to pypi
- Warn users if case default panels are outdated
- Define institute-specific gene panels for filtering in institute settings
- Use institute-specific gene panels in variants filtering
- Show somatic VAF for pinned and causative variants on case page

### Fixed
- Report pages redirect to login instead of crashing when session expires
- Variants filter loading in cancer variants page
- User, Causative and Cases tables not scaling to full page
- Improved docs for an initial production setup
- Compatibility with latest version of Black
- Fixed tests for Click>7
- Clinical filter required an extra click to Filter to return variants
- Restore pagination and shrink badges in the variants page tables
- Removing a user from the command line now inactivates the case only if user is last assignee and case is active
- Bugfix, LoqusDB per institute feature crashed when institute id was empty string
- Bugfix, LoqusDB calls where missing case count
- filter removal and upload for filters deleted from another page/other user
- Visualize outdated gene panels info in a popover instead of a tooltip in case page side panel

### Changed
- Highlight color on normal STRs in the variants table from green to blue
- Display breakpoints coordinates in verification emails only for structural variants


## [4.20]
### Added
- Display number of filtered variants vs number of total variants in variants page
- Search case by HPO terms
- Dismiss variant column in the variants tables
- Black and pre-commit packages to dev requirements

### Fixed
- Bug occurring when rerun is requested twice
- Peddy info fields in the demo config file
- Added load config safety check for multiple alignment files for one individual
- Formatting of cancer variants table
- Missing Score in SV variants table

### Changed
- Updated the documentation on how to create a new software release
- Genome build-aware cytobands coordinates
- Styling update of the Matchmaker card
- Select search type in case search form


## [4.19]

### Added
- Show internal ID for case
- Add internal ID for downloaded CGH files
- Export dynamic HPO gene list from case page
- Remove users as case assignees when their account is deleted
- Keep variants filters panel expanded when filters have been used

### Fixed
- Handle the ProxyFix ModuleNotFoundError when Werkzeug installed version is >1.0
- General report formatting issues whenever case and variant comments contain extremely long strings with no spaces

### Changed
- Created an institute wrapper page that contains list of cases, causatives, SNVs & Indels, user list, shared data and institute settings
- Display case name instead of case ID on clinVar submissions
- Changed icon of sample update in clinVar submissions


## [4.18]

### Added
- Filter cancer variants on cytoband coordinates
- Show dismiss reasons in a badge with hover for clinical variants
- Show an ellipsis if 10 cases or more to display with loqusdb matches
- A new blog post for version 4.17
- Tooltip to better describe Tumor and Normal columns in cancer variants
- Filter cancer SNVs and SVs by chromosome coordinates
- Default export of `Assertion method citation` to clinVar variants submission file
- Button to export up to 500 cancer variants, filtered or not
- Rename samples of a clinVar submission file

### Fixed
- Apply default gene panel on return to cancer variantS from variant view
- Revert to certificate checking when asking for Chanjo reports
- `scout download everything` command failing while downloading HPO terms

### Changed
- Turn tumor and normal allelic fraction to decimal numbers in tumor variants page
- Moved clinVar submissions code to the institutes blueprints
- Changed name of clinVar export files to FILENAME.Variant.csv and FILENAME.CaseData.csv
- Switched Google login libraries from Flask-OAuthlib to Authlib


## [4.17.1]

### Fixed
- Load cytobands for cases with chromosome build not "37" or "38"


## [4.17]

### Added
- COSMIC badge shown in cancer variants
- Default gene-panel in non-cancer structural view in url
- Filter SNVs and SVs by cytoband coordinates
- Filter cancer SNV variants by alt allele frequency in tumor
- Correct genome build in UCSC link from structural variant page



### Fixed
- Bug in clinVar form when variant has no gene
- Bug when sharing cases with the same institute twice
- Page crashing when removing causative variant tag
- Do not default to GATK caller when no caller info is provided for cancer SNVs


## [4.16.1]

### Fixed
- Fix the fix for handling of delivery reports for rerun cases

## [4.16]

### Added
- Adds possibility to add "lims_id" to cases. Currently only stored in database, not shown anywhere
- Adds verification comment box to SVs (previously only available for small variants)
- Scrollable pedigree panel

### Fixed
- Error caused by changes in WTForm (new release 2.3.x)
- Bug in OMIM case page form, causing the page to crash when a string was provided instead of a numerical OMIM id
- Fix Alamut link to work properly on hg38
- Better handling of delivery reports for rerun cases
- Small CodeFactor style issues: matchmaker results counting, a couple of incomplete tests and safer external xml
- Fix an issue with Phenomizer introduced by CodeFactor style changes

### Changed
- Updated the version of igv.js to 2.5.4

## [4.15.1]

### Added
- Display gene names in ClinVar submissions page
- Links to Varsome in variant transcripts table

### Fixed
- Small fixes to ClinVar submission form
- Gene panel page crash when old panel has no maintainers

## [4.15]

### Added
- Clinvar CNVs IGV track
- Gene panels can have maintainers
- Keep variant actions (dismissed, manual rank, mosaic, acmg, comments) upon variant re-upload
- Keep variant actions also on full case re-upload

### Fixed
- Fix the link to Ensembl for SV variants when genome build 38.
- Arrange information in columns on variant page
- Fix so that new cosmic identifier (COSV) is also acceptable #1304
- Fixed COSMIC tag in INFO (outside of CSQ) to be parses as well with `&` splitter.
- COSMIC stub URL changed to https://cancer.sanger.ac.uk/cosmic/search?q= instead.
- Updated to a version of IGV where bigBed tracks are visualized correctly
- Clinvar submission files are named according to the content (variant_data and case_data)
- Always show causatives from other cases in case overview
- Correct disease associations for gene symbol aliases that exist as separate genes
- Re-add "custom annotations" for SV variants
- The override ClinVar P/LP add-in in the Clinical Filter failed for new CSQ strings

### Changed
- Runs all CI checks in github actions

## [4.14.1]

### Fixed
- Error when variant found in loqusdb is not loaded for other case

## [4.14]

### Added
- Use github actions to run tests
- Adds CLI command to update individual alignments path
- Update HPO terms using downloaded definitions files
- Option to use alternative flask config when running `scout serve`
- Requirement to use loqusdb >= 2.5 if integrated

### Fixed
- Do not display Pedigree panel in cancer view
- Do not rely on internet connection and services available when running CI tests
- Variant loading assumes GATK if no caller set given and GATK filter status is seen in FILTER
- Pass genome build param all the way in order to get the right gene mappings for cases with build 38
- Parse correctly variants with zero frequency values
- Continue even if there are problems to create a region vcf
- STR and cancer variant navigation back to variants pages could fail

### Changed
- Improved code that sends requests to the external APIs
- Updates ranges for user ranks to fit todays usage
- Run coveralls on github actions instead of travis
- Run pip checks on github actions instead of coveralls
- For hg38 cases, change gnomAD link to point to version 3.0 (which is hg38 based)
- Show pinned or causative STR variants a bit more human readable

## [4.13.1]

### Added
### Fixed
- Typo that caused not all clinvar conflicting interpretations to be loaded no matter what
- Parse and retrieve clinvar annotations from VEP-annotated (VEP 97+) CSQ VCF field
- Variant clinvar significance shown as `not provided` whenever is `Uncertain significance`
- Phenomizer query crashing when case has no HPO terms assigned
- Fixed a bug affecting `All SNVs and INDELs` page when variants don't have canonical transcript
- Add gene name or id in cancer variant view

### Changed
- Cancer Variant view changed "Variant:Transcript:Exon:HGVS" to "Gene:Transcript:Exon:HGVS"

## [4.13]

### Added
- ClinVar SNVs track in IGV
- Add SMA view with SMN Copy Number data
- Easier to assign OMIM diagnoses from case page
- OMIM terms and specific OMIM term page

### Fixed
- Bug when adding a new gene to a panel
- Restored missing recent delivery reports
- Fixed style and links to other reports in case side panel
- Deleting cases using display_name and institute not deleting its variants
- Fixed bug that caused coordinates filter to override other filters
- Fixed a problem with finding some INS in loqusdb
- Layout on SV page when local observations without cases are present
- Make scout compatible with the new HPO definition files from `http://compbio.charite.de/jenkins/`
- General report visualization error when SNVs display names are very long


### Changed


## [4.12.4]

### Fixed
- Layout on SV page when local observations without cases are present

## [4.12.3]

### Fixed
- Case report when causative or pinned SVs have non null allele frequencies

## [4.12.2]

### Fixed
- SV variant links now take you to the SV variant page again
- Cancer variant view has cleaner table data entries for "N/A" data
- Pinned variant case level display hotfix for cancer and str - more on this later
- Cancer variants show correct alt/ref reads mirroring alt frequency now
- Always load all clinical STR variants even if a region load is attempted - index may be missing
- Same case repetition in variant local observations

## [4.12.1]

### Fixed
- Bug in variant.gene when gene has no HGVS description


## [4.12]

### Added
- Accepts `alignment_path` in load config to pass bam/cram files
- Display all phenotypes on variant page
- Display hgvs coordinates on pinned and causatives
- Clear panel pending changes
- Adds option to setup the database with static files
- Adds cli command to download the resources from CLI that scout needs
- Adds test files for merged somatic SV and CNV; as well as merged SNV, and INDEL part of #1279
- Allows for upload of OMIM-AUTO gene panel from static files without api-key

### Fixed
- Cancer case HPO panel variants link
- Fix so that some drop downs have correct size
- First IGV button in str variants page
- Cancer case activates on SNV variants
- Cases activate when STR variants are viewed
- Always calculate code coverage
- Pinned/Classification/comments in all types of variants pages
- Null values for panel's custom_inheritance_models
- Discrepancy between the manual disease transcripts and those in database in gene-edit page
- ACMG classification not showing for some causatives
- Fix bug which caused IGV.js to use hg19 reference files for hg38 data
- Bug when multiple bam files sources with non-null values are available


### Changed
- Renamed `requests` file to `scout_requests`
- Cancer variant view shows two, instead of four, decimals for allele and normal


## [4.11.1]

### Fixed
- Institute settings page
- Link institute settings to sharing institutes choices

## [4.11.0]

### Added
- Display locus name on STR variant page
- Alternative key `GNOMADAF_popmax` for Gnomad popmax allele frequency
- Automatic suggestions on how to improve the code on Pull Requests
- Parse GERP, phastCons and phyloP annotations from vep annotated CSQ fields
- Avoid flickering comment popovers in variant list
- Parse REVEL score from vep annotated CSQ fields
- Allow users to modify general institute settings
- Optionally format code automatically on commit
- Adds command to backup vital parts `scout export database`
- Parsing and displaying cancer SV variants from Manta annotated VCF files
- Dismiss cancer snv variants with cancer-specific options
- Add IGV.js UPD, RHO and TIDDIT coverage wig tracks.


### Fixed
- Slightly darker page background
- Fixed an issued with parsed conservation values from CSQ
- Clinvar submissions accessible to all users of an institute
- Header toolbar when on Clinvar page now shows institute name correctly
- Case should not always inactivate upon update
- Show dismissed snv cancer variants as grey on the cancer variants page
- Improved style of mappability link and local observations on variant page
- Convert all the GET requests to the igv view to POST request
- Error when updating gene panels using a file containing BOM chars
- Add/replace gene radio button not working in gene panels


## [4.10.1]

### Fixed
- Fixed issue with opening research variants
- Problem with coveralls not called by Travis CI
- Handle Biomart service down in tests


## [4.10.0]

### Added
- Rank score model in causatives page
- Exportable HPO terms from phenotypes page
- AMP guideline tiers for cancer variants
- Adds scroll for the transcript tab
- Added CLI option to query cases on time since case event was added
- Shadow clinical assessments also on research variants display
- Support for CRAM alignment files
- Improved str variants view : sorting by locus, grouped by allele.
- Delivery report PDF export
- New mosaicism tag option
- Add or modify individuals' age or tissue type from case page
- Display GC and allele depth in causatives table.
- Included primary reference transcript in general report
- Included partial causative variants in general report
- Remove dependency of loqusdb by utilising the CLI

### Fixed
- Fixed update OMIM command bug due to change in the header of the genemap2 file
- Removed Mosaic Tag from Cancer variants
- Fixes issue with unaligned table headers that comes with hidden Datatables
- Layout in general report PDF export
- Fixed issue on the case statistics view. The validation bars didn't show up when all institutes were selected. Now they do.
- Fixed missing path import by importing pathlib.Path
- Handle index inconsistencies in the update index functions
- Fixed layout problems


## [4.9.0]

### Added
- Improved MatchMaker pages, including visible patient contacts email address
- New badges for the github repo
- Links to [GENEMANIA](genemania.org)
- Sort gene panel list on case view.
- More automatic tests
- Allow loading of custom annotations in VCF using the SCOUT_CUSTOM info tag.

### Fixed
- Fix error when a gene is added to an empty dynamic gene panel
- Fix crash when attempting to add genes on incorrect format to dynamic gene panel
- Manual rank variant tags could be saved in a "Select a tag"-state, a problem in the variants view.
- Same case evaluations are no longer shown as gray previous evaluations on the variants page
- Stay on research pages, even if reset, next first buttons are pressed..
- Overlapping variants will now be visible on variant page again
- Fix missing classification comments and links in evaluations page
- All prioritized cases are shown on cases page


## [4.8.3]

### Added

### Fixed
- Bug when ordering sanger
- Improved scrolling over long list of genes/transcripts


## [4.8.2]

### Added

### Fixed
- Avoid opening extra tab for coverage report
- Fixed a problem when rank model version was saved as floats and not strings
- Fixed a problem with displaying dismiss variant reasons on the general report
- Disable load and delete filter buttons if there are no saved filters
- Fix problem with missing verifications
- Remove duplicate users and merge their data and activity


## [4.8.1]

### Added

### Fixed
- Prevent login fail for users with id defined by ObjectId and not email
- Prevent the app from crashing with `AttributeError: 'NoneType' object has no attribute 'message'`


## [4.8.0]

### Added
- Updated Scout to use Bootstrap 4.3
- New looks for Scout
- Improved dashboard using Chart.js
- Ask before inactivating a case where last assigned user leaves it
- Genes can be manually added to the dynamic gene list directly on the case page
- Dynamic gene panels can optionally be used with clinical filter, instead of default gene panel
- Dynamic gene panels get link out to chanjo-report for coverage report
- Load all clinvar variants with clinvar Pathogenic, Likely Pathogenic and Conflicting pathogenic
- Show transcripts with exon numbers for structural variants
- Case sort order can now be toggled between ascending and descending.
- Variants can be marked as partial causative if phenotype is available for case.
- Show a frequency tooltip hover for SV-variants.
- Added support for LDAP login system
- Search snv and structural variants by chromosomal coordinates
- Structural variants can be marked as partial causative if phenotype is available for case.
- Show normal and pathologic limits for STRs in the STR variants view.
- Institute level persistent variant filter settings that can be retrieved and used.
- export causative variants to Excel
- Add support for ROH, WIG and chromosome PNGs in case-view

### Fixed
- Fixed missing import for variants with comments
- Instructions on how to build docs
- Keep sanger order + verification when updating/reloading variants
- Fixed and moved broken filter actions (HPO gene panel and reset filter)
- Fixed string conversion to number
- UCSC links for structural variants are now separated per breakpoint (and whole variant where applicable)
- Reintroduced missing coverage report
- Fixed a bug preventing loading samples using the command line
- Better inheritance models customization for genes in gene panels
- STR variant page back to list button now does its one job.
- Allows to setup scout without a omim api key
- Fixed error causing "favicon not found" flash messages
- Removed flask --version from base cli
- Request rerun no longer changes case status. Active or archived cases inactivate on upload.
- Fixed missing tooltip on the cancer variants page
- Fixed weird Rank cell in variants page
- Next and first buttons order swap
- Added pagination (and POST capability) to cancer variants.
- Improves loading speed for variant page
- Problem with updating variant rank when no variants
- Improved Clinvar submission form
- General report crashing when dismissed variant has no valid dismiss code
- Also show collaborative case variants on the All variants view.
- Improved phenotype search using dataTables.js on phenotypes page
- Search and delete users with `email` instead of `_id`
- Fixed css styles so that multiselect options will all fit one column


## [4.7.3]

### Added
- RankScore can be used with VCFs for vcf_cancer files

### Fixed
- Fix issue with STR view next page button not doing its one job.

### Deleted
- Removed pileup as a bam viewing option. This is replaced by IGV


## [4.7.2]

### Added
- Show earlier ACMG classification in the variant list

### Fixed
- Fixed igv search not working due to igv.js dist 2.2.17
- Fixed searches for cases with a gene with variants pinned or marked causative.
- Load variant pages faster after fixing other causatives query
- Fixed mitochondrial report bug for variants without genes

## [4.7.1]

### Added

### Fixed
- Fixed bug on genes page


## [4.7.0]

### Added
- Export genes and gene panels in build GRCh38
- Search for cases with variants pinned or marked causative in a given gene.
- Search for cases phenotypically similar to a case also from WUI.
- Case variant searches can be limited to similar cases, matching HPO-terms,
  phenogroups and cohorts.
- De-archive reruns and flag them as 'inactive' if archived
- Sort cases by analysis_date, track or status
- Display cases in the following order: prioritized, active, inactive, archived, solved
- Assign case to user when user activates it or asks for rerun
- Case becomes inactive when it has no assignees
- Fetch refseq version from entrez and use it in clinvar form
- Load and export of exons for all genes, independent on refseq
- Documentation for loading/updating exons
- Showing SV variant annotations: SV cgh frequencies, gnomad-SV, local SV frequencies
- Showing transcripts mapping score in segmental duplications
- Handle requests to Ensembl Rest API
- Handle requests to Ensembl Rest Biomart
- STR variants view now displays GT and IGV link.
- Description field for gene panels
- Export exons in build 37 and 38 using the command line

### Fixed
- Fixes of and induced by build tests
- Fixed bug affecting variant observations in other cases
- Fixed a bug that showed wrong gene coverage in general panel PDF export
- MT report only shows variants occurring in the specific individual of the excel sheet
- Disable SSL certifcate verification in requests to chanjo
- Updates how intervaltree and pymongo is used to void deprecated functions
- Increased size of IGV sample tracks
- Optimized tests


## [4.6.1]

### Added

### Fixed
- Missing 'father' and 'mother' keys when parsing single individual cases


## [4.6.0]

### Added
- Description of Scout branching model in CONTRIBUTING doc
- Causatives in alphabetical order, display ACMG classification and filter by gene.
- Added 'external' to the list of analysis type options
- Adds functionality to display "Tissue type". Passed via load config.
- Update to IGV 2.

### Fixed
- Fixed alignment visualization and vcf2cytosure availability for demo case samples
- Fixed 3 bugs affecting SV pages visualization
- Reintroduced the --version cli option
- Fixed variants query by panel (hpo panel + gene panel).
- Downloaded MT report contains excel files with individuals' display name
- Refactored code in parsing of config files.


## [4.5.1]

### Added

### Fixed
- update requirement to use PyYaml version >= 5.1
- Safer code when loading config params in cli base


## [4.5.0]

### Added
- Search for similar cases from scout view CLI
- Scout cli is now invoked from the app object and works under the app context

### Fixed
- PyYaml dependency fixed to use version >= 5.1


## [4.4.1]

### Added
- Display SV rank model version when available

### Fixed
- Fixed upload of delivery report via API


## [4.4.0]

### Added
- Displaying more info on the Causatives page and hiding those not causative at the case level
- Add a comment text field to Sanger order request form, allowing a message to be included in the email
- MatchMaker Exchange integration
- List cases with empty synopsis, missing HPO terms and phenotype groups.
- Search for cases with open research list, or a given case status (active, inactive, archived)

### Fixed
- Variant query builder split into several functions
- Fixed delivery report load bug


## [4.3.3]

### Added
- Different individual table for cancer cases

### Fixed
- Dashboard collects validated variants from verification events instead of using 'sanger' field
- Cases shared with collaborators are visible again in cases page
- Force users to select a real institute to share cases with (actionbar select fix)


## [4.3.2]

### Added
- Dashboard data can be filtered using filters available in cases page
- Causatives for each institute are displayed on a dedicated page
- SNVs and and SVs are searchable across cases by gene and rank score
- A more complete report with validated variants is downloadable from dashboard

### Fixed
- Clinsig filter is fixed so clinsig numerical values are returned
- Split multi clinsig string values in different elements of clinsig array
- Regex to search in multi clinsig string values or multi revstat string values
- It works to upload vcf files with no variants now
- Combined Pileup and IGV alignments for SVs having variant start and stop on the same chromosome


## [4.3.1]

### Added
- Show calls from all callers even if call is not available
- Instructions to install cairo and pango libs from WeasyPrint page
- Display cases with number of variants from CLI
- Only display cases with number of variants above certain treshold. (Also CLI)
- Export of verified variants by CLI or from the dashboard
- Extend case level queries with default panels, cohorts and phenotype groups.
- Slice dashboard statistics display using case level queries
- Add a view where all variants for an institute can be searched across cases, filtering on gene and rank score. Allows searching research variants for cases that have research open.

### Fixed
- Fixed code to extract variant conservation (gerp, phyloP, phastCons)
- Visualization of PDF-exported gene panels
- Reintroduced the exon/intron number in variant verification email
- Sex and affected status is correctly displayed on general report
- Force number validation in SV filter by size
- Display ensembl transcripts when no refseq exists


## [4.3.0]

### Added
- Mosaicism tag on variants
- Show and filter on SweGen frequency for SVs
- Show annotations for STR variants
- Show all transcripts in verification email
- Added mitochondrial export
- Adds alternative to search for SVs shorter that the given length
- Look for 'bcftools' in the `set` field of VCFs
- Display digenic inheritance from OMIM
- Displays what refseq transcript that is primary in hgnc

### Fixed

- Archived panels displays the correct date (not retroactive change)
- Fixed problem with waiting times in gene panel exports
- Clinvar fiter not working with human readable clinsig values

## [4.2.2]

### Fixed
- Fixed gene panel create/modify from CSV file utf-8 decoding error
- Updating genes in gene panels now supports edit comments and entry version
- Gene panel export timeout error

## [4.2.1]

### Fixed
- Re-introduced gene name(s) in verification email subject
- Better PDF rendering for excluded variants in report
- Problem to access old case when `is_default` did not exist on a panel


## [4.2.0]

### Added
- New index on variant_id for events
- Display overlapping compounds on variants view

### Fixed
- Fixed broken clinical filter


## [4.1.4]

### Added
- Download of filtered SVs

### Fixed
- Fixed broken download of filtered variants
- Fixed visualization issue in gene panel PDF export
- Fixed bug when updating gene names in variant controller


## [4.1.3]

### Fixed
- Displays all primary transcripts


## [4.1.2]

### Added
- Option add/replace when updating a panel via CSV file
- More flexible versioning of the gene panels
- Printing coverage report on the bottom of the pdf case report
- Variant verification option for SVs
- Logs uri without pwd when connecting
- Disease-causing transcripts in case report
- Thicker lines in case report
- Supports HPO search for cases, both terms or if described in synopsis
- Adds sanger information to dashboard

### Fixed
- Use db name instead of **auth** as default for authentication
- Fixes so that reports can be generated even with many variants
- Fixed sanger validation popup to show individual variants queried by user and institute.
- Fixed problem with setting up scout
- Fixes problem when exac file is not available through broad ftp
- Fetch transcripts for correct build in `adapter.hgnc_gene`

## [4.1.1]
- Fix problem with institute authentication flash message in utils
- Fix problem with comments
- Fix problem with ensembl link


## [4.1.0]

### Added
- OMIM phenotypes to case report
- Command to download all panel app gene panels `scout load panel --panel-app`
- Links to genenames.org and omim on gene page
- Popup on gene at variants page with gene information
- reset sanger status to "Not validated" for pinned variants
- highlight cases with variants to be evaluated by Sanger on the cases page
- option to point to local reference files to the genome viewer pileup.js. Documented in `docs.admin-guide.server`
- option to export single variants in `scout export variants`
- option to load a multiqc report together with a case(add line in load config)
- added a view for searching HPO terms. It is accessed from the top left corner menu
- Updates the variants view for cancer variants. Adds a small cancer specific filter for known variants
- Adds hgvs information on cancer variants page
- Adds option to update phenotype groups from CLI

### Fixed
- Improved Clinvar to submit variants from different cases. Fixed HPO terms in casedata according to feedback
- Fixed broken link to case page from Sanger modal in cases view
- Now only cases with non empty lists of causative variants are returned in `adapter.case(has_causatives=True)`
- Can handle Tumor only samples
- Long lists of HGNC symbols are now possible. This was previously difficult with manual, uploaded or by HPO search when changing filter settings due to GET request limitations. Relevant pages now use POST requests. Adds the dynamic HPO panel as a selection on the gene panel dropdown.
- Variant filter defaults to default panels also on SV and Cancer variants pages.

## [4.0.0]

### WARNING ###

This is a major version update and will require that the backend of pre releases is updated.
Run commands:

```
$scout update genes
$scout update hpo
```

- Created a Clinvar submission tool, to speed up Clinvar submission of SNVs and SVs
- Added an analysis report page (html and PDF format) containing phenotype, gene panels and variants that are relevant to solve a case.

### Fixed
- Optimized evaluated variants to speed up creation of case report
- Moved igv and pileup viewer under a common folder
- Fixed MT alignment view pileup.js
- Fixed coordinates for SVs with start chromosome different from end chromosome
- Global comments shown across cases and institutes. Case-specific variant comments are shown only for that specific case.
- Links to clinvar submitted variants at the cases level
- Adapts clinvar parsing to new format
- Fixed problem in `scout update user` when the user object had no roles
- Makes pileup.js use online genome resources when viewing alignments. Now any instance of Scout can make use of this functionality.
- Fix ensembl link for structural variants
- Works even when cases does not have `'madeline_info'`
- Parses Polyphen in correct way again
- Fix problem with parsing gnomad from VEP

### Added
- Added a PDF export function for gene panels
- Added a "Filter and export" button to export custom-filtered SNVs to CSV file
- Dismiss SVs
- Added IGV alignments viewer
- Read delivery report path from case config or CLI command
- Filter for spidex scores
- All HPO terms are now added and fetched from the correct source (https://github.com/obophenotype/human-phenotype-ontology/blob/master/hp.obo)
- New command `scout update hpo`
- New command `scout update genes` will fetch all the latest information about genes and update them
- Load **all** variants found on chromosome **MT**
- Adds choice in cases overview do show as many cases as user like

### Removed
- pileup.min.js and pileup css are imported from a remote web location now
- All source files for HPO information, this is instead fetched directly from source
- All source files for gene information, this is instead fetched directly from source

## [3.0.0]
### Fixed
- hide pedigree panel unless it exists

## [1.5.1] - 2016-07-27
### Fixed
- look for both ".bam.bai" and ".bai" extensions

## [1.4.0] - 2016-03-22
### Added
- support for local frequency through loqusdb
- bunch of other stuff

## [1.3.0] - 2016-02-19
### Fixed
- Update query-phenomizer and add username/password

### Changed
- Update the way a case is checked for rerun-status

### Added
- Add new button to mark a case as "checked"
- Link to clinical variants _without_ 1000G annotation

## [1.2.2] - 2016-02-18
### Fixed
- avoid filtering out variants lacking ExAC and 1000G annotations

## [1.1.3] - 2015-10-01
### Fixed
- persist (clinical) filter when clicking load more
- fix #154 by robustly setting clinical filter func. terms

## [1.1.2] - 2015-09-07
### Fixed
- avoid replacing coverage report with none
- update SO terms, refactored

## [1.1.1] - 2015-08-20
### Fixed
- fetch case based on collaborator status (not owner)

## [1.1.0] - 2015-05-29
### Added
- link(s) to SNPedia based on RS-numbers
- new Jinja filter to "humanize" decimal numbers
- show gene panels in variant view
- new Jinja filter for decoding URL encoding
- add indicator to variants in list that have comments
- add variant number threshold and rank score threshold to load function
- add event methods to mongo adapter
- add tests for models
- show badge "old" if comment was written for a previous analysis

### Changed
- show cDNA change in transcript summary unless variant is exonic
- moved compounds table further up the page
- show dates for case uploads in ISO format
- moved variant comments higher up on page
- updated documentation for pages
- read in coverage report as blob in database and serve directly
- change ``OmimPhenotype`` to ``PhenotypeTerm``
- reorganize models sub-package
- move events (and comments) to separate collection
- only display prev/next links for the research list
- include variant type in breadcrumbs e.g. "Clinical variants"

### Removed
- drop dependency on moment.js

### Fixed
- show the same level of detail for all frequencies on all pages
- properly decode URL encoded symbols in amino acid/cDNA change strings
- fixed issue with wipe permissions in MongoDB
- include default gene lists in "variants" link in breadcrumbs

## [1.0.2] - 2015-05-20
### Changed
- update case fetching function

### Fixed
- handle multiple cases with same id

## [1.0.1] - 2015-04-28
### Fixed
- Fix building URL parameters in cases list Vue component

## [1.0.0] - 2015-04-12
Codename: Sara Lund

![Release 1.0](artwork/releases/release-1-0.jpg)

### Added
- Add email logging for unexpected errors
- New command line tool for deleting case

### Changed
- Much improved logging overall
- Updated documentation/usage guide
- Removed non-working IGV link

### Fixed
- Show sample display name in GT call
- Various small bug fixes
- Make it easier to hover over popups

## [0.0.2-rc1] - 2015-03-04
### Added
- add protein table for each variant
- add many more external links
- add coverage reports as PDFs

### Changed
- incorporate user feedback updates
- big refactor of load scripts

## [0.0.2-rc2] - 2015-03-04
### Changes
- add gene table with gene description
- reorganize inheritance models box

### Fixed
- avoid overwriting gene list on "research" load
- fix various bugs in external links

## [0.0.2-rc3] - 2015-03-05
### Added
- Activity log feed to variant view
- Adds protein change strings to ODM and Sanger email

### Changed
- Extract activity log component to macro

### Fixes
- Make Ensembl transcript links use archive website<|MERGE_RESOLUTION|>--- conflicted
+++ resolved
@@ -10,11 +10,9 @@
 ### Fixed
 - Command line crashing with error when updating a user that doesn't exist
 - Thaw coloredlogs - 15.0.1 restores errorhandler issue
-<<<<<<< HEAD
+- Thaw crypography - current base image and library version allow Docker builds
 - Round CADD values with many decimals on causatives and validated variants pages
-=======
-- Thaw crypography - current base image and library version allow Docker builds
->>>>>>> 51dd2e38
+
 
 ## [4.75]
 ### Added
@@ -40,7 +38,6 @@
 - Convert RNA fusions variants `tool_hits` and `fusion_score` keys from string to numbers
 - Fix genotype reference and alternative sequencing depths defaulting to -1 when values are 0
 - DecimalFields were limited to two decimal places for several forms - lifting restrictions on AF, CADD etc.
-
 
 ## [4.74.1]
 ### Changed
