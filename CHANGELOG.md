# Change Log
All notable changes to this project will be documented in this file.
This project adheres to [Semantic Versioning](http://semver.org/).

About changelog [here](https://keepachangelog.com/en/1.0.0/)


## [unreleased]
### Added
- `Scout-REViewer-Service` integration - show `REViewer` picture if available
- Button to go directly to HPO SV filter variantS page from case
- `Scout-REViewer-Service` integration - show `REViewer` picture if available
- Link to HPO panel coverage overview on Case page
- Specify a confidence threshold (green|amber|red) when loading PanelApp panels
<<<<<<< HEAD
- Mitochondrial deletion signatures (mitosign) can be uploaded and shown with mtDNA report
=======
- Functional annotations in variants lists exports (all variants)
- Cancer/Normal VAFs and COSMIC ids in in variants lists exports (cancer variants)
>>>>>>> c60856e8
### Changed
- Better visualization of regional annotation for long lists of genes in large SVs in Variants tables
- Order of cells in variants tables
- More evident links to gene coverage from Variant page
- Gene panels sorted by display name in the entire Case page
### Fixed
- HPO filter button on SV variantS page
- Spacing between region|function cells in SVs lists
- Labels on gene panel Chanjo report
- Fixed ambigious duplicated response headers when requesting a BAM file from /static
- Visited color link on gene coverage button (Variant page)

## [4.58.1]
### Fixed
- Case search with search strings that contain characters that can be escaped

## [4.58]
### Added
- Documentation on how to create/update PanelApp panels
- Add filter by local observations (archive) to structural variants filters
- Add more splicing consequences to SO term definitions
- Search for a specific gene in all gene panels
- Institute settings option to force show all variants on VariantS page for all cases of an institute
- Filter cases by validation pending status
- Link to The Clinical Knowledgebase (CKB) (https://ckb.jax.org/) in cancer variant's page

### Fixed
- Added a not-authorized `auto-login` fixture according to changes in Flask-Login 0.6.2
- Renamed `cache_timeout` param name of flask.send_file function to `max_age` (Flask 2.2 compliant)
- Replaced deprecated `app.config["JSON_SORT_KEYS"]` with app.json.sort_keys in app settings
- Bug in gene variants page (All SNVs and INDELs) when variant gene doesn't have a hgnc id that is found in the database
- Broken export of causatives table
- Query for genes in build 38 on `Search SNVs and INDELs` page
- Prevent typing special characters `^<>?!=\/` in case search form
- Search matching causatives also among research variants in other cases
- Links to variants in Verified variants page
- Broken filter institute cases by pinned gene
- Better visualization of long lists of genes in large SVs on Causative and Verified Variants page
- Reintroduced missing button to export Causative variants
- Better linking and display of matching causatives and managed variants
### Changed
- State that loqusdb observation is in current case if observations count is one and no cases are shown
- Better pagination and number of variants returned by queries in `Search SNVs and INDELs` page
- Refactored and simplified code used for collecting gene variants for `Search SNVs and INDELs` page
- Fix sidebar panel icons in Case view
- Fix panel spacing in Case view
- Removed unused database `sanger_ordered` and `case_id,category,rank_score` indexes (variant collection)
- Verified variants displayed in a dedicated page reachable from institute sidebar
- Unified stats in dashboard page
- Improved gene info for large SVs and cancer SVs
- Remove the unused `variant.str_variant` endpoint from variant views
- Easier editing of HPO gene panel on case page
- Assign phenotype panel less cramped on Case page
- Causatives and Verified variants pages to use the same template macro
- Allow hyphens in panel names

## [4.57.4]
### Fixed
- Parsing of variant.FORMAT "DR" key in parse variant file
- Reduced code complexity in `scout/parse/variant/variant.py`
- Reduced complexity of code in `scout/build/variant/variant.py`

## [4.57.3]
### Fixed
- Export of STR verified variants
- Do not download as verified variants first verified and then reset to not validated
- Avoid duplicated lines in downloaded verified variants reflecting changes in variant validation status

## [4.57.2]
### Fixed
- Export of verified variants when variant gene has no transcripts
- HTTP 500 when visiting a the details page for a cancer variant that had been ranked with genmod

## [4.57.1]
### Fixed
- Updating/replacing a gene panel from file with a corrupted or malformed file

## [4.57]
### Added
- Display last 50 or 500 events for a user in a timeline
- Show dismiss count from other cases on matching variantS
- Save Beacon-related events in events collection
- Institute settings allow saving multiple loqusdb instances for one institute
- Display stats from multiple instances of loqusdb on variant page
- Display date and frequency of obs derived from count of local archive observations from MIP11 (requires fix in MIP)
### Changed
- Prior ACMG classifications view is no longer limited by pathogenicity
### Fixed
- Visibility of Sanger ordered badge on case page, light mode
- Some of the DataTables tables (Phenotypes and Diagnoses pages) got a bit dark in dark mode
- Remove all redundancies when displaying timeline events (some events are saved both as case-related and variant-related)
- Missing link in saved MatchMaker-related events
- Genes with mixed case gene symbols missing in PanelApp panels
- Alignment of elements on the Beacon submission modal window
- Locus info links from STR variantS page open in new browser tabs

## [4.56]
### Added
- Test for PanelApp panels loading
- `panel-umi` tag option when loading cancer analyses
### Changed
- Black text to make comments more visible in dark mode
- Loading PanelApp panels replaces pre-existing panels with same version
- Removed sidebar from Causatives page - navigation is available on the top bar for now
- Create ClinVar submissions from pinned variants list in case page
- Select which pinned variants will be included in ClinVar submission documents
### Fixed
- Remove a:visited css style from all buttons
- Update of HPO terms via command line
- Background color of `MIXED` and `PANEL-UMI` sequencing types on cases page
- Fixed regex error when searching for cases with query ending with `\ `
- Gene symbols on Causatives page lighter in dark mode
- SpliceAI tooltip of multigene variants

## [4.55]
### Changed
- Represent different tumor samples as vials in cases page
- Option to force-update the OMIM panel
### Fixed
- Low tumor purity badge alignment in cancer samples table on cancer case view
- VariantS comment popovers reactivate on hover
- Updating database genes in build 37
- ACMG classification summary hidden by sticky navbar
- Logo backgrounds fixed to white on welcome page
- Visited links turn purple again
- Style of link buttons and dropdown menus
- Update KUH and GMS logos
- Link color for Managed variants

## [4.54]
### Added
- Dark mode, using browser/OS media preference
- Allow marking case as solved without defining causative variants
- Admin users can create missing beacon datasets from the institute's settings page
- GenCC links on gene and variant pages
- Deprecation warnings when launching the app using a .yaml config file or loading cases using .ped files
### Changed
- Improved HTML syntax in case report template
- Modified message displayed when variant rank stats could not be calculated
- Expanded instructions on how to test on CG development server (cg-vm1)
- Added more somatic variant callers (Balsamic v9 SNV, develop SV)
### Fixed
- Remove load demo case command from docker-compose.yml
- Text elements being split across pages in PDF reports
- Made login password field of type `password` in LDAP login form
- Gene panels HTML select in institute's settings page
- Bootstrap upgraded to version 5
- Fix some Sourcery and SonarCloud suggestions
- Escape special characters in case search on institute and dashboard pages
- Broken case PDF reports when no Madeline pedigree image can be created
- Removed text-white links style that were invisible in new pages style
- Variants pagination after pressing "Filter variants" or "Clinical filter"
- Layout of buttons Matchmaker submission panel (case page)
- Removing cases from Matchmaker (simplified code and fixed functionality)
- Reintroduce check for missing alignment files purged from server

## [4.53]
### Added
### Changed
- Point Alamut API key docs link to new API version
- Parse dbSNP id from ID only if it says "rs", else use VEP CSQ fields
- Removed MarkupSafe from the dependencies
### Fixed
- Reintroduced loading of SVs for demo case 643595
- Successful parse of FOUND_IN should avoid GATK caller default
- All vulnerabilities flagged by SonarCloud

## [4.52]
### Added
- Demo cancer case gets loaded together with demo RD case in demo instance
- Parse REVEL_score alongside REVEL_rankscore from csq field and display it on SNV variant page
- Rank score results now show the ranking range
- cDNA and protein changes displayed on institute causatives pages
- Optional SESSION_TIMEOUT_MINUTES configuration in app config files
- Script to convert old OMIM case format (list of integers) to new format (list of dictionaries)
- Additional check for user logged in status before serving alignment files
- Download .cgh files from cancer samples table on cancer case page
- Number of documents and date of last update on genes page
### Changed
- Verify user before redirecting to IGV alignments and sashimi plots
- Build case IGV tracks starting from case and variant objects instead of passing all params in a form
- Unfreeze Werkzeug lib since Flask_login v.0.6 with bugfix has been released
- Sort gene panels by name (panelS and variant page)
- Removed unused `server.blueprints.alignviewers.unindexed_remote_static` endpoint
- User sessions to check files served by `server.blueprints.alignviewers.remote_static` endpoint
- Moved Beacon-related functions to a dedicated app extension
- Audit Filter now also loads filter displaying the variants for it
### Fixed
- Handle `attachment_filename` parameter renamed to `download_name` when Flask 2.2 will be released
- Removed cursor timeout param in cases find adapter function to avoid many code warnings
- Removed stream argument deprecation warning in tests
- Handle `no intervals found` warning in load_region test
- Beacon remove variants
- Protect remote_cors function in alignviewers view from Server-Side Request Forgery (SSRF)
- Check creation date of last document in gene collection to display when genes collection was updated last

## [4.51]
### Added
- Config file containing codecov settings for pull requests
- Add an IGV.js direct link button from case page
- Security policy file
- Hide/shade compound variants based on rank score on variantS from filter
- Chromograph legend documentation direct link
### Changed
- Updated deprecated Codecov GitHub action to v.2
- Simplified code of scout/adapter/mongo/variant
- Update IGV.js to v2.11.2
- Show summary number of variant gene panels on general report if more than 3
### Fixed
- Marrvel link for variants in genome build 38 (using liftover to build 37)
- Remove flags from codecov config file
- Fixed filter bug with high negative SPIDEX scores
- Renamed IARC TP53 button to to `TP53 Database`, modified also link since IARC has been moved to the US NCI: `https://tp53.isb-cgc.org/`
- Parsing new format of OMIM case info when exporting patients to Matchmaker
- Remove flask-debugtoolbar lib dependency that is using deprecated code and causes app to crash after new release of Jinja2 (3.1)
- Variant page crashing for cases with old OMIM terms structure (a list of integers instead of dictionary)
- Variant page crashing when creating MARRVEL link for cases with no genome build
- SpliceAI documentation link
- Fix deprecated `safe_str_cmp` import from `werkzeug.security` by freezing Werkzeug lib to v2.0 until Flask_login v.0.6 with bugfix is released
- List gene names densely in general report for SVs that contain more than 3 genes
- Show transcript ids on refseq genes on hg19 in IGV.js, using refgene source
- Display correct number of genes in general report for SVs that contain more than 32 genes
- Broken Google login after new major release of `lepture/authlib`
- Fix frequency and callers display on case general report

## [4.50.1]
### Fixed
- Show matching causative STR_repid for legacy str variants (pre Stranger hgnc_id)

## [4.50]
### Added
- Individual-specific OMIM terms
- OMIM disease descriptions in ClinVar submission form
- Add a toggle for melter rerun monitoring of cases
- Add a config option to show the rerun monitoring toggle
- Add a cli option to export cases with rerun monitoring enabled
- Add a link to STRipy for STR variants; shallow for ARX and HOXA13
- Hide by default variants only present in unaffected individuals in variants filters
- OMIM terms in general case report
- Individual-level info on OMIM and HPO terms in general case report
- PanelApp gene link among the external links on variant page
- Dashboard case filters fields help
- Filter cases by OMIM terms in cases and dashboard pages
### Fixed
- A malformed panel id request would crash with exception: now gives user warning flash with redirect
- Link to HPO resource file hosted on `http://purl.obolibrary.org`
- Gene search form when gene exists only in build 38
- Fixed odd redirect error and poor error message on missing column for gene panel csv upload
- Typo in parse variant transcripts function
- Modified keys name used to parse local observations (archived) frequencies to reflect change in MIP keys naming
- Better error handling for partly broken/timed out chanjo reports
- Broken javascript code when case Chromograph data is malformed
- Broader space for case synopsis in general report
- Show partial causatives on causatives and matching causatives panels
- Partial causative assignment in cases with no OMIM or HPO terms
- Partial causative OMIM select options in variant page
### Changed
- Slightly smaller and improved layout of content in case PDF report
- Relabel more cancer variant pages somatic for navigation
- Unify caseS nav links
- Removed unused `add_compounds` param from variant controllers function
- Changed default hg19 genome for IGV.js to legacy hg19_1kg_decoy to fix a few problematic loci
- Reduce code complexity (parse/ensembl.py)
- Silence certain fields in ClinVar export if prioritised ones exist (chrom-start-end if hgvs exist)
- Made phenotype non-mandatory when marking a variant as partial causative
- Only one phenotype condition type (OMIM or HPO) per variant is used in ClinVar submissions
- ClinVar submission variant condition prefers OMIM over HPO if available
- Use lighter version of gene objects in Omim MongoDB adapter, panels controllers, panels views and institute controllers
- Gene-variants table size is now adaptive
- Remove unused file upload on gene-variants page

## [4.49]
### Fixed
- Pydantic model types for genome_build, madeline_info, peddy_ped_check and peddy_sex_check, rank_model_version and sv_rank_model_version
- Replace `MatchMaker` with `Matchmaker` in all places visible by a user
- Save diagnosis labels along with OMIM terms in Matchmaker Exchange submission objects
- `libegl-mesa0_21.0.3-0ubuntu0.3~20.04.5_amd64.deb` lib not found by GitHub actions Docker build
- Remove unused `chromograph_image_files` and `chromograph_prefixes` keys saved when creating or updating an RD case
- Search managed variants by description and with ignore case
### Changed
- Introduced page margins on exported PDF reports
- Smaller gene fonts in downloaded HPO genes PDF reports
- Reintroduced gene coverage data in the PDF-exported general report of rare-disease cases
- Check for existence of case report files before creating sidebar links
- Better description of HPO and OMIM terms for patients submitted to Matchmaker Exchange
- Remove null non-mandatory key/values when updating a case
- Freeze WTForms<3 due to several form input rendering changes

## [4.48.1]
### Fixed
- General case PDF report for recent cases with no pedigree

## [4.48]
### Added
- Option to cancel a request for research variants in case page
### Changed
- Update igv.js to v2.10.5
- Updated example of a case delivery report
- Unfreeze cyvcf2
- Builder images used in Scout Dockerfiles
- Crash report email subject gives host name
- Export general case report to PDF using PDFKit instead of WeasyPrint
- Do not include coverage report in PDF case report since they might have different orientation
- Export cancer cases's "Coverage and QC report" to PDF using PDFKit instead of Weasyprint
- Updated cancer "Coverage and QC report" example
- Keep portrait orientation in PDF delivery report
- Export delivery report to PDF using PDFKit instead of Weasyprint
- PDF export of clinical and research HPO panels using PDFKit instead of Weasyprint
- Export gene panel report to PDF using PDFKit
- Removed WeasyPrint lib dependency

### Fixed
- Reintroduced missing links to Swegen and Beacon and dbSNP in RD variant page, summary section
- Demo delivery report orientation to fit new columns
- Missing delivery report in demo case
- Cast MNVs to SNV for test
- Export verified variants from all institutes when user is admin
- Cancer coverage and QC report not found for demo cancer case
- Pull request template instructions on how to deploy to test server
- PDF Delivery report not showing Swedac logo
- Fix code typos
- Disable codefactor raised by ESLint for javascript functions located on another file
- Loading spinner stuck after downloading a PDF gene panel report
- IGV browser crashing when file system with alignment files is not mounted

## [4.47]
### Added
- Added CADD, GnomAD and genotype calls to variantS export
### Changed
- Pull request template, to illustrate how to deploy pull request branches on cg-vm1 stage server
### Fixed
- Compiled Docker image contains a patched version (v4.9) of chanjo-report

## [4.46.1]
### Fixed
- Downloading of files generated within the app container (MT-report, verified variants, pedigrees, ..)

## [4.46]
### Added
- Created a Dockefile to be used to serve the dockerized app in production
- Modified the code to collect database params specified as env vars
- Created a GitHub action that pushes the Dockerfile-server image to Docker Hub (scout-server-stage) every time a PR is opened
- Created a GitHub action that pushes the Dockerfile-server image to Docker Hub (scout-server) every time a new release is created
- Reassign MatchMaker Exchange submission to another user when a Scout user is deleted
- Expose public API JSON gene panels endpoint, primarily to enable automated rerun checking for updates
- Add utils for dictionary type
- Filter institute cases using multiple HPO terms
- Vulture GitHub action to identify and remove unused variables and imports
### Changed
- Updated the python config file documentation in admin guide
- Case configuration parsing now uses Pydantic for improved typechecking and config handling
- Removed test matrices to speed up automatic testing of PRs
- Switch from Coveralls to Codecov to handle CI test coverage
- Speed-up CI tests by caching installation of libs and splitting tests into randomized groups using pytest-test-groups
- Improved LDAP login documentation
- Use lib flask-ldapconn instead of flask_ldap3_login> to handle ldap authentication
- Updated Managed variant documentation in user guide
- Fix and simplify creating and editing of gene panels
- Simplified gene variants search code
- Increased the height of the genes track in the IGV viewer
### Fixed
- Validate uploaded managed variant file lines, warning the user.
- Exporting validated variants with missing "genes" database key
- No results returned when searching for gene variants using a phenotype term
- Variants filtering by gene symbols file
- Make gene HGNC symbols field mandatory in gene variants page and run search only on form submit
- Make sure collaborator gene variants are still visible, even if HPO filter is used

## [4.45]
### Added
### Changed
- Start Scout also when loqusdbapi is not reachable
- Clearer definition of manual standard and custom inheritance models in gene panels
- Allow searching multiple chromosomes in filters
### Fixed
- Gene panel crashing on edit action

## [4.44]
### Added
### Changed
- Display Gene track beneath each sample track when displaying splice junctions in igv browser
- Check outdated gene symbols and update with aliases for both RD and cancer variantS
### Fixed
- Added query input check and fixed the Genes API endpoint to return a json formatted error when request is malformed
- Typo in ACMG BP6 tooltip

## [4.43.1]
### Added
- Added database index for OMIM disease term genes
### Changed
### Fixed
- Do not drop HPO terms collection when updating HPO terms via the command line
- Do not drop disease (OMIM) terms collection when updating diseases via the command line

## [4.43]
### Added
- Specify which collection(s) update/build indexes for
### Fixed
- Do not drop genes and transcripts collections when updating genes via the command line

## [4.42.1]
### Added
### Changed
### Fixed
- Freeze PyMongo lib to version<4.0 to keep supporting previous MongoDB versions
- Speed up gene panels creation and update by collecting only light gene info from database
- Avoid case page crash on Phenomizer queries timeout

## [4.42]
### Added
- Choose custom pinned variants to submit to MatchMaker Exchange
- Submit structural variant as genes to the MatchMaker Exchange
- Added function for maintainers and admins to remove gene panels
- Admins can restore deleted gene panels
- A development docker-compose file illustrating the scout/chanjo-report integration
- Show AD on variants view for cancer SV (tumor and normal)
- Cancer SV variants filter AD, AF (tumor and normal)
- Hiding the variants score column also from cancer SVs, as for the SNVs
### Changed
- Enforce same case _id and display_name when updating a case
- Enforce same individual ids, display names and affected status when updating a case
- Improved documentation for connecting to loqusdb instances (including loqusdbapi)
- Display and download HPO gene panels' gene symbols in italics
- A faster-built and lighter Docker image
- Reduce complexity of `panels` endpoint moving some code to the panels controllers
- Update requirements to use flask-ldap3-login>=0.9.17 instead of freezing WTForm
### Fixed
- Use of deprecated TextField after the upgrade of WTF to v3.0
- Freeze to WTForms to version < 3
- Remove the extra files (bed files and madeline.svg) introduced by mistake
- Cli command loading demo data in docker-compose when case custom images exist and is None
- Increased MongoDB connection serverSelectionTimeoutMS parameter to 30K (default value according to MongoDB documentation)
- Better differentiate old obs counts 0 vs N/A
- Broken cancer variants page when default gene panel was deleted
- Typo in tx_overview function in variant controllers file
- Fixed loqusdbapi SV search URL
- SV variants filtering using Decipher criterion
- Removing old gene panels that don't contain the `maintainer` key.

## [4.41.1]
### Fixed
- General reports crash for variant annotations with same variant on other cases

## [4.41]
### Added
- Extended the instructions for running the Scout Docker image (web app and cli).
- Enabled inclusion of custom images to STR variant view
### Fixed
- General case report sorting comments for variants with None genetic models
- Do not crash but redirect to variants page with error when a variant is not found for a case
- UCSC links coordinates for SV variants with start chromosome different than end chromosome
- Human readable variants name in case page for variants having start chromosome different from end chromosome
- Avoid always loading all transcripts when checking gene symbol: introduce gene captions
- Slow queries for evaluated variants on e.g. case page - use events instead
### Changed
- Rearrange variant page again, moving severity predictions down.
- More reactive layout width steps on variant page

## [4.40.1]
### Added
### Fixed
- Variants dismissed with inconsistent inheritance pattern can again be shown in general case report
- General report page for variants with genes=None
- General report crashing when variants have no panels
- Added other missing keys to case and variant dictionaries passed to general report
### Changed

## [4.40]
### Added
- A .cff citation file
- Phenotype search API endpoint
- Added pagination to phenotype API
- Extend case search to include internal MongoDB id
- Support for connecting to a MongoDB replica set (.py config files)
- Support for connecting to a MongoDB replica set (.yaml config files)
### Fixed
- Command to load the OMIM gene panel (`scout load panel --omim`)
- Unify style of pinned and causative variants' badges on case page
- Removed automatic spaces after punctuation in comments
- Remove the hardcoded number of total individuals from the variant's old observations panel
- Send delete requests to a connected Beacon using the DELETE method
- Layout of the SNV and SV variant page - move frequency up
### Changed
- Stop updating database indexes after loading exons via command line
- Display validation status badge also for not Sanger-sequenced variants
- Moved Frequencies, Severity and Local observations panels up in RD variants page
- Enabled Flask CORS to communicate CORS status to js apps
- Moved the code preparing the transcripts overview to the backend
- Refactored and filtered json data used in general case report
- Changed the database used in docker-compose file to use the official MongoDB v4.4 image
- Modified the Python (3.6, 3.8) and MongoDB (3.2, 4.4, 5.0) versions used in testing matrices (GitHub actions)
- Capitalize case search terms on institute and dashboard pages


## [4.39]
### Added
- COSMIC IDs collected from CSQ field named `COSMIC`
### Fixed
- Link to other causative variants on variant page
- Allow multiple COSMIC links for a cancer variant
- Fix floating text in severity box #2808
- Fixed MitoMap and HmtVar links for hg38 cases
- Do not open new browser tabs when downloading files
- Selectable IGV tracks on variant page
- Missing splice junctions button on variant page
- Refactor variantS representative gene selection, and use it also for cancer variant summary
### Changed
- Improve Javascript performance for displaying Chromograph images
- Make ClinVar classification more evident in cancer variant page

## [4.38]
### Added
- Option to hide Alamut button in the app config file
### Fixed
- Library deprecation warning fixed (insert is deprecated. Use insert_one or insert_many instead)
- Update genes command will not trigger an update of database indices any more
- Missing resources in temporary downloading directory when updating genes using the command line
- Restore previous variant ACMG classification in a scrollable div
- Loading spinner not stopping after downloading PDF case reports and variant list export
- Add extra Alamut links higher up on variant pages
- Improve UX for phenotypes in case page
- Filter and export of STR variants
- Update look of variants page navigation buttons
### Changed

## [4.37]
### Added
- Highlight and show version number for RefSeq MANE transcripts.
- Added integration to a rerunner service for toggling reanalysis with updated pedigree information
- SpliceAI display and parsing from VEP CSQ
- Display matching tiered variants for cancer variants
- Display a loading icon (spinner) until the page loads completely
- Display filter badges in cancer variants list
- Update genes from pre-downloaded file resources
- On login, OS, browser version and screen size are saved anonymously to understand how users are using Scout
- API returning institutes data for a given user: `/api/v1/institutes`
- API returning case data for a given institute: `/api/v1/institutes/<institute_id>/cases`
- Added GMS and Lund university hospital logos to login page
- Made display of Swedac logo configurable
- Support for displaying custom images in case view
- Individual-specific HPO terms
- Optional alamut_key in institute settings for Alamut Plus software
- Case report API endpoint
- Tooltip in case explaining that genes with genome build different than case genome build will not be added to dynamic HPO panel.
- Add DeepVariant as a caller
### Fixed
- Updated IGV to v2.8.5 to solve missing gene labels on some zoom levels
- Demo cancer case config file to load somatic SNVs and SVs only.
- Expand list of refseq trancripts in ClinVar submission form
- Renamed `All SNVs and INDELs` institute sidebar element to `Search SNVs and INDELs` and fixed its style.
- Add missing parameters to case load-config documentation
- Allow creating/editing gene panels and dynamic gene panels with genes present in genome build 38
- Bugfix broken Pytests
- Bulk dismissing variants error due to key conversion from string to integer
- Fix typo in index documentation
- Fixed crash in institute settings page if "collaborators" key is not set in database
- Don't stop Scout execution if LoqusDB call fails and print stacktrace to log
- Bug when case contains custom images with value `None`
- Bug introduced when fixing another bug in Scout-LoqusDB interaction
- Loading of OMIM diagnoses in Scout demo instance
- Remove the docker-compose with chanjo integration because it doesn't work yet.
- Fixed standard docker-compose with scout demo data and database
- Clinical variant assessments not present for pinned and causative variants on case page.
- MatchMaker matching one node at the time only
- Remove link from previously tiered variants badge in cancer variants page
- Typo in gene cell on cancer variants page
- Managed variants filter form
### Changed
- Better naming for variants buttons on cancer track (somatic, germline). Also show cancer research button if available.
- Load case with missing panels in config files, but show warning.
- Changing the (Female, Male) symbols to (F/M) letters in individuals_table and case-sma.
- Print stacktrace if case load command fails
- Added sort icon and a pointer to the cursor to all tables with sortable fields
- Moved variant, gene and panel info from the basic pane to summary panel for all variants.
- Renamed `Basics` panel to `Classify` on variant page.
- Revamped `Basics` panel to a panel dedicated to classify variants
- Revamped the summary panel to be more compact.
- Added dedicated template for cancer variants
- Removed Gene models, Gene annotations and Conservation panels for cancer variants
- Reorganized the orders of panels for variant and cancer variant views
- Added dedicated variant quality panel and removed relevant panes
- A more compact case page
- Removed OMIM genes panel
- Make genes panel, pinned variants panel, causative variants panel and ClinVar panel scrollable on case page
- Update to Scilifelab's 2020 logo
- Update Gens URL to support Gens v2.0 format
- Refactor tests for parsing case configurations
- Updated links to HPO downloadable resources
- Managed variants filtering defaults to all variant categories
- Changing the (Kind) drop-down according to (Category) drop-down in Managed variant add variant
- Moved Gens button to individuals table
- Check resource files availability before starting updating OMIM diagnoses
- Fix typo in `SHOW_OBSERVED_VARIANT_ARCHIVE` config param

## [4.36]
### Added
- Parse and save splice junction tracks from case config file
- Tooltip in observations panel, explaining that case variants with no link might be old variants, not uploaded after a case rerun
### Fixed
- Warning on overwriting variants with same position was no longer shown
- Increase the height of the dropdowns to 425px
- More indices for the case table as it grows, specifically for causatives queries
- Splice junction tracks not centered over variant genes
- Total number of research variants count
- Update variants stats in case documents every time new variants are loaded
- Bug in flashing warning messages when filtering variants
### Changed
- Clearer warning messages for genes and gene/gene-panels searches in variants filters

## [4.35]
### Added
- A new index for hgnc_symbol in the hgnc_gene collection
- A Pedigree panel in STR page
- Display Tier I and II variants in case view causatives card for cancer cases
### Fixed
- Send partial file data to igv.js when visualizing sashimi plots with splice junction tracks
- Research variants filtering by gene
- Do not attempt to populate annotations for not loaded pinned/causatives
- Add max-height to all dropdowns in filters
### Changed
- Switch off non-clinical gene warnings when filtering research variants
- Don't display OMIM disease card in case view for cancer cases
- Refactored Individuals and Causative card in case view for cancer cases
- Update and style STR case report

## [4.34]
### Added
- Saved filter lock and unlock
- Filters can optionally be marked audited, logging the filter name, user and date on the case events and general report.
- Added `ClinVar hits` and `Cosmic hits` in cancer SNVs filters
- Added `ClinVar hits` to variants filter (rare disease track)
- Load cancer demo case in docker-compose files (default and demo file)
- Inclusive-language check using [woke](https://github.com/get-woke/woke) github action
- Add link to HmtVar for mitochondrial variants (if VCF is annotated with HmtNote)
- Grey background for dismissed compounds in variants list and variant page
- Pin badge for pinned compounds in variants list and variant page
- Support LoqusDB REST API queries
- Add a docker-compose-matchmaker under scout/containers/development to test matchmaker locally
- Script to investigate consequences of symbol search bug
- Added GATK to list of SV and cancer SV callers
### Fixed
- Make MitoMap link work for hg38 again
- Export Variants feature crashing when one of the variants has no primary transcripts
- Redirect to last visited variantS page when dismissing variants from variants list
- Improved matching of SVs Loqus occurrences in other cases
- Remove padding from the list inside (Matching causatives from other cases) panel
- Pass None to get_app function in CLI base since passing script_info to app factory functions was deprecated in Flask 2.0
- Fixed failing tests due to Flask update to version 2.0
- Speed up user events view
- Causative view sort out of memory error
- Use hgnc_id for gene filter query
- Typo in case controllers displaying an error every time a patient is matched against external MatchMaker nodes
- Do not crash while attempting an update for variant documents that are too big (> 16 MB)
- Old STR causatives (and other variants) may not have HGNC symbols - fix sort lambda
- Check if gene_obj has primary_transcript before trying to access it
- Warn if a gene manually searched is in a clinical panel with an outdated name when filtering variants
- ChrPos split js not needed on STR page yet
### Changed
- Remove parsing of case `genome_version`, since it's not used anywhere downstream
- Introduce deprecation warning for Loqus configs that are not dictionaries
- SV clinical filter no longer filters out sub 100 nt variants
- Count cases in LoqusDB by variant type
- Commit pulse repo badge temporarily set to weekly
- Sort ClinVar submissions objects by ascending "Last evaluated" date
- Refactored the MatchMaker integration as an extension
- Replaced some sensitive words as suggested by woke linter
- Documentation for load-configuration rewritten.
- Add styles to MatchMaker matches table
- More detailed info on the data shared in MatchMaker submission form

## [4.33.1]
### Fixed
- Include markdown for release autodeploy docs
- Use standard inheritance model in ClinVar (https://ftp.ncbi.nlm.nih.gov/pub/GTR/standard_terms/Mode_of_inheritance.txt)
- Fix issue crash with variants that have been unflagged causative not being available in other causatives
### Added
### Changed

## [4.33]
### Fixed
- Command line crashing when updating an individual not found in database
- Dashboard page crashing when filters return no data
- Cancer variants filter by chromosome
- /api/v1/genes now searches for genes in all genome builds by default
- Upgraded igv.js to version 2.8.1 (Fixed Unparsable bed record error)
### Added
- Autodeploy docs on release
- Documentation for updating case individuals tracks
- Filter cases and dashboard stats by analysis track
### Changed
- Changed from deprecated db update method
- Pre-selected fields to run queries with in dashboard page
- Do not filter by any institute when first accessing the dashboard
- Removed OMIM panel in case view for cancer cases
- Display Tier I and II variants in case view causatives panel for cancer cases
- Refactored Individuals and Causative panels in case view for cancer cases

## [4.32.1]
### Fixed
- iSort lint check only
### Changed
- Institute cases page crashing when a case has track:Null
### Added

## [4.32]
### Added
- Load and show MITOMAP associated diseases from VCF (INFO field: MitomapAssociatedDiseases, via HmtNote)
- Show variant allele frequencies for mitochondrial variants (GRCh38 cases)
- Extend "public" json API with diseases (OMIM) and phenotypes (HPO)
- HPO gene list download now has option for clinical and non-clinical genes
- Display gene splice junctions data in sashimi plots
- Update case individuals with splice junctions tracks
- Simple Docker compose for development with local build
- Make Phenomodels subpanels collapsible
- User side documentation of cytogenomics features (Gens, Chromograph, vcf2cytosure, rhocall)
- iSort GitHub Action
- Support LoqusDB REST API queries
### Fixed
- Show other causative once, even if several events point to it
- Filtering variants by mitochondrial chromosome for cases with genome build=38
- HPO gene search button triggers any warnings for clinical / non-existing genes also on first search
- Fixed a bug in variants pages caused by MT variants without alt_frequency
- Tests for CADD score parsing function
- Fixed the look of IGV settings on SNV variant page
- Cases analyzed once shown as `rerun`
- Missing case track on case re-upload
- Fixed severity rank for SO term "regulatory region ablation"
### Changed
- Refactor according to CodeFactor - mostly reuse of duplicated code
- Phenomodels language adjustment
- Open variants in a new window (from variants page)
- Open overlapping and compound variants in a new window (from variant page)
- gnomAD link points to gnomAD v.3 (build GRCh38) for mitochondrial variants.
- Display only number of affected genes for dismissed SVs in general report
- Chromosome build check when populating the variants filter chromosome selection
- Display mitochondrial and rare diseases coverage report in cases with missing 'rare' track

## [4.31.1]
### Added
### Changed
- Remove mitochondrial and coverage report from cancer cases sidebar
### Fixed
- ClinVar page when dbSNP id is None

## [4.31]
### Added
- gnomAD annotation field in admin guide
- Export also dynamic panel genes not associated to an HPO term when downloading the HPO panel
- Primary HGNC transcript info in variant export files
- Show variant quality (QUAL field from vcf) in the variant summary
- Load/update PDF gene fusion reports (clinical and research) generated with Arriba
- Support new MANE annotations from VEP (both MANE Select and MANE Plus Clinical)
- Display on case activity the event of a user resetting all dismissed variants
- Support gnomAD population frequencies for mitochondrial variants
- Anchor links in Casedata ClinVar panels to redirect after renaming individuals
### Fixed
- Replace old docs link www.clinicalgenomics.se/scout with new https://clinical-genomics.github.io/scout
- Page formatting issues whenever case and variant comments contain extremely long strings with no spaces
- Chromograph images can be one column and have scrollbar. Removed legacy code.
- Column labels for ClinVar case submission
- Page crashing looking for LoqusDB observation when variant doesn't exist
- Missing inheritance models and custom inheritance models on newly created gene panels
- Accept only numbers in managed variants filter as position and end coordinates
- SNP id format and links in Variant page, ClinVar submission form and general report
- Case groups tooltip triggered only when mouse is on the panel header
### Changed
- A more compact case groups panel
- Added landscape orientation CSS style to cancer coverage and QC demo report
- Improve user documentation to create and save new gene panels
- Removed option to use space as separator when uploading gene panels
- Separating the columns of standard and custom inheritance models in gene panels
- Improved ClinVar instructions for users using non-English Excel

## [4.30.2]
### Added
### Fixed
- Use VEP RefSeq ID if RefSeq list is empty in RefSeq transcripts overview
- Bug creating variant links for variants with no end_chrom
### Changed

## [4.30.1]
### Added
### Fixed
- Cryptography dependency fixed to use version < 3.4
### Changed

## [4.30]
### Added
- Introduced a `reset dismiss variant` verb
- Button to reset all dismissed variants for a case
- Add black border to Chromograph ideograms
- Show ClinVar annotations on variantS page
- Added integration with GENS, copy number visualization tool
- Added a VUS label to the manual classification variant tags
- Add additional information to SNV verification emails
- Tooltips documenting manual annotations from default panels
- Case groups now show bam files from all cases on align view
### Fixed
- Center initial igv view on variant start with SNV/indels
- Don't set initial igv view to negative coordinates
- Display of GQ for SV and STR
- Parsing of AD and related info for STRs
- LoqusDB field in institute settings accepts only existing Loqus instances
- Fix DECIPHER link to work after DECIPHER migrated to GRCh38
- Removed visibility window param from igv.js genes track
- Updated HPO download URL
- Patch HPO download test correctly
- Reference size on STR hover not needed (also wrong)
- Introduced genome build check (allowed values: 37, 38, "37", "38") on case load
- Improve case searching by assignee full name
- Populating the LoqusDB select in institute settings
### Changed
- Cancer variants table header (pop freq etc)
- Only admin users can modify LoqusDB instance in Institute settings
- Style of case synopsis, variants and case comments
- Switched to igv.js 2.7.5
- Do not choke if case is missing research variants when research requested
- Count cases in LoqusDB by variant type
- Introduce deprecation warning for Loqus configs that are not dictionaries
- Improve create new gene panel form validation
- Make XM- transcripts less visible if they don't overlap with transcript refseq_id in variant page
- Color of gene panels and comments panels on cases and variant pages
- Do not choke if case is missing research variants when reserch requested

## [4.29.1]
### Added
### Fixed
- Always load STR variants regardless of RankScore threshold (hotfix)
### Changed

## [4.29]
### Added
- Added a page about migrating potentially breaking changes to the documentation
- markdown_include in development requirements file
- STR variants filter
- Display source, Z-score, inheritance pattern for STR annotations from Stranger (>0.6.1) if available
- Coverage and quality report to cancer view
### Fixed
- ACMG classification page crashing when trying to visualize a classification that was removed
- Pretty print HGVS on gene variants (URL-decode VEP)
- Broken or missing link in the documentation
- Multiple gene names in ClinVar submission form
- Inheritance model select field in ClinVar submission
- IGV.js >2.7.0 has an issue with the gene track zoom levels - temp freeze at 2.7.0
- Revert CORS-anywhere and introduce a local http proxy for cloud tracks
### Changed

## [4.28]
### Added
- Chromograph integration for displaying PNGs in case-page
- Add VAF to cancer case general report, and remove some of its unused fields
- Variants filter compatible with genome browser location strings
- Support for custom public igv tracks stored on the cloud
- Add tests to increase testing coverage
- Update case variants count after deleting variants
- Update IGV.js to latest (v2.7.4)
- Bypass igv.js CORS check using `https://github.com/Rob--W/cors-anywhere`
- Documentation on default and custom IGV.js tracks (admin docs)
- Lock phenomodels so they're editable by admins only
- Small case group assessment sharing
- Tutorial and files for deploying app on containers (Kubernetes pods)
- Canonical transcript and protein change of canonical transcript in exported variants excel sheet
- Support for Font Awesome version 6
- Submit to Beacon from case page sidebar
- Hide dismissed variants in variants pages and variants export function
- Systemd service files and instruction to deploy Scout using podman
### Fixed
- Bugfix: unused `chromgraph_prefix |tojson` removed
- Freeze coloredlogs temporarily
- Marrvel link
- Don't show TP53 link for silent or synonymous changes
- OMIM gene field accepts any custom number as OMIM gene
- Fix Pytest single quote vs double quote string
- Bug in gene variants search by similar cases and no similar case is found
- Delete unused file `userpanel.py`
- Primary transcripts in variant overview and general report
- Google OAuth2 login setup in README file
- Redirect to 'missing file'-icon if configured Chromograph file is missing
- Javascript error in case page
- Fix compound matching during variant loading for hg38
- Cancer variants view containing variants dismissed with cancer-specific reasons
- Zoom to SV variant length was missing IGV contig select
- Tooltips on case page when case has no default gene panels
### Changed
- Save case variants count in case document and not in sessions
- Style of gene panels multiselect on case page
- Collapse/expand main HPO checkboxes in phenomodel preview
- Replaced GQ (Genotype quality) with VAF (Variant allele frequency) in cancer variants GT table
- Allow loading of cancer cases with no tumor_purity field
- Truncate cDNA and protein changes in case report if longer than 20 characters


## [4.27]
### Added
- Exclude one or more variant categories when running variants delete command
### Fixed
### Changed

## [4.26.1]
### Added
### Fixed
- Links with 1-letter aa codes crash on frameshift etc
### Changed

## [4.26]
### Added
- Extend the delete variants command to print analysis date, track, institute, status and research status
- Delete variants by type of analysis (wgs|wes|panel)
- Links to cBioPortal, MutanTP53, IARC TP53, OncoKB, MyCancerGenome, CIViC
### Fixed
- Deleted variants count
### Changed
- Print output of variants delete command as a tab separated table

## [4.25]
### Added
- Command line function to remove variants from one or all cases
### Fixed
- Parse SMN None calls to None rather than False

## [4.24.1]
### Fixed
- Install requirements.txt via setup file

## [4.24]
### Added
- Institute-level phenotype models with sub-panels containing HPO and OMIM terms
- Runnable Docker demo
- Docker image build and push github action
- Makefile with shortcuts to docker commands
- Parse and save synopsis, phenotype and cohort terms from config files upon case upload
### Fixed
- Update dismissed variant status when variant dismissed key is missing
- Breakpoint two IGV button now shows correct chromosome when different from bp1
- Missing font lib in Docker image causing the PDF report download page to crash
- Sentieon Manta calls lack Somaticscore - load anyway
- ClinVar submissions crashing due to pinned variants that are not loaded
- Point ExAC pLI score to new gnomad server address
- Bug uploading cases missing phenotype terms in config file
- STRs loaded but not shown on browser page
- Bug when using adapter.variant.get_causatives with case_id without causatives
- Problem with fetching "solved" from scout export cases cli
- Better serialising of datetime and bson.ObjectId
- Added `volumes` folder to .gitignore
### Changed
- Make matching causative and managed variants foldable on case page
- Remove calls to PyMongo functions marked as deprecated in backend and frontend(as of version 3.7).
- Improved `scout update individual` command
- Export dynamic phenotypes with ordered gene lists as PDF


## [4.23]
### Added
- Save custom IGV track settings
- Show a flash message with clear info about non-valid genes when gene panel creation fails
- CNV report link in cancer case side navigation
- Return to comment section after editing, deleting or submitting a comment
- Managed variants
- MT vs 14 chromosome mean coverage stats if Scout is connected to Chanjo
### Fixed
- missing `vcf_cancer_sv` and `vcf_cancer_sv_research` to manual.
- Split ClinVar multiple clnsig values (slash-separated) and strip them of underscore for annotations without accession number
- Timeout of `All SNVs and INDELs` page when no valid gene is provided in the search
- Round CADD (MIPv9)
- Missing default panel value
- Invisible other causatives lines when other causatives lack gene symbols
### Changed
- Do not freeze mkdocs-material to version 4.6.1
- Remove pre-commit dependency

## [4.22]
### Added
- Editable cases comments
- Editable variants comments
### Fixed
- Empty variant activity panel
- STRs variants popover
- Split new ClinVar multiple significance terms for a variant
- Edit the selected comment, not the latest
### Changed
- Updated RELEASE docs.
- Pinned variants card style on the case page
- Merged `scout export exons` and `scout view exons` commands


## [4.21.2]
### Added
### Fixed
- Do not pre-filter research variants by (case-default) gene panels
- Show OMIM disease tooltip reliably
### Changed

## [4.21.1]
### Added
### Fixed
- Small change to Pop Freq column in variants ang gene panels to avoid strange text shrinking on small screens
- Direct use of HPO list for Clinical HPO SNV (and cancer SNV) filtering
- PDF coverage report redirecting to login page
### Changed
- Remove the option to dismiss single variants from all variants pages
- Bulk dismiss SNVs, SVs and cancer SNVs from variants pages

## [4.21]
### Added
- Support to configure LoqusDB per institute
- Highlight causative variants in the variants list
- Add tests. Mostly regarding building internal datatypes.
- Remove leading and trailing whitespaces from panel_name and display_name when panel is created
- Mark MANE transcript in list of transcripts in "Transcript overview" on variant page
- Show default panel name in case sidebar
- Previous buttons for variants pagination
- Adds a gh action that checks that the changelog is updated
- Adds a gh action that deploys new releases automatically to pypi
- Warn users if case default panels are outdated
- Define institute-specific gene panels for filtering in institute settings
- Use institute-specific gene panels in variants filtering
- Show somatic VAF for pinned and causative variants on case page

### Fixed
- Report pages redirect to login instead of crashing when session expires
- Variants filter loading in cancer variants page
- User, Causative and Cases tables not scaling to full page
- Improved docs for an initial production setup
- Compatibility with latest version of Black
- Fixed tests for Click>7
- Clinical filter required an extra click to Filter to return variants
- Restore pagination and shrink badges in the variants page tables
- Removing a user from the command line now inactivates the case only if user is last assignee and case is active
- Bugfix, LoqusDB per institute feature crashed when institute id was empty string
- Bugfix, LoqusDB calls where missing case count
- filter removal and upload for filters deleted from another page/other user
- Visualize outdated gene panels info in a popover instead of a tooltip in case page side panel

### Changed
- Highlight color on normal STRs in the variants table from green to blue
- Display breakpoints coordinates in verification emails only for structural variants


## [4.20]
### Added
- Display number of filtered variants vs number of total variants in variants page
- Search case by HPO terms
- Dismiss variant column in the variants tables
- Black and pre-commit packages to dev requirements

### Fixed
- Bug occurring when rerun is requested twice
- Peddy info fields in the demo config file
- Added load config safety check for multiple alignment files for one individual
- Formatting of cancer variants table
- Missing Score in SV variants table

### Changed
- Updated the documentation on how to create a new software release
- Genome build-aware cytobands coordinates
- Styling update of the Matchmaker card
- Select search type in case search form


## [4.19]

### Added
- Show internal ID for case
- Add internal ID for downloaded CGH files
- Export dynamic HPO gene list from case page
- Remove users as case assignees when their account is deleted
- Keep variants filters panel expanded when filters have been used

### Fixed
- Handle the ProxyFix ModuleNotFoundError when Werkzeug installed version is >1.0
- General report formatting issues whenever case and variant comments contain extremely long strings with no spaces

### Changed
- Created an institute wrapper page that contains list of cases, causatives, SNVs & Indels, user list, shared data and institute settings
- Display case name instead of case ID on clinVar submissions
- Changed icon of sample update in clinVar submissions


## [4.18]

### Added
- Filter cancer variants on cytoband coordinates
- Show dismiss reasons in a badge with hover for clinical variants
- Show an ellipsis if 10 cases or more to display with loqusdb matches
- A new blog post for version 4.17
- Tooltip to better describe Tumor and Normal columns in cancer variants
- Filter cancer SNVs and SVs by chromosome coordinates
- Default export of `Assertion method citation` to clinVar variants submission file
- Button to export up to 500 cancer variants, filtered or not
- Rename samples of a clinVar submission file

### Fixed
- Apply default gene panel on return to cancer variantS from variant view
- Revert to certificate checking when asking for Chanjo reports
- `scout download everything` command failing while downloading HPO terms

### Changed
- Turn tumor and normal allelic fraction to decimal numbers in tumor variants page
- Moved clinVar submissions code to the institutes blueprints
- Changed name of clinVar export files to FILENAME.Variant.csv and FILENAME.CaseData.csv
- Switched Google login libraries from Flask-OAuthlib to Authlib


## [4.17.1]

### Fixed
- Load cytobands for cases with chromosome build not "37" or "38"


## [4.17]

### Added
- COSMIC badge shown in cancer variants
- Default gene-panel in non-cancer structural view in url
- Filter SNVs and SVs by cytoband coordinates
- Filter cancer SNV variants by alt allele frequency in tumor
- Correct genome build in UCSC link from structural variant page



### Fixed
- Bug in clinVar form when variant has no gene
- Bug when sharing cases with the same institute twice
- Page crashing when removing causative variant tag
- Do not default to GATK caller when no caller info is provided for cancer SNVs


## [4.16.1]

### Fixed
- Fix the fix for handling of delivery reports for rerun cases

## [4.16]

### Added
- Adds possibility to add "lims_id" to cases. Currently only stored in database, not shown anywhere
- Adds verification comment box to SVs (previously only available for small variants)
- Scrollable pedigree panel

### Fixed
- Error caused by changes in WTForm (new release 2.3.x)
- Bug in OMIM case page form, causing the page to crash when a string was provided instead of a numerical OMIM id
- Fix Alamut link to work properly on hg38
- Better handling of delivery reports for rerun cases
- Small CodeFactor style issues: matchmaker results counting, a couple of incomplete tests and safer external xml
- Fix an issue with Phenomizer introduced by CodeFactor style changes

### Changed
- Updated the version of igv.js to 2.5.4

## [4.15.1]

### Added
- Display gene names in ClinVar submissions page
- Links to Varsome in variant transcripts table

### Fixed
- Small fixes to ClinVar submission form
- Gene panel page crash when old panel has no maintainers

## [4.15]

### Added
- Clinvar CNVs IGV track
- Gene panels can have maintainers
- Keep variant actions (dismissed, manual rank, mosaic, acmg, comments) upon variant re-upload
- Keep variant actions also on full case re-upload

### Fixed
- Fix the link to Ensembl for SV variants when genome build 38.
- Arrange information in columns on variant page
- Fix so that new cosmic identifier (COSV) is also acceptable #1304
- Fixed COSMIC tag in INFO (outside of CSQ) to be parses as well with `&` splitter.
- COSMIC stub URL changed to https://cancer.sanger.ac.uk/cosmic/search?q= instead.
- Updated to a version of IGV where bigBed tracks are visualized correctly
- Clinvar submission files are named according to the content (variant_data and case_data)
- Always show causatives from other cases in case overview
- Correct disease associations for gene symbol aliases that exist as separate genes
- Re-add "custom annotations" for SV variants
- The override ClinVar P/LP add-in in the Clinical Filter failed for new CSQ strings

### Changed
- Runs all CI checks in github actions

## [4.14.1]

### Fixed
- Error when variant found in loqusdb is not loaded for other case

## [4.14]

### Added
- Use github actions to run tests
- Adds CLI command to update individual alignments path
- Update HPO terms using downloaded definitions files
- Option to use alternative flask config when running `scout serve`
- Requirement to use loqusdb >= 2.5 if integrated

### Fixed
- Do not display Pedigree panel in cancer view
- Do not rely on internet connection and services available when running CI tests
- Variant loading assumes GATK if no caller set given and GATK filter status is seen in FILTER
- Pass genome build param all the way in order to get the right gene mappings for cases with build 38
- Parse correctly variants with zero frequency values
- Continue even if there are problems to create a region vcf
- STR and cancer variant navigation back to variants pages could fail

### Changed
- Improved code that sends requests to the external APIs
- Updates ranges for user ranks to fit todays usage
- Run coveralls on github actions instead of travis
- Run pip checks on github actions instead of coveralls
- For hg38 cases, change gnomAD link to point to version 3.0 (which is hg38 based)
- Show pinned or causative STR variants a bit more human readable

## [4.13.1]

### Added
### Fixed
- Typo that caused not all clinvar conflicting interpretations to be loaded no matter what
- Parse and retrieve clinvar annotations from VEP-annotated (VEP 97+) CSQ VCF field
- Variant clinvar significance shown as `not provided` whenever is `Uncertain significance`
- Phenomizer query crashing when case has no HPO terms assigned
- Fixed a bug affecting `All SNVs and INDELs` page when variants don't have canonical transcript
- Add gene name or id in cancer variant view

### Changed
- Cancer Variant view changed "Variant:Transcript:Exon:HGVS" to "Gene:Transcript:Exon:HGVS"

## [4.13]

### Added
- ClinVar SNVs track in IGV
- Add SMA view with SMN Copy Number data
- Easier to assign OMIM diagnoses from case page
- OMIM terms and specific OMIM term page

### Fixed
- Bug when adding a new gene to a panel
- Restored missing recent delivery reports
- Fixed style and links to other reports in case side panel
- Deleting cases using display_name and institute not deleting its variants
- Fixed bug that caused coordinates filter to override other filters
- Fixed a problem with finding some INS in loqusdb
- Layout on SV page when local observations without cases are present
- Make scout compatible with the new HPO definition files from `http://compbio.charite.de/jenkins/`
- General report visualization error when SNVs display names are very long


### Changed


## [4.12.4]

### Fixed
- Layout on SV page when local observations without cases are present

## [4.12.3]

### Fixed
- Case report when causative or pinned SVs have non null allele frequencies

## [4.12.2]

### Fixed
- SV variant links now take you to the SV variant page again
- Cancer variant view has cleaner table data entries for "N/A" data
- Pinned variant case level display hotfix for cancer and str - more on this later
- Cancer variants show correct alt/ref reads mirroring alt frequency now
- Always load all clinical STR variants even if a region load is attempted - index may be missing
- Same case repetition in variant local observations

## [4.12.1]

### Fixed
- Bug in variant.gene when gene has no HGVS description


## [4.12]

### Added
- Accepts `alignment_path` in load config to pass bam/cram files
- Display all phenotypes on variant page
- Display hgvs coordinates on pinned and causatives
- Clear panel pending changes
- Adds option to setup the database with static files
- Adds cli command to download the resources from CLI that scout needs
- Adds test files for merged somatic SV and CNV; as well as merged SNV, and INDEL part of #1279
- Allows for upload of OMIM-AUTO gene panel from static files without api-key

### Fixed
- Cancer case HPO panel variants link
- Fix so that some drop downs have correct size
- First IGV button in str variants page
- Cancer case activates on SNV variants
- Cases activate when STR variants are viewed
- Always calculate code coverage
- Pinned/Classification/comments in all types of variants pages
- Null values for panel's custom_inheritance_models
- Discrepancy between the manual disease transcripts and those in database in gene-edit page
- ACMG classification not showing for some causatives
- Fix bug which caused IGV.js to use hg19 reference files for hg38 data
- Bug when multiple bam files sources with non-null values are available


### Changed
- Renamed `requests` file to `scout_requests`
- Cancer variant view shows two, instead of four, decimals for allele and normal


## [4.11.1]

### Fixed
- Institute settings page
- Link institute settings to sharing institutes choices

## [4.11.0]

### Added
- Display locus name on STR variant page
- Alternative key `GNOMADAF_popmax` for Gnomad popmax allele frequency
- Automatic suggestions on how to improve the code on Pull Requests
- Parse GERP, phastCons and phyloP annotations from vep annotated CSQ fields
- Avoid flickering comment popovers in variant list
- Parse REVEL score from vep annotated CSQ fields
- Allow users to modify general institute settings
- Optionally format code automatically on commit
- Adds command to backup vital parts `scout export database`
- Parsing and displaying cancer SV variants from Manta annotated VCF files
- Dismiss cancer snv variants with cancer-specific options
- Add IGV.js UPD, RHO and TIDDIT coverage wig tracks.


### Fixed
- Slightly darker page background
- Fixed an issued with parsed conservation values from CSQ
- Clinvar submissions accessible to all users of an institute
- Header toolbar when on Clinvar page now shows institute name correctly
- Case should not always inactivate upon update
- Show dismissed snv cancer variants as grey on the cancer variants page
- Improved style of mappability link and local observations on variant page
- Convert all the GET requests to the igv view to POST request
- Error when updating gene panels using a file containing BOM chars
- Add/replace gene radio button not working in gene panels


## [4.10.1]

### Fixed
- Fixed issue with opening research variants
- Problem with coveralls not called by Travis CI
- Handle Biomart service down in tests


## [4.10.0]

### Added
- Rank score model in causatives page
- Exportable HPO terms from phenotypes page
- AMP guideline tiers for cancer variants
- Adds scroll for the transcript tab
- Added CLI option to query cases on time since case event was added
- Shadow clinical assessments also on research variants display
- Support for CRAM alignment files
- Improved str variants view : sorting by locus, grouped by allele.
- Delivery report PDF export
- New mosaicism tag option
- Add or modify individuals' age or tissue type from case page
- Display GC and allele depth in causatives table.
- Included primary reference transcript in general report
- Included partial causative variants in general report
- Remove dependency of loqusdb by utilising the CLI

### Fixed
- Fixed update OMIM command bug due to change in the header of the genemap2 file
- Removed Mosaic Tag from Cancer variants
- Fixes issue with unaligned table headers that comes with hidden Datatables
- Layout in general report PDF export
- Fixed issue on the case statistics view. The validation bars didn't show up when all institutes were selected. Now they do.
- Fixed missing path import by importing pathlib.Path
- Handle index inconsistencies in the update index functions
- Fixed layout problems


## [4.9.0]

### Added
- Improved MatchMaker pages, including visible patient contacts email address
- New badges for the github repo
- Links to [GENEMANIA](genemania.org)
- Sort gene panel list on case view.
- More automatic tests
- Allow loading of custom annotations in VCF using the SCOUT_CUSTOM info tag.

### Fixed
- Fix error when a gene is added to an empty dynamic gene panel
- Fix crash when attempting to add genes on incorrect format to dynamic gene panel
- Manual rank variant tags could be saved in a "Select a tag"-state, a problem in the variants view.
- Same case evaluations are no longer shown as gray previous evaluations on the variants page
- Stay on research pages, even if reset, next first buttons are pressed..
- Overlapping variants will now be visible on variant page again
- Fix missing classification comments and links in evaluations page
- All prioritized cases are shown on cases page


## [4.8.3]

### Added

### Fixed
- Bug when ordering sanger
- Improved scrolling over long list of genes/transcripts


## [4.8.2]

### Added

### Fixed
- Avoid opening extra tab for coverage report
- Fixed a problem when rank model version was saved as floats and not strings
- Fixed a problem with displaying dismiss variant reasons on the general report
- Disable load and delete filter buttons if there are no saved filters
- Fix problem with missing verifications
- Remove duplicate users and merge their data and activity


## [4.8.1]

### Added

### Fixed
- Prevent login fail for users with id defined by ObjectId and not email
- Prevent the app from crashing with `AttributeError: 'NoneType' object has no attribute 'message'`


## [4.8.0]

### Added
- Updated Scout to use Bootstrap 4.3
- New looks for Scout
- Improved dashboard using Chart.js
- Ask before inactivating a case where last assigned user leaves it
- Genes can be manually added to the dynamic gene list directly on the case page
- Dynamic gene panels can optionally be used with clinical filter, instead of default gene panel
- Dynamic gene panels get link out to chanjo-report for coverage report
- Load all clinvar variants with clinvar Pathogenic, Likely Pathogenic and Conflicting pathogenic
- Show transcripts with exon numbers for structural variants
- Case sort order can now be toggled between ascending and descending.
- Variants can be marked as partial causative if phenotype is available for case.
- Show a frequency tooltip hover for SV-variants.
- Added support for LDAP login system
- Search snv and structural variants by chromosomal coordinates
- Structural variants can be marked as partial causative if phenotype is available for case.
- Show normal and pathologic limits for STRs in the STR variants view.
- Institute level persistent variant filter settings that can be retrieved and used.
- export causative variants to Excel
- Add support for ROH, WIG and chromosome PNGs in case-view

### Fixed
- Fixed missing import for variants with comments
- Instructions on how to build docs
- Keep sanger order + verification when updating/reloading variants
- Fixed and moved broken filter actions (HPO gene panel and reset filter)
- Fixed string conversion to number
- UCSC links for structural variants are now separated per breakpoint (and whole variant where applicable)
- Reintroduced missing coverage report
- Fixed a bug preventing loading samples using the command line
- Better inheritance models customization for genes in gene panels
- STR variant page back to list button now does its one job.
- Allows to setup scout without a omim api key
- Fixed error causing "favicon not found" flash messages
- Removed flask --version from base cli
- Request rerun no longer changes case status. Active or archived cases inactivate on upload.
- Fixed missing tooltip on the cancer variants page
- Fixed weird Rank cell in variants page
- Next and first buttons order swap
- Added pagination (and POST capability) to cancer variants.
- Improves loading speed for variant page
- Problem with updating variant rank when no variants
- Improved Clinvar submission form
- General report crashing when dismissed variant has no valid dismiss code
- Also show collaborative case variants on the All variants view.
- Improved phenotype search using dataTables.js on phenotypes page
- Search and delete users with `email` instead of `_id`
- Fixed css styles so that multiselect options will all fit one column


## [4.7.3]

### Added
- RankScore can be used with VCFs for vcf_cancer files

### Fixed
- Fix issue with STR view next page button not doing its one job.

### Deleted
- Removed pileup as a bam viewing option. This is replaced by IGV


## [4.7.2]

### Added
- Show earlier ACMG classification in the variant list

### Fixed
- Fixed igv search not working due to igv.js dist 2.2.17
- Fixed searches for cases with a gene with variants pinned or marked causative.
- Load variant pages faster after fixing other causatives query
- Fixed mitochondrial report bug for variants without genes

## [4.7.1]

### Added

### Fixed
- Fixed bug on genes page


## [4.7.0]

### Added
- Export genes and gene panels in build GRCh38
- Search for cases with variants pinned or marked causative in a given gene.
- Search for cases phenotypically similar to a case also from WUI.
- Case variant searches can be limited to similar cases, matching HPO-terms,
  phenogroups and cohorts.
- De-archive reruns and flag them as 'inactive' if archived
- Sort cases by analysis_date, track or status
- Display cases in the following order: prioritized, active, inactive, archived, solved
- Assign case to user when user activates it or asks for rerun
- Case becomes inactive when it has no assignees
- Fetch refseq version from entrez and use it in clinvar form
- Load and export of exons for all genes, independent on refseq
- Documentation for loading/updating exons
- Showing SV variant annotations: SV cgh frequencies, gnomad-SV, local SV frequencies
- Showing transcripts mapping score in segmental duplications
- Handle requests to Ensembl Rest API
- Handle requests to Ensembl Rest Biomart
- STR variants view now displays GT and IGV link.
- Description field for gene panels
- Export exons in build 37 and 38 using the command line

### Fixed
- Fixes of and induced by build tests
- Fixed bug affecting variant observations in other cases
- Fixed a bug that showed wrong gene coverage in general panel PDF export
- MT report only shows variants occurring in the specific individual of the excel sheet
- Disable SSL certifcate verification in requests to chanjo
- Updates how intervaltree and pymongo is used to void deprecated functions
- Increased size of IGV sample tracks
- Optimized tests


## [4.6.1]

### Added

### Fixed
- Missing 'father' and 'mother' keys when parsing single individual cases


## [4.6.0]

### Added
- Description of Scout branching model in CONTRIBUTING doc
- Causatives in alphabetical order, display ACMG classification and filter by gene.
- Added 'external' to the list of analysis type options
- Adds functionality to display "Tissue type". Passed via load config.
- Update to IGV 2.

### Fixed
- Fixed alignment visualization and vcf2cytosure availability for demo case samples
- Fixed 3 bugs affecting SV pages visualization
- Reintroduced the --version cli option
- Fixed variants query by panel (hpo panel + gene panel).
- Downloaded MT report contains excel files with individuals' display name
- Refactored code in parsing of config files.


## [4.5.1]

### Added

### Fixed
- update requirement to use PyYaml version >= 5.1
- Safer code when loading config params in cli base


## [4.5.0]

### Added
- Search for similar cases from scout view CLI
- Scout cli is now invoked from the app object and works under the app context

### Fixed
- PyYaml dependency fixed to use version >= 5.1


## [4.4.1]

### Added
- Display SV rank model version when available

### Fixed
- Fixed upload of delivery report via API


## [4.4.0]

### Added
- Displaying more info on the Causatives page and hiding those not causative at the case level
- Add a comment text field to Sanger order request form, allowing a message to be included in the email
- MatchMaker Exchange integration
- List cases with empty synopsis, missing HPO terms and phenotype groups.
- Search for cases with open research list, or a given case status (active, inactive, archived)

### Fixed
- Variant query builder split into several functions
- Fixed delivery report load bug


## [4.3.3]

### Added
- Different individual table for cancer cases

### Fixed
- Dashboard collects validated variants from verification events instead of using 'sanger' field
- Cases shared with collaborators are visible again in cases page
- Force users to select a real institute to share cases with (actionbar select fix)


## [4.3.2]

### Added
- Dashboard data can be filtered using filters available in cases page
- Causatives for each institute are displayed on a dedicated page
- SNVs and and SVs are searchable across cases by gene and rank score
- A more complete report with validated variants is downloadable from dashboard

### Fixed
- Clinsig filter is fixed so clinsig numerical values are returned
- Split multi clinsig string values in different elements of clinsig array
- Regex to search in multi clinsig string values or multi revstat string values
- It works to upload vcf files with no variants now
- Combined Pileup and IGV alignments for SVs having variant start and stop on the same chromosome


## [4.3.1]

### Added
- Show calls from all callers even if call is not available
- Instructions to install cairo and pango libs from WeasyPrint page
- Display cases with number of variants from CLI
- Only display cases with number of variants above certain treshold. (Also CLI)
- Export of verified variants by CLI or from the dashboard
- Extend case level queries with default panels, cohorts and phenotype groups.
- Slice dashboard statistics display using case level queries
- Add a view where all variants for an institute can be searched across cases, filtering on gene and rank score. Allows searching research variants for cases that have research open.

### Fixed
- Fixed code to extract variant conservation (gerp, phyloP, phastCons)
- Visualization of PDF-exported gene panels
- Reintroduced the exon/intron number in variant verification email
- Sex and affected status is correctly displayed on general report
- Force number validation in SV filter by size
- Display ensembl transcripts when no refseq exists


## [4.3.0]

### Added
- Mosaicism tag on variants
- Show and filter on SweGen frequency for SVs
- Show annotations for STR variants
- Show all transcripts in verification email
- Added mitochondrial export
- Adds alternative to search for SVs shorter that the given length
- Look for 'bcftools' in the `set` field of VCFs
- Display digenic inheritance from OMIM
- Displays what refseq transcript that is primary in hgnc

### Fixed

- Archived panels displays the correct date (not retroactive change)
- Fixed problem with waiting times in gene panel exports
- Clinvar fiter not working with human readable clinsig values

## [4.2.2]

### Fixed
- Fixed gene panel create/modify from CSV file utf-8 decoding error
- Updating genes in gene panels now supports edit comments and entry version
- Gene panel export timeout error

## [4.2.1]

### Fixed
- Re-introduced gene name(s) in verification email subject
- Better PDF rendering for excluded variants in report
- Problem to access old case when `is_default` did not exist on a panel


## [4.2.0]

### Added
- New index on variant_id for events
- Display overlapping compounds on variants view

### Fixed
- Fixed broken clinical filter


## [4.1.4]

### Added
- Download of filtered SVs

### Fixed
- Fixed broken download of filtered variants
- Fixed visualization issue in gene panel PDF export
- Fixed bug when updating gene names in variant controller


## [4.1.3]

### Fixed
- Displays all primary transcripts


## [4.1.2]

### Added
- Option add/replace when updating a panel via CSV file
- More flexible versioning of the gene panels
- Printing coverage report on the bottom of the pdf case report
- Variant verification option for SVs
- Logs uri without pwd when connecting
- Disease-causing transcripts in case report
- Thicker lines in case report
- Supports HPO search for cases, both terms or if described in synopsis
- Adds sanger information to dashboard

### Fixed
- Use db name instead of **auth** as default for authentication
- Fixes so that reports can be generated even with many variants
- Fixed sanger validation popup to show individual variants queried by user and institute.
- Fixed problem with setting up scout
- Fixes problem when exac file is not available through broad ftp
- Fetch transcripts for correct build in `adapter.hgnc_gene`

## [4.1.1]
- Fix problem with institute authentication flash message in utils
- Fix problem with comments
- Fix problem with ensembl link


## [4.1.0]

### Added
- OMIM phenotypes to case report
- Command to download all panel app gene panels `scout load panel --panel-app`
- Links to genenames.org and omim on gene page
- Popup on gene at variants page with gene information
- reset sanger status to "Not validated" for pinned variants
- highlight cases with variants to be evaluated by Sanger on the cases page
- option to point to local reference files to the genome viewer pileup.js. Documented in `docs.admin-guide.server`
- option to export single variants in `scout export variants`
- option to load a multiqc report together with a case(add line in load config)
- added a view for searching HPO terms. It is accessed from the top left corner menu
- Updates the variants view for cancer variants. Adds a small cancer specific filter for known variants
- Adds hgvs information on cancer variants page
- Adds option to update phenotype groups from CLI

### Fixed
- Improved Clinvar to submit variants from different cases. Fixed HPO terms in casedata according to feedback
- Fixed broken link to case page from Sanger modal in cases view
- Now only cases with non empty lists of causative variants are returned in `adapter.case(has_causatives=True)`
- Can handle Tumor only samples
- Long lists of HGNC symbols are now possible. This was previously difficult with manual, uploaded or by HPO search when changing filter settings due to GET request limitations. Relevant pages now use POST requests. Adds the dynamic HPO panel as a selection on the gene panel dropdown.
- Variant filter defaults to default panels also on SV and Cancer variants pages.

## [4.0.0]

### WARNING ###

This is a major version update and will require that the backend of pre releases is updated.
Run commands:

```
$scout update genes
$scout update hpo
```

- Created a Clinvar submission tool, to speed up Clinvar submission of SNVs and SVs
- Added an analysis report page (html and PDF format) containing phenotype, gene panels and variants that are relevant to solve a case.

### Fixed
- Optimized evaluated variants to speed up creation of case report
- Moved igv and pileup viewer under a common folder
- Fixed MT alignment view pileup.js
- Fixed coordinates for SVs with start chromosome different from end chromosome
- Global comments shown across cases and institutes. Case-specific variant comments are shown only for that specific case.
- Links to clinvar submitted variants at the cases level
- Adapts clinvar parsing to new format
- Fixed problem in `scout update user` when the user object had no roles
- Makes pileup.js use online genome resources when viewing alignments. Now any instance of Scout can make use of this functionality.
- Fix ensembl link for structural variants
- Works even when cases does not have `'madeline_info'`
- Parses Polyphen in correct way again
- Fix problem with parsing gnomad from VEP

### Added
- Added a PDF export function for gene panels
- Added a "Filter and export" button to export custom-filtered SNVs to CSV file
- Dismiss SVs
- Added IGV alignments viewer
- Read delivery report path from case config or CLI command
- Filter for spidex scores
- All HPO terms are now added and fetched from the correct source (https://github.com/obophenotype/human-phenotype-ontology/blob/master/hp.obo)
- New command `scout update hpo`
- New command `scout update genes` will fetch all the latest information about genes and update them
- Load **all** variants found on chromosome **MT**
- Adds choice in cases overview do show as many cases as user like

### Removed
- pileup.min.js and pileup css are imported from a remote web location now
- All source files for HPO information, this is instead fetched directly from source
- All source files for gene information, this is instead fetched directly from source

## [3.0.0]
### Fixed
- hide pedigree panel unless it exists

## [1.5.1] - 2016-07-27
### Fixed
- look for both ".bam.bai" and ".bai" extensions

## [1.4.0] - 2016-03-22
### Added
- support for local frequency through loqusdb
- bunch of other stuff

## [1.3.0] - 2016-02-19
### Fixed
- Update query-phenomizer and add username/password

### Changed
- Update the way a case is checked for rerun-status

### Added
- Add new button to mark a case as "checked"
- Link to clinical variants _without_ 1000G annotation

## [1.2.2] - 2016-02-18
### Fixed
- avoid filtering out variants lacking ExAC and 1000G annotations

## [1.1.3] - 2015-10-01
### Fixed
- persist (clinical) filter when clicking load more
- fix #154 by robustly setting clinical filter func. terms

## [1.1.2] - 2015-09-07
### Fixed
- avoid replacing coverage report with none
- update SO terms, refactored

## [1.1.1] - 2015-08-20
### Fixed
- fetch case based on collaborator status (not owner)

## [1.1.0] - 2015-05-29
### Added
- link(s) to SNPedia based on RS-numbers
- new Jinja filter to "humanize" decimal numbers
- show gene panels in variant view
- new Jinja filter for decoding URL encoding
- add indicator to variants in list that have comments
- add variant number threshold and rank score threshold to load function
- add event methods to mongo adapter
- add tests for models
- show badge "old" if comment was written for a previous analysis

### Changed
- show cDNA change in transcript summary unless variant is exonic
- moved compounds table further up the page
- show dates for case uploads in ISO format
- moved variant comments higher up on page
- updated documentation for pages
- read in coverage report as blob in database and serve directly
- change ``OmimPhenotype`` to ``PhenotypeTerm``
- reorganize models sub-package
- move events (and comments) to separate collection
- only display prev/next links for the research list
- include variant type in breadcrumbs e.g. "Clinical variants"

### Removed
- drop dependency on moment.js

### Fixed
- show the same level of detail for all frequencies on all pages
- properly decode URL encoded symbols in amino acid/cDNA change strings
- fixed issue with wipe permissions in MongoDB
- include default gene lists in "variants" link in breadcrumbs

## [1.0.2] - 2015-05-20
### Changed
- update case fetching function

### Fixed
- handle multiple cases with same id

## [1.0.1] - 2015-04-28
### Fixed
- Fix building URL parameters in cases list Vue component

## [1.0.0] - 2015-04-12
Codename: Sara Lund

![Release 1.0](artwork/releases/release-1-0.jpg)

### Added
- Add email logging for unexpected errors
- New command line tool for deleting case

### Changed
- Much improved logging overall
- Updated documentation/usage guide
- Removed non-working IGV link

### Fixed
- Show sample display name in GT call
- Various small bug fixes
- Make it easier to hover over popups

## [0.0.2-rc1] - 2015-03-04
### Added
- add protein table for each variant
- add many more external links
- add coverage reports as PDFs

### Changed
- incorporate user feedback updates
- big refactor of load scripts

## [0.0.2-rc2] - 2015-03-04
### Changes
- add gene table with gene description
- reorganize inheritance models box

### Fixed
- avoid overwriting gene list on "research" load
- fix various bugs in external links

## [0.0.2-rc3] - 2015-03-05
### Added
- Activity log feed to variant view
- Adds protein change strings to ODM and Sanger email

### Changed
- Extract activity log component to macro

### Fixes
- Make Ensembl transcript links use archive website<|MERGE_RESOLUTION|>--- conflicted
+++ resolved
@@ -12,12 +12,9 @@
 - `Scout-REViewer-Service` integration - show `REViewer` picture if available
 - Link to HPO panel coverage overview on Case page
 - Specify a confidence threshold (green|amber|red) when loading PanelApp panels
-<<<<<<< HEAD
-- Mitochondrial deletion signatures (mitosign) can be uploaded and shown with mtDNA report
-=======
 - Functional annotations in variants lists exports (all variants)
 - Cancer/Normal VAFs and COSMIC ids in in variants lists exports (cancer variants)
->>>>>>> c60856e8
+- Mitochondrial deletion signatures (mitosign) can be uploaded and shown with mtDNA report
 ### Changed
 - Better visualization of regional annotation for long lists of genes in large SVs in Variants tables
 - Order of cells in variants tables
