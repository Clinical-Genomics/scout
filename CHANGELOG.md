# Change Log
All notable changes to this project will be documented in this file.
This project adheres to [Semantic Versioning](http://semver.org/).

About changelog [here](https://keepachangelog.com/en/1.0.0/)

## [x.x.x]
### Added
- Highlight and show version number for RefSeq MANE transcripts.
- Added integration to a rerunner service for toggling reanalysis with updated pedigree information
- SpliceAI display and parsing from VEP CSQ
- Display matching tiered variants for cancer variants
- Display a loading icon (spinner) until the page loads completely
- Display filter badges in cancer variants list
- Update genes from pre-downloaded file resources
### Fixed
- Updated IGV to v2.8.5 to solve missing gene labels on some zoom levels
- Demo cancer case config file to load somatic SNVs and SVs only.
- Expand list of refseq trancripts in ClinVar submission form
- Renamed `All SNVs and INDELs` institute sidebar element to `Search SNVs and INDELs` and fixed its style.
- Add missing parameters to case load-config documentation
<<<<<<< HEAD
- Loading of OMIM diagnoses in Scout demo instance
=======
- Allow creating/editing gene panels and dynamic gene panels with genes present in genome build 38
>>>>>>> d8337e4c
### Changed
- Better naming for variants buttons on cancer track (somatic, germline). Also show cancer research button if available.
- Load case with missing panels in config files, but show warning.
- Changing the (Female, Male) symbols to (F/M) letters in individuals_table and case-sma.
- Print stacktrace if case load command fails
- Added sort icon and a pointer to the cursor to all tables with sortable fields
- Moved variant, gene and panel info from the basic pane to summary panel for all variants.
- Renamed `Basics` panel to `Classify` on variant page.
- Revamped `Basics` panel to a panel dedicated to classify variants
- Revamped the summary panel to be more compact.
- Added dedicated template for cancer variants
- Removed Gene models, Gene annotations and Conservation panels for cancer variants
- Reorganized the orders of panels for variant and cancer variant views
- Added dedicated variant quality panel and removed relevant panes (mappability)
- A more compact case page
- Removed OMIM genes panel
- Make genes panel, pinned variants panel, causative variants panel and ClinVar panel scrollable on case page
- Update to Scilifelab's 2020 logo
- Update Gens URL to support Gens v2.0 format
- Refactor tests for parsing case configurations
- Updated links to HPO downloadable resources
- Managed variants filtering defaults to all variant categories
- Changing the (Kind) drop-down according to (Category) drop-down in Managed variant add variant
- Moved Gens button to individuals table
- Introduce resource file check before starting updating OMIM diagnoses

## [4.36]
### Added
- Parse and save splice junction tracks from case config file
- Tooltip in observations panel, explaining that case variants with no link might be old variants, not uploaded after a case rerun
### Fixed
- Warning on overwriting variants with same position was no longer shown
- Increase the height of the dropdowns to 425px
- More indices for the case table as it grows, specifically for causatives queries
- Splice junction tracks not centered over variant genes
- Total number of research variants count
- Update variants stats in case documents every time new variants are loaded
- Bug in flashing warning messages when filtering variants
### Changed
- Clearer warning messages for genes and gene/gene-panels searches in variants filters

## [4.35]
### Added
- A new index for hgnc_symbol in the hgnc_gene collection
- A Pedigree panel in STR page
- Display Tier I and II variants in case view causatives card for cancer cases
### Fixed
- Send partial file data to igv.js when visualizing sashimi plots with splice junction tracks
- Research variants filtering by gene
- Do not attempt to populate annotations for not loaded pinned/causatives
- Add max-height to all dropdowns in filters
### Changed
- Switch off non-clinical gene warnings when filtering research variants
- Don't display OMIM disease card in case view for cancer cases
- Refactored Individuals and Causative card in case view for cancer cases
- Update and style STR case report

## [4.34]
### Added
- Saved filter lock and unlock
- Filters can optionally be marked audited, logging the filter name, user and date on the case events and general report.
- Added `ClinVar hits` and `Cosmic hits` in cancer SNVs filters
- Added `ClinVar hits` to variants filter (rare disease track)
- Load cancer demo case in docker-compose files (default and demo file)
- Inclusive-language check using [woke](https://github.com/get-woke/woke) github action
- Add link to HmtVar for mitochondrial variants (if VCF is annotated with HmtNote)
- Grey background for dismissed compounds in variants list and variant page
- Pin badge for pinned compounds in variants list and variant page
- Support LoqusDB REST API queries
- Add a docker-compose-matchmaker under scout/containers/development to test matchmaker locally
- Script to investigate consequences of symbol search bug
- Added GATK to list of SV and cancer SV callers
### Fixed
- Make MitoMap link work for hg38 again
- Export Variants feature crashing when one of the variants has no primary transcripts
- Redirect to last visited variantS page when dismissing variants from variants list
- Improved matching of SVs Loqus occurrences in other cases
- Remove padding from the list inside (Matching causatives from other cases) panel
- Pass None to get_app function in CLI base since passing script_info to app factory functions was deprecated in Flask 2.0
- Fixed failing tests due to Flask update to version 2.0
- Speed up user events view
- Causative view sort out of memory error
- Use hgnc_id for gene filter query
- Typo in case controllers displaying an error every time a patient is matched against external MatchMaker nodes
- Do not crash while attempting an update for variant documents that are too big (> 16 MB)
- Old STR causatives (and other variants) may not have HGNC symbols - fix sort lambda
- Check if gene_obj has primary_transcript before trying to access it
- Warn if a gene manually searched is in a clinical panel with an outdated name when filtering variants
- ChrPos split js not needed on STR page yet
### Changed
- Remove parsing of case `genome_version`, since it's not used anywhere downstream
- Introduce deprecation warning for Loqus configs that are not dictionaries
- SV clinical filter no longer filters out sub 100 nt variants
- Count cases in LoqusDB by variant type
- Commit pulse repo badge temporarily set to weekly
- Sort ClinVar submissions objects by ascending "Last evaluated" date
- Refactored the MatchMaker integration as an extension
- Replaced some sensitive words as suggested by woke linter
- Documentation for load-configuration rewritten.
- Add styles to MatchMaker matches table
- More detailed info on the data shared in MatchMaker submission form

## [4.33.1]
### Fixed
- Include markdown for release autodeploy docs
- Use standard inheritance model in ClinVar (https://ftp.ncbi.nlm.nih.gov/pub/GTR/standard_terms/Mode_of_inheritance.txt)
- Fix issue crash with variants that have been unflagged causative not being available in other causatives
### Added
### Changed

## [4.33]
### Fixed
- Command line crashing when updating an individual not found in database
- Dashboard page crashing when filters return no data
- Cancer variants filter by chromosome
- /api/v1/genes now searches for genes in all genome builds by default
- Upgraded igv.js to version 2.8.1 (Fixed Unparsable bed record error)
### Added
- Autodeploy docs on release
- Documentation for updating case individuals tracks
- Filter cases and dashboard stats by analysis track
### Changed
- Changed from deprecated db update method
- Pre-selected fields to run queries with in dashboard page
- Do not filter by any institute when first accessing the dashboard
- Removed OMIM panel in case view for cancer cases
- Display Tier I and II variants in case view causatives panel for cancer cases
- Refactored Individuals and Causative panels in case view for cancer cases

## [4.32.1]
### Fixed
- iSort lint check only
### Changed
- Institute cases page crashing when a case has track:Null
### Added

## [4.32]
### Added
- Load and show MITOMAP associated diseases from VCF (INFO field: MitomapAssociatedDiseases, via HmtNote)
- Show variant allele frequencies for mitochondrial variants (GRCh38 cases)
- Extend "public" json API with diseases (OMIM) and phenotypes (HPO)
- HPO gene list download now has option for clinical and non-clinical genes
- Display gene splice junctions data in sashimi plots
- Update case individuals with splice junctions tracks
- Simple Docker compose for development with local build
- Make Phenomodels subpanels collapsible
- User side documentation of cytogenomics features (Gens, Chromograph, vcf2cytosure, rhocall)
- iSort GitHub Action
- Support LoqusDB REST API queries
### Fixed
- Show other causative once, even if several events point to it
- Filtering variants by mitochondrial chromosome for cases with genome build=38
- HPO gene search button triggers any warnings for clinical / non-existing genes also on first search
- Fixed a bug in variants pages caused by MT variants without alt_frequency
- Tests for CADD score parsing function
- Fixed the look of IGV settings on SNV variant page
- Cases analyzed once shown as `rerun`
- Missing case track on case re-upload
- Fixed severity rank for SO term "regulatory region ablation"
### Changed
- Refactor according to CodeFactor - mostly reuse of duplicated code
- Phenomodels language adjustment
- Open variants in a new window (from variants page)
- Open overlapping and compound variants in a new window (from variant page)
- gnomAD link points to gnomAD v.3 (build GRCh38) for mitochondrial variants.
- Display only number of affected genes for dismissed SVs in general report
- Chromosome build check when populating the variants filter chromosome selection
- Display mitochondrial and rare diseases coverage report in cases with missing 'rare' track


## [4.31.1]
### Added
### Changed
- Remove mitochondrial and coverage report from cancer cases sidebar
### Fixed
- ClinVar page when dbSNP id is None

## [4.31]
### Added
- gnomAD annotation field in admin guide
- Export also dynamic panel genes not associated to an HPO term when downloading the HPO panel
- Primary HGNC transcript info in variant export files
- Show variant quality (QUAL field from vcf) in the variant summary
- Load/update PDF gene fusion reports (clinical and research) generated with Arriba
- Support new MANE annotations from VEP (both MANE Select and MANE Plus Clinical)
- Display on case activity the event of a user resetting all dismissed variants
- Support gnomAD population frequencies for mitochondrial variants
- Anchor links in Casedata ClinVar panels to redirect after renaming individuals
### Fixed
- Replace old docs link www.clinicalgenomics.se/scout with new https://clinical-genomics.github.io/scout
- Page formatting issues whenever case and variant comments contain extremely long strings with no spaces
- Chromograph images can be one column and have scrollbar. Removed legacy code.
- Column labels for ClinVar case submission
- Page crashing looking for LoqusDB observation when variant doesn't exist
- Missing inheritance models and custom inheritance models on newly created gene panels
- Accept only numbers in managed variants filter as position and end coordinates
- SNP id format and links in Variant page, ClinVar submission form and general report
- Case groups tooltip triggered only when mouse is on the panel header
### Changed
- A more compact case groups panel
- Added landscape orientation CSS style to cancer coverage and QC demo report
- Improve user documentation to create and save new gene panels
- Removed option to use space as separator when uploading gene panels
- Separating the columns of standard and custom inheritance models in gene panels
- Improved ClinVar instructions for users using non-English Excel

## [4.30.2]
### Added
### Fixed
- Use VEP RefSeq ID if RefSeq list is empty in RefSeq transcripts overview
- Bug creating variant links for variants with no end_chrom
### Changed

## [4.30.1]
### Added
### Fixed
- Cryptography dependency fixed to use version < 3.4
### Changed

## [4.30]
### Added
- Introduced a `reset dismiss variant` verb
- Button to reset all dismissed variants for a case
- Add black border to Chromograph ideograms
- Show ClinVar annotations on variantS page
- Added integration with GENS, copy number visualization tool
- Added a VUS label to the manual classification variant tags
- Add additional information to SNV verification emails
- Tooltips documenting manual annotations from default panels
- Case groups now show bam files from all cases on align view
### Fixed
- Center initial igv view on variant start with SNV/indels
- Don't set initial igv view to negative coordinates
- Display of GQ for SV and STR
- Parsing of AD and related info for STRs
- LoqusDB field in institute settings accepts only existing Loqus instances
- Fix DECIPHER link to work after DECIPHER migrated to GRCh38
- Removed visibility window param from igv.js genes track
- Updated HPO download URL
- Patch HPO download test correctly
- Reference size on STR hover not needed (also wrong)
- Introduced genome build check (allowed values: 37, 38, "37", "38") on case load
- Improve case searching by assignee full name
- Populating the LoqusDB select in institute settings
### Changed
- Cancer variants table header (pop freq etc)
- Only admin users can modify LoqusDB instance in Institute settings
- Style of case synopsis, variants and case comments
- Switched to igv.js 2.7.5
- Do not choke if case is missing research variants when research requested
- Count cases in LoqusDB by variant type
- Introduce deprecation warning for Loqus configs that are not dictionaries
- Improve create new gene panel form validation
- Make XM- transcripts less visible if they don't overlap with transcript refseq_id in variant page
- Color of gene panels and comments panels on cases and variant pages
- Do not choke if case is missing research variants when reserch requested

## [4.29.1]
### Added
### Fixed
- Always load STR variants regardless of RankScore threshold (hotfix)
### Changed

## [4.29]
### Added
- Added a page about migrating potentially breaking changes to the documentation
- markdown_include in development requirements file
- STR variants filter
- Display source, Z-score, inheritance pattern for STR annotations from Stranger (>0.6.1) if available
- Coverage and quality report to cancer view
### Fixed
- ACMG classification page crashing when trying to visualize a classification that was removed
- Pretty print HGVS on gene variants (URL-decode VEP)
- Broken or missing link in the documentation
- Multiple gene names in ClinVar submission form
- Inheritance model select field in ClinVar submission
- IGV.js >2.7.0 has an issue with the gene track zoom levels - temp freeze at 2.7.0
- Revert CORS-anywhere and introduce a local http proxy for cloud tracks
### Changed

## [4.28]
### Added
- Chromograph integration for displaying PNGs in case-page
- Add VAF to cancer case general report, and remove some of its unused fields
- Variants filter compatible with genome browser location strings
- Support for custom public igv tracks stored on the cloud
- Add tests to increase testing coverage
- Update case variants count after deleting variants
- Update IGV.js to latest (v2.7.4)
- Bypass igv.js CORS check using `https://github.com/Rob--W/cors-anywhere`
- Documentation on default and custom IGV.js tracks (admin docs)
- Lock phenomodels so they're editable by admins only
- Small case group assessment sharing
- Tutorial and files for deploying app on containers (Kubernetes pods)
- Canonical transcript and protein change of canonical transcript in exported variants excel sheet
- Support for Font Awesome version 6
- Submit to Beacon from case page sidebar
- Hide dismissed variants in variants pages and variants export function
- Systemd service files and instruction to deploy Scout using podman
### Fixed
- Bugfix: unused `chromgraph_prefix |tojson` removed
- Freeze coloredlogs temporarily
- Marrvel link
- Don't show TP53 link for silent or synonymous changes
- OMIM gene field accepts any custom number as OMIM gene
- Fix Pytest single quote vs double quote string
- Bug in gene variants search by similar cases and no similar case is found
- Delete unused file `userpanel.py`
- Primary transcripts in variant overview and general report
- Google OAuth2 login setup in README file
- Redirect to 'missing file'-icon if configured Chromograph file is missing
- Javascript error in case page
- Fix compound matching during variant loading for hg38
- Cancer variants view containing variants dismissed with cancer-specific reasons
- Zoom to SV variant length was missing IGV contig select
- Tooltips on case page when case has no default gene panels
### Changed
- Save case variants count in case document and not in sessions
- Style of gene panels multiselect on case page
- Collapse/expand main HPO checkboxes in phenomodel preview
- Replaced GQ (Genotype quality) with VAF (Variant allele frequency) in cancer variants GT table
- Allow loading of cancer cases with no tumor_purity field
- Truncate cDNA and protein changes in case report if longer than 20 characters


## [4.27]
### Added
- Exclude one or more variant categories when running variants delete command
### Fixed
### Changed

## [4.26.1]
### Added
### Fixed
- Links with 1-letter aa codes crash on frameshift etc
### Changed

## [4.26]
### Added
- Extend the delete variants command to print analysis date, track, institute, status and research status
- Delete variants by type of analysis (wgs|wes|panel)
- Links to cBioPortal, MutanTP53, IARC TP53, OncoKB, MyCancerGenome, CIViC
### Fixed
- Deleted variants count
### Changed
- Print output of variants delete command as a tab separated table

## [4.25]
### Added
- Command line function to remove variants from one or all cases
### Fixed
- Parse SMN None calls to None rather than False

## [4.24.1]
### Fixed
- Install requirements.txt via setup file

## [4.24]
### Added
- Institute-level phenotype models with sub-panels containing HPO and OMIM terms
- Runnable Docker demo
- Docker image build and push github action
- Makefile with shortcuts to docker commands
- Parse and save synopsis, phenotype and cohort terms from config files upon case upload
### Fixed
- Update dismissed variant status when variant dismissed key is missing
- Breakpoint two IGV button now shows correct chromosome when different from bp1
- Missing font lib in Docker image causing the PDF report download page to crash
- Sentieon Manta calls lack Somaticscore - load anyway
- ClinVar submissions crashing due to pinned variants that are not loaded
- Point ExAC pLI score to new gnomad server address
- Bug uploading cases missing phenotype terms in config file
- STRs loaded but not shown on browser page
- Bug when using adapter.variant.get_causatives with case_id without causatives
- Problem with fetching "solved" from scout export cases cli
- Better serialising of datetime and bson.ObjectId
- Added `volumes` folder to .gitignore
### Changed
- Make matching causative and managed variants foldable on case page
- Remove calls to PyMongo functions marked as deprecated in backend and frontend(as of version 3.7).
- Improved `scout update individual` command
- Export dynamic phenotypes with ordered gene lists as PDF


## [4.23]
### Added
- Save custom IGV track settings
- Show a flash message with clear info about non-valid genes when gene panel creation fails
- CNV report link in cancer case side navigation
- Return to comment section after editing, deleting or submitting a comment
- Managed variants
- MT vs 14 chromosome mean coverage stats if Scout is connected to Chanjo
### Fixed
- missing `vcf_cancer_sv` and `vcf_cancer_sv_research` to manual.
- Split ClinVar multiple clnsig values (slash-separated) and strip them of underscore for annotations without accession number
- Timeout of `All SNVs and INDELs` page when no valid gene is provided in the search
- Round CADD (MIPv9)
- Missing default panel value
- Invisible other causatives lines when other causatives lack gene symbols
### Changed
- Do not freeze mkdocs-material to version 4.6.1
- Remove pre-commit dependency

## [4.22]
### Added
- Editable cases comments
- Editable variants comments
### Fixed
- Empty variant activity panel
- STRs variants popover
- Split new ClinVar multiple significance terms for a variant
- Edit the selected comment, not the latest
### Changed
- Updated RELEASE docs.
- Pinned variants card style on the case page
- Merged `scout export exons` and `scout view exons` commands


## [4.21.2]
### Added
### Fixed
- Do not pre-filter research variants by (case-default) gene panels
- Show OMIM disease tooltip reliably
### Changed

## [4.21.1]
### Added
### Fixed
- Small change to Pop Freq column in variants ang gene panels to avoid strange text shrinking on small screens
- Direct use of HPO list for Clinical HPO SNV (and cancer SNV) filtering
- PDF coverage report redirecting to login page
### Changed
- Remove the option to dismiss single variants from all variants pages
- Bulk dismiss SNVs, SVs and cancer SNVs from variants pages

## [4.21]
### Added
- Support to configure LoqusDB per institute
- Highlight causative variants in the variants list
- Add tests. Mostly regarding building internal datatypes.
- Remove leading and trailing whitespaces from panel_name and display_name when panel is created
- Mark MANE transcript in list of transcripts in "Transcript overview" on variant page
- Show default panel name in case sidebar
- Previous buttons for variants pagination
- Adds a gh action that checks that the changelog is updated
- Adds a gh action that deploys new releases automatically to pypi
- Warn users if case default panels are outdated
- Define institute-specific gene panels for filtering in institute settings
- Use institute-specific gene panels in variants filtering
- Show somatic VAF for pinned and causative variants on case page

### Fixed
- Report pages redirect to login instead of crashing when session expires
- Variants filter loading in cancer variants page
- User, Causative and Cases tables not scaling to full page
- Improved docs for an initial production setup
- Compatibility with latest version of Black
- Fixed tests for Click>7
- Clinical filter required an extra click to Filter to return variants
- Restore pagination and shrink badges in the variants page tables
- Removing a user from the command line now inactivates the case only if user is last assignee and case is active
- Bugfix, LoqusDB per institute feature crashed when institute id was empty string
- Bugfix, LoqusDB calls where missing case count
- filter removal and upload for filters deleted from another page/other user
- Visualize outdated gene panels info in a popover instead of a tooltip in case page side panel

### Changed
- Highlight color on normal STRs in the variants table from green to blue
- Display breakpoints coordinates in verification emails only for structural variants


## [4.20]
### Added
- Display number of filtered variants vs number of total variants in variants page
- Search case by HPO terms
- Dismiss variant column in the variants tables
- Black and pre-commit packages to dev requirements

### Fixed
- Bug occurring when rerun is requested twice
- Peddy info fields in the demo config file
- Added load config safety check for multiple alignment files for one individual
- Formatting of cancer variants table
- Missing Score in SV variants table

### Changed
- Updated the documentation on how to create a new software release
- Genome build-aware cytobands coordinates
- Styling update of the Matchmaker card
- Select search type in case search form


## [4.19]

### Added
- Show internal ID for case
- Add internal ID for downloaded CGH files
- Export dynamic HPO gene list from case page
- Remove users as case assignees when their account is deleted
- Keep variants filters panel expanded when filters have been used

### Fixed
- Handle the ProxyFix ModuleNotFoundError when Werkzeug installed version is >1.0
- General report formatting issues whenever case and variant comments contain extremely long strings with no spaces

### Changed
- Created an institute wrapper page that contains list of cases, causatives, SNVs & Indels, user list, shared data and institute settings
- Display case name instead of case ID on clinVar submissions
- Changed icon of sample update in clinVar submissions


## [4.18]

### Added
- Filter cancer variants on cytoband coordinates
- Show dismiss reasons in a badge with hover for clinical variants
- Show an ellipsis if 10 cases or more to display with loqusdb matches
- A new blog post for version 4.17
- Tooltip to better describe Tumor and Normal columns in cancer variants
- Filter cancer SNVs and SVs by chromosome coordinates
- Default export of `Assertion method citation` to clinVar variants submission file
- Button to export up to 500 cancer variants, filtered or not
- Rename samples of a clinVar submission file

### Fixed
- Apply default gene panel on return to cancer variantS from variant view
- Revert to certificate checking when asking for Chanjo reports
- `scout download everything` command failing while downloading HPO terms

### Changed
- Turn tumor and normal allelic fraction to decimal numbers in tumor variants page
- Moved clinVar submissions code to the institutes blueprints
- Changed name of clinVar export files to FILENAME.Variant.csv and FILENAME.CaseData.csv
- Switched Google login libraries from Flask-OAuthlib to Authlib


## [4.17.1]

### Fixed
- Load cytobands for cases with chromosome build not "37" or "38"


## [4.17]

### Added
- COSMIC badge shown in cancer variants
- Default gene-panel in non-cancer structural view in url
- Filter SNVs and SVs by cytoband coordinates
- Filter cancer SNV variants by alt allele frequency in tumor
- Correct genome build in UCSC link from structural variant page



### Fixed
- Bug in clinVar form when variant has no gene
- Bug when sharing cases with the same institute twice
- Page crashing when removing causative variant tag
- Do not default to GATK caller when no caller info is provided for cancer SNVs


## [4.16.1]

### Fixed
- Fix the fix for handling of delivery reports for rerun cases

## [4.16]

### Added
- Adds possibility to add "lims_id" to cases. Currently only stored in database, not shown anywhere
- Adds verification comment box to SVs (previously only available for small variants)
- Scrollable pedigree panel

### Fixed
- Error caused by changes in WTForm (new release 2.3.x)
- Bug in OMIM case page form, causing the page to crash when a string was provided instead of a numerical OMIM id
- Fix Alamut link to work properly on hg38
- Better handling of delivery reports for rerun cases
- Small CodeFactor style issues: matchmaker results counting, a couple of incomplete tests and safer external xml
- Fix an issue with Phenomizer introduced by CodeFactor style changes

### Changed
- Updated the version of igv.js to 2.5.4

## [4.15.1]

### Added
- Display gene names in ClinVar submissions page
- Links to Varsome in variant transcripts table

### Fixed
- Small fixes to ClinVar submission form
- Gene panel page crash when old panel has no maintainers

## [4.15]

### Added
- Clinvar CNVs IGV track
- Gene panels can have maintainers
- Keep variant actions (dismissed, manual rank, mosaic, acmg, comments) upon variant re-upload
- Keep variant actions also on full case re-upload

### Fixed
- Fix the link to Ensembl for SV variants when genome build 38.
- Arrange information in columns on variant page
- Fix so that new cosmic identifier (COSV) is also acceptable #1304
- Fixed COSMIC tag in INFO (outside of CSQ) to be parses as well with `&` splitter.
- COSMIC stub URL changed to https://cancer.sanger.ac.uk/cosmic/search?q= instead.
- Updated to a version of IGV where bigBed tracks are visualized correctly
- Clinvar submission files are named according to the content (variant_data and case_data)
- Always show causatives from other cases in case overview
- Correct disease associations for gene symbol aliases that exist as separate genes
- Re-add "custom annotations" for SV variants
- The override ClinVar P/LP add-in in the Clinical Filter failed for new CSQ strings

### Changed
- Runs all CI checks in github actions

## [4.14.1]

### Fixed
- Error when variant found in loqusdb is not loaded for other case

## [4.14]

### Added
- Use github actions to run tests
- Adds CLI command to update individual alignments path
- Update HPO terms using downloaded definitions files
- Option to use alternative flask config when running `scout serve`
- Requirement to use loqusdb >= 2.5 if integrated

### Fixed
- Do not display Pedigree panel in cancer view
- Do not rely on internet connection and services available when running CI tests
- Variant loading assumes GATK if no caller set given and GATK filter status is seen in FILTER
- Pass genome build param all the way in order to get the right gene mappings for cases with build 38
- Parse correctly variants with zero frequency values
- Continue even if there are problems to create a region vcf
- STR and cancer variant navigation back to variants pages could fail

### Changed
- Improved code that sends requests to the external APIs
- Updates ranges for user ranks to fit todays usage
- Run coveralls on github actions instead of travis
- Run pip checks on github actions instead of coveralls
- For hg38 cases, change gnomAD link to point to version 3.0 (which is hg38 based)
- Show pinned or causative STR variants a bit more human readable

## [4.13.1]

### Added
### Fixed
- Typo that caused not all clinvar conflicting interpretations to be loaded no matter what
- Parse and retrieve clinvar annotations from VEP-annotated (VEP 97+) CSQ VCF field
- Variant clinvar significance shown as `not provided` whenever is `Uncertain significance`
- Phenomizer query crashing when case has no HPO terms assigned
- Fixed a bug affecting `All SNVs and INDELs` page when variants don't have canonical transcript
- Add gene name or id in cancer variant view

### Changed
- Cancer Variant view changed "Variant:Transcript:Exon:HGVS" to "Gene:Transcript:Exon:HGVS"

## [4.13]

### Added
- ClinVar SNVs track in IGV
- Add SMA view with SMN Copy Number data
- Easier to assign OMIM diagnoses from case page
- OMIM terms and specific OMIM term page

### Fixed
- Bug when adding a new gene to a panel
- Restored missing recent delivery reports
- Fixed style and links to other reports in case side panel
- Deleting cases using display_name and institute not deleting its variants
- Fixed bug that caused coordinates filter to override other filters
- Fixed a problem with finding some INS in loqusdb
- Layout on SV page when local observations without cases are present
- Make scout compatible with the new HPO definition files from `http://compbio.charite.de/jenkins/`
- General report visualization error when SNVs display names are very long


### Changed


## [4.12.4]

### Fixed
- Layout on SV page when local observations without cases are present

## [4.12.3]

### Fixed
- Case report when causative or pinned SVs have non null allele frequencies

## [4.12.2]

### Fixed
- SV variant links now take you to the SV variant page again
- Cancer variant view has cleaner table data entries for "N/A" data
- Pinned variant case level display hotfix for cancer and str - more on this later
- Cancer variants show correct alt/ref reads mirroring alt frequency now
- Always load all clinical STR variants even if a region load is attempted - index may be missing
- Same case repetition in variant local observations

## [4.12.1]

### Fixed
- Bug in variant.gene when gene has no HGVS description


## [4.12]

### Added
- Accepts `alignment_path` in load config to pass bam/cram files
- Display all phenotypes on variant page
- Display hgvs coordinates on pinned and causatives
- Clear panel pending changes
- Adds option to setup the database with static files
- Adds cli command to download the resources from CLI that scout needs
- Adds test files for merged somatic SV and CNV; as well as merged SNV, and INDEL part of #1279
- Allows for upload of OMIM-AUTO gene panel from static files without api-key

### Fixed
- Cancer case HPO panel variants link
- Fix so that some drop downs have correct size
- First IGV button in str variants page
- Cancer case activates on SNV variants
- Cases activate when STR variants are viewed
- Always calculate code coverage
- Pinned/Classification/comments in all types of variants pages
- Null values for panel's custom_inheritance_models
- Discrepancy between the manual disease transcripts and those in database in gene-edit page
- ACMG classification not showing for some causatives
- Fix bug which caused IGV.js to use hg19 reference files for hg38 data
- Bug when multiple bam files sources with non-null values are available


### Changed
- Renamed `requests` file to `scout_requests`
- Cancer variant view shows two, instead of four, decimals for allele and normal


## [4.11.1]

### Fixed
- Institute settings page
- Link institute settings to sharing institutes choices

## [4.11.0]

### Added
- Display locus name on STR variant page
- Alternative key `GNOMADAF_popmax` for Gnomad popmax allele frequency
- Automatic suggestions on how to improve the code on Pull Requests
- Parse GERP, phastCons and phyloP annotations from vep annotated CSQ fields
- Avoid flickering comment popovers in variant list
- Parse REVEL score from vep annotated CSQ fields
- Allow users to modify general institute settings
- Optionally format code automatically on commit
- Adds command to backup vital parts `scout export database`
- Parsing and displaying cancer SV variants from Manta annotated VCF files
- Dismiss cancer snv variants with cancer-specific options
- Add IGV.js UPD, RHO and TIDDIT coverage wig tracks.


### Fixed
- Slightly darker page background
- Fixed an issued with parsed conservation values from CSQ
- Clinvar submissions accessible to all users of an institute
- Header toolbar when on Clinvar page now shows institute name correctly
- Case should not always inactivate upon update
- Show dismissed snv cancer variants as grey on the cancer variants page
- Improved style of mappability link and local observations on variant page
- Convert all the GET requests to the igv view to POST request
- Error when updating gene panels using a file containing BOM chars
- Add/replace gene radio button not working in gene panels


## [4.10.1]

### Fixed
- Fixed issue with opening research variants
- Problem with coveralls not called by Travis CI
- Handle Biomart service down in tests


## [4.10.0]

### Added
- Rank score model in causatives page
- Exportable HPO terms from phenotypes page
- AMP guideline tiers for cancer variants
- Adds scroll for the transcript tab
- Added CLI option to query cases on time since case event was added
- Shadow clinical assessments also on research variants display
- Support for CRAM alignment files
- Improved str variants view : sorting by locus, grouped by allele.
- Delivery report PDF export
- New mosaicism tag option
- Add or modify individuals' age or tissue type from case page
- Display GC and allele depth in causatives table.
- Included primary reference transcript in general report
- Included partial causative variants in general report
- Remove dependency of loqusdb by utilising the CLI

### Fixed
- Fixed update OMIM command bug due to change in the header of the genemap2 file
- Removed Mosaic Tag from Cancer variants
- Fixes issue with unaligned table headers that comes with hidden Datatables
- Layout in general report PDF export
- Fixed issue on the case statistics view. The validation bars didn't show up when all institutes were selected. Now they do.
- Fixed missing path import by importing pathlib.Path
- Handle index inconsistencies in the update index functions
- Fixed layout problems


## [4.9.0]

### Added
- Improved MatchMaker pages, including visible patient contacts email address
- New badges for the github repo
- Links to [GENEMANIA](genemania.org)
- Sort gene panel list on case view.
- More automatic tests
- Allow loading of custom annotations in VCF using the SCOUT_CUSTOM info tag.

### Fixed
- Fix error when a gene is added to an empty dynamic gene panel
- Fix crash when attempting to add genes on incorrect format to dynamic gene panel
- Manual rank variant tags could be saved in a "Select a tag"-state, a problem in the variants view.
- Same case evaluations are no longer shown as gray previous evaluations on the variants page
- Stay on research pages, even if reset, next first buttons are pressed..
- Overlapping variants will now be visible on variant page again
- Fix missing classification comments and links in evaluations page
- All prioritized cases are shown on cases page


## [4.8.3]

### Added

### Fixed
- Bug when ordering sanger
- Improved scrolling over long list of genes/transcripts


## [4.8.2]

### Added

### Fixed
- Avoid opening extra tab for coverage report
- Fixed a problem when rank model version was saved as floats and not strings
- Fixed a problem with displaying dismiss variant reasons on the general report
- Disable load and delete filter buttons if there are no saved filters
- Fix problem with missing verifications
- Remove duplicate users and merge their data and activity


## [4.8.1]

### Added

### Fixed
- Prevent login fail for users with id defined by ObjectId and not email
- Prevent the app from crashing with `AttributeError: 'NoneType' object has no attribute 'message'`


## [4.8.0]

### Added
- Updated Scout to use Bootstrap 4.3
- New looks for Scout
- Improved dashboard using Chart.js
- Ask before inactivating a case where last assigned user leaves it
- Genes can be manually added to the dynamic gene list directly on the case page
- Dynamic gene panels can optionally be used with clinical filter, instead of default gene panel
- Dynamic gene panels get link out to chanjo-report for coverage report
- Load all clinvar variants with clinvar Pathogenic, Likely Pathogenic and Conflicting pathogenic
- Show transcripts with exon numbers for structural variants
- Case sort order can now be toggled between ascending and descending.
- Variants can be marked as partial causative if phenotype is available for case.
- Show a frequency tooltip hover for SV-variants.
- Added support for LDAP login system
- Search snv and structural variants by chromosomal coordinates
- Structural variants can be marked as partial causative if phenotype is available for case.
- Show normal and pathologic limits for STRs in the STR variants view.
- Institute level persistent variant filter settings that can be retrieved and used.
- export causative variants to Excel
- Add support for ROH, WIG and chromosome PNGs in case-view

### Fixed
- Fixed missing import for variants with comments
- Instructions on how to build docs
- Keep sanger order + verification when updating/reloading variants
- Fixed and moved broken filter actions (HPO gene panel and reset filter)
- Fixed string conversion to number
- UCSC links for structural variants are now separated per breakpoint (and whole variant where applicable)
- Reintroduced missing coverage report
- Fixed a bug preventing loading samples using the command line
- Better inheritance models customization for genes in gene panels
- STR variant page back to list button now does its one job.
- Allows to setup scout without a omim api key
- Fixed error causing "favicon not found" flash messages
- Removed flask --version from base cli
- Request rerun no longer changes case status. Active or archived cases inactivate on upload.
- Fixed missing tooltip on the cancer variants page
- Fixed weird Rank cell in variants page
- Next and first buttons order swap
- Added pagination (and POST capability) to cancer variants.
- Improves loading speed for variant page
- Problem with updating variant rank when no variants
- Improved Clinvar submission form
- General report crashing when dismissed variant has no valid dismiss code
- Also show collaborative case variants on the All variants view.
- Improved phenotype search using dataTables.js on phenotypes page
- Search and delete users with `email` instead of `_id`
- Fixed css styles so that multiselect options will all fit one column


## [4.7.3]

### Added
- RankScore can be used with VCFs for vcf_cancer files

### Fixed
- Fix issue with STR view next page button not doing its one job.

### Deleted
- Removed pileup as a bam viewing option. This is replaced by IGV


## [4.7.2]

### Added
- Show earlier ACMG classification in the variant list

### Fixed
- Fixed igv search not working due to igv.js dist 2.2.17
- Fixed searches for cases with a gene with variants pinned or marked causative.
- Load variant pages faster after fixing other causatives query
- Fixed mitochondrial report bug for variants without genes

## [4.7.1]

### Added

### Fixed
- Fixed bug on genes page


## [4.7.0]

### Added
- Export genes and gene panels in build GRCh38
- Search for cases with variants pinned or marked causative in a given gene.
- Search for cases phenotypically similar to a case also from WUI.
- Case variant searches can be limited to similar cases, matching HPO-terms,
  phenogroups and cohorts.
- De-archive reruns and flag them as 'inactive' if archived
- Sort cases by analysis_date, track or status
- Display cases in the following order: prioritized, active, inactive, archived, solved
- Assign case to user when user activates it or asks for rerun
- Case becomes inactive when it has no assignees
- Fetch refseq version from entrez and use it in clinvar form
- Load and export of exons for all genes, independent on refseq
- Documentation for loading/updating exons
- Showing SV variant annotations: SV cgh frequencies, gnomad-SV, local SV frequencies
- Showing transcripts mapping score in segmental duplications
- Handle requests to Ensembl Rest API
- Handle requests to Ensembl Rest Biomart
- STR variants view now displays GT and IGV link.
- Description field for gene panels
- Export exons in build 37 and 38 using the command line

### Fixed
- Fixes of and induced by build tests
- Fixed bug affecting variant observations in other cases
- Fixed a bug that showed wrong gene coverage in general panel PDF export
- MT report only shows variants occurring in the specific individual of the excel sheet
- Disable SSL certifcate verification in requests to chanjo
- Updates how intervaltree and pymongo is used to void deprecated functions
- Increased size of IGV sample tracks
- Optimized tests


## [4.6.1]

### Added

### Fixed
- Missing 'father' and 'mother' keys when parsing single individual cases


## [4.6.0]

### Added
- Description of Scout branching model in CONTRIBUTING doc
- Causatives in alphabetical order, display ACMG classification and filter by gene.
- Added 'external' to the list of analysis type options
- Adds functionality to display "Tissue type". Passed via load config.
- Update to IGV 2.

### Fixed
- Fixed alignment visualization and vcf2cytosure availability for demo case samples
- Fixed 3 bugs affecting SV pages visualization
- Reintroduced the --version cli option
- Fixed variants query by panel (hpo panel + gene panel).
- Downloaded MT report contains excel files with individuals' display name
- Refactored code in parsing of config files.


## [4.5.1]

### Added

### Fixed
- update requirement to use PyYaml version >= 5.1
- Safer code when loading config params in cli base


## [4.5.0]

### Added
- Search for similar cases from scout view CLI
- Scout cli is now invoked from the app object and works under the app context

### Fixed
- PyYaml dependency fixed to use version >= 5.1


## [4.4.1]

### Added
- Display SV rank model version when available

### Fixed
- Fixed upload of delivery report via API


## [4.4.0]

### Added
- Displaying more info on the Causatives page and hiding those not causative at the case level
- Add a comment text field to Sanger order request form, allowing a message to be included in the email
- MatchMaker Exchange integration
- List cases with empty synopsis, missing HPO terms and phenotype groups.
- Search for cases with open research list, or a given case status (active, inactive, archived)

### Fixed
- Variant query builder split into several functions
- Fixed delivery report load bug


## [4.3.3]

### Added
- Different individual table for cancer cases

### Fixed
- Dashboard collects validated variants from verification events instead of using 'sanger' field
- Cases shared with collaborators are visible again in cases page
- Force users to select a real institute to share cases with (actionbar select fix)


## [4.3.2]

### Added
- Dashboard data can be filtered using filters available in cases page
- Causatives for each institute are displayed on a dedicated page
- SNVs and and SVs are searchable across cases by gene and rank score
- A more complete report with validated variants is downloadable from dashboard

### Fixed
- Clinsig filter is fixed so clinsig numerical values are returned
- Split multi clinsig string values in different elements of clinsig array
- Regex to search in multi clinsig string values or multi revstat string values
- It works to upload vcf files with no variants now
- Combined Pileup and IGV alignments for SVs having variant start and stop on the same chromosome


## [4.3.1]

### Added
- Show calls from all callers even if call is not available
- Instructions to install cairo and pango libs from WeasyPrint page
- Display cases with number of variants from CLI
- Only display cases with number of variants above certain treshold. (Also CLI)
- Export of verified variants by CLI or from the dashboard
- Extend case level queries with default panels, cohorts and phenotype groups.
- Slice dashboard statistics display using case level queries
- Add a view where all variants for an institute can be searched across cases, filtering on gene and rank score. Allows searching research variants for cases that have research open.

### Fixed
- Fixed code to extract variant conservation (gerp, phyloP, phastCons)
- Visualization of PDF-exported gene panels
- Reintroduced the exon/intron number in variant verification email
- Sex and affected status is correctly displayed on general report
- Force number validation in SV filter by size
- Display ensembl transcripts when no refseq exists


## [4.3.0]

### Added
- Mosaicism tag on variants
- Show and filter on SweGen frequency for SVs
- Show annotations for STR variants
- Show all transcripts in verification email
- Added mitochondrial export
- Adds alternative to search for SVs shorter that the given length
- Look for 'bcftools' in the `set` field of VCFs
- Display digenic inheritance from OMIM
- Displays what refseq transcript that is primary in hgnc

### Fixed

- Archived panels displays the correct date (not retroactive change)
- Fixed problem with waiting times in gene panel exports
- Clinvar fiter not working with human readable clinsig values

## [4.2.2]

### Fixed
- Fixed gene panel create/modify from CSV file utf-8 decoding error
- Updating genes in gene panels now supports edit comments and entry version
- Gene panel export timeout error

## [4.2.1]

### Fixed
- Re-introduced gene name(s) in verification email subject
- Better PDF rendering for excluded variants in report
- Problem to access old case when `is_default` did not exist on a panel


## [4.2.0]

### Added
- New index on variant_id for events
- Display overlapping compounds on variants view

### Fixed
- Fixed broken clinical filter


## [4.1.4]

### Added
- Download of filtered SVs

### Fixed
- Fixed broken download of filtered variants
- Fixed visualization issue in gene panel PDF export
- Fixed bug when updating gene names in variant controller


## [4.1.3]

### Fixed
- Displays all primary transcripts


## [4.1.2]

### Added
- Option add/replace when updating a panel via CSV file
- More flexible versioning of the gene panels
- Printing coverage report on the bottom of the pdf case report
- Variant verification option for SVs
- Logs uri without pwd when connecting
- Disease-causing transcripts in case report
- Thicker lines in case report
- Supports HPO search for cases, both terms or if described in synopsis
- Adds sanger information to dashboard

### Fixed
- Use db name instead of **auth** as default for authentication
- Fixes so that reports can be generated even with many variants
- Fixed sanger validation popup to show individual variants queried by user and institute.
- Fixed problem with setting up scout
- Fixes problem when exac file is not available through broad ftp
- Fetch transcripts for correct build in `adapter.hgnc_gene`

## [4.1.1]
- Fix problem with institute authentication flash message in utils
- Fix problem with comments
- Fix problem with ensembl link


## [4.1.0]

### Added
- OMIM phenotypes to case report
- Command to download all panel app gene panels `scout load panel --panel-app`
- Links to genenames.org and omim on gene page
- Popup on gene at variants page with gene information
- reset sanger status to "Not validated" for pinned variants
- highlight cases with variants to be evaluated by Sanger on the cases page
- option to point to local reference files to the genome viewer pileup.js. Documented in `docs.admin-guide.server`
- option to export single variants in `scout export variants`
- option to load a multiqc report together with a case(add line in load config)
- added a view for searching HPO terms. It is accessed from the top left corner menu
- Updates the variants view for cancer variants. Adds a small cancer specific filter for known variants
- Adds hgvs information on cancer variants page
- Adds option to update phenotype groups from CLI

### Fixed
- Improved Clinvar to submit variants from different cases. Fixed HPO terms in casedata according to feedback
- Fixed broken link to case page from Sanger modal in cases view
- Now only cases with non empty lists of causative variants are returned in `adapter.case(has_causatives=True)`
- Can handle Tumor only samples
- Long lists of HGNC symbols are now possible. This was previously difficult with manual, uploaded or by HPO search when changing filter settings due to GET request limitations. Relevant pages now use POST requests. Adds the dynamic HPO panel as a selection on the gene panel dropdown.
- Variant filter defaults to default panels also on SV and Cancer variants pages.

## [4.0.0]

### WARNING ###

This is a major version update and will require that the backend of pre releases is updated.
Run commands:

```
$scout update genes
$scout update hpo
```

- Created a Clinvar submission tool, to speed up Clinvar submission of SNVs and SVs
- Added an analysis report page (html and PDF format) containing phenotype, gene panels and variants that are relevant to solve a case.

### Fixed
- Optimized evaluated variants to speed up creation of case report
- Moved igv and pileup viewer under a common folder
- Fixed MT alignment view pileup.js
- Fixed coordinates for SVs with start chromosome different from end chromosome
- Global comments shown across cases and institutes. Case-specific variant comments are shown only for that specific case.
- Links to clinvar submitted variants at the cases level
- Adapts clinvar parsing to new format
- Fixed problem in `scout update user` when the user object had no roles
- Makes pileup.js use online genome resources when viewing alignments. Now any instance of Scout can make use of this functionality.
- Fix ensembl link for structural variants
- Works even when cases does not have `'madeline_info'`
- Parses Polyphen in correct way again
- Fix problem with parsing gnomad from VEP

### Added
- Added a PDF export function for gene panels
- Added a "Filter and export" button to export custom-filtered SNVs to CSV file
- Dismiss SVs
- Added IGV alignments viewer
- Read delivery report path from case config or CLI command
- Filter for spidex scores
- All HPO terms are now added and fetched from the correct source (https://github.com/obophenotype/human-phenotype-ontology/blob/master/hp.obo)
- New command `scout update hpo`
- New command `scout update genes` will fetch all the latest information about genes and update them
- Load **all** variants found on chromosome **MT**
- Adds choice in cases overview do show as many cases as user like

### Removed
- pileup.min.js and pileup css are imported from a remote web location now
- All source files for HPO information, this is instead fetched directly from source
- All source files for gene information, this is instead fetched directly from source

## [3.0.0]
### Fixed
- hide pedigree panel unless it exists

## [1.5.1] - 2016-07-27
### Fixed
- look for both ".bam.bai" and ".bai" extensions

## [1.4.0] - 2016-03-22
### Added
- support for local frequency through loqusdb
- bunch of other stuff

## [1.3.0] - 2016-02-19
### Fixed
- Update query-phenomizer and add username/password

### Changed
- Update the way a case is checked for rerun-status

### Added
- Add new button to mark a case as "checked"
- Link to clinical variants _without_ 1000G annotation

## [1.2.2] - 2016-02-18
### Fixed
- avoid filtering out variants lacking ExAC and 1000G annotations

## [1.1.3] - 2015-10-01
### Fixed
- persist (clinical) filter when clicking load more
- fix #154 by robustly setting clinical filter func. terms

## [1.1.2] - 2015-09-07
### Fixed
- avoid replacing coverage report with none
- update SO terms, refactored

## [1.1.1] - 2015-08-20
### Fixed
- fetch case based on collaborator status (not owner)

## [1.1.0] - 2015-05-29
### Added
- link(s) to SNPedia based on RS-numbers
- new Jinja filter to "humanize" decimal numbers
- show gene panels in variant view
- new Jinja filter for decoding URL encoding
- add indicator to variants in list that have comments
- add variant number threshold and rank score threshold to load function
- add event methods to mongo adapter
- add tests for models
- show badge "old" if comment was written for a previous analysis

### Changed
- show cDNA change in transcript summary unless variant is exonic
- moved compounds table further up the page
- show dates for case uploads in ISO format
- moved variant comments higher up on page
- updated documentation for pages
- read in coverage report as blob in database and serve directly
- change ``OmimPhenotype`` to ``PhenotypeTerm``
- reorganize models sub-package
- move events (and comments) to separate collection
- only display prev/next links for the research list
- include variant type in breadcrumbs e.g. "Clinical variants"

### Removed
- drop dependency on moment.js

### Fixed
- show the same level of detail for all frequencies on all pages
- properly decode URL encoded symbols in amino acid/cDNA change strings
- fixed issue with wipe permissions in MongoDB
- include default gene lists in "variants" link in breadcrumbs

## [1.0.2] - 2015-05-20
### Changed
- update case fetching function

### Fixed
- handle multiple cases with same id

## [1.0.1] - 2015-04-28
### Fixed
- Fix building URL parameters in cases list Vue component

## [1.0.0] - 2015-04-12
Codename: Sara Lund

![Release 1.0](artwork/releases/release-1-0.jpg)

### Added
- Add email logging for unexpected errors
- New command line tool for deleting case

### Changed
- Much improved logging overall
- Updated documentation/usage guide
- Removed non-working IGV link

### Fixed
- Show sample display name in GT call
- Various small bug fixes
- Make it easier to hover over popups

## [0.0.2-rc1] - 2015-03-04
### Added
- add protein table for each variant
- add many more external links
- add coverage reports as PDFs

### Changed
- incorporate user feedback updates
- big refactor of load scripts

## [0.0.2-rc2] - 2015-03-04
### Changes
- add gene table with gene description
- reorganize inheritance models box

### Fixed
- avoid overwriting gene list on "research" load
- fix various bugs in external links

## [0.0.2-rc3] - 2015-03-05
### Added
- Activity log feed to variant view
- Adds protein change strings to ODM and Sanger email

### Changed
- Extract activity log component to macro

### Fixes
- Make Ensembl transcript links use archive website<|MERGE_RESOLUTION|>--- conflicted
+++ resolved
@@ -19,11 +19,8 @@
 - Expand list of refseq trancripts in ClinVar submission form
 - Renamed `All SNVs and INDELs` institute sidebar element to `Search SNVs and INDELs` and fixed its style.
 - Add missing parameters to case load-config documentation
-<<<<<<< HEAD
+- Allow creating/editing gene panels and dynamic gene panels with genes present in genome build 38
 - Loading of OMIM diagnoses in Scout demo instance
-=======
-- Allow creating/editing gene panels and dynamic gene panels with genes present in genome build 38
->>>>>>> d8337e4c
 ### Changed
 - Better naming for variants buttons on cancer track (somatic, germline). Also show cancer research button if available.
 - Load case with missing panels in config files, but show warning.
