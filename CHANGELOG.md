# Change Log
All notable changes to this project will be documented in this file.
This project adheres to [Semantic Versioning](http://semver.org/).

About changelog [here](https://keepachangelog.com/en/1.0.0/)

<<<<<<< HEAD

## [unreleased]
### Added
- Advanced cases search to narrow down results using more than one search parameter
=======
## [unreleased]
### Added
- Option to configure RNA build on case load (default '38')
>>>>>>> c74f219c

## [4.86.1]
### Fixed
- Loading and updating PanelApp panels, including PanelApp green

## [4.86]
### Added
- Display samples' name (tooltip) and affected status directly on caseS page
- Search SVs across all cases, in given genes
- `CLINVAR_API_URL` param can be specified in app settings to override the URL used to send ClinVar submissions to. Intended for testing.
- Support for loading and storing OMICS data
- Parse DROP Fraser and Outrider TSVs
- Display omics variants - wts outliers (Fraser, Outrider)
- Parse GNOMAD `gnomad_af` and `gnomad_popmax_af` keys from variants annotated with `echtvar`
- Make removed panel optionally visible to non-admin or non maintainers
- Parse CoLoRSdb frequencies annotated in the variant INFO field with the `colorsdb_af` key
- Download -omics variants using the `Filter and export button`
- Clickable COSMIC links on IGV tracks
- Possibility to un-audit previously audited filters
- Reverted table style and removed font awesome style from IGV template
- Case status tags displayed on dashboard case overview
### Changed
- Updated igv.js to v3.0.1
- Alphabetically sort IGV track available for custom selection
- Updated wokeignore to avoid unfixable warning
- Update Chart.js to v4.4.3
- Use tornado library version >= 6.4.1
- Fewer variants in the MEI demo file
- Switch to FontAwesome v.6 instead of using icons v.5 + kit with icons v.6
- Show time (hours and minutes) additionally to date on comments and activity panel
### Fixed
- Only add expected caller keys to variant (FOUND_IN or SVDB_ORIGIN)
- Splice junction merged track height offset in IGV.js
- Splice junction initiation crash with empty variant obj
- Splice junction variant routing for cases with WTS but without outlier data
- Variant links to ExAC, now pointing to gnomAD, since the ExAC browser is no longer available
- Style of HPO terms assigned to a case, now one phenotype per line
- RNA sashimi view rendering should work also if the gene track is user disabled
- Respect IGV tracks chosen by user in variant IGV settings

## [4.85]
### Added
- Load also genes which are missing Ensembl gene ID (72 in both builds), including immunoglobulins and fragile sites
### Changed
- Unfreeze werkzeug again
- Show "(Removed)" after removed panels in dropdown
- The REVEL score is collected as the maximum REVEL score from all of the variant's transcripts
- Parse GNOMAD POPMAX values only if they are numerical when loading variants
### Fixed
- Alphabetically sort "select default panels" dropdown menu options on case page
- Show gene panel removed status on case page
- Fixed visibility of the following buttons: remove assignee, remove pinned/causative, remove comment, remove case from group

## [4.84]
### Changed
- Clearer error message when a loqusdb query fails for an instance that initially connected
- Do not load chanjo-report module if not needed and more visible message when it fails loading
- Converted the HgncGene class into a Pydantic class
- Swap menu open and collapse indicator chevrons - down is now displayed-open, right hidden-closed
- Linters and actions now all use python 3.11
### Fixed
- Safer way to update variant genes and compounds that avoids saving temporary decorators into variants' database documents
- Link to HGNC gene report on gene page
- Case file load priority so that e.g. SNV get loaded before SV, or clinical before research, for consistent variant_id collisions

## [4.83]
### Added
- Edit ACMG classifications from variant page (only for classifications with criteria)
- Events for case CLI events (load case, update case, update individual)
- Support for loading and displaying local custom IGV tracks
- MANE IGV track to be used as a local track for igv.js (see scout demo config file)
- Optional separate MT VCFs, for `nf-core/raredisease`
### Changed
- Avoid passing verbs from CaseHandler - functions for case sample and individual in CaseEventHandler
- Hide mtDNA report and coverage report links on case sidebar for cases with WTS data only
- Modified OMIM-AUTO gene panel to include genes in both genome builds
- Moved chanjo code into a dedicated extension
- Optimise the function that collects "match-safe" genes for an institute by avoiding duplicated genes from different panels
- Users must actively select "show matching causatives/managed" on a case page to see matching numbers
- Upgraded python version from 3.8 to 3.11 in Docker images
### Fixed
- Fix several tests that relied on number of events after setup to be 0
- Removed unused load case function
- Artwork logo sync sketch with png and export svg
- Clearer exception handling on chanjo-report setup - fail early and visibly
- mtDNA report crashing when one or more samples from a case is not in the chanjo database
- Case page crashing on missing phenotype terms
- ACMG benign modifiers
- Speed up tests by caching python env correctly in Github action and adding two more test groups
- Agile issue templates were added globally to the CG-org. Adding custom issue templates to avoid exposing customers
- PanelApp panel not saving genes with empty `EnsembleGeneIds` list
- Speed up checking outdated gene panels
- Do not load research variants automatically when loading a case

## [4.82.2]
### Fixed
- Warning icon in case pages for individuals where `confirmed_sex` is false
- Show allele sizes form ExpansionHunter on STR variantS page again

## [4.82.1]
### Fixed
- Revert the installation of flask-ldapconn to use the version available on PyPI to be able to push new scout releases to PyPI

## [4.82]
### Added
- Tooltip for combined score in tables for compounds and overlapping variants
- Checkbox to filter variants by excluding genes listed in selected gene panels, files or provided as list
- STR variant information card with database links, replacing empty frequency panel
- Display paging and number of HPO terms available in the database on Phenotypes page
- On case page, typeahead hints when searching for a disease using substrings containing source ("OMIM:", "ORPHA:")
- Button to monitor the status of submissions on ClinVar Submissions page
- Option to filter cancer variants by number of observations in somatic and germline archived database
- Documentation for integrating chanjo2
- More up-to-date VEP CSQ dbNSFP frequency keys
- Parse PacBio TRGT (Tandem repeat genotyping tool) Short Tandem Repeat VCFs
### Changed
- In the case_report #panel-tables has a fixed width
- Updated IGV.js to 2.15.11
- Fusion variants in case report now contain same info as on fusion variantS page
- Block submission of somatic variants to ClinVar until we harmonise with their changed API
- Additional control on the format of conditions provided in ClinVar form
- Errors while loading managed variants from file are now displayed on the Managed Variants page
- Chanjo2 coverage button visible only when query will contain a list of HGNC gene IDs
- Use Python-Markdown directly instead of the unmaintained Flask-Markdown
- Use Markupsafe instead of long deprecated, now removed Flask Markup
- Prepare to unfreeze Werkzeug, but don't actually activate until chanjo can deal with the change
### Fixed
- Submit requests to Chanjo2 using HTML forms instead of JSON data
- `Research somatic variants` link name on caseS page
- Broken `Install the HTML 2 PDF renderer` step in a GitHub action
- Fix ClinVar form parsing to not include ":" in conditionType.id when condition conditionType.db is Orphanet
- Fix condition dropdown and pre-selection on ClinVar form for cases with associated ORPHA diagnoses
- Improved visibility of ClinVar form in dark mode
- End coordinates for indels in ClinVar form
- Diagnoses API search crashing with empty search string
- Variant's overlapping panels should show overlapping of variant genes against the latest version of the panel
- Case page crashing when case has both variants in a ClinVar submission and pinned not loaded variants
- Installation of git in second build stage of Dockerfile, allowing correct installation of libraries

## [4.81]
### Added
- Tag for somatic SV IGH-DUX4 detection samtools script
### Changed
- Upgraded Bootstrap version in reports from 4.3.1 to 5.1.3
### Fixed
- Buttons layout in HPO genes panel on case page
- Added back old variant rankscore index with different key order to help loading on demo instance
- Cancer case_report panel-table no longer contains inheritance information
- Case report pinned variants card now displays info text if all pinned variants are present in causatives
- Darkmode setting now applies to the comment-box accordion
- Typo in case report causing `cancer_rank_options is undefined` error

## [4.80]
### Added
- Support for .d4 files coverage using chanjo2 (Case page sidebar link) with test
- Link to chanjo2 coverage report and coverage gene overview on gene panel page
- Link to chanjo2 coverage report on Case page, HPO dynamic gene list
- Link to genes coverage overview report on Case page, HPO dynamic gene list
### Changed
- All links in disease table on diagnosis page now open in a new tab
- Dark mode settings applied to multi-selects on institute settings page
- Comments on case and variant pages can be viewed by expanding an accordion
- On case page information on pinned variants and variants submitted to ClinVar are displayed in the same table
- Demo case file paths are now stored as absolute paths
- Optimised indices to address slow queries
- On case page default panels are now found at the top of the table, and it can be sorted by this trait
### Fixed
- On variants page, search for variants in genes present only in build 38 returning no results
- Pin/unpin with API was not able to make event links
- A new field `Explanation for multiple conditions` is available in ClinVar for submitting variants with more than one associated condition
- Fusion genes with partners lacking gene HGNC id will still be fully loaded
- Fusion variantS export now contains fusion variant specific columns
- When Loqusdb observations count is one the table includes information on if observation was for the current or another case

## [4.79.1]
### Fixed
- Exporting variants without rank score causing page to crash
- Display custom annotations also on cancer variant page

## [4.79]
### Added
- Added tags for Sniffles and CNVpytor, two LRS SV callers
- Button on case page for displaying STR variants occurring in the dynamic HPO panel
- Display functional annotation relative to variant gene's MANE transcripts on variant summary, when available
- Links to ACMG structural variant pathogenicity classification guidelines
- Phenomodels checkboxes can now include orpha terms
- Add incidental finding to case tags
- Get an alert on caseS page when somebody validates variants you ordered Sanger sequencing for
### Changed
- In the diagnoses page genes associated with a disease are displayed using hgnc symbol instead of hgnc id
- Refactor view route to allow navigation directly to unique variant document id, improve permissions check
- Do not show MANE and MANE Plus Clinical transcripts annotated from VEP (saved in variants) but collect this info from the transcripts database collection
- Refactor view route to allow navigation directly to unique case id (in particular for gens)
- `Institutes to share cases with` on institute's settings page now displays institutes names and IDs
- View route with document id selects view template based on variant category
### Fixed
- Refactored code in cases blueprints and variant_events adapter (set diseases for partial causative variants) to use "disease" instead of "omim" to encompass also ORPHA terms
- Refactored code in `scout/parse/omim.py` and `scout/parse/disease_terms.py` to use "disease" instead of "phenotype" to differentiate from HPO terms
- Be more careful about checking access to variant on API access
- Show also ACMG VUS on general report (could be missing if not e.g. pinned)

## [4.78]
### Added
- Case status labels can be added, giving more finegrained details on a solved status (provisional, diagnostic, carrier, UPD, SMN, ...)
- New SO terms: `sequence_variant` and `coding_transcript_variant`
- More MEI specific annotation is shown on the variant page
- Parse and save MANE transcripts info when updating genes in build 38
- ClinVar submission can now be downloaded as a json file
- `Mane Select` and `Mane Plus Clinical` badges on Gene page, when available
- ClinVar submission can now be downloaded as a json file
- API endpoint to pin variant
- Display common/uncommon/rare on summary of mei variant page
### Changed
- In the ClinVar form, database and id of assertion criteria citation are now separate inputs
- Customise institute settings to be able to display all cases with a certain status on cases page (admin users)
- Renamed `Clinical Significance` to `Germline Classification` on multistep ClinVar form
- Changed the "x" in cases.utils.remove_form button text to red for better visibility in dark mode
- Update GitHub actions
- Default loglevel up to INFO, making logs with default start easier to read
- Add XTR region to PAR region definition
- Diagnoses can be searched on diagnoses page without waiting for load first
### Fixed
- Removed log info showing hgnc IDs used in variantS search
- Maintain Matchmaker Exchange and Beacon submission status when a case is re-uploaded
- Inheritance mode from ORPHA should not be confounded with the OMIM inheritance model
- Decipher link URL changes
- Refactored code in cases blueprints to use "disease" instead of "omim" to encompass also ORPHA terms

## [4.77]
### Added
- Orpha disease terms now include information on inheritance
- Case loading via .yaml config file accepts subject_id and phenotype_groups (if previously defined as constant default or added per institute)
- Possibility to submit variants associated with Orphanet conditions to ClinVar
- Option update path to .d4 files path for individuals of an existing case using the command line
- More constraint information is displayed per gene in addition to pLi: missense and LoF OE, CI (inluding LOEUF) and Z-score.
### Changed
- Introduce validation in the ClinVar multistep form to make sure users provide at least one variant-associated condition
- CLI scout update individual accepts subject_id
- Update ClinVar inheritance models to reflect changes in ClinVar submission API
- Handle variant-associated condition ID format in background when creating ClinVar submissions
- Replace the code that downloads Ensembl genes, transcripts and exons with the Schug web app
- Add more info to error log when transcript variant frequency parsing fails.
- GnomAD v4 constraint information replaces ExAC constraints (pLi).
### Fixed
- Text input of associated condition in ClinVar form now aligns to the left
- Alignment of contents in the case report has been updated
- Missing number of phenotypes and genes from case diagnoses
- Associate OMIM and/or ORPHA diagnoses with partial causatives
- Visualization of partial causatives' diagnoses on case page: style and links
- Revert style of pinned variants window on the case page
- Rename `Clinical significanc` to `Germline classification` in ClinVar submissions exported files
- Rename `Clinical significance citations` to `Classification citations` in ClinVar submissions exported files
- Rename `Comment on clinical significance` to `Comment on classification` in ClinVar submissions exported files
- Show matching partial causatives on variant page
- Matching causatives shown on case page consisting only of variant matching the default panels of the case - bug introduced since scout v4.72 (Oct 18, 2023)
- Missing somatic variant read depth leading to report division by zero

## [4.76]
### Added
- Orphacodes are visible in phenotype tables
- Pydantic validation of image paths provided in case load config file
- Info on the user which created a ClinVar submission, when available
- Associate .d4 files to case individuals when loading a case via config file
### Changed
- In diagnoses page the load of diseases are initiated by clicking a button
- Revel score, Revel rank score and SpliceAI values are also displayed in Causatives and Validated variants tables
- Remove unused functions and tests
- Analysis type and direct link from cases list for OGM cases
- Removed unused `case_obj` parameter from server/blueprints/variant/controllers/observations function
- Possibility to reset ClinVar submission ID
- Allow ClinVar submissions with custom API key for users registered as ClinVar submitters or when institute doesn't have a preset list of ClinVar submitters
- Ordered event verbs alphabetically and created ClinVar-related user events
- Removed the unused "no-variants" option from the load case command line
### Fixed
- All disease_terms have gene HGNC ids as integers when added to the scout database
- Disease_term identifiers are now prefixed with the name of the coding system
- Command line crashing with error when updating a user that doesn't exist
- Thaw coloredlogs - 15.0.1 restores errorhandler issue
- Thaw crypography - current base image and library version allow Docker builds
- Missing delete icons on phenomodels page
- Missing cryptography lib error while running Scout container on an ARM processor
- Round CADD values with many decimals on causatives and validated variants pages
- Dark-mode visibility of some fields on causatives and validated variants pages
- Clinvar submitters would be cleared when unprivileged users saved institute settings page
- Added a default empty string in cases search form to avoid None default value
- Page crashing when user tries to remove the same variant from a ClinVar submission in different browser tabs
- Update more GnomAD links to GnomAD v4 (v38 SNVs, MT vars, STRs)
- Empty cells for RNA fusion variants in Causatives and Verified variants page
- Submenu icons missing from collapsible actionbar
- The collapsible actionbar had some non-collapsing overly long entries
- Cancer observations for SVs not appearing in the variant details view
- Archived local observations not visible on cancer variantS page
- Empty Population Frequency column in the Cancer SV Variants view
- Capital letters in ClinVar events description shown on case page

## [4.75]
### Added
- Hovertip to gene panel names with associated genes in variant view, when variant covers more than one gene
- Tests for panel to genes
- Download of Orphadata en_product6 and en_product4 from CLI
- Parse and save `database_found` key/values for RNA fusion variants
- Added fusion_score, ffpm, split_reads, junction_reads and fusion_caller to the list of filters on RNA fusion variants page
- Renamed the function `get_mei_info` to `set_mei_info` to be consistent with the other functions
- Fixed removing None key/values from parsed variants
- Orphacodes are included in the database disease_terms
### Changed
- Allow use of projections when retrieving gene panels
- Do not save custom images as binary data into case and variant database documents
- Retrieve and display case and variant custom images using image's saved path
- Cases are activated by viewing FSHD and SMA reports
- Split multi-gene SNV variants into single genes when submitting to Matchmaker Exchange
- Alamut links also on the gene level, using transcript and HGVS: better for indels. Keep variant link for missing HGVS
- Thaw WTForms - explicitly coerce form decimal field entries when filters fetched from db
### Fixed
- Removed some extra characters from top of general report left over from FontAwsome fix
- Do not save fusion variants-specific key/values in other types of variants
- Alamut link for MT variants in build 38
- Convert RNA fusions variants `tool_hits` and `fusion_score` keys from string to numbers
- Fix genotype reference and alternative sequencing depths defaulting to -1 when values are 0
- DecimalFields were limited to two decimal places for several forms - lifting restrictions on AF, CADD etc.

## [4.74.1]
### Changed
- Parse and save into database also OMIM terms not associated to genes
### Fixed
- BioNano API FSHD report requests are GET in Access 1.8, were POST in 1.7
- Update more FontAwesome icons to avoid Pro icons
- Test if files still exist before attempting to load research variants
- Parsing of genotypes error, resulting in -1 values when alt or ref read depths are 0

## [4.74]
### Added
- SNVs and Indels, MEI and str variants genes have links to Decipher
- An `owner + case display name` index for cases database collection
- Test and fixtures for RNA fusion case page
- Load and display fusion variants from VCF files as the other variant types
- Option to update case document with path to mei variants (clinical and research)
### Changed
- Details on variant type and category for audit filters on case general report
- Enable Gens CN profile button also in somatic case view
- Fix case of analysis type check for Gens analysis button - only show for WGS
### Fixed
- loqusdb table no longer has empty row below each loqusid
- MatchMaker submission details page crashing because of change in date format returned by PatientMatcher
- Variant external links buttons style does not change color when visited
- Hide compounds with compounds follow filter for region or function would fail for variants in multiple genes
- Updated FontAwesome version to fix missing icons

## [4.73]
### Added
- Shortcut button for HPO panel MEI variants from case page
- Export managed variants from CLI
### Changed
- STRs visualization on case panel to emphasize abnormal repeat count and associated condition
- Removed cytoband column from STRs variant view on case report
- More long integers formatted with thin spaces, and copy to clipboard buttons added
### Fixed
- OMIM table is scrollable if higher than 700px on SV page
- Pinned variants validation badge is now red for false positives.
- Case display name defaulting to case ID when `family_name` or `display_name` are missing from case upload config file
- Expanded menu visible at screen sizes below 1000px now has background color
- The image in ClinVar howto-modal is now responsive
- Clicking on a case in case groups when case was already removed from group in another browser tab
- Page crashing when saving filters for mei variants
- Link visited color of images

## [4.72.4]
### Changed
- Automatic test mongod version increased to v7
### Fixed
- GnomAD now defaults to hg38 - change build 37 links accordingly

## [4.72.3]
### Fixed
- Somatic general case report small variant table can crash with unclassified variants

## [4.72.2]
### Changed
- A gunicorn maxrequests parameter for Docker server image - default to 1200
- STR export limit increased to 500, as for other variants
- Prevent long number wrapping and use thin spaces for separation, as per standards from SI, NIST, IUPAC, BIPM.
- Speed up case retrieval and lower memory use by projecting case queries
- Make relatedness check fails stand out a little more to new users
- Speed up case retrieval and lower memory use by projecting case queries
- Speed up variant pages by projecting only the necessary keys in disease collection query
### Fixed
- Huge memory use caused by cases and variants pages pulling complete disease documents from DB
- Do not include genes fetched from HPO terms when loading diseases
- Consider the renamed fields `Approved Symbol` -> `Approved Gene Symbol` and `Gene Symbols` -> `Gene/Locus And Other Related Symbols` when parsing OMIM terms from genemap2.txt file

## [4.72.1]
### Fixed
- Jinja filter that renders long integers
- Case cache when looking for causatives in other cases causing the server to hang

## [4.72]
### Added
- A GitHub action that checks for broken internal links in docs pages
- Link validation settings in mkdocs.yml file
- Load and display full RNA alignments on alignment viewer
- Genome build check when loading a case
- Extend event index to previous causative variants and always load them
### Fixed
- Documentation nav links for a few documents
- Slightly extended the BioNano Genomics Access integration docs
- Loading of SVs when VCF is missing the INFO.END field but has INFO.SVLEN field
- Escape protein sequence name (if available) in case general report to render special characters correctly
- CaseS HPO term searches for multiple terms works independent of order
- CaseS search regexp should not allow backslash
- CaseS cohort tags can contain whitespace and still match
- Remove diagnoses from cases even if OMIM term is not found in the database
- Parsing of disease-associated genes
- Removed an annoying warning while updating database's disease terms
- Displaying custom case images loaded with scout version <= 4.71
- Use pydantic version >=2 in requirements.txt file
### Changed
- Column width adjustment on caseS page
- Use Python 3.11 in tests
- Update some github actions
- Upgraded Pydantic to version 2
- Case validation fails on loading when associated files (alignments, VCFs and reports) are not present on disk
- Case validation fails on loading when custom images have format different then ["gif", "svg", "png", "jpg", "jpeg"]
- Custom images keys `case` and `str` in case config yaml file are renamed to `case_images` and `str_variants_images`
- Simplify and speed up case general report code
- Speed up case retrieval in case_matching_causatives
- Upgrade pymongo to version 4
- When updating disease terms, check that all terms are consistent with a DiseaseTerm model before dropping the old collection
- Better separation between modules loading HPO terms and diseases
- Deleted unused scout.build.phenotype module
- Stricter validation of mandatory genome build key when loading a case. Allowed values are ['37','38',37,38]
- Improved readability of variants length and coordinates on variantS pages

## [4.71]
### Added
- Added Balsamic keys for SweGen and loqusdb local archive frequecies, SNV and SV
- New filter option for Cancer variantS: local archive RD loqusdb
- Show annotated observations on SV variantS view, also for cancer somatic SVs
- Revel filter for variantS
- Show case default panel on caseS page
- CADD filter for Cancer Somatic SNV variantS - show score
- SpliceAI-lookup link (BROAD, shows SpliceAI and Pangolin) from variant page
- BioNano Access server API - check projects, samples and fetch FSHD reports
### Fixed
- Name of reference genome build for RNA for compatibility with IGV locus search change
- Howto to run the Docker image on Mac computers in `admin-guide/containers/container-deploy.md`
- Link to Weasyprint installation howto in README file
- Avoid filling up disk by creating a reduced VCF file for every variant that is visualized
- Remove legacy incorrectly formatted CODEOWNERS file
- Restrain variant_type requests to variantS views to "clinical" or "research"
- Visualization of cancer variants where cancer case has no affected individual
- ProteinPaint gene link (small StJude API change)
- Causative MEI variant link on causatives page
- Bionano access api settings commented out by default in Scout demo config file.
- Do not show FSHD button on freshly loaded cases without bionano_access individuals
- Truncate long variants' HGVS on causative/Clinically significant and pinned variants case panels
### Changed
- Remove function call that tracks users' browser version
- Include three more splice variant SO terms in clinical filter severe SO terms
- Drop old HPO term collection only after parsing and validation of new terms completes
- Move score to own column on Cancer Somatic SNV variantS page
- Refactored a few complex case operations, breaking out sub functionalities

## [4.70]
### Added
- Download a list of Gene Variants (max 500) resulting from SNVs and Indels search
- Variant PubMed link to search for gene symbol and any aliases
### Changed
- Clearer gnomAD values in Variants page
### Fixed
- CaseS page uniform column widths
- Include ClinVar variants into a scrollable div element on Case page
- `canonical_transcript` variable not initialized in get_hgvs function (server.blueprints.institutes.controllers.py)
- Catch and display any error while importing Phenopacket info
- Modified Docker files to use python:3.8-slim-bullseye to prevent gunicorn workers booting error

## [4.69]
### Added
- ClinVar submission howto available also on Case page
- Somatic score and filtering for somatic SV callers, if available
- Show caller as a tooltip on variantS list
### Fixed
- Crash when attempting to export phenotype from a case that had never had phenotypes
- Aesthetic fix to Causative and Pinned Variants on Case page
- Structural inconsistency for ClinVar Blueprint templates
- Updated igv.js to 2.15.8 to fix track default color bug
- Fixed release versions for actions.
- Freeze tornado below 6.3.0 for compatibility with livereload 2.6.3
- Force update variants count on case re-upload
- IGV locus search not working - add genome reference id
- Pin links to MEI variants should end up on MEI not SV variant view
- Load also matching MEI variants on forced region load
- Allow excluding MEI from case variant deletion
- Fixed the name of the assigned user when the internal user ID is different from the user email address
- Gene variantS should display gene function, region and full hgvs
### Changed
- FontAwesome integrity check fail (updated resource)
- Removed ClinVar API validation buttons in favour of direct API submission
- Improved layout of Institute settings page
- ClinVar API key and allowed submitters are set in the Institute settings page


## [4.68]
### Added
- Rare Disease Mobile Element Insertion variants view
### Changed
- Updated igv.js to 2.15.6
### Fixed
- Docker stage build pycairo.
- Restore SNV and SV rank models versions on Causatives and Verified pages
- Saving `REVEL_RANKSCORE` value in a field named `revel` in variants database documents

## [4.67]
### Added
- Prepare to filter local SV frequency
### Changed
- Speed up instituteS page loading by refactoring cases/institutes query
- Clinical Filter for SVs includes `splice_polypyrimidine_tract_variant` as a severe consequence
- Clinical Filter for SVs includes local variant frequency freeze ("old") for filtering, starting at 30 counts
- Speed up caseS page loading by adding status to index and refactoring totals count
- HPO file parsing is updated to reflect that HPO have changed a few downloadable file formats with their 230405 release.
### Fixed
- Page crashing when a user tries to edit a comment that was removed
- Warning instead of crashed page when attempting to retrieve a non-existent Phenopacket
- Fixed StJude ProteinPaint gene link (URL change)
- Freeze of werkzeug library to version<2.3 to avoid problems resulting from the consequential upgrade of the Flask lib
- Huge list of genes in case report for megabases-long structural variants.
- Fix displaying institutes without associated cases on institutes page
- Fix default panel selection on SVs in cancer case report

## [4.66]
### Changed
- Moved Phenomodels code under a dedicated blueprint
- Updated the instructions to load custom case report under admin guide
- Keep variants filter window collapsed except when user expands it to filter
### Added
- A summary table of pinned variants on the cancer case general report
- New openable matching causatives and managed variants lists for default gene panels only for convenience
### Fixed
- Gens structural variant page link individual id typo

## [4.65.2]
### Fixed
- Generating general case report with str variants containing comments

## [4.65.1]
### Fixed
- Visibility of `Gene(s)` badges on SV VariantS page
- Hide dismiss bar on SV page not working well
- Delivery report PDF download
- Saving Pipeline version file when loading a case
- Backport compatible import of importlib metadata for old python versions (<3.8)

## [4.65]
### Added
- Option to mark a ClinVar submission as submitted
- Docs on how to create/update the PanelApp green genes as a system admin
- `individual_id`-parameter to both Gens links
- Download a gene panel in TXT format from gene panel page
- Panel gene comments on variant page: genes in panels can have comments that describe the gene in a panel context
### Changed
- Always show each case category on caseS page, even if 0 cases in total or after current query
- Improved sorting of ClinVar submissions
- Pre-populate SV type select in ClinVar submission form, when possible
- Show comment badges in related comments tables on general report
- Updated version of several GitHub actions
- Migrate from deprecated `pkg_resources` lib to `importlib_resources`
- Dismiss bar on variantS pages is thinner.
- Dismiss bar on variantS pages can be toggled open or closed for the duration of a login session.
### Fixed
- Fixed Sanger order / Cancel order modal close buttons
- Visibility of SV type in ClinVar submission form
- Fixed a couple of creations where now was called twice, so updated_at and created_at could differ
- Deprecated Ubuntu version 18.04 in one GitHub action
- Panels that have been removed (hidden) should not be visible in views where overlapping gene panels for genes are shown
- Gene panel test pointing to the right function

## [4.64]
### Added
- Create/Update a gene panel containing all PanelApp green genes (`scout update panelapp-green -i <cust_id>`)
- Links for ACMG pathogenicity impact modification on the ACMG classification page
### Changed
- Open local observation matching cases in new windows
### Fixed
- Matching manual ranked variants are now shown also on the somatic variant page
- VarSome links to hg19/GRCh37
- Managed variants filter settings lost when navigating to additional pages
- Collect the right variant category after submitting filter form from research variantS page
- Beacon links are templated and support variants in genome build 38

## [4.63]
### Added
- Display data sharing info for ClinVar, Matchmaker Exchange and Beacon in a dedicated column on Cases page
- Test for `commands.download.omim.print_omim`
- Display dismissed variants comments on general case report
- Modify ACMG pathogenicity impact (most commonly PVS1, PS3) based on strength of evidence with lab director's professional judgement
- REViewer button on STR variant page
- Alamut institution parameter in institute settings for Alamut Visual Plus software
- Added Manual Ranks Risk Factor, Likely Risk Factor and Uncertain Risk Factor
- Display matching manual ranks from previous cases the user has access to on VariantS and Variant pages
- Link to gnomAD gene SVs v2.1 for SV variants with gnomAD frequency
- Support for nf-core/rnafusion reports
### Changed
- Display chrY for sex unknown
- Deprecate legacy scout_load() method API call.
- Message shown when variant tag is updated for a variant
- When all ACMG classifications are deleted from a variant, the current variant classification status is also reset.
- Refactored the functions that collect causative variants
- Removed `scripts/generate_test_data.py`
### Fixed
- Default IGV tracks (genes, ClinVar, ClinVar CNVs) showing even if user unselects them all
- Freeze Flask-Babel below v3.0 due to issue with a locale decorator
- Thaw Flask-Babel and fix according to v3 standard. Thank you @TkTech!
- Show matching causatives on somatic structural variant page
- Visibility of gene names and functional annotations on Causatives/Verified pages
- Panel version can be manually set to floating point numbers, when modified
- Causatives page showing also non-causative variants matching causatives in other cases
- ClinVar form submission for variants with no selected transcript and HGVS
- Validating and submitting ClinVar objects not containing both Variant and Casedata info

## [4.62.1]
### Fixed
- Case page crashing when adding a case to a group without providing a valid case name

## [4.62]
### Added
- Validate ClinVar submission objects using the ClinVar API
- Wrote tests for case and variant API endpoints
- Create ClinVar submissions from Scout using the ClinVar API
- Export Phenopacket for affected individual
- Import Phenopacket from JSON file or Phenopacket API backend server
- Use the new case name option for GENS requests
- Pre-validate refseq:HGVS items using VariantValidator in ClinVar submission form
### Fixed
- Fallback for empty alignment index for REViewer service
- Source link out for MIP 11.1 reference STR annotation
- Avoid duplicate causatives and pinned variants
- ClinVar clinical significance displays only the ACMG terms when user selects ACMG 2015 as assertion criteria
- Spacing between icon and text on Beacon and MatchMaker links on case page sidebar
- Truncate IDs and HGVS representations in ClinVar pages if longer than 25 characters
- Update ClinVar submission ID form
- Handle connection timeout when sending requests requests to external web services
- Validate any ClinVar submission regardless of its status
- Empty Phenopackets import crashes
- Stop Spinner on Phenopacket JSON download
### Changed
- Updated ClinVar submission instructions

## [4.61.1]
### Fixed
- Added `UMLS` as an option of `Condition ID type` in ClinVar Variant downloaded files
- Missing value for `Condition ID type` in ClinVar Variant downloaded files
- Possibility to open, close or delete a ClinVar submission even if it doesn't have an associated name
- Save SV type, ref and alt n. copies to exported ClinVar files
- Inner and outer start and stop SV coordinates not exported in ClinVar files
- ClinVar submissions page crashing when SV files don't contain breakpoint exact coordinates
- Align OMIM diagnoses with delete diagnosis button on case page
- In ClinVar form, reset condition list and customize help when condition ID changes

## [4.61]
### Added
- Filter case list by cases with variants in ClinVar submission
- Filter case list by cases containing RNA-seq data - gene_fusion_reports and sample-level tracks (splice junctions and RNA coverage)
- Additional case category `Ignored`, to be used for cases that don't fall in the existing 'inactive', 'archived', 'solved', 'prioritized' categories
- Display number of cases shown / total number of cases available for each category on Cases page
- Moved buttons to modify case status from sidebar to main case page
- Link to Mutalyzer Normalizer tool on variant's transcripts overview to retrieve official HVGS descriptions
- Option to manually load RNA MULTIQC report using the command `scout load report -t multiqc_rna`
- Load RNA MULTIQC automatically for a case if config file contains the `multiqc_rna` key/value
- Instructions in admin-guide on how to load case reports via the command line
- Possibility to filter RD variants by a specific genotype call
- Distinct colors for different inheritance models on RD Variant page
- Gene panels PDF export with case variants hits by variant type
- A couple of additional README badges for GitHub stats
- Upload and display of pipeline reference info and executable version yaml files as custom reports
- Testing CLI on hasta in PR template
### Changed
- Instructions on how to call dibs on scout-stage server in pull request template
- Deprecated CLI commands `scout load <delivery_report, gene_fusion_report, coverage_qc_report, cnv_report>` to replace them with command `scout load report -t <report type>`
- Refactored code to display and download custom case reports
- Do not export `Assertion method` and `Assertion method citation` to ClinVar submission files according to changes to ClinVar's submission spreadsheet templates.
- Simplified code to create and download ClinVar CSV files
- Colorize inheritance models badges by category on VariantS page
- `Safe variants matching` badge more visible on case page
### Fixed
- Non-admin users saving institute settings would clear loqusdb instance selection
- Layout of variant position, cytoband and type in SV variant summary
- Broken `Build Status - GitHub badge` on GitHub README page
- Visibility of text on grey badges in gene panels PDF exports
- Labels for dashboard search controls
- Dark mode visibility for ClinVar submission
- Whitespaces on outdated panel in extent report

## [4.60]
### Added
- Mitochondrial deletion signatures (mitosign) can be uploaded and shown with mtDNA report
- A `Type of analysis` column on Causatives and Validated variants pages
- List of "safe" gene panels available for matching causatives and managed variants in institute settings, to avoid secondary findings
- `svdb_origin` as a synonym for `FOUND_IN` to complement `set` for variants found by all callers
### Changed
- Hide removed gene panels by default in panels page
- Removed option for filtering cancer SVs by Tumor and Normal alt AF
- Hide links to coverage report from case dynamic HPO panel if cancer analysis
- Remove rerun emails and redirect users to the analysis order portal instead
- Updated clinical SVs igv.js track (dbVar) and added example of external track from `https://trackhubregistry.org/`
- Rewrote the ClinVar export module to simplify and add one variant at the time
- ClinVar submissions with phenotype conditions from: [OMIM, MedGen, Orphanet, MeSH, HP, MONDO]
### Fixed
- If trying to load a badly formatted .tsv file an error message is displayed.
- Avoid showing case as rerun when first attempt at case upload failed
- Dynamic autocomplete search not working on phenomodels page
- Callers added to variant when loading case
- Now possible to update managed variant from file without deleting it first
- Missing preselected chromosome when editing a managed variant
- Preselected variant type and subtype when editing a managed variant
- Typo in dbVar ClinVar track, hg19


## [4.59]
### Added
- Button to go directly to HPO SV filter variantS page from case
- `Scout-REViewer-Service` integration - show `REViewer` picture if available
- Link to HPO panel coverage overview on Case page
- Specify a confidence threshold (green|amber|red) when loading PanelApp panels
- Functional annotations in variants lists exports (all variants)
- Cancer/Normal VAFs and COSMIC ids in in variants lists exports (cancer variants)
### Changed
- Better visualization of regional annotation for long lists of genes in large SVs in Variants tables
- Order of cells in variants tables
- More evident links to gene coverage from Variant page
- Gene panels sorted by display name in the entire Case page
- Round CADD and GnomAD values in variants export files
### Fixed
- HPO filter button on SV variantS page
- Spacing between region|function cells in SVs lists
- Labels on gene panel Chanjo report
- Fixed ambiguous duplicated response headers when requesting a BAM file from /static
- Visited color link on gene coverage button (Variant page)

## [4.58.1]
### Fixed
- Case search with search strings that contain characters that can be escaped

## [4.58]
### Added
- Documentation on how to create/update PanelApp panels
- Add filter by local observations (archive) to structural variants filters
- Add more splicing consequences to SO term definitions
- Search for a specific gene in all gene panels
- Institute settings option to force show all variants on VariantS page for all cases of an institute
- Filter cases by validation pending status
- Link to The Clinical Knowledgebase (CKB) (https://ckb.jax.org/) in cancer variant's page
### Fixed
- Added a not-authorized `auto-login` fixture according to changes in Flask-Login 0.6.2
- Renamed `cache_timeout` param name of flask.send_file function to `max_age` (Flask 2.2 compliant)
- Replaced deprecated `app.config["JSON_SORT_KEYS"]` with app.json.sort_keys in app settings
- Bug in gene variants page (All SNVs and INDELs) when variant gene doesn't have a hgnc id that is found in the database
- Broken export of causatives table
- Query for genes in build 38 on `Search SNVs and INDELs` page
- Prevent typing special characters `^<>?!=\/` in case search form
- Search matching causatives also among research variants in other cases
- Links to variants in Verified variants page
- Broken filter institute cases by pinned gene
- Better visualization of long lists of genes in large SVs on Causative and Verified Variants page
- Reintroduced missing button to export Causative variants
- Better linking and display of matching causatives and managed variants
- Reduced code complexity in `scout/parse/variant/variant.py`
- Reduced complexity of code in `scout/build/variant/variant.py`

### Changed
- State that loqusdb observation is in current case if observations count is one and no cases are shown
- Better pagination and number of variants returned by queries in `Search SNVs and INDELs` page
- Refactored and simplified code used for collecting gene variants for `Search SNVs and INDELs` page
- Fix sidebar panel icons in Case view
- Fix panel spacing in Case view
- Removed unused database `sanger_ordered` and `case_id,category,rank_score` indexes (variant collection)
- Verified variants displayed in a dedicated page reachable from institute sidebar
- Unified stats in dashboard page
- Improved gene info for large SVs and cancer SVs
- Remove the unused `variant.str_variant` endpoint from variant views
- Easier editing of HPO gene panel on case page
- Assign phenotype panel less cramped on Case page
- Causatives and Verified variants pages to use the same template macro
- Allow hyphens in panel names
- Reduce resolution of example images
- Remove some animations in web gui which where rendered slow


## [4.57.4]
### Fixed
- Parsing of variant.FORMAT "DR" key in parse variant file

## [4.57.3]
### Fixed
- Export of STR verified variants
- Do not download as verified variants first verified and then reset to not validated
- Avoid duplicated lines in downloaded verified variants reflecting changes in variant validation status

## [4.57.2]
### Fixed
- Export of verified variants when variant gene has no transcripts
- HTTP 500 when visiting a the details page for a cancer variant that had been ranked with genmod

## [4.57.1]
### Fixed
- Updating/replacing a gene panel from file with a corrupted or malformed file

## [4.57]
### Added
- Display last 50 or 500 events for a user in a timeline
- Show dismiss count from other cases on matching variantS
- Save Beacon-related events in events collection
- Institute settings allow saving multiple loqusdb instances for one institute
- Display stats from multiple instances of loqusdb on variant page
- Display date and frequency of obs derived from count of local archive observations from MIP11 (requires fix in MIP)
### Changed
- Prior ACMG classifications view is no longer limited by pathogenicity
### Fixed
- Visibility of Sanger ordered badge on case page, light mode
- Some of the DataTables tables (Phenotypes and Diagnoses pages) got a bit dark in dark mode
- Remove all redundancies when displaying timeline events (some events are saved both as case-related and variant-related)
- Missing link in saved MatchMaker-related events
- Genes with mixed case gene symbols missing in PanelApp panels
- Alignment of elements on the Beacon submission modal window
- Locus info links from STR variantS page open in new browser tabs

## [4.56]
### Added
- Test for PanelApp panels loading
- `panel-umi` tag option when loading cancer analyses
### Changed
- Black text to make comments more visible in dark mode
- Loading PanelApp panels replaces pre-existing panels with same version
- Removed sidebar from Causatives page - navigation is available on the top bar for now
- Create ClinVar submissions from pinned variants list in case page
- Select which pinned variants will be included in ClinVar submission documents
### Fixed
- Remove a:visited css style from all buttons
- Update of HPO terms via command line
- Background color of `MIXED` and `PANEL-UMI` sequencing types on cases page
- Fixed regex error when searching for cases with query ending with `\ `
- Gene symbols on Causatives page lighter in dark mode
- SpliceAI tooltip of multigene variants

## [4.55]
### Changed
- Represent different tumor samples as vials in cases page
- Option to force-update the OMIM panel
### Fixed
- Low tumor purity badge alignment in cancer samples table on cancer case view
- VariantS comment popovers reactivate on hover
- Updating database genes in build 37
- ACMG classification summary hidden by sticky navbar
- Logo backgrounds fixed to white on welcome page
- Visited links turn purple again
- Style of link buttons and dropdown menus
- Update KUH and GMS logos
- Link color for Managed variants

## [4.54]
### Added
- Dark mode, using browser/OS media preference
- Allow marking case as solved without defining causative variants
- Admin users can create missing beacon datasets from the institute's settings page
- GenCC links on gene and variant pages
- Deprecation warnings when launching the app using a .yaml config file or loading cases using .ped files
### Changed
- Improved HTML syntax in case report template
- Modified message displayed when variant rank stats could not be calculated
- Expanded instructions on how to test on CG development server (cg-vm1)
- Added more somatic variant callers (Balsamic v9 SNV, develop SV)
### Fixed
- Remove load demo case command from docker-compose.yml
- Text elements being split across pages in PDF reports
- Made login password field of type `password` in LDAP login form
- Gene panels HTML select in institute's settings page
- Bootstrap upgraded to version 5
- Fix some Sourcery and SonarCloud suggestions
- Escape special characters in case search on institute and dashboard pages
- Broken case PDF reports when no Madeline pedigree image can be created
- Removed text-white links style that were invisible in new pages style
- Variants pagination after pressing "Filter variants" or "Clinical filter"
- Layout of buttons Matchmaker submission panel (case page)
- Removing cases from Matchmaker (simplified code and fixed functionality)
- Reintroduce check for missing alignment files purged from server

## [4.53]
### Added
### Changed
- Point Alamut API key docs link to new API version
- Parse dbSNP id from ID only if it says "rs", else use VEP CSQ fields
- Removed MarkupSafe from the dependencies
### Fixed
- Reintroduced loading of SVs for demo case 643595
- Successful parse of FOUND_IN should avoid GATK caller default
- All vulnerabilities flagged by SonarCloud

## [4.52]
### Added
- Demo cancer case gets loaded together with demo RD case in demo instance
- Parse REVEL_score alongside REVEL_rankscore from csq field and display it on SNV variant page
- Rank score results now show the ranking range
- cDNA and protein changes displayed on institute causatives pages
- Optional SESSION_TIMEOUT_MINUTES configuration in app config files
- Script to convert old OMIM case format (list of integers) to new format (list of dictionaries)
- Additional check for user logged in status before serving alignment files
- Download .cgh files from cancer samples table on cancer case page
- Number of documents and date of last update on genes page
### Changed
- Verify user before redirecting to IGV alignments and sashimi plots
- Build case IGV tracks starting from case and variant objects instead of passing all params in a form
- Unfreeze Werkzeug lib since Flask_login v.0.6 with bugfix has been released
- Sort gene panels by name (panelS and variant page)
- Removed unused `server.blueprints.alignviewers.unindexed_remote_static` endpoint
- User sessions to check files served by `server.blueprints.alignviewers.remote_static` endpoint
- Moved Beacon-related functions to a dedicated app extension
- Audit Filter now also loads filter displaying the variants for it
### Fixed
- Handle `attachment_filename` parameter renamed to `download_name` when Flask 2.2 will be released
- Removed cursor timeout param in cases find adapter function to avoid many code warnings
- Removed stream argument deprecation warning in tests
- Handle `no intervals found` warning in load_region test
- Beacon remove variants
- Protect remote_cors function in alignviewers view from Server-Side Request Forgery (SSRF)
- Check creation date of last document in gene collection to display when genes collection was updated last

## [4.51]
### Added
- Config file containing codecov settings for pull requests
- Add an IGV.js direct link button from case page
- Security policy file
- Hide/shade compound variants based on rank score on variantS from filter
- Chromograph legend documentation direct link
### Changed
- Updated deprecated Codecov GitHub action to v.2
- Simplified code of scout/adapter/mongo/variant
- Update IGV.js to v2.11.2
- Show summary number of variant gene panels on general report if more than 3
### Fixed
- Marrvel link for variants in genome build 38 (using liftover to build 37)
- Remove flags from codecov config file
- Fixed filter bug with high negative SPIDEX scores
- Renamed IARC TP53 button to to `TP53 Database`, modified also link since IARC has been moved to the US NCI: `https://tp53.isb-cgc.org/`
- Parsing new format of OMIM case info when exporting patients to Matchmaker
- Remove flask-debugtoolbar lib dependency that is using deprecated code and causes app to crash after new release of Jinja2 (3.1)
- Variant page crashing for cases with old OMIM terms structure (a list of integers instead of dictionary)
- Variant page crashing when creating MARRVEL link for cases with no genome build
- SpliceAI documentation link
- Fix deprecated `safe_str_cmp` import from `werkzeug.security` by freezing Werkzeug lib to v2.0 until Flask_login v.0.6 with bugfix is released
- List gene names densely in general report for SVs that contain more than 3 genes
- Show transcript ids on refseq genes on hg19 in IGV.js, using refgene source
- Display correct number of genes in general report for SVs that contain more than 32 genes
- Broken Google login after new major release of `lepture/authlib`
- Fix frequency and callers display on case general report

## [4.50.1]
### Fixed
- Show matching causative STR_repid for legacy str variants (pre Stranger hgnc_id)

## [4.50]
### Added
- Individual-specific OMIM terms
- OMIM disease descriptions in ClinVar submission form
- Add a toggle for melter rerun monitoring of cases
- Add a config option to show the rerun monitoring toggle
- Add a cli option to export cases with rerun monitoring enabled
- Add a link to STRipy for STR variants; shallow for ARX and HOXA13
- Hide by default variants only present in unaffected individuals in variants filters
- OMIM terms in general case report
- Individual-level info on OMIM and HPO terms in general case report
- PanelApp gene link among the external links on variant page
- Dashboard case filters fields help
- Filter cases by OMIM terms in cases and dashboard pages
### Fixed
- A malformed panel id request would crash with exception: now gives user warning flash with redirect
- Link to HPO resource file hosted on `http://purl.obolibrary.org`
- Gene search form when gene exists only in build 38
- Fixed odd redirect error and poor error message on missing column for gene panel csv upload
- Typo in parse variant transcripts function
- Modified keys name used to parse local observations (archived) frequencies to reflect change in MIP keys naming
- Better error handling for partly broken/timed out chanjo reports
- Broken javascript code when case Chromograph data is malformed
- Broader space for case synopsis in general report
- Show partial causatives on causatives and matching causatives panels
- Partial causative assignment in cases with no OMIM or HPO terms
- Partial causative OMIM select options in variant page
### Changed
- Slightly smaller and improved layout of content in case PDF report
- Relabel more cancer variant pages somatic for navigation
- Unify caseS nav links
- Removed unused `add_compounds` param from variant controllers function
- Changed default hg19 genome for IGV.js to legacy hg19_1kg_decoy to fix a few problematic loci
- Reduce code complexity (parse/ensembl.py)
- Silence certain fields in ClinVar export if prioritised ones exist (chrom-start-end if hgvs exist)
- Made phenotype non-mandatory when marking a variant as partial causative
- Only one phenotype condition type (OMIM or HPO) per variant is used in ClinVar submissions
- ClinVar submission variant condition prefers OMIM over HPO if available
- Use lighter version of gene objects in Omim MongoDB adapter, panels controllers, panels views and institute controllers
- Gene-variants table size is now adaptive
- Remove unused file upload on gene-variants page

## [4.49]
### Fixed
- Pydantic model types for genome_build, madeline_info, peddy_ped_check and peddy_sex_check, rank_model_version and sv_rank_model_version
- Replace `MatchMaker` with `Matchmaker` in all places visible by a user
- Save diagnosis labels along with OMIM terms in Matchmaker Exchange submission objects
- `libegl-mesa0_21.0.3-0ubuntu0.3~20.04.5_amd64.deb` lib not found by GitHub actions Docker build
- Remove unused `chromograph_image_files` and `chromograph_prefixes` keys saved when creating or updating an RD case
- Search managed variants by description and with ignore case
### Changed
- Introduced page margins on exported PDF reports
- Smaller gene fonts in downloaded HPO genes PDF reports
- Reintroduced gene coverage data in the PDF-exported general report of rare-disease cases
- Check for existence of case report files before creating sidebar links
- Better description of HPO and OMIM terms for patients submitted to Matchmaker Exchange
- Remove null non-mandatory key/values when updating a case
- Freeze WTForms<3 due to several form input rendering changes

## [4.48.1]
### Fixed
- General case PDF report for recent cases with no pedigree

## [4.48]
### Added
- Option to cancel a request for research variants in case page
### Changed
- Update igv.js to v2.10.5
- Updated example of a case delivery report
- Unfreeze cyvcf2
- Builder images used in Scout Dockerfiles
- Crash report email subject gives host name
- Export general case report to PDF using PDFKit instead of WeasyPrint
- Do not include coverage report in PDF case report since they might have different orientation
- Export cancer cases's "Coverage and QC report" to PDF using PDFKit instead of Weasyprint
- Updated cancer "Coverage and QC report" example
- Keep portrait orientation in PDF delivery report
- Export delivery report to PDF using PDFKit instead of Weasyprint
- PDF export of clinical and research HPO panels using PDFKit instead of Weasyprint
- Export gene panel report to PDF using PDFKit
- Removed WeasyPrint lib dependency

### Fixed
- Reintroduced missing links to Swegen and Beacon and dbSNP in RD variant page, summary section
- Demo delivery report orientation to fit new columns
- Missing delivery report in demo case
- Cast MNVs to SNV for test
- Export verified variants from all institutes when user is admin
- Cancer coverage and QC report not found for demo cancer case
- Pull request template instructions on how to deploy to test server
- PDF Delivery report not showing Swedac logo
- Fix code typos
- Disable codefactor raised by ESLint for javascript functions located on another file
- Loading spinner stuck after downloading a PDF gene panel report
- IGV browser crashing when file system with alignment files is not mounted

## [4.47]
### Added
- Added CADD, GnomAD and genotype calls to variantS export
### Changed
- Pull request template, to illustrate how to deploy pull request branches on cg-vm1 stage server
### Fixed
- Compiled Docker image contains a patched version (v4.9) of chanjo-report

## [4.46.1]
### Fixed
- Downloading of files generated within the app container (MT-report, verified variants, pedigrees, ..)

## [4.46]
### Added
- Created a Dockefile to be used to serve the dockerized app in production
- Modified the code to collect database params specified as env vars
- Created a GitHub action that pushes the Dockerfile-server image to Docker Hub (scout-server-stage) every time a PR is opened
- Created a GitHub action that pushes the Dockerfile-server image to Docker Hub (scout-server) every time a new release is created
- Reassign MatchMaker Exchange submission to another user when a Scout user is deleted
- Expose public API JSON gene panels endpoint, primarily to enable automated rerun checking for updates
- Add utils for dictionary type
- Filter institute cases using multiple HPO terms
- Vulture GitHub action to identify and remove unused variables and imports
### Changed
- Updated the python config file documentation in admin guide
- Case configuration parsing now uses Pydantic for improved typechecking and config handling
- Removed test matrices to speed up automatic testing of PRs
- Switch from Coveralls to Codecov to handle CI test coverage
- Speed-up CI tests by caching installation of libs and splitting tests into randomized groups using pytest-test-groups
- Improved LDAP login documentation
- Use lib flask-ldapconn instead of flask_ldap3_login> to handle ldap authentication
- Updated Managed variant documentation in user guide
- Fix and simplify creating and editing of gene panels
- Simplified gene variants search code
- Increased the height of the genes track in the IGV viewer
### Fixed
- Validate uploaded managed variant file lines, warning the user.
- Exporting validated variants with missing "genes" database key
- No results returned when searching for gene variants using a phenotype term
- Variants filtering by gene symbols file
- Make gene HGNC symbols field mandatory in gene variants page and run search only on form submit
- Make sure collaborator gene variants are still visible, even if HPO filter is used

## [4.45]
### Added
### Changed
- Start Scout also when loqusdbapi is not reachable
- Clearer definition of manual standard and custom inheritance models in gene panels
- Allow searching multiple chromosomes in filters
### Fixed
- Gene panel crashing on edit action

## [4.44]
### Added
### Changed
- Display Gene track beneath each sample track when displaying splice junctions in igv browser
- Check outdated gene symbols and update with aliases for both RD and cancer variantS
### Fixed
- Added query input check and fixed the Genes API endpoint to return a json formatted error when request is malformed
- Typo in ACMG BP6 tooltip

## [4.43.1]
### Added
- Added database index for OMIM disease term genes
### Changed
### Fixed
- Do not drop HPO terms collection when updating HPO terms via the command line
- Do not drop disease (OMIM) terms collection when updating diseases via the command line

## [4.43]
### Added
- Specify which collection(s) update/build indexes for
### Fixed
- Do not drop genes and transcripts collections when updating genes via the command line

## [4.42.1]
### Added
### Changed
### Fixed
- Freeze PyMongo lib to version<4.0 to keep supporting previous MongoDB versions
- Speed up gene panels creation and update by collecting only light gene info from database
- Avoid case page crash on Phenomizer queries timeout

## [4.42]
### Added
- Choose custom pinned variants to submit to MatchMaker Exchange
- Submit structural variant as genes to the MatchMaker Exchange
- Added function for maintainers and admins to remove gene panels
- Admins can restore deleted gene panels
- A development docker-compose file illustrating the scout/chanjo-report integration
- Show AD on variants view for cancer SV (tumor and normal)
- Cancer SV variants filter AD, AF (tumor and normal)
- Hiding the variants score column also from cancer SVs, as for the SNVs
### Changed
- Enforce same case _id and display_name when updating a case
- Enforce same individual ids, display names and affected status when updating a case
- Improved documentation for connecting to loqusdb instances (including loqusdbapi)
- Display and download HPO gene panels' gene symbols in italics
- A faster-built and lighter Docker image
- Reduce complexity of `panels` endpoint moving some code to the panels controllers
- Update requirements to use flask-ldap3-login>=0.9.17 instead of freezing WTForm
### Fixed
- Use of deprecated TextField after the upgrade of WTF to v3.0
- Freeze to WTForms to version < 3
- Remove the extra files (bed files and madeline.svg) introduced by mistake
- Cli command loading demo data in docker-compose when case custom images exist and is None
- Increased MongoDB connection serverSelectionTimeoutMS parameter to 30K (default value according to MongoDB documentation)
- Better differentiate old obs counts 0 vs N/A
- Broken cancer variants page when default gene panel was deleted
- Typo in tx_overview function in variant controllers file
- Fixed loqusdbapi SV search URL
- SV variants filtering using Decipher criterion
- Removing old gene panels that don't contain the `maintainer` key.

## [4.41.1]
### Fixed
- General reports crash for variant annotations with same variant on other cases

## [4.41]
### Added
- Extended the instructions for running the Scout Docker image (web app and cli).
- Enabled inclusion of custom images to STR variant view
### Fixed
- General case report sorting comments for variants with None genetic models
- Do not crash but redirect to variants page with error when a variant is not found for a case
- UCSC links coordinates for SV variants with start chromosome different than end chromosome
- Human readable variants name in case page for variants having start chromosome different from end chromosome
- Avoid always loading all transcripts when checking gene symbol: introduce gene captions
- Slow queries for evaluated variants on e.g. case page - use events instead
### Changed
- Rearrange variant page again, moving severity predictions down.
- More reactive layout width steps on variant page

## [4.40.1]
### Added
### Fixed
- Variants dismissed with inconsistent inheritance pattern can again be shown in general case report
- General report page for variants with genes=None
- General report crashing when variants have no panels
- Added other missing keys to case and variant dictionaries passed to general report
### Changed

## [4.40]
### Added
- A .cff citation file
- Phenotype search API endpoint
- Added pagination to phenotype API
- Extend case search to include internal MongoDB id
- Support for connecting to a MongoDB replica set (.py config files)
- Support for connecting to a MongoDB replica set (.yaml config files)
### Fixed
- Command to load the OMIM gene panel (`scout load panel --omim`)
- Unify style of pinned and causative variants' badges on case page
- Removed automatic spaces after punctuation in comments
- Remove the hardcoded number of total individuals from the variant's old observations panel
- Send delete requests to a connected Beacon using the DELETE method
- Layout of the SNV and SV variant page - move frequency up
### Changed
- Stop updating database indexes after loading exons via command line
- Display validation status badge also for not Sanger-sequenced variants
- Moved Frequencies, Severity and Local observations panels up in RD variants page
- Enabled Flask CORS to communicate CORS status to js apps
- Moved the code preparing the transcripts overview to the backend
- Refactored and filtered json data used in general case report
- Changed the database used in docker-compose file to use the official MongoDB v4.4 image
- Modified the Python (3.6, 3.8) and MongoDB (3.2, 4.4, 5.0) versions used in testing matrices (GitHub actions)
- Capitalize case search terms on institute and dashboard pages


## [4.39]
### Added
- COSMIC IDs collected from CSQ field named `COSMIC`
### Fixed
- Link to other causative variants on variant page
- Allow multiple COSMIC links for a cancer variant
- Fix floating text in severity box #2808
- Fixed MitoMap and HmtVar links for hg38 cases
- Do not open new browser tabs when downloading files
- Selectable IGV tracks on variant page
- Missing splice junctions button on variant page
- Refactor variantS representative gene selection, and use it also for cancer variant summary
### Changed
- Improve Javascript performance for displaying Chromograph images
- Make ClinVar classification more evident in cancer variant page

## [4.38]
### Added
- Option to hide Alamut button in the app config file
### Fixed
- Library deprecation warning fixed (insert is deprecated. Use insert_one or insert_many instead)
- Update genes command will not trigger an update of database indices any more
- Missing resources in temporary downloading directory when updating genes using the command line
- Restore previous variant ACMG classification in a scrollable div
- Loading spinner not stopping after downloading PDF case reports and variant list export
- Add extra Alamut links higher up on variant pages
- Improve UX for phenotypes in case page
- Filter and export of STR variants
- Update look of variants page navigation buttons
### Changed

## [4.37]
### Added
- Highlight and show version number for RefSeq MANE transcripts.
- Added integration to a rerunner service for toggling reanalysis with updated pedigree information
- SpliceAI display and parsing from VEP CSQ
- Display matching tiered variants for cancer variants
- Display a loading icon (spinner) until the page loads completely
- Display filter badges in cancer variants list
- Update genes from pre-downloaded file resources
- On login, OS, browser version and screen size are saved anonymously to understand how users are using Scout
- API returning institutes data for a given user: `/api/v1/institutes`
- API returning case data for a given institute: `/api/v1/institutes/<institute_id>/cases`
- Added GMS and Lund university hospital logos to login page
- Made display of Swedac logo configurable
- Support for displaying custom images in case view
- Individual-specific HPO terms
- Optional alamut_key in institute settings for Alamut Plus software
- Case report API endpoint
- Tooltip in case explaining that genes with genome build different than case genome build will not be added to dynamic HPO panel.
- Add DeepVariant as a caller
### Fixed
- Updated IGV to v2.8.5 to solve missing gene labels on some zoom levels
- Demo cancer case config file to load somatic SNVs and SVs only.
- Expand list of refseq trancripts in ClinVar submission form
- Renamed `All SNVs and INDELs` institute sidebar element to `Search SNVs and INDELs` and fixed its style.
- Add missing parameters to case load-config documentation
- Allow creating/editing gene panels and dynamic gene panels with genes present in genome build 38
- Bugfix broken Pytests
- Bulk dismissing variants error due to key conversion from string to integer
- Fix typo in index documentation
- Fixed crash in institute settings page if "collaborators" key is not set in database
- Don't stop Scout execution if LoqusDB call fails and print stacktrace to log
- Bug when case contains custom images with value `None`
- Bug introduced when fixing another bug in Scout-LoqusDB interaction
- Loading of OMIM diagnoses in Scout demo instance
- Remove the docker-compose with chanjo integration because it doesn't work yet.
- Fixed standard docker-compose with scout demo data and database
- Clinical variant assessments not present for pinned and causative variants on case page.
- MatchMaker matching one node at the time only
- Remove link from previously tiered variants badge in cancer variants page
- Typo in gene cell on cancer variants page
- Managed variants filter form
### Changed
- Better naming for variants buttons on cancer track (somatic, germline). Also show cancer research button if available.
- Load case with missing panels in config files, but show warning.
- Changing the (Female, Male) symbols to (F/M) letters in individuals_table and case-sma.
- Print stacktrace if case load command fails
- Added sort icon and a pointer to the cursor to all tables with sortable fields
- Moved variant, gene and panel info from the basic pane to summary panel for all variants.
- Renamed `Basics` panel to `Classify` on variant page.
- Revamped `Basics` panel to a panel dedicated to classify variants
- Revamped the summary panel to be more compact.
- Added dedicated template for cancer variants
- Removed Gene models, Gene annotations and Conservation panels for cancer variants
- Reorganized the orders of panels for variant and cancer variant views
- Added dedicated variant quality panel and removed relevant panes
- A more compact case page
- Removed OMIM genes panel
- Make genes panel, pinned variants panel, causative variants panel and ClinVar panel scrollable on case page
- Update to Scilifelab's 2020 logo
- Update Gens URL to support Gens v2.0 format
- Refactor tests for parsing case configurations
- Updated links to HPO downloadable resources
- Managed variants filtering defaults to all variant categories
- Changing the (Kind) drop-down according to (Category) drop-down in Managed variant add variant
- Moved Gens button to individuals table
- Check resource files availability before starting updating OMIM diagnoses
- Fix typo in `SHOW_OBSERVED_VARIANT_ARCHIVE` config param

## [4.36]
### Added
- Parse and save splice junction tracks from case config file
- Tooltip in observations panel, explaining that case variants with no link might be old variants, not uploaded after a case rerun
### Fixed
- Warning on overwriting variants with same position was no longer shown
- Increase the height of the dropdowns to 425px
- More indices for the case table as it grows, specifically for causatives queries
- Splice junction tracks not centered over variant genes
- Total number of research variants count
- Update variants stats in case documents every time new variants are loaded
- Bug in flashing warning messages when filtering variants
### Changed
- Clearer warning messages for genes and gene/gene-panels searches in variants filters

## [4.35]
### Added
- A new index for hgnc_symbol in the hgnc_gene collection
- A Pedigree panel in STR page
- Display Tier I and II variants in case view causatives card for cancer cases
### Fixed
- Send partial file data to igv.js when visualizing sashimi plots with splice junction tracks
- Research variants filtering by gene
- Do not attempt to populate annotations for not loaded pinned/causatives
- Add max-height to all dropdowns in filters
### Changed
- Switch off non-clinical gene warnings when filtering research variants
- Don't display OMIM disease card in case view for cancer cases
- Refactored Individuals and Causative card in case view for cancer cases
- Update and style STR case report

## [4.34]
### Added
- Saved filter lock and unlock
- Filters can optionally be marked audited, logging the filter name, user and date on the case events and general report.
- Added `ClinVar hits` and `Cosmic hits` in cancer SNVs filters
- Added `ClinVar hits` to variants filter (rare disease track)
- Load cancer demo case in docker-compose files (default and demo file)
- Inclusive-language check using [woke](https://github.com/get-woke/woke) github action
- Add link to HmtVar for mitochondrial variants (if VCF is annotated with HmtNote)
- Grey background for dismissed compounds in variants list and variant page
- Pin badge for pinned compounds in variants list and variant page
- Support LoqusDB REST API queries
- Add a docker-compose-matchmaker under scout/containers/development to test matchmaker locally
- Script to investigate consequences of symbol search bug
- Added GATK to list of SV and cancer SV callers
### Fixed
- Make MitoMap link work for hg38 again
- Export Variants feature crashing when one of the variants has no primary transcripts
- Redirect to last visited variantS page when dismissing variants from variants list
- Improved matching of SVs Loqus occurrences in other cases
- Remove padding from the list inside (Matching causatives from other cases) panel
- Pass None to get_app function in CLI base since passing script_info to app factory functions was deprecated in Flask 2.0
- Fixed failing tests due to Flask update to version 2.0
- Speed up user events view
- Causative view sort out of memory error
- Use hgnc_id for gene filter query
- Typo in case controllers displaying an error every time a patient is matched against external MatchMaker nodes
- Do not crash while attempting an update for variant documents that are too big (> 16 MB)
- Old STR causatives (and other variants) may not have HGNC symbols - fix sort lambda
- Check if gene_obj has primary_transcript before trying to access it
- Warn if a gene manually searched is in a clinical panel with an outdated name when filtering variants
- ChrPos split js not needed on STR page yet
### Changed
- Remove parsing of case `genome_version`, since it's not used anywhere downstream
- Introduce deprecation warning for Loqus configs that are not dictionaries
- SV clinical filter no longer filters out sub 100 nt variants
- Count cases in LoqusDB by variant type
- Commit pulse repo badge temporarily set to weekly
- Sort ClinVar submissions objects by ascending "Last evaluated" date
- Refactored the MatchMaker integration as an extension
- Replaced some sensitive words as suggested by woke linter
- Documentation for load-configuration rewritten.
- Add styles to MatchMaker matches table
- More detailed info on the data shared in MatchMaker submission form

## [4.33.1]
### Fixed
- Include markdown for release autodeploy docs
- Use standard inheritance model in ClinVar (https://ftp.ncbi.nlm.nih.gov/pub/GTR/standard_terms/Mode_of_inheritance.txt)
- Fix issue crash with variants that have been unflagged causative not being available in other causatives
### Added
### Changed

## [4.33]
### Fixed
- Command line crashing when updating an individual not found in database
- Dashboard page crashing when filters return no data
- Cancer variants filter by chromosome
- /api/v1/genes now searches for genes in all genome builds by default
- Upgraded igv.js to version 2.8.1 (Fixed Unparsable bed record error)
### Added
- Autodeploy docs on release
- Documentation for updating case individuals tracks
- Filter cases and dashboard stats by analysis track
### Changed
- Changed from deprecated db update method
- Pre-selected fields to run queries with in dashboard page
- Do not filter by any institute when first accessing the dashboard
- Removed OMIM panel in case view for cancer cases
- Display Tier I and II variants in case view causatives panel for cancer cases
- Refactored Individuals and Causative panels in case view for cancer cases

## [4.32.1]
### Fixed
- iSort lint check only
### Changed
- Institute cases page crashing when a case has track:Null
### Added

## [4.32]
### Added
- Load and show MITOMAP associated diseases from VCF (INFO field: MitomapAssociatedDiseases, via HmtNote)
- Show variant allele frequencies for mitochondrial variants (GRCh38 cases)
- Extend "public" json API with diseases (OMIM) and phenotypes (HPO)
- HPO gene list download now has option for clinical and non-clinical genes
- Display gene splice junctions data in sashimi plots
- Update case individuals with splice junctions tracks
- Simple Docker compose for development with local build
- Make Phenomodels subpanels collapsible
- User side documentation of cytogenomics features (Gens, Chromograph, vcf2cytosure, rhocall)
- iSort GitHub Action
- Support LoqusDB REST API queries
### Fixed
- Show other causative once, even if several events point to it
- Filtering variants by mitochondrial chromosome for cases with genome build=38
- HPO gene search button triggers any warnings for clinical / non-existing genes also on first search
- Fixed a bug in variants pages caused by MT variants without alt_frequency
- Tests for CADD score parsing function
- Fixed the look of IGV settings on SNV variant page
- Cases analyzed once shown as `rerun`
- Missing case track on case re-upload
- Fixed severity rank for SO term "regulatory region ablation"
### Changed
- Refactor according to CodeFactor - mostly reuse of duplicated code
- Phenomodels language adjustment
- Open variants in a new window (from variants page)
- Open overlapping and compound variants in a new window (from variant page)
- gnomAD link points to gnomAD v.3 (build GRCh38) for mitochondrial variants.
- Display only number of affected genes for dismissed SVs in general report
- Chromosome build check when populating the variants filter chromosome selection
- Display mitochondrial and rare diseases coverage report in cases with missing 'rare' track

## [4.31.1]
### Added
### Changed
- Remove mitochondrial and coverage report from cancer cases sidebar
### Fixed
- ClinVar page when dbSNP id is None

## [4.31]
### Added
- gnomAD annotation field in admin guide
- Export also dynamic panel genes not associated to an HPO term when downloading the HPO panel
- Primary HGNC transcript info in variant export files
- Show variant quality (QUAL field from vcf) in the variant summary
- Load/update PDF gene fusion reports (clinical and research) generated with Arriba
- Support new MANE annotations from VEP (both MANE Select and MANE Plus Clinical)
- Display on case activity the event of a user resetting all dismissed variants
- Support gnomAD population frequencies for mitochondrial variants
- Anchor links in Casedata ClinVar panels to redirect after renaming individuals
### Fixed
- Replace old docs link www.clinicalgenomics.se/scout with new https://clinical-genomics.github.io/scout
- Page formatting issues whenever case and variant comments contain extremely long strings with no spaces
- Chromograph images can be one column and have scrollbar. Removed legacy code.
- Column labels for ClinVar case submission
- Page crashing looking for LoqusDB observation when variant doesn't exist
- Missing inheritance models and custom inheritance models on newly created gene panels
- Accept only numbers in managed variants filter as position and end coordinates
- SNP id format and links in Variant page, ClinVar submission form and general report
- Case groups tooltip triggered only when mouse is on the panel header
### Changed
- A more compact case groups panel
- Added landscape orientation CSS style to cancer coverage and QC demo report
- Improve user documentation to create and save new gene panels
- Removed option to use space as separator when uploading gene panels
- Separating the columns of standard and custom inheritance models in gene panels
- Improved ClinVar instructions for users using non-English Excel

## [4.30.2]
### Added
### Fixed
- Use VEP RefSeq ID if RefSeq list is empty in RefSeq transcripts overview
- Bug creating variant links for variants with no end_chrom
### Changed

## [4.30.1]
### Added
### Fixed
- Cryptography dependency fixed to use version < 3.4
### Changed

## [4.30]
### Added
- Introduced a `reset dismiss variant` verb
- Button to reset all dismissed variants for a case
- Add black border to Chromograph ideograms
- Show ClinVar annotations on variantS page
- Added integration with GENS, copy number visualization tool
- Added a VUS label to the manual classification variant tags
- Add additional information to SNV verification emails
- Tooltips documenting manual annotations from default panels
- Case groups now show bam files from all cases on align view
### Fixed
- Center initial igv view on variant start with SNV/indels
- Don't set initial igv view to negative coordinates
- Display of GQ for SV and STR
- Parsing of AD and related info for STRs
- LoqusDB field in institute settings accepts only existing Loqus instances
- Fix DECIPHER link to work after DECIPHER migrated to GRCh38
- Removed visibility window param from igv.js genes track
- Updated HPO download URL
- Patch HPO download test correctly
- Reference size on STR hover not needed (also wrong)
- Introduced genome build check (allowed values: 37, 38, "37", "38") on case load
- Improve case searching by assignee full name
- Populating the LoqusDB select in institute settings
### Changed
- Cancer variants table header (pop freq etc)
- Only admin users can modify LoqusDB instance in Institute settings
- Style of case synopsis, variants and case comments
- Switched to igv.js 2.7.5
- Do not choke if case is missing research variants when research requested
- Count cases in LoqusDB by variant type
- Introduce deprecation warning for Loqus configs that are not dictionaries
- Improve create new gene panel form validation
- Make XM- transcripts less visible if they don't overlap with transcript refseq_id in variant page
- Color of gene panels and comments panels on cases and variant pages
- Do not choke if case is missing research variants when reserch requested

## [4.29.1]
### Added
### Fixed
- Always load STR variants regardless of RankScore threshold (hotfix)
### Changed

## [4.29]
### Added
- Added a page about migrating potentially breaking changes to the documentation
- markdown_include in development requirements file
- STR variants filter
- Display source, Z-score, inheritance pattern for STR annotations from Stranger (>0.6.1) if available
- Coverage and quality report to cancer view
### Fixed
- ACMG classification page crashing when trying to visualize a classification that was removed
- Pretty print HGVS on gene variants (URL-decode VEP)
- Broken or missing link in the documentation
- Multiple gene names in ClinVar submission form
- Inheritance model select field in ClinVar submission
- IGV.js >2.7.0 has an issue with the gene track zoom levels - temp freeze at 2.7.0
- Revert CORS-anywhere and introduce a local http proxy for cloud tracks
### Changed

## [4.28]
### Added
- Chromograph integration for displaying PNGs in case-page
- Add VAF to cancer case general report, and remove some of its unused fields
- Variants filter compatible with genome browser location strings
- Support for custom public igv tracks stored on the cloud
- Add tests to increase testing coverage
- Update case variants count after deleting variants
- Update IGV.js to latest (v2.7.4)
- Bypass igv.js CORS check using `https://github.com/Rob--W/cors-anywhere`
- Documentation on default and custom IGV.js tracks (admin docs)
- Lock phenomodels so they're editable by admins only
- Small case group assessment sharing
- Tutorial and files for deploying app on containers (Kubernetes pods)
- Canonical transcript and protein change of canonical transcript in exported variants excel sheet
- Support for Font Awesome version 6
- Submit to Beacon from case page sidebar
- Hide dismissed variants in variants pages and variants export function
- Systemd service files and instruction to deploy Scout using podman
### Fixed
- Bugfix: unused `chromgraph_prefix |tojson` removed
- Freeze coloredlogs temporarily
- Marrvel link
- Don't show TP53 link for silent or synonymous changes
- OMIM gene field accepts any custom number as OMIM gene
- Fix Pytest single quote vs double quote string
- Bug in gene variants search by similar cases and no similar case is found
- Delete unused file `userpanel.py`
- Primary transcripts in variant overview and general report
- Google OAuth2 login setup in README file
- Redirect to 'missing file'-icon if configured Chromograph file is missing
- Javascript error in case page
- Fix compound matching during variant loading for hg38
- Cancer variants view containing variants dismissed with cancer-specific reasons
- Zoom to SV variant length was missing IGV contig select
- Tooltips on case page when case has no default gene panels
### Changed
- Save case variants count in case document and not in sessions
- Style of gene panels multiselect on case page
- Collapse/expand main HPO checkboxes in phenomodel preview
- Replaced GQ (Genotype quality) with VAF (Variant allele frequency) in cancer variants GT table
- Allow loading of cancer cases with no tumor_purity field
- Truncate cDNA and protein changes in case report if longer than 20 characters


## [4.27]
### Added
- Exclude one or more variant categories when running variants delete command
### Fixed
### Changed

## [4.26.1]
### Added
### Fixed
- Links with 1-letter aa codes crash on frameshift etc
### Changed

## [4.26]
### Added
- Extend the delete variants command to print analysis date, track, institute, status and research status
- Delete variants by type of analysis (wgs|wes|panel)
- Links to cBioPortal, MutanTP53, IARC TP53, OncoKB, MyCancerGenome, CIViC
### Fixed
- Deleted variants count
### Changed
- Print output of variants delete command as a tab separated table

## [4.25]
### Added
- Command line function to remove variants from one or all cases
### Fixed
- Parse SMN None calls to None rather than False

## [4.24.1]
### Fixed
- Install requirements.txt via setup file

## [4.24]
### Added
- Institute-level phenotype models with sub-panels containing HPO and OMIM terms
- Runnable Docker demo
- Docker image build and push github action
- Makefile with shortcuts to docker commands
- Parse and save synopsis, phenotype and cohort terms from config files upon case upload
### Fixed
- Update dismissed variant status when variant dismissed key is missing
- Breakpoint two IGV button now shows correct chromosome when different from bp1
- Missing font lib in Docker image causing the PDF report download page to crash
- Sentieon Manta calls lack Somaticscore - load anyway
- ClinVar submissions crashing due to pinned variants that are not loaded
- Point ExAC pLI score to new gnomad server address
- Bug uploading cases missing phenotype terms in config file
- STRs loaded but not shown on browser page
- Bug when using adapter.variant.get_causatives with case_id without causatives
- Problem with fetching "solved" from scout export cases cli
- Better serialising of datetime and bson.ObjectId
- Added `volumes` folder to .gitignore
### Changed
- Make matching causative and managed variants foldable on case page
- Remove calls to PyMongo functions marked as deprecated in backend and frontend(as of version 3.7).
- Improved `scout update individual` command
- Export dynamic phenotypes with ordered gene lists as PDF


## [4.23]
### Added
- Save custom IGV track settings
- Show a flash message with clear info about non-valid genes when gene panel creation fails
- CNV report link in cancer case side navigation
- Return to comment section after editing, deleting or submitting a comment
- Managed variants
- MT vs 14 chromosome mean coverage stats if Scout is connected to Chanjo
### Fixed
- missing `vcf_cancer_sv` and `vcf_cancer_sv_research` to manual.
- Split ClinVar multiple clnsig values (slash-separated) and strip them of underscore for annotations without accession number
- Timeout of `All SNVs and INDELs` page when no valid gene is provided in the search
- Round CADD (MIPv9)
- Missing default panel value
- Invisible other causatives lines when other causatives lack gene symbols
### Changed
- Do not freeze mkdocs-material to version 4.6.1
- Remove pre-commit dependency

## [4.22]
### Added
- Editable cases comments
- Editable variants comments
### Fixed
- Empty variant activity panel
- STRs variants popover
- Split new ClinVar multiple significance terms for a variant
- Edit the selected comment, not the latest
### Changed
- Updated RELEASE docs.
- Pinned variants card style on the case page
- Merged `scout export exons` and `scout view exons` commands


## [4.21.2]
### Added
### Fixed
- Do not pre-filter research variants by (case-default) gene panels
- Show OMIM disease tooltip reliably
### Changed

## [4.21.1]
### Added
### Fixed
- Small change to Pop Freq column in variants ang gene panels to avoid strange text shrinking on small screens
- Direct use of HPO list for Clinical HPO SNV (and cancer SNV) filtering
- PDF coverage report redirecting to login page
### Changed
- Remove the option to dismiss single variants from all variants pages
- Bulk dismiss SNVs, SVs and cancer SNVs from variants pages

## [4.21]
### Added
- Support to configure LoqusDB per institute
- Highlight causative variants in the variants list
- Add tests. Mostly regarding building internal datatypes.
- Remove leading and trailing whitespaces from panel_name and display_name when panel is created
- Mark MANE transcript in list of transcripts in "Transcript overview" on variant page
- Show default panel name in case sidebar
- Previous buttons for variants pagination
- Adds a gh action that checks that the changelog is updated
- Adds a gh action that deploys new releases automatically to pypi
- Warn users if case default panels are outdated
- Define institute-specific gene panels for filtering in institute settings
- Use institute-specific gene panels in variants filtering
- Show somatic VAF for pinned and causative variants on case page

### Fixed
- Report pages redirect to login instead of crashing when session expires
- Variants filter loading in cancer variants page
- User, Causative and Cases tables not scaling to full page
- Improved docs for an initial production setup
- Compatibility with latest version of Black
- Fixed tests for Click>7
- Clinical filter required an extra click to Filter to return variants
- Restore pagination and shrink badges in the variants page tables
- Removing a user from the command line now inactivates the case only if user is last assignee and case is active
- Bugfix, LoqusDB per institute feature crashed when institute id was empty string
- Bugfix, LoqusDB calls where missing case count
- filter removal and upload for filters deleted from another page/other user
- Visualize outdated gene panels info in a popover instead of a tooltip in case page side panel

### Changed
- Highlight color on normal STRs in the variants table from green to blue
- Display breakpoints coordinates in verification emails only for structural variants


## [4.20]
### Added
- Display number of filtered variants vs number of total variants in variants page
- Search case by HPO terms
- Dismiss variant column in the variants tables
- Black and pre-commit packages to dev requirements

### Fixed
- Bug occurring when rerun is requested twice
- Peddy info fields in the demo config file
- Added load config safety check for multiple alignment files for one individual
- Formatting of cancer variants table
- Missing Score in SV variants table

### Changed
- Updated the documentation on how to create a new software release
- Genome build-aware cytobands coordinates
- Styling update of the Matchmaker card
- Select search type in case search form


## [4.19]

### Added
- Show internal ID for case
- Add internal ID for downloaded CGH files
- Export dynamic HPO gene list from case page
- Remove users as case assignees when their account is deleted
- Keep variants filters panel expanded when filters have been used

### Fixed
- Handle the ProxyFix ModuleNotFoundError when Werkzeug installed version is >1.0
- General report formatting issues whenever case and variant comments contain extremely long strings with no spaces

### Changed
- Created an institute wrapper page that contains list of cases, causatives, SNVs & Indels, user list, shared data and institute settings
- Display case name instead of case ID on clinVar submissions
- Changed icon of sample update in clinVar submissions


## [4.18]

### Added
- Filter cancer variants on cytoband coordinates
- Show dismiss reasons in a badge with hover for clinical variants
- Show an ellipsis if 10 cases or more to display with loqusdb matches
- A new blog post for version 4.17
- Tooltip to better describe Tumor and Normal columns in cancer variants
- Filter cancer SNVs and SVs by chromosome coordinates
- Default export of `Assertion method citation` to clinVar variants submission file
- Button to export up to 500 cancer variants, filtered or not
- Rename samples of a clinVar submission file

### Fixed
- Apply default gene panel on return to cancer variantS from variant view
- Revert to certificate checking when asking for Chanjo reports
- `scout download everything` command failing while downloading HPO terms

### Changed
- Turn tumor and normal allelic fraction to decimal numbers in tumor variants page
- Moved clinVar submissions code to the institutes blueprints
- Changed name of clinVar export files to FILENAME.Variant.csv and FILENAME.CaseData.csv
- Switched Google login libraries from Flask-OAuthlib to Authlib


## [4.17.1]

### Fixed
- Load cytobands for cases with chromosome build not "37" or "38"


## [4.17]

### Added
- COSMIC badge shown in cancer variants
- Default gene-panel in non-cancer structural view in url
- Filter SNVs and SVs by cytoband coordinates
- Filter cancer SNV variants by alt allele frequency in tumor
- Correct genome build in UCSC link from structural variant page



### Fixed
- Bug in clinVar form when variant has no gene
- Bug when sharing cases with the same institute twice
- Page crashing when removing causative variant tag
- Do not default to GATK caller when no caller info is provided for cancer SNVs


## [4.16.1]

### Fixed
- Fix the fix for handling of delivery reports for rerun cases

## [4.16]

### Added
- Adds possibility to add "lims_id" to cases. Currently only stored in database, not shown anywhere
- Adds verification comment box to SVs (previously only available for small variants)
- Scrollable pedigree panel

### Fixed
- Error caused by changes in WTForm (new release 2.3.x)
- Bug in OMIM case page form, causing the page to crash when a string was provided instead of a numerical OMIM id
- Fix Alamut link to work properly on hg38
- Better handling of delivery reports for rerun cases
- Small CodeFactor style issues: matchmaker results counting, a couple of incomplete tests and safer external xml
- Fix an issue with Phenomizer introduced by CodeFactor style changes

### Changed
- Updated the version of igv.js to 2.5.4

## [4.15.1]

### Added
- Display gene names in ClinVar submissions page
- Links to Varsome in variant transcripts table

### Fixed
- Small fixes to ClinVar submission form
- Gene panel page crash when old panel has no maintainers

## [4.15]

### Added
- Clinvar CNVs IGV track
- Gene panels can have maintainers
- Keep variant actions (dismissed, manual rank, mosaic, acmg, comments) upon variant re-upload
- Keep variant actions also on full case re-upload

### Fixed
- Fix the link to Ensembl for SV variants when genome build 38.
- Arrange information in columns on variant page
- Fix so that new cosmic identifier (COSV) is also acceptable #1304
- Fixed COSMIC tag in INFO (outside of CSQ) to be parses as well with `&` splitter.
- COSMIC stub URL changed to https://cancer.sanger.ac.uk/cosmic/search?q= instead.
- Updated to a version of IGV where bigBed tracks are visualized correctly
- Clinvar submission files are named according to the content (variant_data and case_data)
- Always show causatives from other cases in case overview
- Correct disease associations for gene symbol aliases that exist as separate genes
- Re-add "custom annotations" for SV variants
- The override ClinVar P/LP add-in in the Clinical Filter failed for new CSQ strings

### Changed
- Runs all CI checks in github actions

## [4.14.1]

### Fixed
- Error when variant found in loqusdb is not loaded for other case

## [4.14]

### Added
- Use github actions to run tests
- Adds CLI command to update individual alignments path
- Update HPO terms using downloaded definitions files
- Option to use alternative flask config when running `scout serve`
- Requirement to use loqusdb >= 2.5 if integrated

### Fixed
- Do not display Pedigree panel in cancer view
- Do not rely on internet connection and services available when running CI tests
- Variant loading assumes GATK if no caller set given and GATK filter status is seen in FILTER
- Pass genome build param all the way in order to get the right gene mappings for cases with build 38
- Parse correctly variants with zero frequency values
- Continue even if there are problems to create a region vcf
- STR and cancer variant navigation back to variants pages could fail

### Changed
- Improved code that sends requests to the external APIs
- Updates ranges for user ranks to fit todays usage
- Run coveralls on github actions instead of travis
- Run pip checks on github actions instead of coveralls
- For hg38 cases, change gnomAD link to point to version 3.0 (which is hg38 based)
- Show pinned or causative STR variants a bit more human readable

## [4.13.1]

### Added
### Fixed
- Typo that caused not all clinvar conflicting interpretations to be loaded no matter what
- Parse and retrieve clinvar annotations from VEP-annotated (VEP 97+) CSQ VCF field
- Variant clinvar significance shown as `not provided` whenever is `Uncertain significance`
- Phenomizer query crashing when case has no HPO terms assigned
- Fixed a bug affecting `All SNVs and INDELs` page when variants don't have canonical transcript
- Add gene name or id in cancer variant view

### Changed
- Cancer Variant view changed "Variant:Transcript:Exon:HGVS" to "Gene:Transcript:Exon:HGVS"

## [4.13]

### Added
- ClinVar SNVs track in IGV
- Add SMA view with SMN Copy Number data
- Easier to assign OMIM diagnoses from case page
- OMIM terms and specific OMIM term page

### Fixed
- Bug when adding a new gene to a panel
- Restored missing recent delivery reports
- Fixed style and links to other reports in case side panel
- Deleting cases using display_name and institute not deleting its variants
- Fixed bug that caused coordinates filter to override other filters
- Fixed a problem with finding some INS in loqusdb
- Layout on SV page when local observations without cases are present
- Make scout compatible with the new HPO definition files from `http://compbio.charite.de/jenkins/`
- General report visualization error when SNVs display names are very long


### Changed


## [4.12.4]

### Fixed
- Layout on SV page when local observations without cases are present

## [4.12.3]

### Fixed
- Case report when causative or pinned SVs have non null allele frequencies

## [4.12.2]

### Fixed
- SV variant links now take you to the SV variant page again
- Cancer variant view has cleaner table data entries for "N/A" data
- Pinned variant case level display hotfix for cancer and str - more on this later
- Cancer variants show correct alt/ref reads mirroring alt frequency now
- Always load all clinical STR variants even if a region load is attempted - index may be missing
- Same case repetition in variant local observations

## [4.12.1]

### Fixed
- Bug in variant.gene when gene has no HGVS description


## [4.12]

### Added
- Accepts `alignment_path` in load config to pass bam/cram files
- Display all phenotypes on variant page
- Display hgvs coordinates on pinned and causatives
- Clear panel pending changes
- Adds option to setup the database with static files
- Adds cli command to download the resources from CLI that scout needs
- Adds test files for merged somatic SV and CNV; as well as merged SNV, and INDEL part of #1279
- Allows for upload of OMIM-AUTO gene panel from static files without api-key

### Fixed
- Cancer case HPO panel variants link
- Fix so that some drop downs have correct size
- First IGV button in str variants page
- Cancer case activates on SNV variants
- Cases activate when STR variants are viewed
- Always calculate code coverage
- Pinned/Classification/comments in all types of variants pages
- Null values for panel's custom_inheritance_models
- Discrepancy between the manual disease transcripts and those in database in gene-edit page
- ACMG classification not showing for some causatives
- Fix bug which caused IGV.js to use hg19 reference files for hg38 data
- Bug when multiple bam files sources with non-null values are available


### Changed
- Renamed `requests` file to `scout_requests`
- Cancer variant view shows two, instead of four, decimals for allele and normal


## [4.11.1]

### Fixed
- Institute settings page
- Link institute settings to sharing institutes choices

## [4.11.0]

### Added
- Display locus name on STR variant page
- Alternative key `GNOMADAF_popmax` for Gnomad popmax allele frequency
- Automatic suggestions on how to improve the code on Pull Requests
- Parse GERP, phastCons and phyloP annotations from vep annotated CSQ fields
- Avoid flickering comment popovers in variant list
- Parse REVEL score from vep annotated CSQ fields
- Allow users to modify general institute settings
- Optionally format code automatically on commit
- Adds command to backup vital parts `scout export database`
- Parsing and displaying cancer SV variants from Manta annotated VCF files
- Dismiss cancer snv variants with cancer-specific options
- Add IGV.js UPD, RHO and TIDDIT coverage wig tracks.


### Fixed
- Slightly darker page background
- Fixed an issued with parsed conservation values from CSQ
- Clinvar submissions accessible to all users of an institute
- Header toolbar when on Clinvar page now shows institute name correctly
- Case should not always inactivate upon update
- Show dismissed snv cancer variants as grey on the cancer variants page
- Improved style of mappability link and local observations on variant page
- Convert all the GET requests to the igv view to POST request
- Error when updating gene panels using a file containing BOM chars
- Add/replace gene radio button not working in gene panels


## [4.10.1]

### Fixed
- Fixed issue with opening research variants
- Problem with coveralls not called by Travis CI
- Handle Biomart service down in tests


## [4.10.0]

### Added
- Rank score model in causatives page
- Exportable HPO terms from phenotypes page
- AMP guideline tiers for cancer variants
- Adds scroll for the transcript tab
- Added CLI option to query cases on time since case event was added
- Shadow clinical assessments also on research variants display
- Support for CRAM alignment files
- Improved str variants view : sorting by locus, grouped by allele.
- Delivery report PDF export
- New mosaicism tag option
- Add or modify individuals' age or tissue type from case page
- Display GC and allele depth in causatives table.
- Included primary reference transcript in general report
- Included partial causative variants in general report
- Remove dependency of loqusdb by utilising the CLI

### Fixed
- Fixed update OMIM command bug due to change in the header of the genemap2 file
- Removed Mosaic Tag from Cancer variants
- Fixes issue with unaligned table headers that comes with hidden Datatables
- Layout in general report PDF export
- Fixed issue on the case statistics view. The validation bars didn't show up when all institutes were selected. Now they do.
- Fixed missing path import by importing pathlib.Path
- Handle index inconsistencies in the update index functions
- Fixed layout problems


## [4.9.0]

### Added
- Improved MatchMaker pages, including visible patient contacts email address
- New badges for the github repo
- Links to [GENEMANIA](genemania.org)
- Sort gene panel list on case view.
- More automatic tests
- Allow loading of custom annotations in VCF using the SCOUT_CUSTOM info tag.

### Fixed
- Fix error when a gene is added to an empty dynamic gene panel
- Fix crash when attempting to add genes on incorrect format to dynamic gene panel
- Manual rank variant tags could be saved in a "Select a tag"-state, a problem in the variants view.
- Same case evaluations are no longer shown as gray previous evaluations on the variants page
- Stay on research pages, even if reset, next first buttons are pressed..
- Overlapping variants will now be visible on variant page again
- Fix missing classification comments and links in evaluations page
- All prioritized cases are shown on cases page


## [4.8.3]

### Added

### Fixed
- Bug when ordering sanger
- Improved scrolling over long list of genes/transcripts


## [4.8.2]

### Added

### Fixed
- Avoid opening extra tab for coverage report
- Fixed a problem when rank model version was saved as floats and not strings
- Fixed a problem with displaying dismiss variant reasons on the general report
- Disable load and delete filter buttons if there are no saved filters
- Fix problem with missing verifications
- Remove duplicate users and merge their data and activity


## [4.8.1]

### Added

### Fixed
- Prevent login fail for users with id defined by ObjectId and not email
- Prevent the app from crashing with `AttributeError: 'NoneType' object has no attribute 'message'`


## [4.8.0]

### Added
- Updated Scout to use Bootstrap 4.3
- New looks for Scout
- Improved dashboard using Chart.js
- Ask before inactivating a case where last assigned user leaves it
- Genes can be manually added to the dynamic gene list directly on the case page
- Dynamic gene panels can optionally be used with clinical filter, instead of default gene panel
- Dynamic gene panels get link out to chanjo-report for coverage report
- Load all clinvar variants with clinvar Pathogenic, Likely Pathogenic and Conflicting pathogenic
- Show transcripts with exon numbers for structural variants
- Case sort order can now be toggled between ascending and descending.
- Variants can be marked as partial causative if phenotype is available for case.
- Show a frequency tooltip hover for SV-variants.
- Added support for LDAP login system
- Search snv and structural variants by chromosomal coordinates
- Structural variants can be marked as partial causative if phenotype is available for case.
- Show normal and pathologic limits for STRs in the STR variants view.
- Institute level persistent variant filter settings that can be retrieved and used.
- export causative variants to Excel
- Add support for ROH, WIG and chromosome PNGs in case-view

### Fixed
- Fixed missing import for variants with comments
- Instructions on how to build docs
- Keep sanger order + verification when updating/reloading variants
- Fixed and moved broken filter actions (HPO gene panel and reset filter)
- Fixed string conversion to number
- UCSC links for structural variants are now separated per breakpoint (and whole variant where applicable)
- Reintroduced missing coverage report
- Fixed a bug preventing loading samples using the command line
- Better inheritance models customization for genes in gene panels
- STR variant page back to list button now does its one job.
- Allows to setup scout without a omim api key
- Fixed error causing "favicon not found" flash messages
- Removed flask --version from base cli
- Request rerun no longer changes case status. Active or archived cases inactivate on upload.
- Fixed missing tooltip on the cancer variants page
- Fixed weird Rank cell in variants page
- Next and first buttons order swap
- Added pagination (and POST capability) to cancer variants.
- Improves loading speed for variant page
- Problem with updating variant rank when no variants
- Improved Clinvar submission form
- General report crashing when dismissed variant has no valid dismiss code
- Also show collaborative case variants on the All variants view.
- Improved phenotype search using dataTables.js on phenotypes page
- Search and delete users with `email` instead of `_id`
- Fixed css styles so that multiselect options will all fit one column


## [4.7.3]

### Added
- RankScore can be used with VCFs for vcf_cancer files

### Fixed
- Fix issue with STR view next page button not doing its one job.

### Deleted
- Removed pileup as a bam viewing option. This is replaced by IGV


## [4.7.2]

### Added
- Show earlier ACMG classification in the variant list

### Fixed
- Fixed igv search not working due to igv.js dist 2.2.17
- Fixed searches for cases with a gene with variants pinned or marked causative.
- Load variant pages faster after fixing other causatives query
- Fixed mitochondrial report bug for variants without genes

## [4.7.1]

### Added

### Fixed
- Fixed bug on genes page


## [4.7.0]

### Added
- Export genes and gene panels in build GRCh38
- Search for cases with variants pinned or marked causative in a given gene.
- Search for cases phenotypically similar to a case also from WUI.
- Case variant searches can be limited to similar cases, matching HPO-terms,
  phenogroups and cohorts.
- De-archive reruns and flag them as 'inactive' if archived
- Sort cases by analysis_date, track or status
- Display cases in the following order: prioritized, active, inactive, archived, solved
- Assign case to user when user activates it or asks for rerun
- Case becomes inactive when it has no assignees
- Fetch refseq version from entrez and use it in clinvar form
- Load and export of exons for all genes, independent on refseq
- Documentation for loading/updating exons
- Showing SV variant annotations: SV cgh frequencies, gnomad-SV, local SV frequencies
- Showing transcripts mapping score in segmental duplications
- Handle requests to Ensembl Rest API
- Handle requests to Ensembl Rest Biomart
- STR variants view now displays GT and IGV link.
- Description field for gene panels
- Export exons in build 37 and 38 using the command line

### Fixed
- Fixes of and induced by build tests
- Fixed bug affecting variant observations in other cases
- Fixed a bug that showed wrong gene coverage in general panel PDF export
- MT report only shows variants occurring in the specific individual of the excel sheet
- Disable SSL certifcate verification in requests to chanjo
- Updates how intervaltree and pymongo is used to void deprecated functions
- Increased size of IGV sample tracks
- Optimized tests


## [4.6.1]

### Added

### Fixed
- Missing 'father' and 'mother' keys when parsing single individual cases


## [4.6.0]

### Added
- Description of Scout branching model in CONTRIBUTING doc
- Causatives in alphabetical order, display ACMG classification and filter by gene.
- Added 'external' to the list of analysis type options
- Adds functionality to display "Tissue type". Passed via load config.
- Update to IGV 2.

### Fixed
- Fixed alignment visualization and vcf2cytosure availability for demo case samples
- Fixed 3 bugs affecting SV pages visualization
- Reintroduced the --version cli option
- Fixed variants query by panel (hpo panel + gene panel).
- Downloaded MT report contains excel files with individuals' display name
- Refactored code in parsing of config files.


## [4.5.1]

### Added

### Fixed
- update requirement to use PyYaml version >= 5.1
- Safer code when loading config params in cli base


## [4.5.0]

### Added
- Search for similar cases from scout view CLI
- Scout cli is now invoked from the app object and works under the app context

### Fixed
- PyYaml dependency fixed to use version >= 5.1


## [4.4.1]

### Added
- Display SV rank model version when available

### Fixed
- Fixed upload of delivery report via API


## [4.4.0]

### Added
- Displaying more info on the Causatives page and hiding those not causative at the case level
- Add a comment text field to Sanger order request form, allowing a message to be included in the email
- MatchMaker Exchange integration
- List cases with empty synopsis, missing HPO terms and phenotype groups.
- Search for cases with open research list, or a given case status (active, inactive, archived)

### Fixed
- Variant query builder split into several functions
- Fixed delivery report load bug


## [4.3.3]

### Added
- Different individual table for cancer cases

### Fixed
- Dashboard collects validated variants from verification events instead of using 'sanger' field
- Cases shared with collaborators are visible again in cases page
- Force users to select a real institute to share cases with (actionbar select fix)


## [4.3.2]

### Added
- Dashboard data can be filtered using filters available in cases page
- Causatives for each institute are displayed on a dedicated page
- SNVs and and SVs are searchable across cases by gene and rank score
- A more complete report with validated variants is downloadable from dashboard

### Fixed
- Clinsig filter is fixed so clinsig numerical values are returned
- Split multi clinsig string values in different elements of clinsig array
- Regex to search in multi clinsig string values or multi revstat string values
- It works to upload vcf files with no variants now
- Combined Pileup and IGV alignments for SVs having variant start and stop on the same chromosome


## [4.3.1]

### Added
- Show calls from all callers even if call is not available
- Instructions to install cairo and pango libs from WeasyPrint page
- Display cases with number of variants from CLI
- Only display cases with number of variants above certain treshold. (Also CLI)
- Export of verified variants by CLI or from the dashboard
- Extend case level queries with default panels, cohorts and phenotype groups.
- Slice dashboard statistics display using case level queries
- Add a view where all variants for an institute can be searched across cases, filtering on gene and rank score. Allows searching research variants for cases that have research open.

### Fixed
- Fixed code to extract variant conservation (gerp, phyloP, phastCons)
- Visualization of PDF-exported gene panels
- Reintroduced the exon/intron number in variant verification email
- Sex and affected status is correctly displayed on general report
- Force number validation in SV filter by size
- Display ensembl transcripts when no refseq exists


## [4.3.0]

### Added
- Mosaicism tag on variants
- Show and filter on SweGen frequency for SVs
- Show annotations for STR variants
- Show all transcripts in verification email
- Added mitochondrial export
- Adds alternative to search for SVs shorter that the given length
- Look for 'bcftools' in the `set` field of VCFs
- Display digenic inheritance from OMIM
- Displays what refseq transcript that is primary in hgnc

### Fixed

- Archived panels displays the correct date (not retroactive change)
- Fixed problem with waiting times in gene panel exports
- Clinvar fiter not working with human readable clinsig values

## [4.2.2]

### Fixed
- Fixed gene panel create/modify from CSV file utf-8 decoding error
- Updating genes in gene panels now supports edit comments and entry version
- Gene panel export timeout error

## [4.2.1]

### Fixed
- Re-introduced gene name(s) in verification email subject
- Better PDF rendering for excluded variants in report
- Problem to access old case when `is_default` did not exist on a panel


## [4.2.0]

### Added
- New index on variant_id for events
- Display overlapping compounds on variants view

### Fixed
- Fixed broken clinical filter


## [4.1.4]

### Added
- Download of filtered SVs

### Fixed
- Fixed broken download of filtered variants
- Fixed visualization issue in gene panel PDF export
- Fixed bug when updating gene names in variant controller


## [4.1.3]

### Fixed
- Displays all primary transcripts


## [4.1.2]

### Added
- Option add/replace when updating a panel via CSV file
- More flexible versioning of the gene panels
- Printing coverage report on the bottom of the pdf case report
- Variant verification option for SVs
- Logs uri without pwd when connecting
- Disease-causing transcripts in case report
- Thicker lines in case report
- Supports HPO search for cases, both terms or if described in synopsis
- Adds sanger information to dashboard

### Fixed
- Use db name instead of **auth** as default for authentication
- Fixes so that reports can be generated even with many variants
- Fixed sanger validation popup to show individual variants queried by user and institute.
- Fixed problem with setting up scout
- Fixes problem when exac file is not available through broad ftp
- Fetch transcripts for correct build in `adapter.hgnc_gene`

## [4.1.1]
- Fix problem with institute authentication flash message in utils
- Fix problem with comments
- Fix problem with ensembl link


## [4.1.0]

### Added
- OMIM phenotypes to case report
- Command to download all panel app gene panels `scout load panel --panel-app`
- Links to genenames.org and omim on gene page
- Popup on gene at variants page with gene information
- reset sanger status to "Not validated" for pinned variants
- highlight cases with variants to be evaluated by Sanger on the cases page
- option to point to local reference files to the genome viewer pileup.js. Documented in `docs.admin-guide.server`
- option to export single variants in `scout export variants`
- option to load a multiqc report together with a case(add line in load config)
- added a view for searching HPO terms. It is accessed from the top left corner menu
- Updates the variants view for cancer variants. Adds a small cancer specific filter for known variants
- Adds hgvs information on cancer variants page
- Adds option to update phenotype groups from CLI

### Fixed
- Improved Clinvar to submit variants from different cases. Fixed HPO terms in casedata according to feedback
- Fixed broken link to case page from Sanger modal in cases view
- Now only cases with non empty lists of causative variants are returned in `adapter.case(has_causatives=True)`
- Can handle Tumor only samples
- Long lists of HGNC symbols are now possible. This was previously difficult with manual, uploaded or by HPO search when changing filter settings due to GET request limitations. Relevant pages now use POST requests. Adds the dynamic HPO panel as a selection on the gene panel dropdown.
- Variant filter defaults to default panels also on SV and Cancer variants pages.

## [4.0.0]

### WARNING ###

This is a major version update and will require that the backend of pre releases is updated.
Run commands:

```
$scout update genes
$scout update hpo
```

- Created a Clinvar submission tool, to speed up Clinvar submission of SNVs and SVs
- Added an analysis report page (html and PDF format) containing phenotype, gene panels and variants that are relevant to solve a case.

### Fixed
- Optimized evaluated variants to speed up creation of case report
- Moved igv and pileup viewer under a common folder
- Fixed MT alignment view pileup.js
- Fixed coordinates for SVs with start chromosome different from end chromosome
- Global comments shown across cases and institutes. Case-specific variant comments are shown only for that specific case.
- Links to clinvar submitted variants at the cases level
- Adapts clinvar parsing to new format
- Fixed problem in `scout update user` when the user object had no roles
- Makes pileup.js use online genome resources when viewing alignments. Now any instance of Scout can make use of this functionality.
- Fix ensembl link for structural variants
- Works even when cases does not have `'madeline_info'`
- Parses Polyphen in correct way again
- Fix problem with parsing gnomad from VEP

### Added
- Added a PDF export function for gene panels
- Added a "Filter and export" button to export custom-filtered SNVs to CSV file
- Dismiss SVs
- Added IGV alignments viewer
- Read delivery report path from case config or CLI command
- Filter for spidex scores
- All HPO terms are now added and fetched from the correct source (https://github.com/obophenotype/human-phenotype-ontology/blob/master/hp.obo)
- New command `scout update hpo`
- New command `scout update genes` will fetch all the latest information about genes and update them
- Load **all** variants found on chromosome **MT**
- Adds choice in cases overview do show as many cases as user like

### Removed
- pileup.min.js and pileup css are imported from a remote web location now
- All source files for HPO information, this is instead fetched directly from source
- All source files for gene information, this is instead fetched directly from source

## [3.0.0]
### Fixed
- hide pedigree panel unless it exists

## [1.5.1] - 2016-07-27
### Fixed
- look for both ".bam.bai" and ".bai" extensions

## [1.4.0] - 2016-03-22
### Added
- support for local frequency through loqusdb
- bunch of other stuff

## [1.3.0] - 2016-02-19
### Fixed
- Update query-phenomizer and add username/password

### Changed
- Update the way a case is checked for rerun-status

### Added
- Add new button to mark a case as "checked"
- Link to clinical variants _without_ 1000G annotation

## [1.2.2] - 2016-02-18
### Fixed
- avoid filtering out variants lacking ExAC and 1000G annotations

## [1.1.3] - 2015-10-01
### Fixed
- persist (clinical) filter when clicking load more
- fix #154 by robustly setting clinical filter func. terms

## [1.1.2] - 2015-09-07
### Fixed
- avoid replacing coverage report with none
- update SO terms, refactored

## [1.1.1] - 2015-08-20
### Fixed
- fetch case based on collaborator status (not owner)

## [1.1.0] - 2015-05-29
### Added
- link(s) to SNPedia based on RS-numbers
- new Jinja filter to "humanize" decimal numbers
- show gene panels in variant view
- new Jinja filter for decoding URL encoding
- add indicator to variants in list that have comments
- add variant number threshold and rank score threshold to load function
- add event methods to mongo adapter
- add tests for models
- show badge "old" if comment was written for a previous analysis

### Changed
- show cDNA change in transcript summary unless variant is exonic
- moved compounds table further up the page
- show dates for case uploads in ISO format
- moved variant comments higher up on page
- updated documentation for pages
- read in coverage report as blob in database and serve directly
- change ``OmimPhenotype`` to ``PhenotypeTerm``
- reorganize models sub-package
- move events (and comments) to separate collection
- only display prev/next links for the research list
- include variant type in breadcrumbs e.g. "Clinical variants"

### Removed
- drop dependency on moment.js

### Fixed
- show the same level of detail for all frequencies on all pages
- properly decode URL encoded symbols in amino acid/cDNA change strings
- fixed issue with wipe permissions in MongoDB
- include default gene lists in "variants" link in breadcrumbs

## [1.0.2] - 2015-05-20
### Changed
- update case fetching function

### Fixed
- handle multiple cases with same id

## [1.0.1] - 2015-04-28
### Fixed
- Fix building URL parameters in cases list Vue component

## [1.0.0] - 2015-04-12
Codename: Sara Lund

![Release 1.0](artwork/releases/release-1-0.jpg)

### Added
- Add email logging for unexpected errors
- New command line tool for deleting case

### Changed
- Much improved logging overall
- Updated documentation/usage guide
- Removed non-working IGV link

### Fixed
- Show sample display name in GT call
- Various small bug fixes
- Make it easier to hover over popups

## [0.0.2-rc1] - 2015-03-04
### Added
- add protein table for each variant
- add many more external links
- add coverage reports as PDFs

### Changed
- incorporate user feedback updates
- big refactor of load scripts

## [0.0.2-rc2] - 2015-03-04
### Changes
- add gene table with gene description
- reorganize inheritance models box

### Fixed
- avoid overwriting gene list on "research" load
- fix various bugs in external links

## [0.0.2-rc3] - 2015-03-05
### Added
- Activity log feed to variant view
- Adds protein change strings to ODM and Sanger email

### Changed
- Extract activity log component to macro

### Fixes
- Make Ensembl transcript links use archive website<|MERGE_RESOLUTION|>--- conflicted
+++ resolved
@@ -4,16 +4,10 @@
 
 About changelog [here](https://keepachangelog.com/en/1.0.0/)
 
-<<<<<<< HEAD
-
 ## [unreleased]
 ### Added
 - Advanced cases search to narrow down results using more than one search parameter
-=======
-## [unreleased]
-### Added
 - Option to configure RNA build on case load (default '38')
->>>>>>> c74f219c
 
 ## [4.86.1]
 ### Fixed
