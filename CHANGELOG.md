--- conflicted
+++ resolved
@@ -39,13 +39,9 @@
 - Better separation between modules loading HPO terms and diseases
 - Deleted unused scout.build.phenotype module
 - Stricter validation of mandatory genome build key when loading a case. Allowed values are ['37','38',37,38]
-<<<<<<< HEAD
+- Improved readability of variants length and coordinates on variantS pages
 - Refactored especially cancer filter for decimal place fields to allow unfreezing WTForms and upgrade to v3
- 
-=======
-- Improved readability of variants length and coordinates on variantS pages
-
->>>>>>> 5857fabc
+
 
 ## [4.71]
 ### Added
