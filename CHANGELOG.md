--- conflicted
+++ resolved
@@ -8,11 +8,8 @@
 ### Added
 - Load and show MITOMAP associated diseases from VCF (INFO field: MitomapAssociatedDiseases, via HmtNote)
 - Show variant allele frequencies for mitochondrial variants
-<<<<<<< HEAD
+- Extend "public" json API with diseases (OMIM) and phenotypes (HPO)
 - HPO gene list download now has option for clinical and non-clinical genes
-=======
-- Extend "public" json API with diseases (OMIM) and phenotypes (HPO)
->>>>>>> 9752d744
 ### Fixed
 - Show other causative once, even if several events point to it
 - Filtering variants by mitochondrial chromosome for cases with genome build=38
