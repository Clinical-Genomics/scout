# Change Log
All notable changes to this project will be documented in this file.
This project adheres to [Semantic Versioning](http://semver.org/).

About changelog [here](https://keepachangelog.com/en/1.0.0/)


## []
### Added
<<<<<<< HEAD
- Institute settings allow saving multiple loqusdb instances for one institute
- Display stats from multiple instances of loqusdb on variant page
=======
- Test for PanelApp panels loading
>>>>>>> bb2d6ffa
### Changed
- Black text to make comments more visible in dark mode
- Loading PanelApp panels replaces pre-existing panels with same version
### Fixed
- Remove a:visited css style from all buttons

## [4.55]
### Changed
- Represent different tumor samples as vials in cases page
- Option to force-update the OMIM panel
### Fixed
- Low tumor purity badge alignment in cancer samples table on cancer case view
- VariantS comment popovers reactivate on hover
- Updating database genes in build 37
- ACMG classification summary hidden by sticky navbar
- Logo backgrounds fixed to white on welcome page
- Visited links turn purple again
- Style of link buttons and dropdown menus
- Update KUH and GMS logos
- Link color for Managed variants

## [4.54]
### Added
- Dark mode, using browser/OS media preference
- Allow marking case as solved without defining causative variants
- Admin users can create missing beacon datasets from the institute's settings page
- GenCC links on gene and variant pages
- Deprecation warnings when launching the app using a .yaml config file or loading cases using .ped files
### Changed
- Improved HTML syntax in case report template
- Modified message displayed when variant rank stats could not be calculated
- Expanded instructions on how to test on CG development server (cg-vm1)
- Added more somatic variant callers (Balsamic v9 SNV, develop SV)
### Fixed
- Remove load demo case command from docker-compose.yml
- Text elements being split across pages in PDF reports
- Made login password field of type `password` in LDAP login form
- Gene panels HTML select in institute's settings page
- Bootstrap upgraded to version 5
- Fix some Sourcery and SonarCloud suggestions
- Escape special characters in case search on institute and dashboard pages
- Broken case PDF reports when no Madeline pedigree image can be created
- Removed text-white links style that were invisible in new pages style
- Variants pagination after pressing "Filter variants" or "Clinical filter"
- Layout of buttons Matchmaker submission panel (case page)
- Removing cases from Matchmaker (simplified code and fixed functionality)
- Reintroduce check for missing alignment files purged from server

## [4.53]
### Added
### Changed
- Point Alamut API key docs link to new API version
- Parse dbSNP id from ID only if it says "rs", else use VEP CSQ fields
- Removed MarkupSafe from the dependencies
### Fixed
- Reintroduced loading of SVs for demo case 643595
- Successful parse of FOUND_IN should avoid GATK caller default
- All vulnerabilities flagged by SonarCloud

## [4.52]
### Added
- Demo cancer case gets loaded together with demo RD case in demo instance
- Parse REVEL_score alongside REVEL_rankscore from csq field and display it on SNV variant page
- Rank score results now show the ranking range
- cDNA and protein changes displayed on institute causatives pages
- Optional SESSION_TIMEOUT_MINUTES configuration in app config files
- Script to convert old OMIM case format (list of integers) to new format (list of dictionaries)
- Additional check for user logged in status before serving alignment files
- Download .cgh files from cancer samples table on cancer case page
- Number of documents and date of last update on genes page
### Changed
- Verify user before redirecting to IGV alignments and sashimi plots
- Build case IGV tracks starting from case and variant objects instead of passing all params in a form
- Unfreeze Werkzeug lib since Flask_login v.0.6 with bugfix has been released
- Sort gene panels by name (panelS and variant page)
- Removed unused `server.blueprints.alignviewers.unindexed_remote_static` endpoint
- User sessions to check files served by `server.blueprints.alignviewers.remote_static` endpoint
- Moved Beacon-related functions to a dedicated app extension
- Audit Filter now also loads filter displaying the variants for it
### Fixed
- Handle `attachment_filename` parameter renamed to `download_name` when Flask 2.2 will be released
- Removed cursor timeout param in cases find adapter function to avoid many code warnings
- Removed stream argument deprecation warning in tests
- Handle `no intervals found` warning in load_region test
- Beacon remove variants
- Protect remote_cors function in alignviewers view from Server-Side Request Forgery (SSRF)
- Check creation date of last document in gene collection to display when genes collection was updated last

## [4.51]
### Added
- Config file containing codecov settings for pull requests
- Add an IGV.js direct link button from case page
- Security policy file
- Hide/shade compound variants based on rank score on variantS from filter
- Chromograph legend documentation direct link
### Changed
- Updated deprecated Codecov GitHub action to v.2
- Simplified code of scout/adapter/mongo/variant
- Update IGV.js to v2.11.2
- Show summary number of variant gene panels on general report if more than 3
### Fixed
- Marrvel link for variants in genome build 38 (using liftover to build 37)
- Remove flags from codecov config file
- Fixed filter bug with high negative SPIDEX scores
- Renamed IARC TP53 button to to `TP53 Database`, modified also link since IARC has been moved to the US NCI: `https://tp53.isb-cgc.org/`
- Parsing new format of OMIM case info when exporting patients to Matchmaker
- Remove flask-debugtoolbar lib dependency that is using deprecated code and causes app to crash after new release of Jinja2 (3.1)
- Variant page crashing for cases with old OMIM terms structure (a list of integers instead of dictionary)
- Variant page crashing when creating MARRVEL link for cases with no genome build
- SpliceAI documentation link
- Fix deprecated `safe_str_cmp` import from `werkzeug.security` by freezing Werkzeug lib to v2.0 until Flask_login v.0.6 with bugfix is released
- List gene names densely in general report for SVs that contain more than 3 genes
- Show transcript ids on refseq genes on hg19 in IGV.js, using refgene source
- Display correct number of genes in general report for SVs that contain more than 32 genes
- Broken Google login after new major release of `lepture/authlib`
- Fix frequency and callers display on case general report

## [4.50.1]
### Fixed
- Show matching causative STR_repid for legacy str variants (pre Stranger hgnc_id)

## [4.50]
### Added
- Individual-specific OMIM terms
- OMIM disease descriptions in ClinVar submission form
- Add a toggle for melter rerun monitoring of cases
- Add a config option to show the rerun monitoring toggle
- Add a cli option to export cases with rerun monitoring enabled
- Add a link to STRipy for STR variants; shallow for ARX and HOXA13
- Hide by default variants only present in unaffected individuals in variants filters
- OMIM terms in general case report
- Individual-level info on OMIM and HPO terms in general case report
- PanelApp gene link among the external links on variant page
- Dashboard case filters fields help
- Filter cases by OMIM terms in cases and dashboard pages
### Fixed
- A malformed panel id request would crash with exception: now gives user warning flash with redirect
- Link to HPO resource file hosted on `http://purl.obolibrary.org`
- Gene search form when gene exists only in build 38
- Fixed odd redirect error and poor error message on missing column for gene panel csv upload
- Typo in parse variant transcripts function
- Modified keys name used to parse local observations (archived) frequencies to reflect change in MIP keys naming
- Better error handling for partly broken/timed out chanjo reports
- Broken javascript code when case Chromograph data is malformed
- Broader space for case synopsis in general report
- Show partial causatives on causatives and matching causatives panels
- Partial causative assignment in cases with no OMIM or HPO terms
- Partial causative OMIM select options in variant page
### Changed
- Slightly smaller and improved layout of content in case PDF report
- Relabel more cancer variant pages somatic for navigation
- Unify caseS nav links
- Removed unused `add_compounds` param from variant controllers function
- Changed default hg19 genome for IGV.js to legacy hg19_1kg_decoy to fix a few problematic loci
- Reduce code complexity (parse/ensembl.py)
- Silence certain fields in ClinVar export if prioritised ones exist (chrom-start-end if hgvs exist)
- Made phenotype non-mandatory when marking a variant as partial causative
- Only one phenotype condition type (OMIM or HPO) per variant is used in ClinVar submissions
- ClinVar submission variant condition prefers OMIM over HPO if available
- Use lighter version of gene objects in Omim MongoDB adapter, panels controllers, panels views and institute controllers
- Gene-variants table size is now adaptive
- Remove unused file upload on gene-variants page

## [4.49]
### Fixed
- Pydantic model types for genome_build, madeline_info, peddy_ped_check and peddy_sex_check, rank_model_version and sv_rank_model_version
- Replace `MatchMaker` with `Matchmaker` in all places visible by a user
- Save diagnosis labels along with OMIM terms in Matchmaker Exchange submission objects
- `libegl-mesa0_21.0.3-0ubuntu0.3~20.04.5_amd64.deb` lib not found by GitHub actions Docker build
- Remove unused `chromograph_image_files` and `chromograph_prefixes` keys saved when creating or updating an RD case
- Search managed variants by description and with ignore case
### Changed
- Introduced page margins on exported PDF reports
- Smaller gene fonts in downloaded HPO genes PDF reports
- Reintroduced gene coverage data in the PDF-exported general report of rare-disease cases
- Check for existence of case report files before creating sidebar links
- Better description of HPO and OMIM terms for patients submitted to Matchmaker Exchange
- Remove null non-mandatory key/values when updating a case
- Freeze WTForms<3 due to several form input rendering changes

## [4.48.1]
### Fixed
- General case PDF report for recent cases with no pedigree

## [4.48]
### Added
- Option to cancel a request for research variants in case page
### Changed
- Update igv.js to v2.10.5
- Updated example of a case delivery report
- Unfreeze cyvcf2
- Builder images used in Scout Dockerfiles
- Crash report email subject gives host name
- Export general case report to PDF using PDFKit instead of WeasyPrint
- Do not include coverage report in PDF case report since they might have different orientation
- Export cancer cases's "Coverage and QC report" to PDF using PDFKit instead of Weasyprint
- Updated cancer "Coverage and QC report" example
- Keep portrait orientation in PDF delivery report
- Export delivery report to PDF using PDFKit instead of Weasyprint
- PDF export of clinical and research HPO panels using PDFKit instead of Weasyprint
- Export gene panel report to PDF using PDFKit
- Removed WeasyPrint lib dependency

### Fixed
- Reintroduced missing links to Swegen and Beacon and dbSNP in RD variant page, summary section
- Demo delivery report orientation to fit new columns
- Missing delivery report in demo case
- Cast MNVs to SNV for test
- Export verified variants from all institutes when user is admin
- Cancer coverage and QC report not found for demo cancer case
- Pull request template instructions on how to deploy to test server
- PDF Delivery report not showing Swedac logo
- Fix code typos
- Disable codefactor raised by ESLint for javascript functions located on another file
- Loading spinner stuck after downloading a PDF gene panel report
- IGV browser crashing when file system with alignment files is not mounted

## [4.47]
### Added
- Added CADD, GnomAD and genotype calls to variantS export
### Changed
- Pull request template, to illustrate how to deploy pull request branches on cg-vm1 stage server
### Fixed
- Compiled Docker image contains a patched version (v4.9) of chanjo-report

## [4.46.1]
### Fixed
- Downloading of files generated within the app container (MT-report, verified variants, pedigrees, ..)

## [4.46]
### Added
- Created a Dockefile to be used to serve the dockerized app in production
- Modified the code to collect database params specified as env vars
- Created a GitHub action that pushes the Dockerfile-server image to Docker Hub (scout-server-stage) every time a PR is opened
- Created a GitHub action that pushes the Dockerfile-server image to Docker Hub (scout-server) every time a new release is created
- Reassign MatchMaker Exchange submission to another user when a Scout user is deleted
- Expose public API JSON gene panels endpoint, primarily to enable automated rerun checking for updates
- Add utils for dictionary type
- Filter institute cases using multiple HPO terms
- Vulture GitHub action to identify and remove unused variables and imports
### Changed
- Updated the python config file documentation in admin guide
- Case configuration parsing now uses Pydantic for improved typechecking and config handling
- Removed test matrices to speed up automatic testing of PRs
- Switch from Coveralls to Codecov to handle CI test coverage
- Speed-up CI tests by caching installation of libs and splitting tests into randomized groups using pytest-test-groups
- Improved LDAP login documentation
- Use lib flask-ldapconn instead of flask_ldap3_login> to handle ldap authentication
- Updated Managed variant documentation in user guide
- Fix and simplify creating and editing of gene panels
- Simplified gene variants search code
- Increased the height of the genes track in the IGV viewer
### Fixed
- Validate uploaded managed variant file lines, warning the user.
- Exporting validated variants with missing "genes" database key
- No results returned when searching for gene variants using a phenotype term
- Variants filtering by gene symbols file
- Make gene HGNC symbols field mandatory in gene variants page and run search only on form submit
- Make sure collaborator gene variants are still visible, even if HPO filter is used

## [4.45]
### Added
### Changed
- Start Scout also when loqusdbapi is not reachable
- Clearer definition of manual standard and custom inheritance models in gene panels
- Allow searching multiple chromosomes in filters
### Fixed
- Gene panel crashing on edit action

## [4.44]
### Added
### Changed
- Display Gene track beneath each sample track when displaying splice junctions in igv browser
- Check outdated gene symbols and update with aliases for both RD and cancer variantS
### Fixed
- Added query input check and fixed the Genes API endpoint to return a json formatted error when request is malformed
- Typo in ACMG BP6 tooltip

## [4.43.1]
### Added
- Added database index for OMIM disease term genes
### Changed
### Fixed
- Do not drop HPO terms collection when updating HPO terms via the command line
- Do not drop disease (OMIM) terms collection when updating diseases via the command line

## [4.43]
### Added
- Specify which collection(s) update/build indexes for
### Fixed
- Do not drop genes and transcripts collections when updating genes via the command line

## [4.42.1]
### Added
### Changed
### Fixed
- Freeze PyMongo lib to version<4.0 to keep supporting previous MongoDB versions
- Speed up gene panels creation and update by collecting only light gene info from database
- Avoid case page crash on Phenomizer queries timeout

## [4.42]
### Added
- Choose custom pinned variants to submit to MatchMaker Exchange
- Submit structural variant as genes to the MatchMaker Exchange
- Added function for maintainers and admins to remove gene panels
- Admins can restore deleted gene panels
- A development docker-compose file illustrating the scout/chanjo-report integration
- Show AD on variants view for cancer SV (tumor and normal)
- Cancer SV variants filter AD, AF (tumor and normal)
- Hiding the variants score column also from cancer SVs, as for the SNVs
### Changed
- Enforce same case _id and display_name when updating a case
- Enforce same individual ids, display names and affected status when updating a case
- Improved documentation for connecting to loqusdb instances (including loqusdbapi)
- Display and download HPO gene panels' gene symbols in italics
- A faster-built and lighter Docker image
- Reduce complexity of `panels` endpoint moving some code to the panels controllers
- Update requirements to use flask-ldap3-login>=0.9.17 instead of freezing WTForm
### Fixed
- Use of deprecated TextField after the upgrade of WTF to v3.0
- Freeze to WTForms to version < 3
- Remove the extra files (bed files and madeline.svg) introduced by mistake
- Cli command loading demo data in docker-compose when case custom images exist and is None
- Increased MongoDB connection serverSelectionTimeoutMS parameter to 30K (default value according to MongoDB documentation)
- Better differentiate old obs counts 0 vs N/A
- Broken cancer variants page when default gene panel was deleted
- Typo in tx_overview function in variant controllers file
- Fixed loqusdbapi SV search URL
- SV variants filtering using Decipher criterion
- Removing old gene panels that don't contain the `maintainer` key.

## [4.41.1]
### Fixed
- General reports crash for variant annotations with same variant on other cases

## [4.41]
### Added
- Extended the instructions for running the Scout Docker image (web app and cli).
- Enabled inclusion of custom images to STR variant view
### Fixed
- General case report sorting comments for variants with None genetic models
- Do not crash but redirect to variants page with error when a variant is not found for a case
- UCSC links coordinates for SV variants with start chromosome different than end chromosome
- Human readable variants name in case page for variants having start chromosome different from end chromosome
- Avoid always loading all transcripts when checking gene symbol: introduce gene captions
- Slow queries for evaluated variants on e.g. case page - use events instead
### Changed
- Rearrange variant page again, moving severity predictions down.
- More reactive layout width steps on variant page

## [4.40.1]
### Added
### Fixed
- Variants dismissed with inconsistent inheritance pattern can again be shown in general case report
- General report page for variants with genes=None
- General report crashing when variants have no panels
- Added other missing keys to case and variant dictionaries passed to general report
### Changed

## [4.40]
### Added
- A .cff citation file
- Phenotype search API endpoint
- Added pagination to phenotype API
- Extend case search to include internal MongoDB id
- Support for connecting to a MongoDB replica set (.py config files)
- Support for connecting to a MongoDB replica set (.yaml config files)
### Fixed
- Command to load the OMIM gene panel (`scout load panel --omim`)
- Unify style of pinned and causative variants' badges on case page
- Removed automatic spaces after punctuation in comments
- Remove the hardcoded number of total individuals from the variant's old observations panel
- Send delete requests to a connected Beacon using the DELETE method
- Layout of the SNV and SV variant page - move frequency up
### Changed
- Stop updating database indexes after loading exons via command line
- Display validation status badge also for not Sanger-sequenced variants
- Moved Frequencies, Severity and Local observations panels up in RD variants page
- Enabled Flask CORS to communicate CORS status to js apps
- Moved the code preparing the transcripts overview to the backend
- Refactored and filtered json data used in general case report
- Changed the database used in docker-compose file to use the official MongoDB v4.4 image
- Modified the Python (3.6, 3.8) and MongoDB (3.2, 4.4, 5.0) versions used in testing matrices (GitHub actions)
- Capitalize case search terms on institute and dashboard pages


## [4.39]
### Added
- COSMIC IDs collected from CSQ field named `COSMIC`
### Fixed
- Link to other causative variants on variant page
- Allow multiple COSMIC links for a cancer variant
- Fix floating text in severity box #2808
- Fixed MitoMap and HmtVar links for hg38 cases
- Do not open new browser tabs when downloading files
- Selectable IGV tracks on variant page
- Missing splice junctions button on variant page
- Refactor variantS representative gene selection, and use it also for cancer variant summary
### Changed
- Improve Javascript performance for displaying Chromograph images
- Make ClinVar classification more evident in cancer variant page

## [4.38]
### Added
- Option to hide Alamut button in the app config file
### Fixed
- Library deprecation warning fixed (insert is deprecated. Use insert_one or insert_many instead)
- Update genes command will not trigger an update of database indices any more
- Missing resources in temporary downloading directory when updating genes using the command line
- Restore previous variant ACMG classification in a scrollable div
- Loading spinner not stopping after downloading PDF case reports and variant list export
- Add extra Alamut links higher up on variant pages
- Improve UX for phenotypes in case page
- Filter and export of STR variants
- Update look of variants page navigation buttons
### Changed

## [4.37]
### Added
- Highlight and show version number for RefSeq MANE transcripts.
- Added integration to a rerunner service for toggling reanalysis with updated pedigree information
- SpliceAI display and parsing from VEP CSQ
- Display matching tiered variants for cancer variants
- Display a loading icon (spinner) until the page loads completely
- Display filter badges in cancer variants list
- Update genes from pre-downloaded file resources
- On login, OS, browser version and screen size are saved anonymously to understand how users are using Scout
- API returning institutes data for a given user: `/api/v1/institutes`
- API returning case data for a given institute: `/api/v1/institutes/<institute_id>/cases`
- Added GMS and Lund university hospital logos to login page
- Made display of Swedac logo configurable
- Support for displaying custom images in case view
- Individual-specific HPO terms
- Optional alamut_key in institute settings for Alamut Plus software
- Case report API endpoint
- Tooltip in case explaining that genes with genome build different than case genome build will not be added to dynamic HPO panel.
- Add DeepVariant as a caller
### Fixed
- Updated IGV to v2.8.5 to solve missing gene labels on some zoom levels
- Demo cancer case config file to load somatic SNVs and SVs only.
- Expand list of refseq trancripts in ClinVar submission form
- Renamed `All SNVs and INDELs` institute sidebar element to `Search SNVs and INDELs` and fixed its style.
- Add missing parameters to case load-config documentation
- Allow creating/editing gene panels and dynamic gene panels with genes present in genome build 38
- Bugfix broken Pytests
- Bulk dismissing variants error due to key conversion from string to integer
- Fix typo in index documentation
- Fixed crash in institute settings page if "collaborators" key is not set in database
- Don't stop Scout execution if LoqusDB call fails and print stacktrace to log
- Bug when case contains custom images with value `None`
- Bug introduced when fixing another bug in Scout-LoqusDB interaction
- Loading of OMIM diagnoses in Scout demo instance
- Remove the docker-compose with chanjo integration because it doesn't work yet.
- Fixed standard docker-compose with scout demo data and database
- Clinical variant assessments not present for pinned and causative variants on case page.
- MatchMaker matching one node at the time only
- Remove link from previously tiered variants badge in cancer variants page
- Typo in gene cell on cancer variants page
- Managed variants filter form
### Changed
- Better naming for variants buttons on cancer track (somatic, germline). Also show cancer research button if available.
- Load case with missing panels in config files, but show warning.
- Changing the (Female, Male) symbols to (F/M) letters in individuals_table and case-sma.
- Print stacktrace if case load command fails
- Added sort icon and a pointer to the cursor to all tables with sortable fields
- Moved variant, gene and panel info from the basic pane to summary panel for all variants.
- Renamed `Basics` panel to `Classify` on variant page.
- Revamped `Basics` panel to a panel dedicated to classify variants
- Revamped the summary panel to be more compact.
- Added dedicated template for cancer variants
- Removed Gene models, Gene annotations and Conservation panels for cancer variants
- Reorganized the orders of panels for variant and cancer variant views
- Added dedicated variant quality panel and removed relevant panes
- A more compact case page
- Removed OMIM genes panel
- Make genes panel, pinned variants panel, causative variants panel and ClinVar panel scrollable on case page
- Update to Scilifelab's 2020 logo
- Update Gens URL to support Gens v2.0 format
- Refactor tests for parsing case configurations
- Updated links to HPO downloadable resources
- Managed variants filtering defaults to all variant categories
- Changing the (Kind) drop-down according to (Category) drop-down in Managed variant add variant
- Moved Gens button to individuals table
- Check resource files availability before starting updating OMIM diagnoses
- Fix typo in `SHOW_OBSERVED_VARIANT_ARCHIVE` config param

## [4.36]
### Added
- Parse and save splice junction tracks from case config file
- Tooltip in observations panel, explaining that case variants with no link might be old variants, not uploaded after a case rerun
### Fixed
- Warning on overwriting variants with same position was no longer shown
- Increase the height of the dropdowns to 425px
- More indices for the case table as it grows, specifically for causatives queries
- Splice junction tracks not centered over variant genes
- Total number of research variants count
- Update variants stats in case documents every time new variants are loaded
- Bug in flashing warning messages when filtering variants
### Changed
- Clearer warning messages for genes and gene/gene-panels searches in variants filters

## [4.35]
### Added
- A new index for hgnc_symbol in the hgnc_gene collection
- A Pedigree panel in STR page
- Display Tier I and II variants in case view causatives card for cancer cases
### Fixed
- Send partial file data to igv.js when visualizing sashimi plots with splice junction tracks
- Research variants filtering by gene
- Do not attempt to populate annotations for not loaded pinned/causatives
- Add max-height to all dropdowns in filters
### Changed
- Switch off non-clinical gene warnings when filtering research variants
- Don't display OMIM disease card in case view for cancer cases
- Refactored Individuals and Causative card in case view for cancer cases
- Update and style STR case report

## [4.34]
### Added
- Saved filter lock and unlock
- Filters can optionally be marked audited, logging the filter name, user and date on the case events and general report.
- Added `ClinVar hits` and `Cosmic hits` in cancer SNVs filters
- Added `ClinVar hits` to variants filter (rare disease track)
- Load cancer demo case in docker-compose files (default and demo file)
- Inclusive-language check using [woke](https://github.com/get-woke/woke) github action
- Add link to HmtVar for mitochondrial variants (if VCF is annotated with HmtNote)
- Grey background for dismissed compounds in variants list and variant page
- Pin badge for pinned compounds in variants list and variant page
- Support LoqusDB REST API queries
- Add a docker-compose-matchmaker under scout/containers/development to test matchmaker locally
- Script to investigate consequences of symbol search bug
- Added GATK to list of SV and cancer SV callers
### Fixed
- Make MitoMap link work for hg38 again
- Export Variants feature crashing when one of the variants has no primary transcripts
- Redirect to last visited variantS page when dismissing variants from variants list
- Improved matching of SVs Loqus occurrences in other cases
- Remove padding from the list inside (Matching causatives from other cases) panel
- Pass None to get_app function in CLI base since passing script_info to app factory functions was deprecated in Flask 2.0
- Fixed failing tests due to Flask update to version 2.0
- Speed up user events view
- Causative view sort out of memory error
- Use hgnc_id for gene filter query
- Typo in case controllers displaying an error every time a patient is matched against external MatchMaker nodes
- Do not crash while attempting an update for variant documents that are too big (> 16 MB)
- Old STR causatives (and other variants) may not have HGNC symbols - fix sort lambda
- Check if gene_obj has primary_transcript before trying to access it
- Warn if a gene manually searched is in a clinical panel with an outdated name when filtering variants
- ChrPos split js not needed on STR page yet
### Changed
- Remove parsing of case `genome_version`, since it's not used anywhere downstream
- Introduce deprecation warning for Loqus configs that are not dictionaries
- SV clinical filter no longer filters out sub 100 nt variants
- Count cases in LoqusDB by variant type
- Commit pulse repo badge temporarily set to weekly
- Sort ClinVar submissions objects by ascending "Last evaluated" date
- Refactored the MatchMaker integration as an extension
- Replaced some sensitive words as suggested by woke linter
- Documentation for load-configuration rewritten.
- Add styles to MatchMaker matches table
- More detailed info on the data shared in MatchMaker submission form

## [4.33.1]
### Fixed
- Include markdown for release autodeploy docs
- Use standard inheritance model in ClinVar (https://ftp.ncbi.nlm.nih.gov/pub/GTR/standard_terms/Mode_of_inheritance.txt)
- Fix issue crash with variants that have been unflagged causative not being available in other causatives
### Added
### Changed

## [4.33]
### Fixed
- Command line crashing when updating an individual not found in database
- Dashboard page crashing when filters return no data
- Cancer variants filter by chromosome
- /api/v1/genes now searches for genes in all genome builds by default
- Upgraded igv.js to version 2.8.1 (Fixed Unparsable bed record error)
### Added
- Autodeploy docs on release
- Documentation for updating case individuals tracks
- Filter cases and dashboard stats by analysis track
### Changed
- Changed from deprecated db update method
- Pre-selected fields to run queries with in dashboard page
- Do not filter by any institute when first accessing the dashboard
- Removed OMIM panel in case view for cancer cases
- Display Tier I and II variants in case view causatives panel for cancer cases
- Refactored Individuals and Causative panels in case view for cancer cases

## [4.32.1]
### Fixed
- iSort lint check only
### Changed
- Institute cases page crashing when a case has track:Null
### Added

## [4.32]
### Added
- Load and show MITOMAP associated diseases from VCF (INFO field: MitomapAssociatedDiseases, via HmtNote)
- Show variant allele frequencies for mitochondrial variants (GRCh38 cases)
- Extend "public" json API with diseases (OMIM) and phenotypes (HPO)
- HPO gene list download now has option for clinical and non-clinical genes
- Display gene splice junctions data in sashimi plots
- Update case individuals with splice junctions tracks
- Simple Docker compose for development with local build
- Make Phenomodels subpanels collapsible
- User side documentation of cytogenomics features (Gens, Chromograph, vcf2cytosure, rhocall)
- iSort GitHub Action
- Support LoqusDB REST API queries
### Fixed
- Show other causative once, even if several events point to it
- Filtering variants by mitochondrial chromosome for cases with genome build=38
- HPO gene search button triggers any warnings for clinical / non-existing genes also on first search
- Fixed a bug in variants pages caused by MT variants without alt_frequency
- Tests for CADD score parsing function
- Fixed the look of IGV settings on SNV variant page
- Cases analyzed once shown as `rerun`
- Missing case track on case re-upload
- Fixed severity rank for SO term "regulatory region ablation"
### Changed
- Refactor according to CodeFactor - mostly reuse of duplicated code
- Phenomodels language adjustment
- Open variants in a new window (from variants page)
- Open overlapping and compound variants in a new window (from variant page)
- gnomAD link points to gnomAD v.3 (build GRCh38) for mitochondrial variants.
- Display only number of affected genes for dismissed SVs in general report
- Chromosome build check when populating the variants filter chromosome selection
- Display mitochondrial and rare diseases coverage report in cases with missing 'rare' track

## [4.31.1]
### Added
### Changed
- Remove mitochondrial and coverage report from cancer cases sidebar
### Fixed
- ClinVar page when dbSNP id is None

## [4.31]
### Added
- gnomAD annotation field in admin guide
- Export also dynamic panel genes not associated to an HPO term when downloading the HPO panel
- Primary HGNC transcript info in variant export files
- Show variant quality (QUAL field from vcf) in the variant summary
- Load/update PDF gene fusion reports (clinical and research) generated with Arriba
- Support new MANE annotations from VEP (both MANE Select and MANE Plus Clinical)
- Display on case activity the event of a user resetting all dismissed variants
- Support gnomAD population frequencies for mitochondrial variants
- Anchor links in Casedata ClinVar panels to redirect after renaming individuals
### Fixed
- Replace old docs link www.clinicalgenomics.se/scout with new https://clinical-genomics.github.io/scout
- Page formatting issues whenever case and variant comments contain extremely long strings with no spaces
- Chromograph images can be one column and have scrollbar. Removed legacy code.
- Column labels for ClinVar case submission
- Page crashing looking for LoqusDB observation when variant doesn't exist
- Missing inheritance models and custom inheritance models on newly created gene panels
- Accept only numbers in managed variants filter as position and end coordinates
- SNP id format and links in Variant page, ClinVar submission form and general report
- Case groups tooltip triggered only when mouse is on the panel header
### Changed
- A more compact case groups panel
- Added landscape orientation CSS style to cancer coverage and QC demo report
- Improve user documentation to create and save new gene panels
- Removed option to use space as separator when uploading gene panels
- Separating the columns of standard and custom inheritance models in gene panels
- Improved ClinVar instructions for users using non-English Excel

## [4.30.2]
### Added
### Fixed
- Use VEP RefSeq ID if RefSeq list is empty in RefSeq transcripts overview
- Bug creating variant links for variants with no end_chrom
### Changed

## [4.30.1]
### Added
### Fixed
- Cryptography dependency fixed to use version < 3.4
### Changed

## [4.30]
### Added
- Introduced a `reset dismiss variant` verb
- Button to reset all dismissed variants for a case
- Add black border to Chromograph ideograms
- Show ClinVar annotations on variantS page
- Added integration with GENS, copy number visualization tool
- Added a VUS label to the manual classification variant tags
- Add additional information to SNV verification emails
- Tooltips documenting manual annotations from default panels
- Case groups now show bam files from all cases on align view
### Fixed
- Center initial igv view on variant start with SNV/indels
- Don't set initial igv view to negative coordinates
- Display of GQ for SV and STR
- Parsing of AD and related info for STRs
- LoqusDB field in institute settings accepts only existing Loqus instances
- Fix DECIPHER link to work after DECIPHER migrated to GRCh38
- Removed visibility window param from igv.js genes track
- Updated HPO download URL
- Patch HPO download test correctly
- Reference size on STR hover not needed (also wrong)
- Introduced genome build check (allowed values: 37, 38, "37", "38") on case load
- Improve case searching by assignee full name
- Populating the LoqusDB select in institute settings
### Changed
- Cancer variants table header (pop freq etc)
- Only admin users can modify LoqusDB instance in Institute settings
- Style of case synopsis, variants and case comments
- Switched to igv.js 2.7.5
- Do not choke if case is missing research variants when research requested
- Count cases in LoqusDB by variant type
- Introduce deprecation warning for Loqus configs that are not dictionaries
- Improve create new gene panel form validation
- Make XM- transcripts less visible if they don't overlap with transcript refseq_id in variant page
- Color of gene panels and comments panels on cases and variant pages
- Do not choke if case is missing research variants when reserch requested

## [4.29.1]
### Added
### Fixed
- Always load STR variants regardless of RankScore threshold (hotfix)
### Changed

## [4.29]
### Added
- Added a page about migrating potentially breaking changes to the documentation
- markdown_include in development requirements file
- STR variants filter
- Display source, Z-score, inheritance pattern for STR annotations from Stranger (>0.6.1) if available
- Coverage and quality report to cancer view
### Fixed
- ACMG classification page crashing when trying to visualize a classification that was removed
- Pretty print HGVS on gene variants (URL-decode VEP)
- Broken or missing link in the documentation
- Multiple gene names in ClinVar submission form
- Inheritance model select field in ClinVar submission
- IGV.js >2.7.0 has an issue with the gene track zoom levels - temp freeze at 2.7.0
- Revert CORS-anywhere and introduce a local http proxy for cloud tracks
### Changed

## [4.28]
### Added
- Chromograph integration for displaying PNGs in case-page
- Add VAF to cancer case general report, and remove some of its unused fields
- Variants filter compatible with genome browser location strings
- Support for custom public igv tracks stored on the cloud
- Add tests to increase testing coverage
- Update case variants count after deleting variants
- Update IGV.js to latest (v2.7.4)
- Bypass igv.js CORS check using `https://github.com/Rob--W/cors-anywhere`
- Documentation on default and custom IGV.js tracks (admin docs)
- Lock phenomodels so they're editable by admins only
- Small case group assessment sharing
- Tutorial and files for deploying app on containers (Kubernetes pods)
- Canonical transcript and protein change of canonical transcript in exported variants excel sheet
- Support for Font Awesome version 6
- Submit to Beacon from case page sidebar
- Hide dismissed variants in variants pages and variants export function
- Systemd service files and instruction to deploy Scout using podman
### Fixed
- Bugfix: unused `chromgraph_prefix |tojson` removed
- Freeze coloredlogs temporarily
- Marrvel link
- Don't show TP53 link for silent or synonymous changes
- OMIM gene field accepts any custom number as OMIM gene
- Fix Pytest single quote vs double quote string
- Bug in gene variants search by similar cases and no similar case is found
- Delete unused file `userpanel.py`
- Primary transcripts in variant overview and general report
- Google OAuth2 login setup in README file
- Redirect to 'missing file'-icon if configured Chromograph file is missing
- Javascript error in case page
- Fix compound matching during variant loading for hg38
- Cancer variants view containing variants dismissed with cancer-specific reasons
- Zoom to SV variant length was missing IGV contig select
- Tooltips on case page when case has no default gene panels
### Changed
- Save case variants count in case document and not in sessions
- Style of gene panels multiselect on case page
- Collapse/expand main HPO checkboxes in phenomodel preview
- Replaced GQ (Genotype quality) with VAF (Variant allele frequency) in cancer variants GT table
- Allow loading of cancer cases with no tumor_purity field
- Truncate cDNA and protein changes in case report if longer than 20 characters


## [4.27]
### Added
- Exclude one or more variant categories when running variants delete command
### Fixed
### Changed

## [4.26.1]
### Added
### Fixed
- Links with 1-letter aa codes crash on frameshift etc
### Changed

## [4.26]
### Added
- Extend the delete variants command to print analysis date, track, institute, status and research status
- Delete variants by type of analysis (wgs|wes|panel)
- Links to cBioPortal, MutanTP53, IARC TP53, OncoKB, MyCancerGenome, CIViC
### Fixed
- Deleted variants count
### Changed
- Print output of variants delete command as a tab separated table

## [4.25]
### Added
- Command line function to remove variants from one or all cases
### Fixed
- Parse SMN None calls to None rather than False

## [4.24.1]
### Fixed
- Install requirements.txt via setup file

## [4.24]
### Added
- Institute-level phenotype models with sub-panels containing HPO and OMIM terms
- Runnable Docker demo
- Docker image build and push github action
- Makefile with shortcuts to docker commands
- Parse and save synopsis, phenotype and cohort terms from config files upon case upload
### Fixed
- Update dismissed variant status when variant dismissed key is missing
- Breakpoint two IGV button now shows correct chromosome when different from bp1
- Missing font lib in Docker image causing the PDF report download page to crash
- Sentieon Manta calls lack Somaticscore - load anyway
- ClinVar submissions crashing due to pinned variants that are not loaded
- Point ExAC pLI score to new gnomad server address
- Bug uploading cases missing phenotype terms in config file
- STRs loaded but not shown on browser page
- Bug when using adapter.variant.get_causatives with case_id without causatives
- Problem with fetching "solved" from scout export cases cli
- Better serialising of datetime and bson.ObjectId
- Added `volumes` folder to .gitignore
### Changed
- Make matching causative and managed variants foldable on case page
- Remove calls to PyMongo functions marked as deprecated in backend and frontend(as of version 3.7).
- Improved `scout update individual` command
- Export dynamic phenotypes with ordered gene lists as PDF


## [4.23]
### Added
- Save custom IGV track settings
- Show a flash message with clear info about non-valid genes when gene panel creation fails
- CNV report link in cancer case side navigation
- Return to comment section after editing, deleting or submitting a comment
- Managed variants
- MT vs 14 chromosome mean coverage stats if Scout is connected to Chanjo
### Fixed
- missing `vcf_cancer_sv` and `vcf_cancer_sv_research` to manual.
- Split ClinVar multiple clnsig values (slash-separated) and strip them of underscore for annotations without accession number
- Timeout of `All SNVs and INDELs` page when no valid gene is provided in the search
- Round CADD (MIPv9)
- Missing default panel value
- Invisible other causatives lines when other causatives lack gene symbols
### Changed
- Do not freeze mkdocs-material to version 4.6.1
- Remove pre-commit dependency

## [4.22]
### Added
- Editable cases comments
- Editable variants comments
### Fixed
- Empty variant activity panel
- STRs variants popover
- Split new ClinVar multiple significance terms for a variant
- Edit the selected comment, not the latest
### Changed
- Updated RELEASE docs.
- Pinned variants card style on the case page
- Merged `scout export exons` and `scout view exons` commands


## [4.21.2]
### Added
### Fixed
- Do not pre-filter research variants by (case-default) gene panels
- Show OMIM disease tooltip reliably
### Changed

## [4.21.1]
### Added
### Fixed
- Small change to Pop Freq column in variants ang gene panels to avoid strange text shrinking on small screens
- Direct use of HPO list for Clinical HPO SNV (and cancer SNV) filtering
- PDF coverage report redirecting to login page
### Changed
- Remove the option to dismiss single variants from all variants pages
- Bulk dismiss SNVs, SVs and cancer SNVs from variants pages

## [4.21]
### Added
- Support to configure LoqusDB per institute
- Highlight causative variants in the variants list
- Add tests. Mostly regarding building internal datatypes.
- Remove leading and trailing whitespaces from panel_name and display_name when panel is created
- Mark MANE transcript in list of transcripts in "Transcript overview" on variant page
- Show default panel name in case sidebar
- Previous buttons for variants pagination
- Adds a gh action that checks that the changelog is updated
- Adds a gh action that deploys new releases automatically to pypi
- Warn users if case default panels are outdated
- Define institute-specific gene panels for filtering in institute settings
- Use institute-specific gene panels in variants filtering
- Show somatic VAF for pinned and causative variants on case page

### Fixed
- Report pages redirect to login instead of crashing when session expires
- Variants filter loading in cancer variants page
- User, Causative and Cases tables not scaling to full page
- Improved docs for an initial production setup
- Compatibility with latest version of Black
- Fixed tests for Click>7
- Clinical filter required an extra click to Filter to return variants
- Restore pagination and shrink badges in the variants page tables
- Removing a user from the command line now inactivates the case only if user is last assignee and case is active
- Bugfix, LoqusDB per institute feature crashed when institute id was empty string
- Bugfix, LoqusDB calls where missing case count
- filter removal and upload for filters deleted from another page/other user
- Visualize outdated gene panels info in a popover instead of a tooltip in case page side panel

### Changed
- Highlight color on normal STRs in the variants table from green to blue
- Display breakpoints coordinates in verification emails only for structural variants


## [4.20]
### Added
- Display number of filtered variants vs number of total variants in variants page
- Search case by HPO terms
- Dismiss variant column in the variants tables
- Black and pre-commit packages to dev requirements

### Fixed
- Bug occurring when rerun is requested twice
- Peddy info fields in the demo config file
- Added load config safety check for multiple alignment files for one individual
- Formatting of cancer variants table
- Missing Score in SV variants table

### Changed
- Updated the documentation on how to create a new software release
- Genome build-aware cytobands coordinates
- Styling update of the Matchmaker card
- Select search type in case search form


## [4.19]

### Added
- Show internal ID for case
- Add internal ID for downloaded CGH files
- Export dynamic HPO gene list from case page
- Remove users as case assignees when their account is deleted
- Keep variants filters panel expanded when filters have been used

### Fixed
- Handle the ProxyFix ModuleNotFoundError when Werkzeug installed version is >1.0
- General report formatting issues whenever case and variant comments contain extremely long strings with no spaces

### Changed
- Created an institute wrapper page that contains list of cases, causatives, SNVs & Indels, user list, shared data and institute settings
- Display case name instead of case ID on clinVar submissions
- Changed icon of sample update in clinVar submissions


## [4.18]

### Added
- Filter cancer variants on cytoband coordinates
- Show dismiss reasons in a badge with hover for clinical variants
- Show an ellipsis if 10 cases or more to display with loqusdb matches
- A new blog post for version 4.17
- Tooltip to better describe Tumor and Normal columns in cancer variants
- Filter cancer SNVs and SVs by chromosome coordinates
- Default export of `Assertion method citation` to clinVar variants submission file
- Button to export up to 500 cancer variants, filtered or not
- Rename samples of a clinVar submission file

### Fixed
- Apply default gene panel on return to cancer variantS from variant view
- Revert to certificate checking when asking for Chanjo reports
- `scout download everything` command failing while downloading HPO terms

### Changed
- Turn tumor and normal allelic fraction to decimal numbers in tumor variants page
- Moved clinVar submissions code to the institutes blueprints
- Changed name of clinVar export files to FILENAME.Variant.csv and FILENAME.CaseData.csv
- Switched Google login libraries from Flask-OAuthlib to Authlib


## [4.17.1]

### Fixed
- Load cytobands for cases with chromosome build not "37" or "38"


## [4.17]

### Added
- COSMIC badge shown in cancer variants
- Default gene-panel in non-cancer structural view in url
- Filter SNVs and SVs by cytoband coordinates
- Filter cancer SNV variants by alt allele frequency in tumor
- Correct genome build in UCSC link from structural variant page



### Fixed
- Bug in clinVar form when variant has no gene
- Bug when sharing cases with the same institute twice
- Page crashing when removing causative variant tag
- Do not default to GATK caller when no caller info is provided for cancer SNVs


## [4.16.1]

### Fixed
- Fix the fix for handling of delivery reports for rerun cases

## [4.16]

### Added
- Adds possibility to add "lims_id" to cases. Currently only stored in database, not shown anywhere
- Adds verification comment box to SVs (previously only available for small variants)
- Scrollable pedigree panel

### Fixed
- Error caused by changes in WTForm (new release 2.3.x)
- Bug in OMIM case page form, causing the page to crash when a string was provided instead of a numerical OMIM id
- Fix Alamut link to work properly on hg38
- Better handling of delivery reports for rerun cases
- Small CodeFactor style issues: matchmaker results counting, a couple of incomplete tests and safer external xml
- Fix an issue with Phenomizer introduced by CodeFactor style changes

### Changed
- Updated the version of igv.js to 2.5.4

## [4.15.1]

### Added
- Display gene names in ClinVar submissions page
- Links to Varsome in variant transcripts table

### Fixed
- Small fixes to ClinVar submission form
- Gene panel page crash when old panel has no maintainers

## [4.15]

### Added
- Clinvar CNVs IGV track
- Gene panels can have maintainers
- Keep variant actions (dismissed, manual rank, mosaic, acmg, comments) upon variant re-upload
- Keep variant actions also on full case re-upload

### Fixed
- Fix the link to Ensembl for SV variants when genome build 38.
- Arrange information in columns on variant page
- Fix so that new cosmic identifier (COSV) is also acceptable #1304
- Fixed COSMIC tag in INFO (outside of CSQ) to be parses as well with `&` splitter.
- COSMIC stub URL changed to https://cancer.sanger.ac.uk/cosmic/search?q= instead.
- Updated to a version of IGV where bigBed tracks are visualized correctly
- Clinvar submission files are named according to the content (variant_data and case_data)
- Always show causatives from other cases in case overview
- Correct disease associations for gene symbol aliases that exist as separate genes
- Re-add "custom annotations" for SV variants
- The override ClinVar P/LP add-in in the Clinical Filter failed for new CSQ strings

### Changed
- Runs all CI checks in github actions

## [4.14.1]

### Fixed
- Error when variant found in loqusdb is not loaded for other case

## [4.14]

### Added
- Use github actions to run tests
- Adds CLI command to update individual alignments path
- Update HPO terms using downloaded definitions files
- Option to use alternative flask config when running `scout serve`
- Requirement to use loqusdb >= 2.5 if integrated

### Fixed
- Do not display Pedigree panel in cancer view
- Do not rely on internet connection and services available when running CI tests
- Variant loading assumes GATK if no caller set given and GATK filter status is seen in FILTER
- Pass genome build param all the way in order to get the right gene mappings for cases with build 38
- Parse correctly variants with zero frequency values
- Continue even if there are problems to create a region vcf
- STR and cancer variant navigation back to variants pages could fail

### Changed
- Improved code that sends requests to the external APIs
- Updates ranges for user ranks to fit todays usage
- Run coveralls on github actions instead of travis
- Run pip checks on github actions instead of coveralls
- For hg38 cases, change gnomAD link to point to version 3.0 (which is hg38 based)
- Show pinned or causative STR variants a bit more human readable

## [4.13.1]

### Added
### Fixed
- Typo that caused not all clinvar conflicting interpretations to be loaded no matter what
- Parse and retrieve clinvar annotations from VEP-annotated (VEP 97+) CSQ VCF field
- Variant clinvar significance shown as `not provided` whenever is `Uncertain significance`
- Phenomizer query crashing when case has no HPO terms assigned
- Fixed a bug affecting `All SNVs and INDELs` page when variants don't have canonical transcript
- Add gene name or id in cancer variant view

### Changed
- Cancer Variant view changed "Variant:Transcript:Exon:HGVS" to "Gene:Transcript:Exon:HGVS"

## [4.13]

### Added
- ClinVar SNVs track in IGV
- Add SMA view with SMN Copy Number data
- Easier to assign OMIM diagnoses from case page
- OMIM terms and specific OMIM term page

### Fixed
- Bug when adding a new gene to a panel
- Restored missing recent delivery reports
- Fixed style and links to other reports in case side panel
- Deleting cases using display_name and institute not deleting its variants
- Fixed bug that caused coordinates filter to override other filters
- Fixed a problem with finding some INS in loqusdb
- Layout on SV page when local observations without cases are present
- Make scout compatible with the new HPO definition files from `http://compbio.charite.de/jenkins/`
- General report visualization error when SNVs display names are very long


### Changed


## [4.12.4]

### Fixed
- Layout on SV page when local observations without cases are present

## [4.12.3]

### Fixed
- Case report when causative or pinned SVs have non null allele frequencies

## [4.12.2]

### Fixed
- SV variant links now take you to the SV variant page again
- Cancer variant view has cleaner table data entries for "N/A" data
- Pinned variant case level display hotfix for cancer and str - more on this later
- Cancer variants show correct alt/ref reads mirroring alt frequency now
- Always load all clinical STR variants even if a region load is attempted - index may be missing
- Same case repetition in variant local observations

## [4.12.1]

### Fixed
- Bug in variant.gene when gene has no HGVS description


## [4.12]

### Added
- Accepts `alignment_path` in load config to pass bam/cram files
- Display all phenotypes on variant page
- Display hgvs coordinates on pinned and causatives
- Clear panel pending changes
- Adds option to setup the database with static files
- Adds cli command to download the resources from CLI that scout needs
- Adds test files for merged somatic SV and CNV; as well as merged SNV, and INDEL part of #1279
- Allows for upload of OMIM-AUTO gene panel from static files without api-key

### Fixed
- Cancer case HPO panel variants link
- Fix so that some drop downs have correct size
- First IGV button in str variants page
- Cancer case activates on SNV variants
- Cases activate when STR variants are viewed
- Always calculate code coverage
- Pinned/Classification/comments in all types of variants pages
- Null values for panel's custom_inheritance_models
- Discrepancy between the manual disease transcripts and those in database in gene-edit page
- ACMG classification not showing for some causatives
- Fix bug which caused IGV.js to use hg19 reference files for hg38 data
- Bug when multiple bam files sources with non-null values are available


### Changed
- Renamed `requests` file to `scout_requests`
- Cancer variant view shows two, instead of four, decimals for allele and normal


## [4.11.1]

### Fixed
- Institute settings page
- Link institute settings to sharing institutes choices

## [4.11.0]

### Added
- Display locus name on STR variant page
- Alternative key `GNOMADAF_popmax` for Gnomad popmax allele frequency
- Automatic suggestions on how to improve the code on Pull Requests
- Parse GERP, phastCons and phyloP annotations from vep annotated CSQ fields
- Avoid flickering comment popovers in variant list
- Parse REVEL score from vep annotated CSQ fields
- Allow users to modify general institute settings
- Optionally format code automatically on commit
- Adds command to backup vital parts `scout export database`
- Parsing and displaying cancer SV variants from Manta annotated VCF files
- Dismiss cancer snv variants with cancer-specific options
- Add IGV.js UPD, RHO and TIDDIT coverage wig tracks.


### Fixed
- Slightly darker page background
- Fixed an issued with parsed conservation values from CSQ
- Clinvar submissions accessible to all users of an institute
- Header toolbar when on Clinvar page now shows institute name correctly
- Case should not always inactivate upon update
- Show dismissed snv cancer variants as grey on the cancer variants page
- Improved style of mappability link and local observations on variant page
- Convert all the GET requests to the igv view to POST request
- Error when updating gene panels using a file containing BOM chars
- Add/replace gene radio button not working in gene panels


## [4.10.1]

### Fixed
- Fixed issue with opening research variants
- Problem with coveralls not called by Travis CI
- Handle Biomart service down in tests


## [4.10.0]

### Added
- Rank score model in causatives page
- Exportable HPO terms from phenotypes page
- AMP guideline tiers for cancer variants
- Adds scroll for the transcript tab
- Added CLI option to query cases on time since case event was added
- Shadow clinical assessments also on research variants display
- Support for CRAM alignment files
- Improved str variants view : sorting by locus, grouped by allele.
- Delivery report PDF export
- New mosaicism tag option
- Add or modify individuals' age or tissue type from case page
- Display GC and allele depth in causatives table.
- Included primary reference transcript in general report
- Included partial causative variants in general report
- Remove dependency of loqusdb by utilising the CLI

### Fixed
- Fixed update OMIM command bug due to change in the header of the genemap2 file
- Removed Mosaic Tag from Cancer variants
- Fixes issue with unaligned table headers that comes with hidden Datatables
- Layout in general report PDF export
- Fixed issue on the case statistics view. The validation bars didn't show up when all institutes were selected. Now they do.
- Fixed missing path import by importing pathlib.Path
- Handle index inconsistencies in the update index functions
- Fixed layout problems


## [4.9.0]

### Added
- Improved MatchMaker pages, including visible patient contacts email address
- New badges for the github repo
- Links to [GENEMANIA](genemania.org)
- Sort gene panel list on case view.
- More automatic tests
- Allow loading of custom annotations in VCF using the SCOUT_CUSTOM info tag.

### Fixed
- Fix error when a gene is added to an empty dynamic gene panel
- Fix crash when attempting to add genes on incorrect format to dynamic gene panel
- Manual rank variant tags could be saved in a "Select a tag"-state, a problem in the variants view.
- Same case evaluations are no longer shown as gray previous evaluations on the variants page
- Stay on research pages, even if reset, next first buttons are pressed..
- Overlapping variants will now be visible on variant page again
- Fix missing classification comments and links in evaluations page
- All prioritized cases are shown on cases page


## [4.8.3]

### Added

### Fixed
- Bug when ordering sanger
- Improved scrolling over long list of genes/transcripts


## [4.8.2]

### Added

### Fixed
- Avoid opening extra tab for coverage report
- Fixed a problem when rank model version was saved as floats and not strings
- Fixed a problem with displaying dismiss variant reasons on the general report
- Disable load and delete filter buttons if there are no saved filters
- Fix problem with missing verifications
- Remove duplicate users and merge their data and activity


## [4.8.1]

### Added

### Fixed
- Prevent login fail for users with id defined by ObjectId and not email
- Prevent the app from crashing with `AttributeError: 'NoneType' object has no attribute 'message'`


## [4.8.0]

### Added
- Updated Scout to use Bootstrap 4.3
- New looks for Scout
- Improved dashboard using Chart.js
- Ask before inactivating a case where last assigned user leaves it
- Genes can be manually added to the dynamic gene list directly on the case page
- Dynamic gene panels can optionally be used with clinical filter, instead of default gene panel
- Dynamic gene panels get link out to chanjo-report for coverage report
- Load all clinvar variants with clinvar Pathogenic, Likely Pathogenic and Conflicting pathogenic
- Show transcripts with exon numbers for structural variants
- Case sort order can now be toggled between ascending and descending.
- Variants can be marked as partial causative if phenotype is available for case.
- Show a frequency tooltip hover for SV-variants.
- Added support for LDAP login system
- Search snv and structural variants by chromosomal coordinates
- Structural variants can be marked as partial causative if phenotype is available for case.
- Show normal and pathologic limits for STRs in the STR variants view.
- Institute level persistent variant filter settings that can be retrieved and used.
- export causative variants to Excel
- Add support for ROH, WIG and chromosome PNGs in case-view

### Fixed
- Fixed missing import for variants with comments
- Instructions on how to build docs
- Keep sanger order + verification when updating/reloading variants
- Fixed and moved broken filter actions (HPO gene panel and reset filter)
- Fixed string conversion to number
- UCSC links for structural variants are now separated per breakpoint (and whole variant where applicable)
- Reintroduced missing coverage report
- Fixed a bug preventing loading samples using the command line
- Better inheritance models customization for genes in gene panels
- STR variant page back to list button now does its one job.
- Allows to setup scout without a omim api key
- Fixed error causing "favicon not found" flash messages
- Removed flask --version from base cli
- Request rerun no longer changes case status. Active or archived cases inactivate on upload.
- Fixed missing tooltip on the cancer variants page
- Fixed weird Rank cell in variants page
- Next and first buttons order swap
- Added pagination (and POST capability) to cancer variants.
- Improves loading speed for variant page
- Problem with updating variant rank when no variants
- Improved Clinvar submission form
- General report crashing when dismissed variant has no valid dismiss code
- Also show collaborative case variants on the All variants view.
- Improved phenotype search using dataTables.js on phenotypes page
- Search and delete users with `email` instead of `_id`
- Fixed css styles so that multiselect options will all fit one column


## [4.7.3]

### Added
- RankScore can be used with VCFs for vcf_cancer files

### Fixed
- Fix issue with STR view next page button not doing its one job.

### Deleted
- Removed pileup as a bam viewing option. This is replaced by IGV


## [4.7.2]

### Added
- Show earlier ACMG classification in the variant list

### Fixed
- Fixed igv search not working due to igv.js dist 2.2.17
- Fixed searches for cases with a gene with variants pinned or marked causative.
- Load variant pages faster after fixing other causatives query
- Fixed mitochondrial report bug for variants without genes

## [4.7.1]

### Added

### Fixed
- Fixed bug on genes page


## [4.7.0]

### Added
- Export genes and gene panels in build GRCh38
- Search for cases with variants pinned or marked causative in a given gene.
- Search for cases phenotypically similar to a case also from WUI.
- Case variant searches can be limited to similar cases, matching HPO-terms,
  phenogroups and cohorts.
- De-archive reruns and flag them as 'inactive' if archived
- Sort cases by analysis_date, track or status
- Display cases in the following order: prioritized, active, inactive, archived, solved
- Assign case to user when user activates it or asks for rerun
- Case becomes inactive when it has no assignees
- Fetch refseq version from entrez and use it in clinvar form
- Load and export of exons for all genes, independent on refseq
- Documentation for loading/updating exons
- Showing SV variant annotations: SV cgh frequencies, gnomad-SV, local SV frequencies
- Showing transcripts mapping score in segmental duplications
- Handle requests to Ensembl Rest API
- Handle requests to Ensembl Rest Biomart
- STR variants view now displays GT and IGV link.
- Description field for gene panels
- Export exons in build 37 and 38 using the command line

### Fixed
- Fixes of and induced by build tests
- Fixed bug affecting variant observations in other cases
- Fixed a bug that showed wrong gene coverage in general panel PDF export
- MT report only shows variants occurring in the specific individual of the excel sheet
- Disable SSL certifcate verification in requests to chanjo
- Updates how intervaltree and pymongo is used to void deprecated functions
- Increased size of IGV sample tracks
- Optimized tests


## [4.6.1]

### Added

### Fixed
- Missing 'father' and 'mother' keys when parsing single individual cases


## [4.6.0]

### Added
- Description of Scout branching model in CONTRIBUTING doc
- Causatives in alphabetical order, display ACMG classification and filter by gene.
- Added 'external' to the list of analysis type options
- Adds functionality to display "Tissue type". Passed via load config.
- Update to IGV 2.

### Fixed
- Fixed alignment visualization and vcf2cytosure availability for demo case samples
- Fixed 3 bugs affecting SV pages visualization
- Reintroduced the --version cli option
- Fixed variants query by panel (hpo panel + gene panel).
- Downloaded MT report contains excel files with individuals' display name
- Refactored code in parsing of config files.


## [4.5.1]

### Added

### Fixed
- update requirement to use PyYaml version >= 5.1
- Safer code when loading config params in cli base


## [4.5.0]

### Added
- Search for similar cases from scout view CLI
- Scout cli is now invoked from the app object and works under the app context

### Fixed
- PyYaml dependency fixed to use version >= 5.1


## [4.4.1]

### Added
- Display SV rank model version when available

### Fixed
- Fixed upload of delivery report via API


## [4.4.0]

### Added
- Displaying more info on the Causatives page and hiding those not causative at the case level
- Add a comment text field to Sanger order request form, allowing a message to be included in the email
- MatchMaker Exchange integration
- List cases with empty synopsis, missing HPO terms and phenotype groups.
- Search for cases with open research list, or a given case status (active, inactive, archived)

### Fixed
- Variant query builder split into several functions
- Fixed delivery report load bug


## [4.3.3]

### Added
- Different individual table for cancer cases

### Fixed
- Dashboard collects validated variants from verification events instead of using 'sanger' field
- Cases shared with collaborators are visible again in cases page
- Force users to select a real institute to share cases with (actionbar select fix)


## [4.3.2]

### Added
- Dashboard data can be filtered using filters available in cases page
- Causatives for each institute are displayed on a dedicated page
- SNVs and and SVs are searchable across cases by gene and rank score
- A more complete report with validated variants is downloadable from dashboard

### Fixed
- Clinsig filter is fixed so clinsig numerical values are returned
- Split multi clinsig string values in different elements of clinsig array
- Regex to search in multi clinsig string values or multi revstat string values
- It works to upload vcf files with no variants now
- Combined Pileup and IGV alignments for SVs having variant start and stop on the same chromosome


## [4.3.1]

### Added
- Show calls from all callers even if call is not available
- Instructions to install cairo and pango libs from WeasyPrint page
- Display cases with number of variants from CLI
- Only display cases with number of variants above certain treshold. (Also CLI)
- Export of verified variants by CLI or from the dashboard
- Extend case level queries with default panels, cohorts and phenotype groups.
- Slice dashboard statistics display using case level queries
- Add a view where all variants for an institute can be searched across cases, filtering on gene and rank score. Allows searching research variants for cases that have research open.

### Fixed
- Fixed code to extract variant conservation (gerp, phyloP, phastCons)
- Visualization of PDF-exported gene panels
- Reintroduced the exon/intron number in variant verification email
- Sex and affected status is correctly displayed on general report
- Force number validation in SV filter by size
- Display ensembl transcripts when no refseq exists


## [4.3.0]

### Added
- Mosaicism tag on variants
- Show and filter on SweGen frequency for SVs
- Show annotations for STR variants
- Show all transcripts in verification email
- Added mitochondrial export
- Adds alternative to search for SVs shorter that the given length
- Look for 'bcftools' in the `set` field of VCFs
- Display digenic inheritance from OMIM
- Displays what refseq transcript that is primary in hgnc

### Fixed

- Archived panels displays the correct date (not retroactive change)
- Fixed problem with waiting times in gene panel exports
- Clinvar fiter not working with human readable clinsig values

## [4.2.2]

### Fixed
- Fixed gene panel create/modify from CSV file utf-8 decoding error
- Updating genes in gene panels now supports edit comments and entry version
- Gene panel export timeout error

## [4.2.1]

### Fixed
- Re-introduced gene name(s) in verification email subject
- Better PDF rendering for excluded variants in report
- Problem to access old case when `is_default` did not exist on a panel


## [4.2.0]

### Added
- New index on variant_id for events
- Display overlapping compounds on variants view

### Fixed
- Fixed broken clinical filter


## [4.1.4]

### Added
- Download of filtered SVs

### Fixed
- Fixed broken download of filtered variants
- Fixed visualization issue in gene panel PDF export
- Fixed bug when updating gene names in variant controller


## [4.1.3]

### Fixed
- Displays all primary transcripts


## [4.1.2]

### Added
- Option add/replace when updating a panel via CSV file
- More flexible versioning of the gene panels
- Printing coverage report on the bottom of the pdf case report
- Variant verification option for SVs
- Logs uri without pwd when connecting
- Disease-causing transcripts in case report
- Thicker lines in case report
- Supports HPO search for cases, both terms or if described in synopsis
- Adds sanger information to dashboard

### Fixed
- Use db name instead of **auth** as default for authentication
- Fixes so that reports can be generated even with many variants
- Fixed sanger validation popup to show individual variants queried by user and institute.
- Fixed problem with setting up scout
- Fixes problem when exac file is not available through broad ftp
- Fetch transcripts for correct build in `adapter.hgnc_gene`

## [4.1.1]
- Fix problem with institute authentication flash message in utils
- Fix problem with comments
- Fix problem with ensembl link


## [4.1.0]

### Added
- OMIM phenotypes to case report
- Command to download all panel app gene panels `scout load panel --panel-app`
- Links to genenames.org and omim on gene page
- Popup on gene at variants page with gene information
- reset sanger status to "Not validated" for pinned variants
- highlight cases with variants to be evaluated by Sanger on the cases page
- option to point to local reference files to the genome viewer pileup.js. Documented in `docs.admin-guide.server`
- option to export single variants in `scout export variants`
- option to load a multiqc report together with a case(add line in load config)
- added a view for searching HPO terms. It is accessed from the top left corner menu
- Updates the variants view for cancer variants. Adds a small cancer specific filter for known variants
- Adds hgvs information on cancer variants page
- Adds option to update phenotype groups from CLI

### Fixed
- Improved Clinvar to submit variants from different cases. Fixed HPO terms in casedata according to feedback
- Fixed broken link to case page from Sanger modal in cases view
- Now only cases with non empty lists of causative variants are returned in `adapter.case(has_causatives=True)`
- Can handle Tumor only samples
- Long lists of HGNC symbols are now possible. This was previously difficult with manual, uploaded or by HPO search when changing filter settings due to GET request limitations. Relevant pages now use POST requests. Adds the dynamic HPO panel as a selection on the gene panel dropdown.
- Variant filter defaults to default panels also on SV and Cancer variants pages.

## [4.0.0]

### WARNING ###

This is a major version update and will require that the backend of pre releases is updated.
Run commands:

```
$scout update genes
$scout update hpo
```

- Created a Clinvar submission tool, to speed up Clinvar submission of SNVs and SVs
- Added an analysis report page (html and PDF format) containing phenotype, gene panels and variants that are relevant to solve a case.

### Fixed
- Optimized evaluated variants to speed up creation of case report
- Moved igv and pileup viewer under a common folder
- Fixed MT alignment view pileup.js
- Fixed coordinates for SVs with start chromosome different from end chromosome
- Global comments shown across cases and institutes. Case-specific variant comments are shown only for that specific case.
- Links to clinvar submitted variants at the cases level
- Adapts clinvar parsing to new format
- Fixed problem in `scout update user` when the user object had no roles
- Makes pileup.js use online genome resources when viewing alignments. Now any instance of Scout can make use of this functionality.
- Fix ensembl link for structural variants
- Works even when cases does not have `'madeline_info'`
- Parses Polyphen in correct way again
- Fix problem with parsing gnomad from VEP

### Added
- Added a PDF export function for gene panels
- Added a "Filter and export" button to export custom-filtered SNVs to CSV file
- Dismiss SVs
- Added IGV alignments viewer
- Read delivery report path from case config or CLI command
- Filter for spidex scores
- All HPO terms are now added and fetched from the correct source (https://github.com/obophenotype/human-phenotype-ontology/blob/master/hp.obo)
- New command `scout update hpo`
- New command `scout update genes` will fetch all the latest information about genes and update them
- Load **all** variants found on chromosome **MT**
- Adds choice in cases overview do show as many cases as user like

### Removed
- pileup.min.js and pileup css are imported from a remote web location now
- All source files for HPO information, this is instead fetched directly from source
- All source files for gene information, this is instead fetched directly from source

## [3.0.0]
### Fixed
- hide pedigree panel unless it exists

## [1.5.1] - 2016-07-27
### Fixed
- look for both ".bam.bai" and ".bai" extensions

## [1.4.0] - 2016-03-22
### Added
- support for local frequency through loqusdb
- bunch of other stuff

## [1.3.0] - 2016-02-19
### Fixed
- Update query-phenomizer and add username/password

### Changed
- Update the way a case is checked for rerun-status

### Added
- Add new button to mark a case as "checked"
- Link to clinical variants _without_ 1000G annotation

## [1.2.2] - 2016-02-18
### Fixed
- avoid filtering out variants lacking ExAC and 1000G annotations

## [1.1.3] - 2015-10-01
### Fixed
- persist (clinical) filter when clicking load more
- fix #154 by robustly setting clinical filter func. terms

## [1.1.2] - 2015-09-07
### Fixed
- avoid replacing coverage report with none
- update SO terms, refactored

## [1.1.1] - 2015-08-20
### Fixed
- fetch case based on collaborator status (not owner)

## [1.1.0] - 2015-05-29
### Added
- link(s) to SNPedia based on RS-numbers
- new Jinja filter to "humanize" decimal numbers
- show gene panels in variant view
- new Jinja filter for decoding URL encoding
- add indicator to variants in list that have comments
- add variant number threshold and rank score threshold to load function
- add event methods to mongo adapter
- add tests for models
- show badge "old" if comment was written for a previous analysis

### Changed
- show cDNA change in transcript summary unless variant is exonic
- moved compounds table further up the page
- show dates for case uploads in ISO format
- moved variant comments higher up on page
- updated documentation for pages
- read in coverage report as blob in database and serve directly
- change ``OmimPhenotype`` to ``PhenotypeTerm``
- reorganize models sub-package
- move events (and comments) to separate collection
- only display prev/next links for the research list
- include variant type in breadcrumbs e.g. "Clinical variants"

### Removed
- drop dependency on moment.js

### Fixed
- show the same level of detail for all frequencies on all pages
- properly decode URL encoded symbols in amino acid/cDNA change strings
- fixed issue with wipe permissions in MongoDB
- include default gene lists in "variants" link in breadcrumbs

## [1.0.2] - 2015-05-20
### Changed
- update case fetching function

### Fixed
- handle multiple cases with same id

## [1.0.1] - 2015-04-28
### Fixed
- Fix building URL parameters in cases list Vue component

## [1.0.0] - 2015-04-12
Codename: Sara Lund

![Release 1.0](artwork/releases/release-1-0.jpg)

### Added
- Add email logging for unexpected errors
- New command line tool for deleting case

### Changed
- Much improved logging overall
- Updated documentation/usage guide
- Removed non-working IGV link

### Fixed
- Show sample display name in GT call
- Various small bug fixes
- Make it easier to hover over popups

## [0.0.2-rc1] - 2015-03-04
### Added
- add protein table for each variant
- add many more external links
- add coverage reports as PDFs

### Changed
- incorporate user feedback updates
- big refactor of load scripts

## [0.0.2-rc2] - 2015-03-04
### Changes
- add gene table with gene description
- reorganize inheritance models box

### Fixed
- avoid overwriting gene list on "research" load
- fix various bugs in external links

## [0.0.2-rc3] - 2015-03-05
### Added
- Activity log feed to variant view
- Adds protein change strings to ODM and Sanger email

### Changed
- Extract activity log component to macro

### Fixes
- Make Ensembl transcript links use archive website<|MERGE_RESOLUTION|>--- conflicted
+++ resolved
@@ -7,12 +7,9 @@
 
 ## []
 ### Added
-<<<<<<< HEAD
+- Test for PanelApp panels loading
 - Institute settings allow saving multiple loqusdb instances for one institute
 - Display stats from multiple instances of loqusdb on variant page
-=======
-- Test for PanelApp panels loading
->>>>>>> bb2d6ffa
 ### Changed
 - Black text to make comments more visible in dark mode
 - Loading PanelApp panels replaces pre-existing panels with same version
