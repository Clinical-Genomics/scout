--- conflicted
+++ resolved
@@ -6,12 +6,8 @@
 
 ## []
 ### Added
-<<<<<<< HEAD
+- Demo cancer case gets loaded together with demo RD case in demo instance
 - Parse REVEL_score alongside REVEL_rankscore from csq field and display it on SNV variant page
-=======
-- Demo cancer case gets loaded together with demo RD case in demo instance
-
->>>>>>> 7d9b1205
 
 ## [4.51]
 ### Added
