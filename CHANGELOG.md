# Change Log
All notable changes to this project will be documented in this file.
This project adheres to [Semantic Versioning](http://semver.org/).

About changelog [here](https://keepachangelog.com/en/1.0.0/)


## [X.X.X]
### Added
- gnomAD annotation field in admin guide
- Export also dynamic panel genes not associated to an HPO term when downloading the HPO panel
- Primary HGNC transcript info in variant export files
- Show variant quality (QUAL field from vcf) in the variant summary
- Load/update PDF gene fusion reports (clinical and research) generated with Arriba
<<<<<<< HEAD
- Allow saved filter lock and unlock
=======
- Display on case activity the event of a user resetting all dismissed variants
>>>>>>> 1af7106d
### Fixed
- Replace old docs link www.clinicalgenomics.se/scout with new https://clinical-genomics.github.io/scout
- Page formatting issues whenever case and variant comments contain extremely long strings with no spaces
- Chromograph images can be one column and have scrollbar. Removed legacy code.
- Column labels for ClinVar case submission
### Changed
- A more compact case groups panel
- Added landscape orientation CSS style to cancer coverage and QC demo report


## [4.30.2]
### Added
### Fixed
- Use VEP RefSeq ID if RefSeq list is empty in RefSeq transcripts overview
- Bug creating variant links for variants with no end_chrom
### Changed

## [4.30.1]
### Added
### Fixed
- Cryptography dependency fixed to use version < 3.4
### Changed

## [4.30]
### Added
- Introduced a `reset dismiss variant` verb
- Button to reset all dismissed variants for a case
- Add black border to Chromograph ideograms
- Show ClinVar annotations on variantS page
- Added integration with GENS, copy number visualization tool
- Added a VUS label to the manual classification variant tags
- Add additional information to SNV verification emails
- Tooltips documenting manual annotations from default panels
- Case groups now show bam files from all cases on align view
### Fixed
- Center initial igv view on variant start with SNV/indels
- Don't set initial igv view to negative coordinates
- Display of GQ for SV and STR
- Parsing of AD and related info for STRs
- LoqusDB field in institute settings accepts only existing Loqus instances
- Fix DECIPHER link to work after DECIPHER migrated to GRCh38
- Removed visibility window param from igv.js genes track
- Updated HPO download URL
- Patch HPO download test correctly
- Reference size on STR hover not needed (also wrong)
- Introduced genome build check (allowed values: 37, 38, "37", "38") on case load
- Improve case searching by assignee full name
- Populating the LoqusDB select in institute settings
### Changed
- Cancer variants table header (pop freq etc)
- Only admin users can modify LoqusDB instance in Institute settings
- Style of case synopsis, variants and case comments
- Switched to igv.js 2.7.5
- Do not choke if case is missing research variants when research requested
- Improve create new gene panel form validation
- Make XM- transcripts less visible if they don't overlap with transcript refseq_id in variant page
- Color of gene panels and comments panels on cases and variant pages

## [4.29.1]
### Added
### Fixed
- Always load STR variants regardless of RankScore threshold (hotfix)
### Changed

## [4.29]
### Added
- Added a page about migrating potentially breaking changes to the documentation
- markdown_include in development requirements file
- STR variants filter
- Display source, Z-score, inheritance pattern for STR annotations from Stranger (>0.6.1) if available
- Coverage and quality report to cancer view
### Fixed
- ACMG classification page crashing when trying to visualize a classification that was removed
- Pretty print HGVS on gene variants (URL-decode VEP)
- Broken or missing link in the documentation
- Multiple gene names in ClinVar submission form
- Inheritance model select field in ClinVar submission
- IGV.js >2.7.0 has an issue with the gene track zoom levels - temp freeze at 2.7.0
- Revert CORS-anywhere and introduce a local http proxy for cloud tracks
### Changed

## [4.28]
### Added
- Chromograph integration for displaying PNGs in case-page
- Add VAF to cancer case general report, and remove some of its unused fields
- Variants filter compatible with genome browser location strings
- Support for custom public igv tracks stored on the cloud
- Add tests to increase testing coverage
- Update case variants count after deleting variants
- Update IGV.js to latest (v2.7.4)
- Bypass igv.js CORS check using `https://github.com/Rob--W/cors-anywhere`
- Documentation on default and custom IGV.js tracks (admin docs)
- Lock phenomodels so they're editable by admins only
- Small case group assessment sharing
- Tutorial and files for deploying app on containers (Kubernetes pods)
- Canonical transcript and protein change of canonical transcript in exported variants excel sheet
- Support for Font Awesome version 6
- Submit to Beacon from case page sidebar
- Hide dismissed variants in variants pages and variants export function
- Systemd service files and instruction to deploy Scout using podman
### Fixed
- Bugfix: unused `chromgraph_prefix |tojson` removed
- Freeze coloredlogs temporarily
- Marrvel link
- Don't show TP53 link for silent or synonymous changes
- OMIM gene field accepts any custom number as OMIM gene
- Fix Pytest single quote vs double quote string
- Bug in gene variants search by similar cases and no similar case is found
- Delete unused file `userpanel.py`
- Primary transcripts in variant overview and general report
- Google OAuth2 login setup in README file
- Redirect to 'missing file'-icon if configured Chromograph file is missing
- Javascript error in case page
- Fix compound matching during variant loading for hg38
- Cancer variants view containing variants dismissed with cancer-specific reasons
- Zoom to SV variant length was missing IGV contig select
- Tooltips on case page when case has no default gene panels
### Changed
- Save case variants count in case document and not in sessions
- Style of gene panels multiselect on case page
- Collapse/expand main HPO checkboxes in phenomodel preview
- Replaced GQ (Genotype quality) with VAF (Variant allele frequency) in cancer variants GT table
- Allow loading of cancer cases with no tumor_purity field
- Truncate cDNA and protein changes in case report if longer than 20 characters


## [4.27]
### Added
- Exclude one or more variant categories when running variants delete command
### Fixed
### Changed

## [4.26.1]
### Added
### Fixed
- Links with 1-letter aa codes crash on frameshift etc
### Changed

## [4.26]
### Added
- Extend the delete variants command to print analysis date, track, institute, status and research status
- Delete variants by type of analysis (wgs|wes|panel)
- Links to cBioPortal, MutanTP53, IARC TP53, OncoKB, MyCancerGenome, CIViC
### Fixed
- Deleted variants count
### Changed
- Print output of variants delete command as a tab separated table

## [4.25]
### Added
- Command line function to remove variants from one or all cases
### Fixed
- Parse SMN None calls to None rather than False

## [4.24.1]
### Fixed
- Install requirements.txt via setup file

## [4.24]
### Added
- Institute-level phenotype models with sub-panels containing HPO and OMIM terms
- Runnable Docker demo
- Docker image build and push github action
- Makefile with shortcuts to docker commands
- Parse and save synopsis, phenotype and cohort terms from config files upon case upload
### Fixed
- Update dismissed variant status when variant dismissed key is missing
- Breakpoint two IGV button now shows correct chromosome when different from bp1
- Missing font lib in Docker image causing the PDF report download page to crash
- Sentieon Manta calls lack Somaticscore - load anyway
- ClinVar submissions crashing due to pinned variants that are not loaded
- Point ExAC pLI score to new gnomad server address
- Bug uploading cases missing phenotype terms in config file
- STRs loaded but not shown on browser page
- Bug when using adapter.variant.get_causatives with case_id without causatives
- Problem with fetching "solved" from scout export cases cli
- Better serialising of datetime and bson.ObjectId
- Added `volumes` folder to .gitignore
### Changed
- Make matching causative and managed variants foldable on case page
- Remove calls to PyMongo functions marked as deprecated in backend and frontend(as of version 3.7).
- Improved `scout update individual` command
- Export dynamic phenotypes with ordered gene lists as PDF


## [4.23]
### Added
- Save custom IGV track settings
- Show a flash message with clear info about non-valid genes when gene panel creation fails
- CNV report link in cancer case side navigation
- Return to comment section after editing, deleting or submitting a comment
- Managed variants
- MT vs 14 chromosome mean coverage stats if Scout is connected to Chanjo
### Fixed
- missing `vcf_cancer_sv` and `vcf_cancer_sv_research` to manual.
- Split ClinVar multiple clnsig values (slash-separated) and strip them of underscore for annotations without accession number
- Timeout of `All SNVs and INDELs` page when no valid gene is provided in the search
- Round CADD (MIPv9)
- Missing default panel value
- Invisible other causatives lines when other causatives lack gene symbols
### Changed
- Do not freeze mkdocs-material to version 4.6.1
- Remove pre-commit dependency

## [4.22]
### Added
- Editable cases comments
- Editable variants comments
### Fixed
- Empty variant activity panel
- STRs variants popover
- Split new ClinVar multiple significance terms for a variant
- Edit the selected comment, not the latest
### Changed
- Updated RELEASE docs.
- Pinned variants card style on the case page
- Merged `scout export exons` and `scout view exons` commands


## [4.21.2]
### Added
### Fixed
- Do not pre-filter research variants by (case-default) gene panels
- Show OMIM disease tooltip reliably
### Changed

## [4.21.1]
### Added
### Fixed
- Small change to Pop Freq column in variants ang gene panels to avoid strange text shrinking on small screens
- Direct use of HPO list for Clinical HPO SNV (and cancer SNV) filtering
- PDF coverage report redirecting to login page
### Changed
- Remove the option to dismiss single variants from all variants pages
- Bulk dismiss SNVs, SVs and cancer SNVs from variants pages

## [4.21]
### Added
- Support to configure LoqusDB per institute
- Highlight causative variants in the variants list
- Add tests. Mostly regarding building internal datatypes.
- Remove leading and trailing whitespaces from panel_name and display_name when panel is created
- Mark MANE transcript in list of transcripts in "Transcript overview" on variant page
- Show default panel name in case sidebar
- Previous buttons for variants pagination
- Adds a gh action that checks that the changelog is updated
- Adds a gh action that deploys new releases automatically to pypi
- Warn users if case default panels are outdated
- Define institute-specific gene panels for filtering in institute settings
- Use institute-specific gene panels in variants filtering
- Show somatic VAF for pinned and causative variants on case page

### Fixed
- Report pages redirect to login instead of crashing when session expires
- Variants filter loading in cancer variants page
- User, Causative and Cases tables not scaling to full page
- Improved docs for an initial production setup
- Compatibility with latest version of Black
- Fixed tests for Click>7
- Clinical filter required an extra click to Filter to return variants
- Restore pagination and shrink badges in the variants page tables
- Removing a user from the command line now inactivates the case only if user is last assignee and case is active
- Bugfix, LoqusDB per institute feature crashed when institute id was empty string
- Bugfix, LoqusDB calls where missing case count
- filter removal and upload for filters deleted from another page/other user
- Visualize outdated gene panels info in a popover instead of a tooltip in case page side panel

### Changed
- Highlight color on normal STRs in the variants table from green to blue
- Display breakpoints coordinates in verification emails only for structural variants


## [4.20]
### Added
- Display number of filtered variants vs number of total variants in variants page
- Search case by HPO terms
- Dismiss variant column in the variants tables
- Black and pre-commit packages to dev requirements

### Fixed
- Bug occurring when rerun is requested twice
- Peddy info fields in the demo config file
- Added load config safety check for multiple alignment files for one individual
- Formatting of cancer variants table
- Missing Score in SV variants table

### Changed
- Updated the documentation on how to create a new software release
- Genome build-aware cytobands coordinates
- Styling update of the Matchmaker card
- Select search type in case search form


## [4.19]

### Added
- Show internal ID for case
- Add internal ID for downloaded CGH files
- Export dynamic HPO gene list from case page
- Remove users as case assignees when their account is deleted
- Keep variants filters panel expanded when filters have been used

### Fixed
- Handle the ProxyFix ModuleNotFoundError when Werkzeug installed version is >1.0
- General report formatting issues whenever case and variant comments contain extremely long strings with no spaces

### Changed
- Created an institute wrapper page that contains list of cases, causatives, SNVs & Indels, user list, shared data and institute settings
- Display case name instead of case ID on clinVar submissions
- Changed icon of sample update in clinVar submissions


## [4.18]

### Added
- Filter cancer variants on cytoband coordinates
- Show dismiss reasons in a badge with hover for clinical variants
- Show an ellipsis if 10 cases or more to display with loqusdb matches
- A new blog post for version 4.17
- Tooltip to better describe Tumor and Normal columns in cancer variants
- Filter cancer SNVs and SVs by chromosome coordinates
- Default export of `Assertion method citation` to clinVar variants submission file
- Button to export up to 500 cancer variants, filtered or not
- Rename samples of a clinVar submission file

### Fixed
- Apply default gene panel on return to cancer variantS from variant view
- Revert to certificate checking when asking for Chanjo reports
- `scout download everything` command failing while downloading HPO terms

### Changed
- Turn tumor and normal allelic fraction to decimal numbers in tumor variants page
- Moved clinVar submissions code to the institutes blueprints
- Changed name of clinVar export files to FILENAME.Variant.csv and FILENAME.CaseData.csv
- Switched Google login libraries from Flask-OAuthlib to Authlib


## [4.17.1]

### Fixed
- Load cytobands for cases with chromosome build not "37" or "38"


## [4.17]

### Added
- COSMIC badge shown in cancer variants
- Default gene-panel in non-cancer structural view in url
- Filter SNVs and SVs by cytoband coordinates
- Filter cancer SNV variants by alt allele frequency in tumor
- Correct genome build in UCSC link from structural variant page



### Fixed
- Bug in clinVar form when variant has no gene
- Bug when sharing cases with the same institute twice
- Page crashing when removing causative variant tag
- Do not default to GATK caller when no caller info is provided for cancer SNVs


## [4.16.1]

### Fixed
- Fix the fix for handling of delivery reports for rerun cases

## [4.16]

### Added
- Adds possibility to add "lims_id" to cases. Currently only stored in database, not shown anywhere
- Adds verification comment box to SVs (previously only available for small variants)
- Scrollable pedigree panel

### Fixed
- Error caused by changes in WTForm (new release 2.3.x)
- Bug in OMIM case page form, causing the page to crash when a string was provided instead of a numerical OMIM id
- Fix Alamut link to work properly on hg38
- Better handling of delivery reports for rerun cases
- Small CodeFactor style issues: matchmaker results counting, a couple of incomplete tests and safer external xml
- Fix an issue with Phenomizer introduced by CodeFactor style changes

### Changed
- Updated the version of igv.js to 2.5.4

## [4.15.1]

### Added
- Display gene names in ClinVar submissions page
- Links to Varsome in variant transcripts table

### Fixed
- Small fixes to ClinVar submission form
- Gene panel page crash when old panel has no maintainers

## [4.15]

### Added
- Clinvar CNVs IGV track
- Gene panels can have maintainers
- Keep variant actions (dismissed, manual rank, mosaic, acmg, comments) upon variant re-upload
- Keep variant actions also on full case re-upload

### Fixed
- Fix the link to Ensembl for SV variants when genome build 38.
- Arrange information in columns on variant page
- Fix so that new cosmic identifier (COSV) is also acceptable #1304
- Fixed COSMIC tag in INFO (outside of CSQ) to be parses as well with `&` splitter.
- COSMIC stub URL changed to https://cancer.sanger.ac.uk/cosmic/search?q= instead.
- Updated to a version of IGV where bigBed tracks are visualized correctly
- Clinvar submission files are named according to the content (variant_data and case_data)
- Always show causatives from other cases in case overview
- Correct disease associations for gene symbol aliases that exist as separate genes
- Re-add "custom annotations" for SV variants
- The override ClinVar P/LP add-in in the Clinical Filter failed for new CSQ strings

### Changed
- Runs all CI checks in github actions

## [4.14.1]

### Fixed
- Error when variant found in loqusdb is not loaded for other case

## [4.14]

### Added
- Use github actions to run tests
- Adds CLI command to update individual alignments path
- Update HPO terms using downloaded definitions files
- Option to use alternative flask config when running `scout serve`
- Requirement to use loqusdb >= 2.5 if integrated

### Fixed
- Do not display Pedigree panel in cancer view
- Do not rely on internet connection and services available when running CI tests
- Variant loading assumes GATK if no caller set given and GATK filter status is seen in FILTER
- Pass genome build param all the way in order to get the right gene mappings for cases with build 38
- Parse correctly variants with zero frequency values
- Continue even if there are problems to create a region vcf
- STR and cancer variant navigation back to variants pages could fail

### Changed
- Improved code that sends requests to the external APIs
- Updates ranges for user ranks to fit todays usage
- Run coveralls on github actions instead of travis
- Run pip checks on github actions instead of coveralls
- For hg38 cases, change gnomAD link to point to version 3.0 (which is hg38 based)
- Show pinned or causative STR variants a bit more human readable

## [4.13.1]

### Added
### Fixed
- Typo that caused not all clinvar conflicting interpretations to be loaded no matter what
- Parse and retrieve clinvar annotations from VEP-annotated (VEP 97+) CSQ VCF field
- Variant clinvar significance shown as `not provided` whenever is `Uncertain significance`
- Phenomizer query crashing when case has no HPO terms assigned
- Fixed a bug affecting `All SNVs and INDELs` page when variants don't have canonical transcript
- Add gene name or id in cancer variant view

### Changed
- Cancer Variant view changed "Variant:Transcript:Exon:HGVS" to "Gene:Transcript:Exon:HGVS"

## [4.13]

### Added
- ClinVar SNVs track in IGV
- Add SMA view with SMN Copy Number data
- Easier to assign OMIM diagnoses from case page
- OMIM terms and specific OMIM term page

### Fixed
- Bug when adding a new gene to a panel
- Restored missing recent delivery reports
- Fixed style and links to other reports in case side panel
- Deleting cases using display_name and institute not deleting its variants
- Fixed bug that caused coordinates filter to override other filters
- Fixed a problem with finding some INS in loqusdb
- Layout on SV page when local observations without cases are present
- Make scout compatible with the new HPO definition files from `http://compbio.charite.de/jenkins/`
- General report visualization error when SNVs display names are very long


### Changed


## [4.12.4]

### Fixed
- Layout on SV page when local observations without cases are present

## [4.12.3]

### Fixed
- Case report when causative or pinned SVs have non null allele frequencies

## [4.12.2]

### Fixed
- SV variant links now take you to the SV variant page again
- Cancer variant view has cleaner table data entries for "N/A" data
- Pinned variant case level display hotfix for cancer and str - more on this later
- Cancer variants show correct alt/ref reads mirroring alt frequency now
- Always load all clinical STR variants even if a region load is attempted - index may be missing
- Same case repetition in variant local observations

## [4.12.1]

### Fixed
- Bug in variant.gene when gene has no HGVS description


## [4.12]

### Added
- Accepts `alignment_path` in load config to pass bam/cram files
- Display all phenotypes on variant page
- Display hgvs coordinates on pinned and causatives
- Clear panel pending changes
- Adds option to setup the database with static files
- Adds cli command to download the resources from CLI that scout needs
- Adds dummy files for merged somatic SV and CNV; as well as merged SNV, and INDEL part of #1279
- Allows for upload of OMIM-AUTO gene panel from static files without api-key

### Fixed
- Cancer case HPO panel variants link
- Fix so that some drop downs have correct size
- First IGV button in str variants page
- Cancer case activates on SNV variants
- Cases activate when STR variants are viewed
- Always calculate code coverage
- Pinned/Classification/comments in all types of variants pages
- Null values for panel's custom_inheritance_models
- Discrepancy between the manual disease transcripts and those in database in gene-edit page
- ACMG classification not showing for some causatives
- Fix bug which caused IGV.js to use hg19 reference files for hg38 data
- Bug when multiple bam files sources with non-null values are available


### Changed
- Renamed `requests` file to `scout_requests`
- Cancer variant view shows two, instead of four, decimals for allele and normal


## [4.11.1]

### Fixed
- Institute settings page
- Link institute settings to sharing institutes choices

## [4.11.0]

### Added
- Display locus name on STR variant page
- Alternative key `GNOMADAF_popmax` for Gnomad popmax allele frequency
- Automatic suggestions on how to improve the code on Pull Requests
- Parse GERP, phastCons and phyloP annotations from vep annotated CSQ fields
- Avoid flickering comment popovers in variant list
- Parse REVEL score from vep annotated CSQ fields
- Allow users to modify general institute settings
- Optionally format code automatically on commit
- Adds command to backup vital parts `scout export database`
- Parsing and displaying cancer SV variants from Manta annotated VCF files
- Dismiss cancer snv variants with cancer-specific options
- Add IGV.js UPD, RHO and TIDDIT coverage wig tracks.


### Fixed
- Slightly darker page background
- Fixed an issued with parsed conservation values from CSQ
- Clinvar submissions accessible to all users of an institute
- Header toolbar when on Clinvar page now shows institute name correctly
- Case should not always inactivate upon update
- Show dismissed snv cancer variants as grey on the cancer variants page
- Improved style of mappability link and local observations on variant page
- Convert all the GET requests to the igv view to POST request
- Error when updating gene panels using a file containing BOM chars
- Add/replace gene radio button not working in gene panels


## [4.10.1]

### Fixed
- Fixed issue with opening research variants
- Problem with coveralls not called by Travis CI
- Handle Biomart service down in tests


## [4.10.0]

### Added
- Rank score model in causatives page
- Exportable HPO terms from phenotypes page
- AMP guideline tiers for cancer variants
- Adds scroll for the transcript tab
- Added CLI option to query cases on time since case event was added
- Shadow clinical assessments also on research variants display
- Support for CRAM alignment files
- Improved str variants view : sorting by locus, grouped by allele.
- Delivery report PDF export
- New mosaicism tag option
- Add or modify individuals' age or tissue type from case page
- Display GC and allele depth in causatives table.
- Included primary reference transcript in general report
- Included partial causative variants in general report
- Remove dependency of loqusdb by utilising the CLI

### Fixed
- Fixed update OMIM command bug due to change in the header of the genemap2 file
- Removed Mosaic Tag from Cancer variants
- Fixes issue with unaligned table headers that comes with hidden Datatables
- Layout in general report PDF export
- Fixed issue on the case statistics view. The validation bars didn't show up when all institutes were selected. Now they do.
- Fixed missing path import by importing pathlib.Path
- Handle index inconsistencies in the update index functions
- Fixed layout problems


## [4.9.0]

### Added
- Improved MatchMaker pages, including visible patient contacts email address
- New badges for the github repo
- Links to [GENEMANIA](genemania.org)
- Sort gene panel list on case view.
- More automatic tests
- Allow loading of custom annotations in VCF using the SCOUT_CUSTOM info tag.

### Fixed
- Fix error when a gene is added to an empty dynamic gene panel
- Fix crash when attempting to add genes on incorrect format to dynamic gene panel
- Manual rank variant tags could be saved in a "Select a tag"-state, a problem in the variants view.
- Same case evaluations are no longer shown as gray previous evaluations on the variants page
- Stay on research pages, even if reset, next first buttons are pressed..
- Overlapping variants will now be visible on variant page again
- Fix missing classification comments and links in evaluations page
- All prioritized cases are shown on cases page


## [4.8.3]

### Added

### Fixed
- Bug when ordering sanger
- Improved scrolling over long list of genes/transcripts


## [4.8.2]

### Added

### Fixed
- Avoid opening extra tab for coverage report
- Fixed a problem when rank model version was saved as floats and not strings
- Fixed a problem with displaying dismiss variant reasons on the general report
- Disable load and delete filter buttons if there are no saved filters
- Fix problem with missing verifications
- Remove duplicate users and merge their data and activity


## [4.8.1]

### Added

### Fixed
- Prevent login fail for users with id defined by ObjectId and not email
- Prevent the app from crashing with `AttributeError: 'NoneType' object has no attribute 'message'`


## [4.8.0]

### Added
- Updated Scout to use Bootstrap 4.3
- New looks for Scout
- Improved dashboard using Chart.js
- Ask before inactivating a case where last assigned user leaves it
- Genes can be manually added to the dynamic gene list directly on the case page
- Dynamic gene panels can optionally be used with clinical filter, instead of default gene panel
- Dynamic gene panels get link out to chanjo-report for coverage report
- Load all clinvar variants with clinvar Pathogenic, Likely Pathogenic and Conflicting pathogenic
- Show transcripts with exon numbers for structural variants
- Case sort order can now be toggled between ascending and descending.
- Variants can be marked as partial causative if phenotype is available for case.
- Show a frequency tooltip hover for SV-variants.
- Added support for LDAP login system
- Search snv and structural variants by chromosomal coordinates
- Structural variants can be marked as partial causative if phenotype is available for case.
- Show normal and pathologic limits for STRs in the STR variants view.
- Institute level persistent variant filter settings that can be retrieved and used.
- export causative variants to Excel
- Add support for ROH, WIG and chromosome PNGs in case-view

### Fixed
- Fixed missing import for variants with comments
- Instructions on how to build docs
- Keep sanger order + verification when updating/reloading variants
- Fixed and moved broken filter actions (HPO gene panel and reset filter)
- Fixed string conversion to number
- UCSC links for structural variants are now separated per breakpoint (and whole variant where applicable)
- Reintroduced missing coverage report
- Fixed a bug preventing loading samples using the command line
- Better inheritance models customization for genes in gene panels
- STR variant page back to list button now does its one job.
- Allows to setup scout without a omim api key
- Fixed error causing "favicon not found" flash messages
- Removed flask --version from base cli
- Request rerun no longer changes case status. Active or archived cases inactivate on upload.
- Fixed missing tooltip on the cancer variants page
- Fixed weird Rank cell in variants page
- Next and first buttons order swap
- Added pagination (and POST capability) to cancer variants.
- Improves loading speed for variant page
- Problem with updating variant rank when no variants
- Improved Clinvar submission form
- General report crashing when dismissed variant has no valid dismiss code
- Also show collaborative case variants on the All variants view.
- Improved phenotype search using dataTables.js on phenotypes page
- Search and delete users with `email` instead of `_id`
- Fixed css styles so that multiselect options will all fit one column


## [4.7.3]

### Added
- RankScore can be used with VCFs for vcf_cancer files

### Fixed
- Fix issue with STR view next page button not doing its one job.

### Deleted
- Removed pileup as a bam viewing option. This is replaced by IGV


## [4.7.2]

### Added
- Show earlier ACMG classification in the variant list

### Fixed
- Fixed igv search not working due to igv.js dist 2.2.17
- Fixed searches for cases with a gene with variants pinned or marked causative.
- Load variant pages faster after fixing other causatives query
- Fixed mitochondrial report bug for variants without genes

## [4.7.1]

### Added

### Fixed
- Fixed bug on genes page


## [4.7.0]

### Added
- Export genes and gene panels in build GRCh38
- Search for cases with variants pinned or marked causative in a given gene.
- Search for cases phenotypically similar to a case also from WUI.
- Case variant searches can be limited to similar cases, matching HPO-terms,
  phenogroups and cohorts.
- De-archive reruns and flag them as 'inactive' if archived
- Sort cases by analysis_date, track or status
- Display cases in the following order: prioritized, active, inactive, archived, solved
- Assign case to user when user activates it or asks for rerun
- Case becomes inactive when it has no assignees
- Fetch refseq version from entrez and use it in clinvar form
- Load and export of exons for all genes, independent on refseq
- Documentation for loading/updating exons
- Showing SV variant annotations: SV cgh frequencies, gnomad-SV, local SV frequencies
- Showing transcripts mapping score in segmental duplications
- Handle requests to Ensembl Rest API
- Handle requests to Ensembl Rest Biomart
- STR variants view now displays GT and IGV link.
- Description field for gene panels
- Export exons in build 37 and 38 using the command line

### Fixed
- Fixes of and induced by build tests
- Fixed bug affecting variant observations in other cases
- Fixed a bug that showed wrong gene coverage in general panel PDF export
- MT report only shows variants occurring in the specific individual of the excel sheet
- Disable SSL certifcate verification in requests to chanjo
- Updates how intervaltree and pymongo is used to void deprecated functions
- Increased size of IGV sample tracks
- Optimized tests


## [4.6.1]

### Added

### Fixed
- Missing 'father' and 'mother' keys when parsing single individual cases


## [4.6.0]

### Added
- Description of Scout branching model in CONTRIBUTING doc
- Causatives in alphabetical order, display ACMG classification and filter by gene.
- Added 'external' to the list of analysis type options
- Adds functionality to display "Tissue type". Passed via load config.
- Update to IGV 2.

### Fixed
- Fixed alignment visualization and vcf2cytosure availability for demo case samples
- Fixed 3 bugs affecting SV pages visualization
- Reintroduced the --version cli option
- Fixed variants query by panel (hpo panel + gene panel).
- Downloaded MT report contains excel files with individuals' display name
- Refactored code in parsing of config files.


## [4.5.1]

### Added

### Fixed
- update requirement to use PyYaml version >= 5.1
- Safer code when loading config params in cli base


## [4.5.0]

### Added
- Search for similar cases from scout view CLI
- Scout cli is now invoked from the app object and works under the app context

### Fixed
- PyYaml dependency fixed to use version >= 5.1


## [4.4.1]

### Added
- Display SV rank model version when available

### Fixed
- Fixed upload of delivery report via API


## [4.4.0]

### Added
- Displaying more info on the Causatives page and hiding those not causative at the case level
- Add a comment text field to Sanger order request form, allowing a message to be included in the email
- MatchMaker Exchange integration
- List cases with empty synopsis, missing HPO terms and phenotype groups.
- Search for cases with open research list, or a given case status (active, inactive, archived)

### Fixed
- Variant query builder split into several functions
- Fixed delivery report load bug


## [4.3.3]

### Added
- Different individual table for cancer cases

### Fixed
- Dashboard collects validated variants from verification events instead of using 'sanger' field
- Cases shared with collaborators are visible again in cases page
- Force users to select a real institute to share cases with (actionbar select fix)


## [4.3.2]

### Added
- Dashboard data can be filtered using filters available in cases page
- Causatives for each institute are displayed on a dedicated page
- SNVs and and SVs are searchable across cases by gene and rank score
- A more complete report with validated variants is downloadable from dashboard

### Fixed
- Clinsig filter is fixed so clinsig numerical values are returned
- Split multi clinsig string values in different elements of clinsig array
- Regex to search in multi clinsig string values or multi revstat string values
- It works to upload vcf files with no variants now
- Combined Pileup and IGV alignments for SVs having variant start and stop on the same chromosome


## [4.3.1]

### Added
- Show calls from all callers even if call is not available
- Instructions to install cairo and pango libs from WeasyPrint page
- Display cases with number of variants from CLI
- Only display cases with number of variants above certain treshold. (Also CLI)
- Export of verified variants by CLI or from the dashboard
- Extend case level queries with default panels, cohorts and phenotype groups.
- Slice dashboard statistics display using case level queries
- Add a view where all variants for an institute can be searched across cases, filtering on gene and rank score. Allows searching research variants for cases that have research open.

### Fixed
- Fixed code to extract variant conservation (gerp, phyloP, phastCons)
- Visualization of PDF-exported gene panels
- Reintroduced the exon/intron number in variant verification email
- Sex and affected status is correctly displayed on general report
- Force number validation in SV filter by size
- Display ensembl transcripts when no refseq exists


## [4.3.0]

### Added
- Mosaicism tag on variants
- Show and filter on SweGen frequency for SVs
- Show annotations for STR variants
- Show all transcripts in verification email
- Added mitochondrial export
- Adds alternative to search for SVs shorter that the given length
- Look for 'bcftools' in the `set` field of VCFs
- Display digenic inheritance from OMIM
- Displays what refseq transcript that is primary in hgnc

### Fixed

- Archived panels displays the correct date (not retroactive change)
- Fixed problem with waiting times in gene panel exports
- Clinvar fiter not working with human readable clinsig values

## [4.2.2]

### Fixed
- Fixed gene panel create/modify from CSV file utf-8 decoding error
- Updating genes in gene panels now supports edit comments and entry version
- Gene panel export timeout error

## [4.2.1]

### Fixed
- Re-introduced gene name(s) in verification email subject
- Better PDF rendering for excluded variants in report
- Problem to access old case when `is_default` did not exist on a panel


## [4.2.0]

### Added
- New index on variant_id for events
- Display overlapping compounds on variants view

### Fixed
- Fixed broken clinical filter


## [4.1.4]

### Added
- Download of filtered SVs

### Fixed
- Fixed broken download of filtered variants
- Fixed visualization issue in gene panel PDF export
- Fixed bug when updating gene names in variant controller


## [4.1.3]

### Fixed
- Displays all primary transcripts


## [4.1.2]

### Added
- Option add/replace when updating a panel via CSV file
- More flexible versioning of the gene panels
- Printing coverage report on the bottom of the pdf case report
- Variant verification option for SVs
- Logs uri without pwd when connecting
- Disease-causing transcripts in case report
- Thicker lines in case report
- Supports HPO search for cases, both terms or if described in synopsis
- Adds sanger information to dashboard

### Fixed
- Use db name instead of **auth** as default for authentication
- Fixes so that reports can be generated even with many variants
- Fixed sanger validation popup to show individual variants queried by user and institute.
- Fixed problem with setting up scout
- Fixes problem when exac file is not available through broad ftp
- Fetch transcripts for correct build in `adapter.hgnc_gene`

## [4.1.1]
- Fix problem with institute authentication flash message in utils
- Fix problem with comments
- Fix problem with ensembl link


## [4.1.0]

### Added
- OMIM phenotypes to case report
- Command to download all panel app gene panels `scout load panel --panel-app`
- Links to genenames.org and omim on gene page
- Popup on gene at variants page with gene information
- reset sanger status to "Not validated" for pinned variants
- highlight cases with variants to be evaluated by Sanger on the cases page
- option to point to local reference files to the genome viewer pileup.js. Documented in `docs.admin-guide.server`
- option to export single variants in `scout export variants`
- option to load a multiqc report together with a case(add line in load config)
- added a view for searching HPO terms. It is accessed from the top left corner menu
- Updates the variants view for cancer variants. Adds a small cancer specific filter for known variants
- Adds hgvs information on cancer variants page
- Adds option to update phenotype groups from CLI

### Fixed
- Improved Clinvar to submit variants from different cases. Fixed HPO terms in casedata according to feedback
- Fixed broken link to case page from Sanger modal in cases view
- Now only cases with non empty lists of causative variants are returned in `adapter.case(has_causatives=True)`
- Can handle Tumor only samples
- Long lists of HGNC symbols are now possible. This was previously difficult with manual, uploaded or by HPO search when changing filter settings due to GET request limitations. Relevant pages now use POST requests. Adds the dynamic HPO panel as a selection on the gene panel dropdown.
- Variant filter defaults to default panels also on SV and Cancer variants pages.

## [4.0.0]

### WARNING ###

This is a major version update and will require that the backend of pre releases is updated.
Run commands:

```
$scout update genes
$scout update hpo
```

- Created a Clinvar submission tool, to speed up Clinvar submission of SNVs and SVs
- Added an analysis report page (html and PDF format) containing phenotype, gene panels and variants that are relevant to solve a case.

### Fixed
- Optimized evaluated variants to speed up creation of case report
- Moved igv and pileup viewer under a common folder
- Fixed MT alignment view pileup.js
- Fixed coordinates for SVs with start chromosome different from end chromosome
- Global comments shown across cases and institutes. Case-specific variant comments are shown only for that specific case.
- Links to clinvar submitted variants at the cases level
- Adapts clinvar parsing to new format
- Fixed problem in `scout update user` when the user object had no roles
- Makes pileup.js use online genome resources when viewing alignments. Now any instance of Scout can make use of this functionality.
- Fix ensembl link for structural variants
- Works even when cases does not have `'madeline_info'`
- Parses Polyphen in correct way again
- Fix problem with parsing gnomad from VEP

### Added
- Added a PDF export function for gene panels
- Added a "Filter and export" button to export custom-filtered SNVs to CSV file
- Dismiss SVs
- Added IGV alignments viewer
- Read delivery report path from case config or CLI command
- Filter for spidex scores
- All HPO terms are now added and fetched from the correct source (https://github.com/obophenotype/human-phenotype-ontology/blob/master/hp.obo)
- New command `scout update hpo`
- New command `scout update genes` will fetch all the latest information about genes and update them
- Load **all** variants found on chromosome **MT**
- Adds choice in cases overview do show as many cases as user like

### Removed
- pileup.min.js and pileup css are imported from a remote web location now
- All source files for HPO information, this is instead fetched directly from source
- All source files for gene information, this is instead fetched directly from source

## [3.0.0]
### Fixed
- hide pedigree panel unless it exists

## [1.5.1] - 2016-07-27
### Fixed
- look for both ".bam.bai" and ".bai" extensions

## [1.4.0] - 2016-03-22
### Added
- support for local frequency through loqusdb
- bunch of other stuff

## [1.3.0] - 2016-02-19
### Fixed
- Update query-phenomizer and add username/password

### Changed
- Update the way a case is checked for rerun-status

### Added
- Add new button to mark a case as "checked"
- Link to clinical variants _without_ 1000G annotation

## [1.2.2] - 2016-02-18
### Fixed
- avoid filtering out variants lacking ExAC and 1000G annotations

## [1.1.3] - 2015-10-01
### Fixed
- persist (clinical) filter when clicking load more
- fix #154 by robustly setting clinical filter func. terms

## [1.1.2] - 2015-09-07
### Fixed
- avoid replacing coverage report with none
- update SO terms, refactored

## [1.1.1] - 2015-08-20
### Fixed
- fetch case based on collaborator status (not owner)

## [1.1.0] - 2015-05-29
### Added
- link(s) to SNPedia based on RS-numbers
- new Jinja filter to "humanize" decimal numbers
- show gene panels in variant view
- new Jinja filter for decoding URL encoding
- add indicator to variants in list that have comments
- add variant number threshold and rank score threshold to load function
- add event methods to mongo adapter
- add tests for models
- show badge "old" if comment was written for a previous analysis

### Changed
- show cDNA change in transcript summary unless variant is exonic
- moved compounds table further up the page
- show dates for case uploads in ISO format
- moved variant comments higher up on page
- updated documentation for pages
- read in coverage report as blob in database and serve directly
- change ``OmimPhenotype`` to ``PhenotypeTerm``
- reorganize models sub-package
- move events (and comments) to separate collection
- only display prev/next links for the research list
- include variant type in breadcrumbs e.g. "Clinical variants"

### Removed
- drop dependency on moment.js

### Fixed
- show the same level of detail for all frequencies on all pages
- properly decode URL encoded symbols in amino acid/cDNA change strings
- fixed issue with wipe permissions in MongoDB
- include default gene lists in "variants" link in breadcrumbs

## [1.0.2] - 2015-05-20
### Changed
- update case fetching function

### Fixed
- handle multiple cases with same id

## [1.0.1] - 2015-04-28
### Fixed
- Fix building URL parameters in cases list Vue component

## [1.0.0] - 2015-04-12
Codename: Sara Lund

![Release 1.0](artwork/releases/release-1-0.jpg)

### Added
- Add email logging for unexpected errors
- New command line tool for deleting case

### Changed
- Much improved logging overall
- Updated documentation/usage guide
- Removed non-working IGV link

### Fixed
- Show sample display name in GT call
- Various small bug fixes
- Make it easier to hover over popups

## [0.0.2-rc1] - 2015-03-04
### Added
- add protein table for each variant
- add many more external links
- add coverage reports as PDFs

### Changed
- incorporate user feedback updates
- big refactor of load scripts

## [0.0.2-rc2] - 2015-03-04
### Changes
- add gene table with gene description
- reorganize inheritance models box

### Fixed
- avoid overwriting gene list on "research" load
- fix various bugs in external links

## [0.0.2-rc3] - 2015-03-05
### Added
- Activity log feed to variant view
- Adds protein change strings to ODM and Sanger email

### Changed
- Extract activity log component to macro

### Fixes
- Make Ensembl transcript links use archive website<|MERGE_RESOLUTION|>--- conflicted
+++ resolved
@@ -12,11 +12,8 @@
 - Primary HGNC transcript info in variant export files
 - Show variant quality (QUAL field from vcf) in the variant summary
 - Load/update PDF gene fusion reports (clinical and research) generated with Arriba
-<<<<<<< HEAD
+- Display on case activity the event of a user resetting all dismissed variants
 - Allow saved filter lock and unlock
-=======
-- Display on case activity the event of a user resetting all dismissed variants
->>>>>>> 1af7106d
 ### Fixed
 - Replace old docs link www.clinicalgenomics.se/scout with new https://clinical-genomics.github.io/scout
 - Page formatting issues whenever case and variant comments contain extremely long strings with no spaces
