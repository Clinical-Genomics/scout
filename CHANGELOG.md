--- conflicted
+++ resolved
@@ -4,13 +4,11 @@
 
 About changelog [here](https://keepachangelog.com/en/1.0.0/)
 
-<<<<<<< HEAD
 ## [unreleased]
 ### Added
 - Button on SMN CN page to search variants within SMN1 and SMN2 genes
-=======
+
 ## [4.88.1]
->>>>>>> 6d708179
 ### Fixed
 - Patch update igv.js to 3.0.5
 
