--- conflicted
+++ resolved
@@ -8,16 +8,14 @@
 - Hovertip to gene panel names with associated genes in variant view, when variant covers more than one gene
 - Tests for panel to genes
 - Download of Orphadata en_product6 and en_product4 from CLI
-<<<<<<< HEAD
+- Parse and save `database_found` key/values for RNA fusion variants
 - Added fusion_score, ffpm, split_reads and fusion_caller to the list of filters on RNA fusion variants page
-=======
-- Parse and save `database_found` key/values for RNA fusion variants
->>>>>>> a95fb214
 ### Changed
 - Allow use of projections when retrieving gene panels
 - Do not save custom images as binary data into case and variant database documents
 - Retrieve and display case and variant custom images using image's saved path
 - Cases are activated by viewing FSHD and SMA reports
+- Split multi-gene SNV variants into single genes when submitting to Matchmaker Exchange
 ### Fixed
 - Removed some extra characters from top of general report left over from FontAwsome fix
 - Do not save fusion variants-specific key/values in other types of variants
@@ -25,7 +23,6 @@
 ## [4.74.1]
 ### Changed
 - Parse and save into database also OMIM terms not associated to genes
-- Split multi-gene SNV variants into single genes when submitting to Matchmaker Exchange
 ### Fixed
 - BioNano API FSHD report requests are GET in Access 1.8, were POST in 1.7
 - Update more FontAwesome icons to avoid Pro icons
