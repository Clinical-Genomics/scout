--- conflicted
+++ resolved
@@ -5,13 +5,9 @@
 About changelog [here](https://keepachangelog.com/en/1.0.0/)
 
 ## [unreleased]
-<<<<<<< HEAD
-### Changed
-=======
 ## Added
 - Mitochondrial deletion signatures (mitosign) can be uploaded and shown with mtDNA report
 ## Changed
->>>>>>> 07dff5b5
 - Hide removed gene panels by default in panels page
 - Removed option for filtering cancer SVs by Tumor and Normal alt AF
 - Hide links to coverage repost if cancer analysis
