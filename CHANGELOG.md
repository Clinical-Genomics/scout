# Change Log
All notable changes to this project will be documented in this file.
This project adheres to [Semantic Versioning](http://semver.org/).

About changelog [here](https://keepachangelog.com/en/1.0.0/)

## [x.x.x]
### Added
- Saved filter lock and unlock
- Filters can optionally be marked audited, logging the filter name, user and date on the case events and general report.
- Added `ClinVar hits` and `Cosmic hits` in cancer SNVs filters
### Fixed
- Make MitoMap link work for hg38 again
- Export Variants feature crashing when one of the variants has no primary transcripts
- Redirect to last visited variantS page when dismissing variants from variants list
- Relaxed matching of SVs Loqus occurrences in other cases (look for SVs with different subtype)
### Added
- Add link to HmtVar for mitochondrial variants (if VCF is annotated with HmtNote)
- Grey background for dismissed compounds in variants list and variant page
- Pin badge for pinned compounds in variants list and variant page
- Support LoqusDB REST API queries
### Changed
- Remove parsing of case `genome_version`, since it's not used anywhere downstream
<<<<<<< HEAD
- Count total cases in LoqusDB by variant type when there are no variant observations
=======
>>>>>>> 66658d16
- Introduce deprecation warning for Loqus configs that are not dictionaries
- SV clinical filter no longer filters out sub 100 nt variants
- Count cases in LoqusDB by variant type
- Commit pulse repo badge temporarily set to weekly
- Sort ClinVar submissions objects by ascending "Last evaluated" date
- Refactored the MatchMaker integration as an extension

## [4.33.1]
### Fixed
- Include markdown for release autodeploy docs
- Use standard inheritance model in ClinVar (https://ftp.ncbi.nlm.nih.gov/pub/GTR/standard_terms/Mode_of_inheritance.txt)
- Fix issue crash with variants that have been unflagged causative not being available in other causatives
### Added
### Changed

## [4.33]
### Fixed
- Command line crashing when updating an individual not found in database
- Dashboard page crashing when filters return no data
- Cancer variants filter by chromosome
- /api/v1/genes now searches for genes in all genome builds by default
- Upgraded igv.js to version 2.8.1 (Fixed Unparsable bed record error)
### Added
- Autodeploy docs on release
- Documentation for updating case individuals tracks
- Filter cases and dashboard stats by analysis track
### Changed
- Changed from deprecated db update method
- Pre-selected fields to run queries with in dashboard page
- Do not filter by any institute when first accessing the dashboard

## [4.32.1]
### Fixed
- iSort lint check only
### Changed
- Institute cases page crashing when a case has track:Null
### Added

## [4.32]
### Added
- Load and show MITOMAP associated diseases from VCF (INFO field: MitomapAssociatedDiseases, via HmtNote)
- Show variant allele frequencies for mitochondrial variants (GRCh38 cases)
- Extend "public" json API with diseases (OMIM) and phenotypes (HPO)
- HPO gene list download now has option for clinical and non-clinical genes
- Display gene splice junctions data in sashimi plots
- Update case individuals with splice junctions tracks
- Simple Docker compose for development with local build
- Make Phenomodels subpanels collapsible
- User side documentation of cytogenomics features (Gens, Chromograph, vcf2cytosure, rhocall)
- iSort GitHub Action
- Support LoqusDB REST API queries
### Fixed
- Show other causative once, even if several events point to it
- Filtering variants by mitochondrial chromosome for cases with genome build=38
- HPO gene search button triggers any warnings for clinical / non-existing genes also on first search
- Fixed a bug in variants pages caused by MT variants without alt_frequency
- Tests for CADD score parsing function
- Fixed the look of IGV settings on SNV variant page
- Cases analyzed once shown as `rerun`
- Missing case track on case re-upload
- Fixed severity rank for SO term "regulatory region ablation"
### Changed
- Refactor according to CodeFactor - mostly reuse of duplicated code
- Phenomodels language adjustment
- Open variants in a new window (from variants page)
- Open overlapping and compound variants in a new window (from variant page)
- gnomAD link points to gnomAD v.3 (build GRCh38) for mitochondrial variants.
- Display only number of affected genes for dismissed SVs in general report
- Chromosome build check when populating the variants filter chromosome selection
- Display mitochondrial and rare diseases coverage report in cases with missing 'rare' track


## [4.31.1]
### Added
### Changed
- Remove mitochondrial and coverage report from cancer cases sidebar
### Fixed
- ClinVar page when dbSNP id is None

## [4.31]
### Added
- gnomAD annotation field in admin guide
- Export also dynamic panel genes not associated to an HPO term when downloading the HPO panel
- Primary HGNC transcript info in variant export files
- Show variant quality (QUAL field from vcf) in the variant summary
- Load/update PDF gene fusion reports (clinical and research) generated with Arriba
- Support new MANE annotations from VEP (both MANE Select and MANE Plus Clinical)
- Display on case activity the event of a user resetting all dismissed variants
- Support gnomAD population frequencies for mitochondrial variants
- Anchor links in Casedata ClinVar panels to redirect after renaming individuals
### Fixed
- Replace old docs link www.clinicalgenomics.se/scout with new https://clinical-genomics.github.io/scout
- Page formatting issues whenever case and variant comments contain extremely long strings with no spaces
- Chromograph images can be one column and have scrollbar. Removed legacy code.
- Column labels for ClinVar case submission
- Page crashing looking for LoqusDB observation when variant doesn't exist
- Missing inheritance models and custom inheritance models on newly created gene panels
- Accept only numbers in managed variants filter as position and end coordinates
- SNP id format and links in Variant page, ClinVar submission form and general report
- Case groups tooltip triggered only when mouse is on the panel header
### Changed
- A more compact case groups panel
- Added landscape orientation CSS style to cancer coverage and QC demo report
- Improve user documentation to create and save new gene panels
- Removed option to use space as separator when uploading gene panels
- Separating the columns of standard and custom inheritance models in gene panels
- Improved ClinVar instructions for users using non-English Excel

## [4.30.2]
### Added
### Fixed
- Use VEP RefSeq ID if RefSeq list is empty in RefSeq transcripts overview
- Bug creating variant links for variants with no end_chrom
### Changed

## [4.30.1]
### Added
### Fixed
- Cryptography dependency fixed to use version < 3.4
### Changed

## [4.30]
### Added
- Introduced a `reset dismiss variant` verb
- Button to reset all dismissed variants for a case
- Add black border to Chromograph ideograms
- Show ClinVar annotations on variantS page
- Added integration with GENS, copy number visualization tool
- Added a VUS label to the manual classification variant tags
- Add additional information to SNV verification emails
- Tooltips documenting manual annotations from default panels
- Case groups now show bam files from all cases on align view
### Fixed
- Center initial igv view on variant start with SNV/indels
- Don't set initial igv view to negative coordinates
- Display of GQ for SV and STR
- Parsing of AD and related info for STRs
- LoqusDB field in institute settings accepts only existing Loqus instances
- Fix DECIPHER link to work after DECIPHER migrated to GRCh38
- Removed visibility window param from igv.js genes track
- Updated HPO download URL
- Patch HPO download test correctly
- Reference size on STR hover not needed (also wrong)
- Introduced genome build check (allowed values: 37, 38, "37", "38") on case load
- Improve case searching by assignee full name
- Populating the LoqusDB select in institute settings
### Changed
- Cancer variants table header (pop freq etc)
- Only admin users can modify LoqusDB instance in Institute settings
- Style of case synopsis, variants and case comments
- Switched to igv.js 2.7.5
- Do not choke if case is missing research variants when research requested
- Count cases in LoqusDB by variant type
- Introduce deprecation warning for Loqus configs that are not dictionaries
- Improve create new gene panel form validation
- Make XM- transcripts less visible if they don't overlap with transcript refseq_id in variant page
- Color of gene panels and comments panels on cases and variant pages
- Do not choke if case is missing research variants when reserch requested

## [4.29.1]
### Added
### Fixed
- Always load STR variants regardless of RankScore threshold (hotfix)
### Changed

## [4.29]
### Added
- Added a page about migrating potentially breaking changes to the documentation
- markdown_include in development requirements file
- STR variants filter
- Display source, Z-score, inheritance pattern for STR annotations from Stranger (>0.6.1) if available
- Coverage and quality report to cancer view
### Fixed
- ACMG classification page crashing when trying to visualize a classification that was removed
- Pretty print HGVS on gene variants (URL-decode VEP)
- Broken or missing link in the documentation
- Multiple gene names in ClinVar submission form
- Inheritance model select field in ClinVar submission
- IGV.js >2.7.0 has an issue with the gene track zoom levels - temp freeze at 2.7.0
- Revert CORS-anywhere and introduce a local http proxy for cloud tracks
### Changed

## [4.28]
### Added
- Chromograph integration for displaying PNGs in case-page
- Add VAF to cancer case general report, and remove some of its unused fields
- Variants filter compatible with genome browser location strings
- Support for custom public igv tracks stored on the cloud
- Add tests to increase testing coverage
- Update case variants count after deleting variants
- Update IGV.js to latest (v2.7.4)
- Bypass igv.js CORS check using `https://github.com/Rob--W/cors-anywhere`
- Documentation on default and custom IGV.js tracks (admin docs)
- Lock phenomodels so they're editable by admins only
- Small case group assessment sharing
- Tutorial and files for deploying app on containers (Kubernetes pods)
- Canonical transcript and protein change of canonical transcript in exported variants excel sheet
- Support for Font Awesome version 6
- Submit to Beacon from case page sidebar
- Hide dismissed variants in variants pages and variants export function
- Systemd service files and instruction to deploy Scout using podman
### Fixed
- Bugfix: unused `chromgraph_prefix |tojson` removed
- Freeze coloredlogs temporarily
- Marrvel link
- Don't show TP53 link for silent or synonymous changes
- OMIM gene field accepts any custom number as OMIM gene
- Fix Pytest single quote vs double quote string
- Bug in gene variants search by similar cases and no similar case is found
- Delete unused file `userpanel.py`
- Primary transcripts in variant overview and general report
- Google OAuth2 login setup in README file
- Redirect to 'missing file'-icon if configured Chromograph file is missing
- Javascript error in case page
- Fix compound matching during variant loading for hg38
- Cancer variants view containing variants dismissed with cancer-specific reasons
- Zoom to SV variant length was missing IGV contig select
- Tooltips on case page when case has no default gene panels
### Changed
- Save case variants count in case document and not in sessions
- Style of gene panels multiselect on case page
- Collapse/expand main HPO checkboxes in phenomodel preview
- Replaced GQ (Genotype quality) with VAF (Variant allele frequency) in cancer variants GT table
- Allow loading of cancer cases with no tumor_purity field
- Truncate cDNA and protein changes in case report if longer than 20 characters


## [4.27]
### Added
- Exclude one or more variant categories when running variants delete command
### Fixed
### Changed

## [4.26.1]
### Added
### Fixed
- Links with 1-letter aa codes crash on frameshift etc
### Changed

## [4.26]
### Added
- Extend the delete variants command to print analysis date, track, institute, status and research status
- Delete variants by type of analysis (wgs|wes|panel)
- Links to cBioPortal, MutanTP53, IARC TP53, OncoKB, MyCancerGenome, CIViC
### Fixed
- Deleted variants count
### Changed
- Print output of variants delete command as a tab separated table

## [4.25]
### Added
- Command line function to remove variants from one or all cases
### Fixed
- Parse SMN None calls to None rather than False

## [4.24.1]
### Fixed
- Install requirements.txt via setup file

## [4.24]
### Added
- Institute-level phenotype models with sub-panels containing HPO and OMIM terms
- Runnable Docker demo
- Docker image build and push github action
- Makefile with shortcuts to docker commands
- Parse and save synopsis, phenotype and cohort terms from config files upon case upload
### Fixed
- Update dismissed variant status when variant dismissed key is missing
- Breakpoint two IGV button now shows correct chromosome when different from bp1
- Missing font lib in Docker image causing the PDF report download page to crash
- Sentieon Manta calls lack Somaticscore - load anyway
- ClinVar submissions crashing due to pinned variants that are not loaded
- Point ExAC pLI score to new gnomad server address
- Bug uploading cases missing phenotype terms in config file
- STRs loaded but not shown on browser page
- Bug when using adapter.variant.get_causatives with case_id without causatives
- Problem with fetching "solved" from scout export cases cli
- Better serialising of datetime and bson.ObjectId
- Added `volumes` folder to .gitignore
### Changed
- Make matching causative and managed variants foldable on case page
- Remove calls to PyMongo functions marked as deprecated in backend and frontend(as of version 3.7).
- Improved `scout update individual` command
- Export dynamic phenotypes with ordered gene lists as PDF


## [4.23]
### Added
- Save custom IGV track settings
- Show a flash message with clear info about non-valid genes when gene panel creation fails
- CNV report link in cancer case side navigation
- Return to comment section after editing, deleting or submitting a comment
- Managed variants
- MT vs 14 chromosome mean coverage stats if Scout is connected to Chanjo
### Fixed
- missing `vcf_cancer_sv` and `vcf_cancer_sv_research` to manual.
- Split ClinVar multiple clnsig values (slash-separated) and strip them of underscore for annotations without accession number
- Timeout of `All SNVs and INDELs` page when no valid gene is provided in the search
- Round CADD (MIPv9)
- Missing default panel value
- Invisible other causatives lines when other causatives lack gene symbols
### Changed
- Do not freeze mkdocs-material to version 4.6.1
- Remove pre-commit dependency

## [4.22]
### Added
- Editable cases comments
- Editable variants comments
### Fixed
- Empty variant activity panel
- STRs variants popover
- Split new ClinVar multiple significance terms for a variant
- Edit the selected comment, not the latest
### Changed
- Updated RELEASE docs.
- Pinned variants card style on the case page
- Merged `scout export exons` and `scout view exons` commands


## [4.21.2]
### Added
### Fixed
- Do not pre-filter research variants by (case-default) gene panels
- Show OMIM disease tooltip reliably
### Changed

## [4.21.1]
### Added
### Fixed
- Small change to Pop Freq column in variants ang gene panels to avoid strange text shrinking on small screens
- Direct use of HPO list for Clinical HPO SNV (and cancer SNV) filtering
- PDF coverage report redirecting to login page
### Changed
- Remove the option to dismiss single variants from all variants pages
- Bulk dismiss SNVs, SVs and cancer SNVs from variants pages

## [4.21]
### Added
- Support to configure LoqusDB per institute
- Highlight causative variants in the variants list
- Add tests. Mostly regarding building internal datatypes.
- Remove leading and trailing whitespaces from panel_name and display_name when panel is created
- Mark MANE transcript in list of transcripts in "Transcript overview" on variant page
- Show default panel name in case sidebar
- Previous buttons for variants pagination
- Adds a gh action that checks that the changelog is updated
- Adds a gh action that deploys new releases automatically to pypi
- Warn users if case default panels are outdated
- Define institute-specific gene panels for filtering in institute settings
- Use institute-specific gene panels in variants filtering
- Show somatic VAF for pinned and causative variants on case page

### Fixed
- Report pages redirect to login instead of crashing when session expires
- Variants filter loading in cancer variants page
- User, Causative and Cases tables not scaling to full page
- Improved docs for an initial production setup
- Compatibility with latest version of Black
- Fixed tests for Click>7
- Clinical filter required an extra click to Filter to return variants
- Restore pagination and shrink badges in the variants page tables
- Removing a user from the command line now inactivates the case only if user is last assignee and case is active
- Bugfix, LoqusDB per institute feature crashed when institute id was empty string
- Bugfix, LoqusDB calls where missing case count
- filter removal and upload for filters deleted from another page/other user
- Visualize outdated gene panels info in a popover instead of a tooltip in case page side panel

### Changed
- Highlight color on normal STRs in the variants table from green to blue
- Display breakpoints coordinates in verification emails only for structural variants


## [4.20]
### Added
- Display number of filtered variants vs number of total variants in variants page
- Search case by HPO terms
- Dismiss variant column in the variants tables
- Black and pre-commit packages to dev requirements

### Fixed
- Bug occurring when rerun is requested twice
- Peddy info fields in the demo config file
- Added load config safety check for multiple alignment files for one individual
- Formatting of cancer variants table
- Missing Score in SV variants table

### Changed
- Updated the documentation on how to create a new software release
- Genome build-aware cytobands coordinates
- Styling update of the Matchmaker card
- Select search type in case search form


## [4.19]

### Added
- Show internal ID for case
- Add internal ID for downloaded CGH files
- Export dynamic HPO gene list from case page
- Remove users as case assignees when their account is deleted
- Keep variants filters panel expanded when filters have been used

### Fixed
- Handle the ProxyFix ModuleNotFoundError when Werkzeug installed version is >1.0
- General report formatting issues whenever case and variant comments contain extremely long strings with no spaces

### Changed
- Created an institute wrapper page that contains list of cases, causatives, SNVs & Indels, user list, shared data and institute settings
- Display case name instead of case ID on clinVar submissions
- Changed icon of sample update in clinVar submissions


## [4.18]

### Added
- Filter cancer variants on cytoband coordinates
- Show dismiss reasons in a badge with hover for clinical variants
- Show an ellipsis if 10 cases or more to display with loqusdb matches
- A new blog post for version 4.17
- Tooltip to better describe Tumor and Normal columns in cancer variants
- Filter cancer SNVs and SVs by chromosome coordinates
- Default export of `Assertion method citation` to clinVar variants submission file
- Button to export up to 500 cancer variants, filtered or not
- Rename samples of a clinVar submission file

### Fixed
- Apply default gene panel on return to cancer variantS from variant view
- Revert to certificate checking when asking for Chanjo reports
- `scout download everything` command failing while downloading HPO terms

### Changed
- Turn tumor and normal allelic fraction to decimal numbers in tumor variants page
- Moved clinVar submissions code to the institutes blueprints
- Changed name of clinVar export files to FILENAME.Variant.csv and FILENAME.CaseData.csv
- Switched Google login libraries from Flask-OAuthlib to Authlib


## [4.17.1]

### Fixed
- Load cytobands for cases with chromosome build not "37" or "38"


## [4.17]

### Added
- COSMIC badge shown in cancer variants
- Default gene-panel in non-cancer structural view in url
- Filter SNVs and SVs by cytoband coordinates
- Filter cancer SNV variants by alt allele frequency in tumor
- Correct genome build in UCSC link from structural variant page



### Fixed
- Bug in clinVar form when variant has no gene
- Bug when sharing cases with the same institute twice
- Page crashing when removing causative variant tag
- Do not default to GATK caller when no caller info is provided for cancer SNVs


## [4.16.1]

### Fixed
- Fix the fix for handling of delivery reports for rerun cases

## [4.16]

### Added
- Adds possibility to add "lims_id" to cases. Currently only stored in database, not shown anywhere
- Adds verification comment box to SVs (previously only available for small variants)
- Scrollable pedigree panel

### Fixed
- Error caused by changes in WTForm (new release 2.3.x)
- Bug in OMIM case page form, causing the page to crash when a string was provided instead of a numerical OMIM id
- Fix Alamut link to work properly on hg38
- Better handling of delivery reports for rerun cases
- Small CodeFactor style issues: matchmaker results counting, a couple of incomplete tests and safer external xml
- Fix an issue with Phenomizer introduced by CodeFactor style changes

### Changed
- Updated the version of igv.js to 2.5.4

## [4.15.1]

### Added
- Display gene names in ClinVar submissions page
- Links to Varsome in variant transcripts table

### Fixed
- Small fixes to ClinVar submission form
- Gene panel page crash when old panel has no maintainers

## [4.15]

### Added
- Clinvar CNVs IGV track
- Gene panels can have maintainers
- Keep variant actions (dismissed, manual rank, mosaic, acmg, comments) upon variant re-upload
- Keep variant actions also on full case re-upload

### Fixed
- Fix the link to Ensembl for SV variants when genome build 38.
- Arrange information in columns on variant page
- Fix so that new cosmic identifier (COSV) is also acceptable #1304
- Fixed COSMIC tag in INFO (outside of CSQ) to be parses as well with `&` splitter.
- COSMIC stub URL changed to https://cancer.sanger.ac.uk/cosmic/search?q= instead.
- Updated to a version of IGV where bigBed tracks are visualized correctly
- Clinvar submission files are named according to the content (variant_data and case_data)
- Always show causatives from other cases in case overview
- Correct disease associations for gene symbol aliases that exist as separate genes
- Re-add "custom annotations" for SV variants
- The override ClinVar P/LP add-in in the Clinical Filter failed for new CSQ strings

### Changed
- Runs all CI checks in github actions

## [4.14.1]

### Fixed
- Error when variant found in loqusdb is not loaded for other case

## [4.14]

### Added
- Use github actions to run tests
- Adds CLI command to update individual alignments path
- Update HPO terms using downloaded definitions files
- Option to use alternative flask config when running `scout serve`
- Requirement to use loqusdb >= 2.5 if integrated

### Fixed
- Do not display Pedigree panel in cancer view
- Do not rely on internet connection and services available when running CI tests
- Variant loading assumes GATK if no caller set given and GATK filter status is seen in FILTER
- Pass genome build param all the way in order to get the right gene mappings for cases with build 38
- Parse correctly variants with zero frequency values
- Continue even if there are problems to create a region vcf
- STR and cancer variant navigation back to variants pages could fail

### Changed
- Improved code that sends requests to the external APIs
- Updates ranges for user ranks to fit todays usage
- Run coveralls on github actions instead of travis
- Run pip checks on github actions instead of coveralls
- For hg38 cases, change gnomAD link to point to version 3.0 (which is hg38 based)
- Show pinned or causative STR variants a bit more human readable

## [4.13.1]

### Added
### Fixed
- Typo that caused not all clinvar conflicting interpretations to be loaded no matter what
- Parse and retrieve clinvar annotations from VEP-annotated (VEP 97+) CSQ VCF field
- Variant clinvar significance shown as `not provided` whenever is `Uncertain significance`
- Phenomizer query crashing when case has no HPO terms assigned
- Fixed a bug affecting `All SNVs and INDELs` page when variants don't have canonical transcript
- Add gene name or id in cancer variant view

### Changed
- Cancer Variant view changed "Variant:Transcript:Exon:HGVS" to "Gene:Transcript:Exon:HGVS"

## [4.13]

### Added
- ClinVar SNVs track in IGV
- Add SMA view with SMN Copy Number data
- Easier to assign OMIM diagnoses from case page
- OMIM terms and specific OMIM term page

### Fixed
- Bug when adding a new gene to a panel
- Restored missing recent delivery reports
- Fixed style and links to other reports in case side panel
- Deleting cases using display_name and institute not deleting its variants
- Fixed bug that caused coordinates filter to override other filters
- Fixed a problem with finding some INS in loqusdb
- Layout on SV page when local observations without cases are present
- Make scout compatible with the new HPO definition files from `http://compbio.charite.de/jenkins/`
- General report visualization error when SNVs display names are very long


### Changed


## [4.12.4]

### Fixed
- Layout on SV page when local observations without cases are present

## [4.12.3]

### Fixed
- Case report when causative or pinned SVs have non null allele frequencies

## [4.12.2]

### Fixed
- SV variant links now take you to the SV variant page again
- Cancer variant view has cleaner table data entries for "N/A" data
- Pinned variant case level display hotfix for cancer and str - more on this later
- Cancer variants show correct alt/ref reads mirroring alt frequency now
- Always load all clinical STR variants even if a region load is attempted - index may be missing
- Same case repetition in variant local observations

## [4.12.1]

### Fixed
- Bug in variant.gene when gene has no HGVS description


## [4.12]

### Added
- Accepts `alignment_path` in load config to pass bam/cram files
- Display all phenotypes on variant page
- Display hgvs coordinates on pinned and causatives
- Clear panel pending changes
- Adds option to setup the database with static files
- Adds cli command to download the resources from CLI that scout needs
- Adds dummy files for merged somatic SV and CNV; as well as merged SNV, and INDEL part of #1279
- Allows for upload of OMIM-AUTO gene panel from static files without api-key

### Fixed
- Cancer case HPO panel variants link
- Fix so that some drop downs have correct size
- First IGV button in str variants page
- Cancer case activates on SNV variants
- Cases activate when STR variants are viewed
- Always calculate code coverage
- Pinned/Classification/comments in all types of variants pages
- Null values for panel's custom_inheritance_models
- Discrepancy between the manual disease transcripts and those in database in gene-edit page
- ACMG classification not showing for some causatives
- Fix bug which caused IGV.js to use hg19 reference files for hg38 data
- Bug when multiple bam files sources with non-null values are available


### Changed
- Renamed `requests` file to `scout_requests`
- Cancer variant view shows two, instead of four, decimals for allele and normal


## [4.11.1]

### Fixed
- Institute settings page
- Link institute settings to sharing institutes choices

## [4.11.0]

### Added
- Display locus name on STR variant page
- Alternative key `GNOMADAF_popmax` for Gnomad popmax allele frequency
- Automatic suggestions on how to improve the code on Pull Requests
- Parse GERP, phastCons and phyloP annotations from vep annotated CSQ fields
- Avoid flickering comment popovers in variant list
- Parse REVEL score from vep annotated CSQ fields
- Allow users to modify general institute settings
- Optionally format code automatically on commit
- Adds command to backup vital parts `scout export database`
- Parsing and displaying cancer SV variants from Manta annotated VCF files
- Dismiss cancer snv variants with cancer-specific options
- Add IGV.js UPD, RHO and TIDDIT coverage wig tracks.


### Fixed
- Slightly darker page background
- Fixed an issued with parsed conservation values from CSQ
- Clinvar submissions accessible to all users of an institute
- Header toolbar when on Clinvar page now shows institute name correctly
- Case should not always inactivate upon update
- Show dismissed snv cancer variants as grey on the cancer variants page
- Improved style of mappability link and local observations on variant page
- Convert all the GET requests to the igv view to POST request
- Error when updating gene panels using a file containing BOM chars
- Add/replace gene radio button not working in gene panels


## [4.10.1]

### Fixed
- Fixed issue with opening research variants
- Problem with coveralls not called by Travis CI
- Handle Biomart service down in tests


## [4.10.0]

### Added
- Rank score model in causatives page
- Exportable HPO terms from phenotypes page
- AMP guideline tiers for cancer variants
- Adds scroll for the transcript tab
- Added CLI option to query cases on time since case event was added
- Shadow clinical assessments also on research variants display
- Support for CRAM alignment files
- Improved str variants view : sorting by locus, grouped by allele.
- Delivery report PDF export
- New mosaicism tag option
- Add or modify individuals' age or tissue type from case page
- Display GC and allele depth in causatives table.
- Included primary reference transcript in general report
- Included partial causative variants in general report
- Remove dependency of loqusdb by utilising the CLI

### Fixed
- Fixed update OMIM command bug due to change in the header of the genemap2 file
- Removed Mosaic Tag from Cancer variants
- Fixes issue with unaligned table headers that comes with hidden Datatables
- Layout in general report PDF export
- Fixed issue on the case statistics view. The validation bars didn't show up when all institutes were selected. Now they do.
- Fixed missing path import by importing pathlib.Path
- Handle index inconsistencies in the update index functions
- Fixed layout problems


## [4.9.0]

### Added
- Improved MatchMaker pages, including visible patient contacts email address
- New badges for the github repo
- Links to [GENEMANIA](genemania.org)
- Sort gene panel list on case view.
- More automatic tests
- Allow loading of custom annotations in VCF using the SCOUT_CUSTOM info tag.

### Fixed
- Fix error when a gene is added to an empty dynamic gene panel
- Fix crash when attempting to add genes on incorrect format to dynamic gene panel
- Manual rank variant tags could be saved in a "Select a tag"-state, a problem in the variants view.
- Same case evaluations are no longer shown as gray previous evaluations on the variants page
- Stay on research pages, even if reset, next first buttons are pressed..
- Overlapping variants will now be visible on variant page again
- Fix missing classification comments and links in evaluations page
- All prioritized cases are shown on cases page


## [4.8.3]

### Added

### Fixed
- Bug when ordering sanger
- Improved scrolling over long list of genes/transcripts


## [4.8.2]

### Added

### Fixed
- Avoid opening extra tab for coverage report
- Fixed a problem when rank model version was saved as floats and not strings
- Fixed a problem with displaying dismiss variant reasons on the general report
- Disable load and delete filter buttons if there are no saved filters
- Fix problem with missing verifications
- Remove duplicate users and merge their data and activity


## [4.8.1]

### Added

### Fixed
- Prevent login fail for users with id defined by ObjectId and not email
- Prevent the app from crashing with `AttributeError: 'NoneType' object has no attribute 'message'`


## [4.8.0]

### Added
- Updated Scout to use Bootstrap 4.3
- New looks for Scout
- Improved dashboard using Chart.js
- Ask before inactivating a case where last assigned user leaves it
- Genes can be manually added to the dynamic gene list directly on the case page
- Dynamic gene panels can optionally be used with clinical filter, instead of default gene panel
- Dynamic gene panels get link out to chanjo-report for coverage report
- Load all clinvar variants with clinvar Pathogenic, Likely Pathogenic and Conflicting pathogenic
- Show transcripts with exon numbers for structural variants
- Case sort order can now be toggled between ascending and descending.
- Variants can be marked as partial causative if phenotype is available for case.
- Show a frequency tooltip hover for SV-variants.
- Added support for LDAP login system
- Search snv and structural variants by chromosomal coordinates
- Structural variants can be marked as partial causative if phenotype is available for case.
- Show normal and pathologic limits for STRs in the STR variants view.
- Institute level persistent variant filter settings that can be retrieved and used.
- export causative variants to Excel
- Add support for ROH, WIG and chromosome PNGs in case-view

### Fixed
- Fixed missing import for variants with comments
- Instructions on how to build docs
- Keep sanger order + verification when updating/reloading variants
- Fixed and moved broken filter actions (HPO gene panel and reset filter)
- Fixed string conversion to number
- UCSC links for structural variants are now separated per breakpoint (and whole variant where applicable)
- Reintroduced missing coverage report
- Fixed a bug preventing loading samples using the command line
- Better inheritance models customization for genes in gene panels
- STR variant page back to list button now does its one job.
- Allows to setup scout without a omim api key
- Fixed error causing "favicon not found" flash messages
- Removed flask --version from base cli
- Request rerun no longer changes case status. Active or archived cases inactivate on upload.
- Fixed missing tooltip on the cancer variants page
- Fixed weird Rank cell in variants page
- Next and first buttons order swap
- Added pagination (and POST capability) to cancer variants.
- Improves loading speed for variant page
- Problem with updating variant rank when no variants
- Improved Clinvar submission form
- General report crashing when dismissed variant has no valid dismiss code
- Also show collaborative case variants on the All variants view.
- Improved phenotype search using dataTables.js on phenotypes page
- Search and delete users with `email` instead of `_id`
- Fixed css styles so that multiselect options will all fit one column


## [4.7.3]

### Added
- RankScore can be used with VCFs for vcf_cancer files

### Fixed
- Fix issue with STR view next page button not doing its one job.

### Deleted
- Removed pileup as a bam viewing option. This is replaced by IGV


## [4.7.2]

### Added
- Show earlier ACMG classification in the variant list

### Fixed
- Fixed igv search not working due to igv.js dist 2.2.17
- Fixed searches for cases with a gene with variants pinned or marked causative.
- Load variant pages faster after fixing other causatives query
- Fixed mitochondrial report bug for variants without genes

## [4.7.1]

### Added

### Fixed
- Fixed bug on genes page


## [4.7.0]

### Added
- Export genes and gene panels in build GRCh38
- Search for cases with variants pinned or marked causative in a given gene.
- Search for cases phenotypically similar to a case also from WUI.
- Case variant searches can be limited to similar cases, matching HPO-terms,
  phenogroups and cohorts.
- De-archive reruns and flag them as 'inactive' if archived
- Sort cases by analysis_date, track or status
- Display cases in the following order: prioritized, active, inactive, archived, solved
- Assign case to user when user activates it or asks for rerun
- Case becomes inactive when it has no assignees
- Fetch refseq version from entrez and use it in clinvar form
- Load and export of exons for all genes, independent on refseq
- Documentation for loading/updating exons
- Showing SV variant annotations: SV cgh frequencies, gnomad-SV, local SV frequencies
- Showing transcripts mapping score in segmental duplications
- Handle requests to Ensembl Rest API
- Handle requests to Ensembl Rest Biomart
- STR variants view now displays GT and IGV link.
- Description field for gene panels
- Export exons in build 37 and 38 using the command line

### Fixed
- Fixes of and induced by build tests
- Fixed bug affecting variant observations in other cases
- Fixed a bug that showed wrong gene coverage in general panel PDF export
- MT report only shows variants occurring in the specific individual of the excel sheet
- Disable SSL certifcate verification in requests to chanjo
- Updates how intervaltree and pymongo is used to void deprecated functions
- Increased size of IGV sample tracks
- Optimized tests


## [4.6.1]

### Added

### Fixed
- Missing 'father' and 'mother' keys when parsing single individual cases


## [4.6.0]

### Added
- Description of Scout branching model in CONTRIBUTING doc
- Causatives in alphabetical order, display ACMG classification and filter by gene.
- Added 'external' to the list of analysis type options
- Adds functionality to display "Tissue type". Passed via load config.
- Update to IGV 2.

### Fixed
- Fixed alignment visualization and vcf2cytosure availability for demo case samples
- Fixed 3 bugs affecting SV pages visualization
- Reintroduced the --version cli option
- Fixed variants query by panel (hpo panel + gene panel).
- Downloaded MT report contains excel files with individuals' display name
- Refactored code in parsing of config files.


## [4.5.1]

### Added

### Fixed
- update requirement to use PyYaml version >= 5.1
- Safer code when loading config params in cli base


## [4.5.0]

### Added
- Search for similar cases from scout view CLI
- Scout cli is now invoked from the app object and works under the app context

### Fixed
- PyYaml dependency fixed to use version >= 5.1


## [4.4.1]

### Added
- Display SV rank model version when available

### Fixed
- Fixed upload of delivery report via API


## [4.4.0]

### Added
- Displaying more info on the Causatives page and hiding those not causative at the case level
- Add a comment text field to Sanger order request form, allowing a message to be included in the email
- MatchMaker Exchange integration
- List cases with empty synopsis, missing HPO terms and phenotype groups.
- Search for cases with open research list, or a given case status (active, inactive, archived)

### Fixed
- Variant query builder split into several functions
- Fixed delivery report load bug


## [4.3.3]

### Added
- Different individual table for cancer cases

### Fixed
- Dashboard collects validated variants from verification events instead of using 'sanger' field
- Cases shared with collaborators are visible again in cases page
- Force users to select a real institute to share cases with (actionbar select fix)


## [4.3.2]

### Added
- Dashboard data can be filtered using filters available in cases page
- Causatives for each institute are displayed on a dedicated page
- SNVs and and SVs are searchable across cases by gene and rank score
- A more complete report with validated variants is downloadable from dashboard

### Fixed
- Clinsig filter is fixed so clinsig numerical values are returned
- Split multi clinsig string values in different elements of clinsig array
- Regex to search in multi clinsig string values or multi revstat string values
- It works to upload vcf files with no variants now
- Combined Pileup and IGV alignments for SVs having variant start and stop on the same chromosome


## [4.3.1]

### Added
- Show calls from all callers even if call is not available
- Instructions to install cairo and pango libs from WeasyPrint page
- Display cases with number of variants from CLI
- Only display cases with number of variants above certain treshold. (Also CLI)
- Export of verified variants by CLI or from the dashboard
- Extend case level queries with default panels, cohorts and phenotype groups.
- Slice dashboard statistics display using case level queries
- Add a view where all variants for an institute can be searched across cases, filtering on gene and rank score. Allows searching research variants for cases that have research open.

### Fixed
- Fixed code to extract variant conservation (gerp, phyloP, phastCons)
- Visualization of PDF-exported gene panels
- Reintroduced the exon/intron number in variant verification email
- Sex and affected status is correctly displayed on general report
- Force number validation in SV filter by size
- Display ensembl transcripts when no refseq exists


## [4.3.0]

### Added
- Mosaicism tag on variants
- Show and filter on SweGen frequency for SVs
- Show annotations for STR variants
- Show all transcripts in verification email
- Added mitochondrial export
- Adds alternative to search for SVs shorter that the given length
- Look for 'bcftools' in the `set` field of VCFs
- Display digenic inheritance from OMIM
- Displays what refseq transcript that is primary in hgnc

### Fixed

- Archived panels displays the correct date (not retroactive change)
- Fixed problem with waiting times in gene panel exports
- Clinvar fiter not working with human readable clinsig values

## [4.2.2]

### Fixed
- Fixed gene panel create/modify from CSV file utf-8 decoding error
- Updating genes in gene panels now supports edit comments and entry version
- Gene panel export timeout error

## [4.2.1]

### Fixed
- Re-introduced gene name(s) in verification email subject
- Better PDF rendering for excluded variants in report
- Problem to access old case when `is_default` did not exist on a panel


## [4.2.0]

### Added
- New index on variant_id for events
- Display overlapping compounds on variants view

### Fixed
- Fixed broken clinical filter


## [4.1.4]

### Added
- Download of filtered SVs

### Fixed
- Fixed broken download of filtered variants
- Fixed visualization issue in gene panel PDF export
- Fixed bug when updating gene names in variant controller


## [4.1.3]

### Fixed
- Displays all primary transcripts


## [4.1.2]

### Added
- Option add/replace when updating a panel via CSV file
- More flexible versioning of the gene panels
- Printing coverage report on the bottom of the pdf case report
- Variant verification option for SVs
- Logs uri without pwd when connecting
- Disease-causing transcripts in case report
- Thicker lines in case report
- Supports HPO search for cases, both terms or if described in synopsis
- Adds sanger information to dashboard

### Fixed
- Use db name instead of **auth** as default for authentication
- Fixes so that reports can be generated even with many variants
- Fixed sanger validation popup to show individual variants queried by user and institute.
- Fixed problem with setting up scout
- Fixes problem when exac file is not available through broad ftp
- Fetch transcripts for correct build in `adapter.hgnc_gene`

## [4.1.1]
- Fix problem with institute authentication flash message in utils
- Fix problem with comments
- Fix problem with ensembl link


## [4.1.0]

### Added
- OMIM phenotypes to case report
- Command to download all panel app gene panels `scout load panel --panel-app`
- Links to genenames.org and omim on gene page
- Popup on gene at variants page with gene information
- reset sanger status to "Not validated" for pinned variants
- highlight cases with variants to be evaluated by Sanger on the cases page
- option to point to local reference files to the genome viewer pileup.js. Documented in `docs.admin-guide.server`
- option to export single variants in `scout export variants`
- option to load a multiqc report together with a case(add line in load config)
- added a view for searching HPO terms. It is accessed from the top left corner menu
- Updates the variants view for cancer variants. Adds a small cancer specific filter for known variants
- Adds hgvs information on cancer variants page
- Adds option to update phenotype groups from CLI

### Fixed
- Improved Clinvar to submit variants from different cases. Fixed HPO terms in casedata according to feedback
- Fixed broken link to case page from Sanger modal in cases view
- Now only cases with non empty lists of causative variants are returned in `adapter.case(has_causatives=True)`
- Can handle Tumor only samples
- Long lists of HGNC symbols are now possible. This was previously difficult with manual, uploaded or by HPO search when changing filter settings due to GET request limitations. Relevant pages now use POST requests. Adds the dynamic HPO panel as a selection on the gene panel dropdown.
- Variant filter defaults to default panels also on SV and Cancer variants pages.

## [4.0.0]

### WARNING ###

This is a major version update and will require that the backend of pre releases is updated.
Run commands:

```
$scout update genes
$scout update hpo
```

- Created a Clinvar submission tool, to speed up Clinvar submission of SNVs and SVs
- Added an analysis report page (html and PDF format) containing phenotype, gene panels and variants that are relevant to solve a case.

### Fixed
- Optimized evaluated variants to speed up creation of case report
- Moved igv and pileup viewer under a common folder
- Fixed MT alignment view pileup.js
- Fixed coordinates for SVs with start chromosome different from end chromosome
- Global comments shown across cases and institutes. Case-specific variant comments are shown only for that specific case.
- Links to clinvar submitted variants at the cases level
- Adapts clinvar parsing to new format
- Fixed problem in `scout update user` when the user object had no roles
- Makes pileup.js use online genome resources when viewing alignments. Now any instance of Scout can make use of this functionality.
- Fix ensembl link for structural variants
- Works even when cases does not have `'madeline_info'`
- Parses Polyphen in correct way again
- Fix problem with parsing gnomad from VEP

### Added
- Added a PDF export function for gene panels
- Added a "Filter and export" button to export custom-filtered SNVs to CSV file
- Dismiss SVs
- Added IGV alignments viewer
- Read delivery report path from case config or CLI command
- Filter for spidex scores
- All HPO terms are now added and fetched from the correct source (https://github.com/obophenotype/human-phenotype-ontology/blob/master/hp.obo)
- New command `scout update hpo`
- New command `scout update genes` will fetch all the latest information about genes and update them
- Load **all** variants found on chromosome **MT**
- Adds choice in cases overview do show as many cases as user like

### Removed
- pileup.min.js and pileup css are imported from a remote web location now
- All source files for HPO information, this is instead fetched directly from source
- All source files for gene information, this is instead fetched directly from source

## [3.0.0]
### Fixed
- hide pedigree panel unless it exists

## [1.5.1] - 2016-07-27
### Fixed
- look for both ".bam.bai" and ".bai" extensions

## [1.4.0] - 2016-03-22
### Added
- support for local frequency through loqusdb
- bunch of other stuff

## [1.3.0] - 2016-02-19
### Fixed
- Update query-phenomizer and add username/password

### Changed
- Update the way a case is checked for rerun-status

### Added
- Add new button to mark a case as "checked"
- Link to clinical variants _without_ 1000G annotation

## [1.2.2] - 2016-02-18
### Fixed
- avoid filtering out variants lacking ExAC and 1000G annotations

## [1.1.3] - 2015-10-01
### Fixed
- persist (clinical) filter when clicking load more
- fix #154 by robustly setting clinical filter func. terms

## [1.1.2] - 2015-09-07
### Fixed
- avoid replacing coverage report with none
- update SO terms, refactored

## [1.1.1] - 2015-08-20
### Fixed
- fetch case based on collaborator status (not owner)

## [1.1.0] - 2015-05-29
### Added
- link(s) to SNPedia based on RS-numbers
- new Jinja filter to "humanize" decimal numbers
- show gene panels in variant view
- new Jinja filter for decoding URL encoding
- add indicator to variants in list that have comments
- add variant number threshold and rank score threshold to load function
- add event methods to mongo adapter
- add tests for models
- show badge "old" if comment was written for a previous analysis

### Changed
- show cDNA change in transcript summary unless variant is exonic
- moved compounds table further up the page
- show dates for case uploads in ISO format
- moved variant comments higher up on page
- updated documentation for pages
- read in coverage report as blob in database and serve directly
- change ``OmimPhenotype`` to ``PhenotypeTerm``
- reorganize models sub-package
- move events (and comments) to separate collection
- only display prev/next links for the research list
- include variant type in breadcrumbs e.g. "Clinical variants"

### Removed
- drop dependency on moment.js

### Fixed
- show the same level of detail for all frequencies on all pages
- properly decode URL encoded symbols in amino acid/cDNA change strings
- fixed issue with wipe permissions in MongoDB
- include default gene lists in "variants" link in breadcrumbs

## [1.0.2] - 2015-05-20
### Changed
- update case fetching function

### Fixed
- handle multiple cases with same id

## [1.0.1] - 2015-04-28
### Fixed
- Fix building URL parameters in cases list Vue component

## [1.0.0] - 2015-04-12
Codename: Sara Lund

![Release 1.0](artwork/releases/release-1-0.jpg)

### Added
- Add email logging for unexpected errors
- New command line tool for deleting case

### Changed
- Much improved logging overall
- Updated documentation/usage guide
- Removed non-working IGV link

### Fixed
- Show sample display name in GT call
- Various small bug fixes
- Make it easier to hover over popups

## [0.0.2-rc1] - 2015-03-04
### Added
- add protein table for each variant
- add many more external links
- add coverage reports as PDFs

### Changed
- incorporate user feedback updates
- big refactor of load scripts

## [0.0.2-rc2] - 2015-03-04
### Changes
- add gene table with gene description
- reorganize inheritance models box

### Fixed
- avoid overwriting gene list on "research" load
- fix various bugs in external links

## [0.0.2-rc3] - 2015-03-05
### Added
- Activity log feed to variant view
- Adds protein change strings to ODM and Sanger email

### Changed
- Extract activity log component to macro

### Fixes
- Make Ensembl transcript links use archive website<|MERGE_RESOLUTION|>--- conflicted
+++ resolved
@@ -21,10 +21,6 @@
 - Support LoqusDB REST API queries
 ### Changed
 - Remove parsing of case `genome_version`, since it's not used anywhere downstream
-<<<<<<< HEAD
-- Count total cases in LoqusDB by variant type when there are no variant observations
-=======
->>>>>>> 66658d16
 - Introduce deprecation warning for Loqus configs that are not dictionaries
 - SV clinical filter no longer filters out sub 100 nt variants
 - Count cases in LoqusDB by variant type
