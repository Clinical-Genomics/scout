# Change Log
All notable changes to this project will be documented in this file.
This project adheres to [Semantic Versioning](http://semver.org/).

About changelog [here](https://keepachangelog.com/en/1.0.0/)

## [x.x.x]
### Added
- Introduced a `reset dismiss variant` verb
- Button to reset all dismissed variants for a case
- Add black border to ideograms
- Show ClinVar annotations on variantS page
### Fixed
- Center initial igv view on variant start with SNV/indels
- Don't set initial igv view to negative coordinates
- Display of GQ for SV and STR
- Parsing of AD and related info for STRs
- LoqusDB field in institute settings accepts only existing Loqus instances
- Fix DECIPHER link to work after DECIPHER migrated to GRCh38
- Removed visibility window param from igv.js genes track
<<<<<<< HEAD
- Introduced genome build check (allowed values: 37 or 38) on case load
=======
- Updated HPO download URL
>>>>>>> 2482f30e
### Changed
- Cancer variants table header (pop freq etc)
- Only admin users can modify LoqusDB instance in Institute settings
- Style of case synopsis and variants and case comments
- Switched to igv.js 2.7.5

## [4.29.1]
### Added
### Fixed
- Always load STR variants regardless of RankScore threshold (hotfix)
### Changed

## [4.29]
### Added
- Added a page about migrating potentially breaking changes to the documentation
- markdown_include in development requirements file
- STR variants filter
- Display source, Z-score, inheritance pattern for STR annotations from Stranger (>0.6.1) if available
- Coverage and quality report to cancer view
### Fixed
- ACMG classification page crashing when trying to visualize a classification that was removed
- Pretty print HGVS on gene variants (URL-decode VEP)
- Broken or missing link in the documentation
- Multiple gene names in ClinVar submission form
- Inheritance model select field in ClinVar submission
- IGV.js >2.7.0 has an issue with the gene track zoom levels - temp freeze at 2.7.0
- Revert CORS-anywhere and introduce a local http proxy for cloud tracks
### Changed

## [4.28]
### Added
- Chromograph integration for displaying PNGs in case-page
- Add VAF to cancer case general report, and remove some of its unused fields
- Variants filter compatible with genome browser location strings
- Support for custom public igv tracks stored on the cloud
- Add tests to increase testing coverage
- Update case variants count after deleting variants
- Update IGV.js to latest (v2.7.4)
- Bypass igv.js CORS check using `https://github.com/Rob--W/cors-anywhere`
- Documentation on default and custom IGV.js tracks (admin docs)
- Lock phenomodels so they're editable by admins only
- Small case group assessment sharing
- Tutorial and files for deploying app on containers (Kubernetes pods)
- Canonical transcript and protein change of canonical transcript in exported variants excel sheet
- Support for Font Awesome version 6
- Submit to Beacon from case page sidebar
- Hide dismissed variants in variants pages and variants export function
- Systemd service files and instruction to deploy Scout using podman
### Fixed
- Bugfix: unused `chromgraph_prefix |tojson` removed
- Freeze coloredlogs temporarily
- Marrvel link
- Don't show TP53 link for silent or synonymous changes
- OMIM gene field accepts any custom number as OMIM gene
- Fix Pytest single quote vs double quote string
- Bug in gene variants search by similar cases and no similar case is found
- Delete unused file `userpanel.py`
- Primary transcripts in variant overview and general report
- Google OAuth2 login setup in README file
- Redirect to 'missing file'-icon if configured Chromograph file is missing
- Javascript error in case page
- Fix compound matching during variant loading for hg38
- Cancer variants view containing variants dismissed with cancer-specific reasons
- Zoom to SV variant length was missing IGV contig select
- Tooltips on case page when case has no default gene panels
### Changed
- Save case variants count in case document and not in sessions
- Style of gene panels multiselect on case page
- Collapse/expand main HPO checkboxes in phenomodel preview
- Replaced GQ (Genotype quality) with VAF (Variant allele frequency) in cancer variants GT table
- Allow loading of cancer cases with no tumor_purity field
- Truncate cDNA and protein changes in case report if longer than 20 characters


## [4.27]
### Added
- Exclude one or more variant categories when running variants delete command
### Fixed
### Changed

## [4.26.1]
### Added
### Fixed
- Links with 1-letter aa codes crash on frameshift etc
### Changed

## [4.26]
### Added
- Extend the delete variants command to print analysis date, track, institute, status and research status
- Delete variants by type of analysis (wgs|wes|panel)
- Links to cBioPortal, MutanTP53, IARC TP53, OncoKB, MyCancerGenome, CIViC
### Fixed
- Deleted variants count
### Changed
- Print output of variants delete command as a tab separated table

## [4.25]
### Added
- Command line function to remove variants from one or all cases
### Fixed
- Parse SMN None calls to None rather than False

## [4.24.1]
### Fixed
- Install requirements.txt via setup file

## [4.24]
### Added
- Institute-level phenotype models with sub-panels containing HPO and OMIM terms
- Runnable Docker demo
- Docker image build and push github action
- Makefile with shortcuts to docker commands
- Parse and save synopsis, phenotype and cohort terms from config files upon case upload
### Fixed
- Update dismissed variant status when variant dismissed key is missing
- Breakpoint two IGV button now shows correct chromosome when different from bp1
- Missing font lib in Docker image causing the PDF report download page to crash
- Sentieon Manta calls lack Somaticscore - load anyway
- ClinVar submissions crashing due to pinned variants that are not loaded
- Point ExAC pLI score to new gnomad server address
- Bug uploading cases missing phenotype terms in config file
- STRs loaded but not shown on browser page
- Bug when using adapter.variant.get_causatives with case_id without causatives
- Problem with fetching "solved" from scout export cases cli
- Better serialising of datetime and bson.ObjectId
- Added `volumes` folder to .gitignore
### Changed
- Make matching causative and managed variants foldable on case page
- Remove calls to PyMongo functions marked as deprecated in backend and frontend(as of version 3.7).
- Improved `scout update individual` command
- Export dynamic phenotypes with ordered gene lists as PDF


## [4.23]
### Added
- Save custom IGV track settings
- Show a flash message with clear info about non-valid genes when gene panel creation fails
- CNV report link in cancer case side navigation
- Return to comment section after editing, deleting or submitting a comment
- Managed variants
- MT vs 14 chromosome mean coverage stats if Scout is connected to Chanjo
### Fixed
- missing `vcf_cancer_sv` and `vcf_cancer_sv_research` to manual.
- Split ClinVar multiple clnsig values (slash-separated) and strip them of underscore for annotations without accession number
- Timeout of `All SNVs and INDELs` page when no valid gene is provided in the search
- Round CADD (MIPv9)
- Missing default panel value
- Invisible other causatives lines when other causatives lack gene symbols
### Changed
- Do not freeze mkdocs-material to version 4.6.1
- Remove pre-commit dependency

## [4.22]
### Added
- Editable cases comments
- Editable variants comments
### Fixed
- Empty variant activity panel
- STRs variants popover
- Split new ClinVar multiple significance terms for a variant
- Edit the selected comment, not the latest
### Changed
- Updated RELEASE docs.
- Pinned variants card style on the case page
- Merged `scout export exons` and `scout view exons` commands


## [4.21.2]
### Added
### Fixed
- Do not pre-filter research variants by (case-default) gene panels
- Show OMIM disease tooltip reliably
### Changed

## [4.21.1]
### Added
### Fixed
- Small change to Pop Freq column in variants ang gene panels to avoid strange text shrinking on small screens
- Direct use of HPO list for Clinical HPO SNV (and cancer SNV) filtering
- PDF coverage report redirecting to login page
### Changed
- Remove the option to dismiss single variants from all variants pages
- Bulk dismiss SNVs, SVs and cancer SNVs from variants pages

## [4.21]
### Added
- Support to configure LoqusDB per institute
- Highlight causative variants in the variants list
- Add tests. Mostly regarding building internal datatypes.
- Remove leading and trailing whitespaces from panel_name and display_name when panel is created
- Mark MANE transcript in list of transcripts in "Transcript overview" on variant page
- Show default panel name in case sidebar
- Previous buttons for variants pagination
- Adds a gh action that checks that the changelog is updated
- Adds a gh action that deploys new releases automatically to pypi
- Warn users if case default panels are outdated
- Define institute-specific gene panels for filtering in institute settings
- Use institute-specific gene panels in variants filtering
- Show somatic VAF for pinned and causative variants on case page

### Fixed
- Report pages redirect to login instead of crashing when session expires
- Variants filter loading in cancer variants page
- User, Causative and Cases tables not scaling to full page
- Improved docs for an initial production setup
- Compatibility with latest version of Black
- Fixed tests for Click>7
- Clinical filter required an extra click to Filter to return variants
- Restore pagination and shrink badges in the variants page tables
- Removing a user from the command line now inactivates the case only if user is last assignee and case is active
- Bugfix, LoqusDB per institute feature crashed when institute id was empty string
- Bugfix, LoqusDB calls where missing case count
- filter removal and upload for filters deleted from another page/other user
- Visualize outdated gene panels info in a popover instead of a tooltip in case page side panel

### Changed
- Highlight color on normal STRs in the variants table from green to blue
- Display breakpoints coordinates in verification emails only for structural variants


## [4.20]
### Added
- Display number of filtered variants vs number of total variants in variants page
- Search case by HPO terms
- Dismiss variant column in the variants tables
- Black and pre-commit packages to dev requirements

### Fixed
- Bug occurring when rerun is requested twice
- Peddy info fields in the demo config file
- Added load config safety check for multiple alignment files for one individual
- Formatting of cancer variants table
- Missing Score in SV variants table

### Changed
- Updated the documentation on how to create a new software release
- Genome build-aware cytobands coordinates
- Styling update of the Matchmaker card
- Select search type in case search form


## [4.19]

### Added
- Show internal ID for case
- Add internal ID for downloaded CGH files
- Export dynamic HPO gene list from case page
- Remove users as case assignees when their account is deleted
- Keep variants filters panel expanded when filters have been used

### Fixed
- Handle the ProxyFix ModuleNotFoundError when Werkzeug installed version is >1.0
- General report formatting issues whenever case and variant comments contain extremely long strings with no spaces

### Changed
- Created an institute wrapper page that contains list of cases, causatives, SNVs & Indels, user list, shared data and institute settings
- Display case name instead of case ID on clinVar submissions
- Changed icon of sample update in clinVar submissions


## [4.18]

### Added
- Filter cancer variants on cytoband coordinates
- Show dismiss reasons in a badge with hover for clinical variants
- Show an ellipsis if 10 cases or more to display with loqusdb matches
- A new blog post for version 4.17
- Tooltip to better describe Tumor and Normal columns in cancer variants
- Filter cancer SNVs and SVs by chromosome coordinates
- Default export of `Assertion method citation` to clinVar variants submission file
- Button to export up to 500 cancer variants, filtered or not
- Rename samples of a clinVar submission file

### Fixed
- Apply default gene panel on return to cancer variantS from variant view
- Revert to certificate checking when asking for Chanjo reports
- `scout download everything` command failing while downloading HPO terms

### Changed
- Turn tumor and normal allelic fraction to decimal numbers in tumor variants page
- Moved clinVar submissions code to the institutes blueprints
- Changed name of clinVar export files to FILENAME.Variant.csv and FILENAME.CaseData.csv
- Switched Google login libraries from Flask-OAuthlib to Authlib


## [4.17.1]

### Fixed
- Load cytobands for cases with chromosome build not "37" or "38"


## [4.17]

### Added
- COSMIC badge shown in cancer variants
- Default gene-panel in non-cancer structural view in url
- Filter SNVs and SVs by cytoband coordinates
- Filter cancer SNV variants by alt allele frequency in tumor
- Correct genome build in UCSC link from structural variant page



### Fixed
- Bug in clinVar form when variant has no gene
- Bug when sharing cases with the same institute twice
- Page crashing when removing causative variant tag
- Do not default to GATK caller when no caller info is provided for cancer SNVs


## [4.16.1]

### Fixed
- Fix the fix for handling of delivery reports for rerun cases

## [4.16]

### Added
- Adds possibility to add "lims_id" to cases. Currently only stored in database, not shown anywhere
- Adds verification comment box to SVs (previously only available for small variants)
- Scrollable pedigree panel

### Fixed
- Error caused by changes in WTForm (new release 2.3.x)
- Bug in OMIM case page form, causing the page to crash when a string was provided instead of a numerical OMIM id
- Fix Alamut link to work properly on hg38
- Better handling of delivery reports for rerun cases
- Small CodeFactor style issues: matchmaker results counting, a couple of incomplete tests and safer external xml
- Fix an issue with Phenomizer introduced by CodeFactor style changes

### Changed
- Updated the version of igv.js to 2.5.4

## [4.15.1]

### Added
- Display gene names in ClinVar submissions page
- Links to Varsome in variant transcripts table

### Fixed
- Small fixes to ClinVar submission form
- Gene panel page crash when old panel has no maintainers

## [4.15]

### Added
- Clinvar CNVs IGV track
- Gene panels can have maintainers
- Keep variant actions (dismissed, manual rank, mosaic, acmg, comments) upon variant re-upload
- Keep variant actions also on full case re-upload

### Fixed
- Fix the link to Ensembl for SV variants when genome build 38.
- Arrange information in columns on variant page
- Fix so that new cosmic identifier (COSV) is also acceptable #1304
- Fixed COSMIC tag in INFO (outside of CSQ) to be parses as well with `&` splitter.
- COSMIC stub URL changed to https://cancer.sanger.ac.uk/cosmic/search?q= instead.
- Updated to a version of IGV where bigBed tracks are visualized correctly
- Clinvar submission files are named according to the content (variant_data and case_data)
- Always show causatives from other cases in case overview
- Correct disease associations for gene symbol aliases that exist as separate genes
- Re-add "custom annotations" for SV variants
- The override ClinVar P/LP add-in in the Clinical Filter failed for new CSQ strings

### Changed
- Runs all CI checks in github actions

## [4.14.1]

### Fixed
- Error when variant found in loqusdb is not loaded for other case

## [4.14]

### Added
- Use github actions to run tests
- Adds CLI command to update individual alignments path
- Update HPO terms using downloaded definitions files
- Option to use alternative flask config when running `scout serve`
- Requirement to use loqusdb >= 2.5 if integrated

### Fixed
- Do not display Pedigree panel in cancer view
- Do not rely on internet connection and services available when running CI tests
- Variant loading assumes GATK if no caller set given and GATK filter status is seen in FILTER
- Pass genome build param all the way in order to get the right gene mappings for cases with build 38
- Parse correctly variants with zero frequency values
- Continue even if there are problems to create a region vcf
- STR and cancer variant navigation back to variants pages could fail

### Changed
- Improved code that sends requests to the external APIs
- Updates ranges for user ranks to fit todays usage
- Run coveralls on github actions instead of travis
- Run pip checks on github actions instead of coveralls
- For hg38 cases, change gnomAD link to point to version 3.0 (which is hg38 based)
- Show pinned or causative STR variants a bit more human readable

## [4.13.1]

### Added
### Fixed
- Typo that caused not all clinvar conflicting interpretations to be loaded no matter what
- Parse and retrieve clinvar annotations from VEP-annotated (VEP 97+) CSQ VCF field
- Variant clinvar significance shown as `not provided` whenever is `Uncertain significance`
- Phenomizer query crashing when case has no HPO terms assigned
- Fixed a bug affecting `All SNVs and INDELs` page when variants don't have canonical transcript
- Add gene name or id in cancer variant view

### Changed
- Cancer Variant view changed "Variant:Transcript:Exon:HGVS" to "Gene:Transcript:Exon:HGVS"

## [4.13]

### Added
- ClinVar SNVs track in IGV
- Add SMA view with SMN Copy Number data
- Easier to assign OMIM diagnoses from case page
- OMIM terms and specific OMIM term page

### Fixed
- Bug when adding a new gene to a panel
- Restored missing recent delivery reports
- Fixed style and links to other reports in case side panel
- Deleting cases using display_name and institute not deleting its variants
- Fixed bug that caused coordinates filter to override other filters
- Fixed a problem with finding some INS in loqusdb
- Layout on SV page when local observations without cases are present
- Make scout compatible with the new HPO definition files from `http://compbio.charite.de/jenkins/`
- General report visualization error when SNVs display names are very long


### Changed


## [4.12.4]

### Fixed
- Layout on SV page when local observations without cases are present

## [4.12.3]

### Fixed
- Case report when causative or pinned SVs have non null allele frequencies

## [4.12.2]

### Fixed
- SV variant links now take you to the SV variant page again
- Cancer variant view has cleaner table data entries for "N/A" data
- Pinned variant case level display hotfix for cancer and str - more on this later
- Cancer variants show correct alt/ref reads mirroring alt frequency now
- Always load all clinical STR variants even if a region load is attempted - index may be missing
- Same case repetition in variant local observations

## [4.12.1]

### Fixed
- Bug in variant.gene when gene has no HGVS description


## [4.12]

### Added
- Accepts `alignment_path` in load config to pass bam/cram files
- Display all phenotypes on variant page
- Display hgvs coordinates on pinned and causatives
- Clear panel pending changes
- Adds option to setup the database with static files
- Adds cli command to download the resources from CLI that scout needs
- Adds dummy files for merged somatic SV and CNV; as well as merged SNV, and INDEL part of #1279
- Allows for upload of OMIM-AUTO gene panel from static files without api-key

### Fixed
- Cancer case HPO panel variants link
- Fix so that some drop downs have correct size
- First IGV button in str variants page
- Cancer case activates on SNV variants
- Cases activate when STR variants are viewed
- Always calculate code coverage
- Pinned/Classification/comments in all types of variants pages
- Null values for panel's custom_inheritance_models
- Discrepancy between the manual disease transcripts and those in database in gene-edit page
- ACMG classification not showing for some causatives
- Fix bug which caused IGV.js to use hg19 reference files for hg38 data
- Bug when multiple bam files sources with non-null values are available


### Changed
- Renamed `requests` file to `scout_requests`
- Cancer variant view shows two, instead of four, decimals for allele and normal


## [4.11.1]

### Fixed
- Institute settings page
- Link institute settings to sharing institutes choices

## [4.11.0]

### Added
- Display locus name on STR variant page
- Alternative key `GNOMADAF_popmax` for Gnomad popmax allele frequency
- Automatic suggestions on how to improve the code on Pull Requests
- Parse GERP, phastCons and phyloP annotations from vep annotated CSQ fields
- Avoid flickering comment popovers in variant list
- Parse REVEL score from vep annotated CSQ fields
- Allow users to modify general institute settings
- Optionally format code automatically on commit
- Adds command to backup vital parts `scout export database`
- Parsing and displaying cancer SV variants from Manta annotated VCF files
- Dismiss cancer snv variants with cancer-specific options
- Add IGV.js UPD, RHO and TIDDIT coverage wig tracks.


### Fixed
- Slightly darker page background
- Fixed an issued with parsed conservation values from CSQ
- Clinvar submissions accessible to all users of an institute
- Header toolbar when on Clinvar page now shows institute name correctly
- Case should not always inactivate upon update
- Show dismissed snv cancer variants as grey on the cancer variants page
- Improved style of mappability link and local observations on variant page
- Convert all the GET requests to the igv view to POST request
- Error when updating gene panels using a file containing BOM chars
- Add/replace gene radio button not working in gene panels


## [4.10.1]

### Fixed
- Fixed issue with opening research variants
- Problem with coveralls not called by Travis CI
- Handle Biomart service down in tests


## [4.10.0]

### Added
- Rank score model in causatives page
- Exportable HPO terms from phenotypes page
- AMP guideline tiers for cancer variants
- Adds scroll for the transcript tab
- Added CLI option to query cases on time since case event was added
- Shadow clinical assessments also on research variants display
- Support for CRAM alignment files
- Improved str variants view : sorting by locus, grouped by allele.
- Delivery report PDF export
- New mosaicism tag option
- Add or modify individuals' age or tissue type from case page
- Display GC and allele depth in causatives table.
- Included primary reference transcript in general report
- Included partial causative variants in general report
- Remove dependency of loqusdb by utilising the CLI

### Fixed
- Fixed update OMIM command bug due to change in the header of the genemap2 file
- Removed Mosaic Tag from Cancer variants
- Fixes issue with unaligned table headers that comes with hidden Datatables
- Layout in general report PDF export
- Fixed issue on the case statistics view. The validation bars didn't show up when all institutes were selected. Now they do.
- Fixed missing path import by importing pathlib.Path
- Handle index inconsistencies in the update index functions
- Fixed layout problems


## [4.9.0]

### Added
- Improved MatchMaker pages, including visible patient contacts email address
- New badges for the github repo
- Links to [GENEMANIA](genemania.org)
- Sort gene panel list on case view.
- More automatic tests
- Allow loading of custom annotations in VCF using the SCOUT_CUSTOM info tag.

### Fixed
- Fix error when a gene is added to an empty dynamic gene panel
- Fix crash when attempting to add genes on incorrect format to dynamic gene panel
- Manual rank variant tags could be saved in a "Select a tag"-state, a problem in the variants view.
- Same case evaluations are no longer shown as gray previous evaluations on the variants page
- Stay on research pages, even if reset, next first buttons are pressed..
- Overlapping variants will now be visible on variant page again
- Fix missing classification comments and links in evaluations page
- All prioritized cases are shown on cases page


## [4.8.3]

### Added

### Fixed
- Bug when ordering sanger
- Improved scrolling over long list of genes/transcripts


## [4.8.2]

### Added

### Fixed
- Avoid opening extra tab for coverage report
- Fixed a problem when rank model version was saved as floats and not strings
- Fixed a problem with displaying dismiss variant reasons on the general report
- Disable load and delete filter buttons if there are no saved filters
- Fix problem with missing verifications
- Remove duplicate users and merge their data and activity


## [4.8.1]

### Added

### Fixed
- Prevent login fail for users with id defined by ObjectId and not email
- Prevent the app from crashing with `AttributeError: 'NoneType' object has no attribute 'message'`


## [4.8.0]

### Added
- Updated Scout to use Bootstrap 4.3
- New looks for Scout
- Improved dashboard using Chart.js
- Ask before inactivating a case where last assigned user leaves it
- Genes can be manually added to the dynamic gene list directly on the case page
- Dynamic gene panels can optionally be used with clinical filter, instead of default gene panel
- Dynamic gene panels get link out to chanjo-report for coverage report
- Load all clinvar variants with clinvar Pathogenic, Likely Pathogenic and Conflicting pathogenic
- Show transcripts with exon numbers for structural variants
- Case sort order can now be toggled between ascending and descending.
- Variants can be marked as partial causative if phenotype is available for case.
- Show a frequency tooltip hover for SV-variants.
- Added support for LDAP login system
- Search snv and structural variants by chromosomal coordinates
- Structural variants can be marked as partial causative if phenotype is available for case.
- Show normal and pathologic limits for STRs in the STR variants view.
- Institute level persistent variant filter settings that can be retrieved and used.
- export causative variants to Excel
- Add support for ROH, WIG and chromosome PNGs in case-view

### Fixed
- Fixed missing import for variants with comments
- Instructions on how to build docs
- Keep sanger order + verification when updating/reloading variants
- Fixed and moved broken filter actions (HPO gene panel and reset filter)
- Fixed string conversion to number
- UCSC links for structural variants are now separated per breakpoint (and whole variant where applicable)
- Reintroduced missing coverage report
- Fixed a bug preventing loading samples using the command line
- Better inheritance models customization for genes in gene panels
- STR variant page back to list button now does its one job.
- Allows to setup scout without a omim api key
- Fixed error causing "favicon not found" flash messages
- Removed flask --version from base cli
- Request rerun no longer changes case status. Active or archived cases inactivate on upload.
- Fixed missing tooltip on the cancer variants page
- Fixed weird Rank cell in variants page
- Next and first buttons order swap
- Added pagination (and POST capability) to cancer variants.
- Improves loading speed for variant page
- Problem with updating variant rank when no variants
- Improved Clinvar submission form
- General report crashing when dismissed variant has no valid dismiss code
- Also show collaborative case variants on the All variants view.
- Improved phenotype search using dataTables.js on phenotypes page
- Search and delete users with `email` instead of `_id`
- Fixed css styles so that multiselect options will all fit one column


## [4.7.3]

### Added
- RankScore can be used with VCFs for vcf_cancer files

### Fixed
- Fix issue with STR view next page button not doing its one job.

### Deleted
- Removed pileup as a bam viewing option. This is replaced by IGV


## [4.7.2]

### Added
- Show earlier ACMG classification in the variant list

### Fixed
- Fixed igv search not working due to igv.js dist 2.2.17
- Fixed searches for cases with a gene with variants pinned or marked causative.
- Load variant pages faster after fixing other causatives query
- Fixed mitochondrial report bug for variants without genes

## [4.7.1]

### Added

### Fixed
- Fixed bug on genes page


## [4.7.0]

### Added
- Export genes and gene panels in build GRCh38
- Search for cases with variants pinned or marked causative in a given gene.
- Search for cases phenotypically similar to a case also from WUI.
- Case variant searches can be limited to similar cases, matching HPO-terms,
  phenogroups and cohorts.
- De-archive reruns and flag them as 'inactive' if archived
- Sort cases by analysis_date, track or status
- Display cases in the following order: prioritized, active, inactive, archived, solved
- Assign case to user when user activates it or asks for rerun
- Case becomes inactive when it has no assignees
- Fetch refseq version from entrez and use it in clinvar form
- Load and export of exons for all genes, independent on refseq
- Documentation for loading/updating exons
- Showing SV variant annotations: SV cgh frequencies, gnomad-SV, local SV frequencies
- Showing transcripts mapping score in segmental duplications
- Handle requests to Ensembl Rest API
- Handle requests to Ensembl Rest Biomart
- STR variants view now displays GT and IGV link.
- Description field for gene panels
- Export exons in build 37 and 38 using the command line

### Fixed
- Fixes of and induced by build tests
- Fixed bug affecting variant observations in other cases
- Fixed a bug that showed wrong gene coverage in general panel PDF export
- MT report only shows variants occurring in the specific individual of the excel sheet
- Disable SSL certifcate verification in requests to chanjo
- Updates how intervaltree and pymongo is used to void deprecated functions
- Increased size of IGV sample tracks
- Optimized tests


## [4.6.1]

### Added

### Fixed
- Missing 'father' and 'mother' keys when parsing single individual cases


## [4.6.0]

### Added
- Description of Scout branching model in CONTRIBUTING doc
- Causatives in alphabetical order, display ACMG classification and filter by gene.
- Added 'external' to the list of analysis type options
- Adds functionality to display "Tissue type". Passed via load config.
- Update to IGV 2.

### Fixed
- Fixed alignment visualization and vcf2cytosure availability for demo case samples
- Fixed 3 bugs affecting SV pages visualization
- Reintroduced the --version cli option
- Fixed variants query by panel (hpo panel + gene panel).
- Downloaded MT report contains excel files with individuals' display name
- Refactored code in parsing of config files.


## [4.5.1]

### Added

### Fixed
- update requirement to use PyYaml version >= 5.1
- Safer code when loading config params in cli base


## [4.5.0]

### Added
- Search for similar cases from scout view CLI
- Scout cli is now invoked from the app object and works under the app context

### Fixed
- PyYaml dependency fixed to use version >= 5.1


## [4.4.1]

### Added
- Display SV rank model version when available

### Fixed
- Fixed upload of delivery report via API


## [4.4.0]

### Added
- Displaying more info on the Causatives page and hiding those not causative at the case level
- Add a comment text field to Sanger order request form, allowing a message to be included in the email
- MatchMaker Exchange integration
- List cases with empty synopsis, missing HPO terms and phenotype groups.
- Search for cases with open research list, or a given case status (active, inactive, archived)

### Fixed
- Variant query builder split into several functions
- Fixed delivery report load bug


## [4.3.3]

### Added
- Different individual table for cancer cases

### Fixed
- Dashboard collects validated variants from verification events instead of using 'sanger' field
- Cases shared with collaborators are visible again in cases page
- Force users to select a real institute to share cases with (actionbar select fix)


## [4.3.2]

### Added
- Dashboard data can be filtered using filters available in cases page
- Causatives for each institute are displayed on a dedicated page
- SNVs and and SVs are searchable across cases by gene and rank score
- A more complete report with validated variants is downloadable from dashboard

### Fixed
- Clinsig filter is fixed so clinsig numerical values are returned
- Split multi clinsig string values in different elements of clinsig array
- Regex to search in multi clinsig string values or multi revstat string values
- It works to upload vcf files with no variants now
- Combined Pileup and IGV alignments for SVs having variant start and stop on the same chromosome


## [4.3.1]

### Added
- Show calls from all callers even if call is not available
- Instructions to install cairo and pango libs from WeasyPrint page
- Display cases with number of variants from CLI
- Only display cases with number of variants above certain treshold. (Also CLI)
- Export of verified variants by CLI or from the dashboard
- Extend case level queries with default panels, cohorts and phenotype groups.
- Slice dashboard statistics display using case level queries
- Add a view where all variants for an institute can be searched across cases, filtering on gene and rank score. Allows searching research variants for cases that have research open.

### Fixed
- Fixed code to extract variant conservation (gerp, phyloP, phastCons)
- Visualization of PDF-exported gene panels
- Reintroduced the exon/intron number in variant verification email
- Sex and affected status is correctly displayed on general report
- Force number validation in SV filter by size
- Display ensembl transcripts when no refseq exists


## [4.3.0]

### Added
- Mosaicism tag on variants
- Show and filter on SweGen frequency for SVs
- Show annotations for STR variants
- Show all transcripts in verification email
- Added mitochondrial export
- Adds alternative to search for SVs shorter that the given length
- Look for 'bcftools' in the `set` field of VCFs
- Display digenic inheritance from OMIM
- Displays what refseq transcript that is primary in hgnc

### Fixed

- Archived panels displays the correct date (not retroactive change)
- Fixed problem with waiting times in gene panel exports
- Clinvar fiter not working with human readable clinsig values

## [4.2.2]

### Fixed
- Fixed gene panel create/modify from CSV file utf-8 decoding error
- Updating genes in gene panels now supports edit comments and entry version
- Gene panel export timeout error

## [4.2.1]

### Fixed
- Re-introduced gene name(s) in verification email subject
- Better PDF rendering for excluded variants in report
- Problem to access old case when `is_default` did not exist on a panel


## [4.2.0]

### Added
- New index on variant_id for events
- Display overlapping compounds on variants view

### Fixed
- Fixed broken clinical filter


## [4.1.4]

### Added
- Download of filtered SVs

### Fixed
- Fixed broken download of filtered variants
- Fixed visualization issue in gene panel PDF export
- Fixed bug when updating gene names in variant controller


## [4.1.3]

### Fixed
- Displays all primary transcripts


## [4.1.2]

### Added
- Option add/replace when updating a panel via CSV file
- More flexible versioning of the gene panels
- Printing coverage report on the bottom of the pdf case report
- Variant verification option for SVs
- Logs uri without pwd when connecting
- Disease-causing transcripts in case report
- Thicker lines in case report
- Supports HPO search for cases, both terms or if described in synopsis
- Adds sanger information to dashboard

### Fixed
- Use db name instead of **auth** as default for authentication
- Fixes so that reports can be generated even with many variants
- Fixed sanger validation popup to show individual variants queried by user and institute.
- Fixed problem with setting up scout
- Fixes problem when exac file is not available through broad ftp
- Fetch transcripts for correct build in `adapter.hgnc_gene`

## [4.1.1]
- Fix problem with institute authentication flash message in utils
- Fix problem with comments
- Fix problem with ensembl link


## [4.1.0]

### Added
- OMIM phenotypes to case report
- Command to download all panel app gene panels `scout load panel --panel-app`
- Links to genenames.org and omim on gene page
- Popup on gene at variants page with gene information
- reset sanger status to "Not validated" for pinned variants
- highlight cases with variants to be evaluated by Sanger on the cases page
- option to point to local reference files to the genome viewer pileup.js. Documented in `docs.admin-guide.server`
- option to export single variants in `scout export variants`
- option to load a multiqc report together with a case(add line in load config)
- added a view for searching HPO terms. It is accessed from the top left corner menu
- Updates the variants view for cancer variants. Adds a small cancer specific filter for known variants
- Adds hgvs information on cancer variants page
- Adds option to update phenotype groups from CLI

### Fixed
- Improved Clinvar to submit variants from different cases. Fixed HPO terms in casedata according to feedback
- Fixed broken link to case page from Sanger modal in cases view
- Now only cases with non empty lists of causative variants are returned in `adapter.case(has_causatives=True)`
- Can handle Tumor only samples
- Long lists of HGNC symbols are now possible. This was previously difficult with manual, uploaded or by HPO search when changing filter settings due to GET request limitations. Relevant pages now use POST requests. Adds the dynamic HPO panel as a selection on the gene panel dropdown.
- Variant filter defaults to default panels also on SV and Cancer variants pages.

## [4.0.0]

### WARNING ###

This is a major version update and will require that the backend of pre releases is updated.
Run commands:

```
$scout update genes
$scout update hpo
```

- Created a Clinvar submission tool, to speed up Clinvar submission of SNVs and SVs
- Added an analysis report page (html and PDF format) containing phenotype, gene panels and variants that are relevant to solve a case.

### Fixed
- Optimized evaluated variants to speed up creation of case report
- Moved igv and pileup viewer under a common folder
- Fixed MT alignment view pileup.js
- Fixed coordinates for SVs with start chromosome different from end chromosome
- Global comments shown across cases and institutes. Case-specific variant comments are shown only for that specific case.
- Links to clinvar submitted variants at the cases level
- Adapts clinvar parsing to new format
- Fixed problem in `scout update user` when the user object had no roles
- Makes pileup.js use online genome resources when viewing alignments. Now any instance of Scout can make use of this functionality.
- Fix ensembl link for structural variants
- Works even when cases does not have `'madeline_info'`
- Parses Polyphen in correct way again
- Fix problem with parsing gnomad from VEP

### Added
- Added a PDF export function for gene panels
- Added a "Filter and export" button to export custom-filtered SNVs to CSV file
- Dismiss SVs
- Added IGV alignments viewer
- Read delivery report path from case config or CLI command
- Filter for spidex scores
- All HPO terms are now added and fetched from the correct source (https://github.com/obophenotype/human-phenotype-ontology/blob/master/hp.obo)
- New command `scout update hpo`
- New command `scout update genes` will fetch all the latest information about genes and update them
- Load **all** variants found on chromosome **MT**
- Adds choice in cases overview do show as many cases as user like

### Removed
- pileup.min.js and pileup css are imported from a remote web location now
- All source files for HPO information, this is instead fetched directly from source
- All source files for gene information, this is instead fetched directly from source

## [3.0.0]
### Fixed
- hide pedigree panel unless it exists

## [1.5.1] - 2016-07-27
### Fixed
- look for both ".bam.bai" and ".bai" extensions

## [1.4.0] - 2016-03-22
### Added
- support for local frequency through loqusdb
- bunch of other stuff

## [1.3.0] - 2016-02-19
### Fixed
- Update query-phenomizer and add username/password

### Changed
- Update the way a case is checked for rerun-status

### Added
- Add new button to mark a case as "checked"
- Link to clinical variants _without_ 1000G annotation

## [1.2.2] - 2016-02-18
### Fixed
- avoid filtering out variants lacking ExAC and 1000G annotations

## [1.1.3] - 2015-10-01
### Fixed
- persist (clinical) filter when clicking load more
- fix #154 by robustly setting clinical filter func. terms

## [1.1.2] - 2015-09-07
### Fixed
- avoid replacing coverage report with none
- update SO terms, refactored

## [1.1.1] - 2015-08-20
### Fixed
- fetch case based on collaborator status (not owner)

## [1.1.0] - 2015-05-29
### Added
- link(s) to SNPedia based on RS-numbers
- new Jinja filter to "humanize" decimal numbers
- show gene panels in variant view
- new Jinja filter for decoding URL encoding
- add indicator to variants in list that have comments
- add variant number threshold and rank score threshold to load function
- add event methods to mongo adapter
- add tests for models
- show badge "old" if comment was written for a previous analysis

### Changed
- show cDNA change in transcript summary unless variant is exonic
- moved compounds table further up the page
- show dates for case uploads in ISO format
- moved variant comments higher up on page
- updated documentation for pages
- read in coverage report as blob in database and serve directly
- change ``OmimPhenotype`` to ``PhenotypeTerm``
- reorganize models sub-package
- move events (and comments) to separate collection
- only display prev/next links for the research list
- include variant type in breadcrumbs e.g. "Clinical variants"

### Removed
- drop dependency on moment.js

### Fixed
- show the same level of detail for all frequencies on all pages
- properly decode URL encoded symbols in amino acid/cDNA change strings
- fixed issue with wipe permissions in MongoDB
- include default gene lists in "variants" link in breadcrumbs

## [1.0.2] - 2015-05-20
### Changed
- update case fetching function

### Fixed
- handle multiple cases with same id

## [1.0.1] - 2015-04-28
### Fixed
- Fix building URL parameters in cases list Vue component

## [1.0.0] - 2015-04-12
Codename: Sara Lund

![Release 1.0](artwork/releases/release-1-0.jpg)

### Added
- Add email logging for unexpected errors
- New command line tool for deleting case

### Changed
- Much improved logging overall
- Updated documentation/usage guide
- Removed non-working IGV link

### Fixed
- Show sample display name in GT call
- Various small bug fixes
- Make it easier to hover over popups

## [0.0.2-rc1] - 2015-03-04
### Added
- add protein table for each variant
- add many more external links
- add coverage reports as PDFs

### Changed
- incorporate user feedback updates
- big refactor of load scripts

## [0.0.2-rc2] - 2015-03-04
### Changes
- add gene table with gene description
- reorganize inheritance models box

### Fixed
- avoid overwriting gene list on "research" load
- fix various bugs in external links

## [0.0.2-rc3] - 2015-03-05
### Added
- Activity log feed to variant view
- Adds protein change strings to ODM and Sanger email

### Changed
- Extract activity log component to macro

### Fixes
- Make Ensembl transcript links use archive website<|MERGE_RESOLUTION|>--- conflicted
+++ resolved
@@ -18,11 +18,8 @@
 - LoqusDB field in institute settings accepts only existing Loqus instances
 - Fix DECIPHER link to work after DECIPHER migrated to GRCh38
 - Removed visibility window param from igv.js genes track
-<<<<<<< HEAD
+- Updated HPO download URL
 - Introduced genome build check (allowed values: 37 or 38) on case load
-=======
-- Updated HPO download URL
->>>>>>> 2482f30e
 ### Changed
 - Cancer variants table header (pop freq etc)
 - Only admin users can modify LoqusDB instance in Institute settings
