--- conflicted
+++ resolved
@@ -11,12 +11,9 @@
 ### Added
 - Show calls from all callers even if call is not available
 - Instructions to install cairo and pango libs from WeasyPrint page
-<<<<<<< HEAD
-- Export of verified variants by CLI or from the dashboard
-=======
 - Display cases with number of variants from CLI
 - Only display cases with number of variants above certain treshold. (Also CLI)
->>>>>>> 8a67dd96
+- Export of verified variants by CLI or from the dashboard
 
 ### Fixed
 - Fixed code to extract variant conservation (gerp, phyloP, phastCons)
