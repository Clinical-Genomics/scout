# Change Log
All notable changes to this project will be documented in this file.
This project adheres to [Semantic Versioning](http://semver.org/).

About changelog [here](https://keepachangelog.com/en/1.0.0/)

## [unreleased]
### Added
- Pydantic validation of image paths provided in case load config file
### Changed
- Revel score, Revel rank score and SpliceAI values are also displayed in Causatives and Validated variants tables
- Remove unused functions and tests
<<<<<<< HEAD
- Parallelize variant loading for each chromosome
=======
- Analysis type and direct link from cases list for OGM cases
>>>>>>> b8a3e7c9
### Fixed
- Disease_term identifiers are now prefixed with the name of the coding system
- Command line crashing with error when updating a user that doesn't exist
- Thaw coloredlogs - 15.0.1 restores errorhandler issue
- Thaw crypography - current base image and library version allow Docker builds
- Missing delete icons on phenomodels page
- Missing cryptography lib error while running Scout container on an ARM processor
- Round CADD values with many decimals on causatives and validated variants pages
- Dark-mode visibility of some fields on causatives and validated variants pages
- Clinvar submitters would be cleared when unprivileged users saved institute settings page
- Added a default empty string in cases search form to avoid None default value
- Page crashing when user tries to remove the same variant from a ClinVar submission in different browser tabs
- Update more GnomAD links to GnomAD v4 (v38 SNVs, MT vars, STRs)
- Empty cells for RNA fusion variants in Causatives and Verified variants page
- Submenu icons missing from collapsible actionbar
- The collapsible actionbar had some non-collapsing overly long entries
- Cancer observations for SVs not appearing in the variant details view

## [4.75]
### Added
- Hovertip to gene panel names with associated genes in variant view, when variant covers more than one gene
- Tests for panel to genes
- Download of Orphadata en_product6 and en_product4 from CLI
- Parse and save `database_found` key/values for RNA fusion variants
- Added fusion_score, ffpm, split_reads, junction_reads and fusion_caller to the list of filters on RNA fusion variants page
- Renamed the function `get_mei_info` to `set_mei_info` to be consistent with the other functions
- Fixed removing None key/values from parsed variants
- Orphacodes are included in the database disease_terms
### Changed
- Allow use of projections when retrieving gene panels
- Do not save custom images as binary data into case and variant database documents
- Retrieve and display case and variant custom images using image's saved path
- Cases are activated by viewing FSHD and SMA reports
- Split multi-gene SNV variants into single genes when submitting to Matchmaker Exchange
- Alamut links also on the gene level, using transcript and HGVS: better for indels. Keep variant link for missing HGVS
- Thaw WTForms - explicitly coerce form decimal field entries when filters fetched from db
### Fixed
- Removed some extra characters from top of general report left over from FontAwsome fix
- Do not save fusion variants-specific key/values in other types of variants
- Alamut link for MT variants in build 38
- Convert RNA fusions variants `tool_hits` and `fusion_score` keys from string to numbers
- Fix genotype reference and alternative sequencing depths defaulting to -1 when values are 0
- DecimalFields were limited to two decimal places for several forms - lifting restrictions on AF, CADD etc.

## [4.74.1]
### Changed
- Parse and save into database also OMIM terms not associated to genes
### Fixed
- BioNano API FSHD report requests are GET in Access 1.8, were POST in 1.7
- Update more FontAwesome icons to avoid Pro icons
- Test if files still exist before attempting to load research variants
- Parsing of genotypes error, resulting in -1 values when alt or ref read depths are 0


## [4.74]
### Added
- SNVs and Indels, MEI and str variants genes have links to Decipher
- An `owner + case display name` index for cases database collection
- Test and fixtures for RNA fusion case page
- Load and display fusion variants from VCF files as the other variant types
- Option to update case document with path to mei variants (clinical and research)
- Details on variant type and category for audit filters on case general report
### Fixed
- loqusdb table no longer has empty row below each loqusid
- MatchMaker submission details page crashing because of change in date format returned by PatientMatcher
- Variant external links buttons style does not change color when visited
- Hide compounds with compounds follow filter for region or function would fail for variants in multiple genes
- Updated FontAwesome version to fix missing icons

## [4.73]
### Added
- Shortcut button for HPO panel MEI variants from case page
- Export managed variants from CLI
### Changed
- STRs visualization on case panel to emphasize abnormal repeat count and associated condition
- Removed cytoband column from STRs variant view on case report
- More long integers formatted with thin spaces, and copy to clipboard buttons added
### Fixed
- OMIM table is scrollable if higher than 700px on SV page
- Pinned variants validation badge is now red for false positives.
- Case display name defaulting to case ID when `family_name` or `display_name` are missing from case upload config file
- Expanded menu visible at screen sizes below 1000px now has background color
- The image in ClinVar howto-modal is now responsive
- Clicking on a case in case groups when case was already removed from group in another browser tab
- Page crashing when saving filters for mei variants
- Link visited color of images

## [4.72.4]
### Changed
- Automatic test mongod version increased to v7
### Fixed
- GnomAD now defaults to hg38 - change build 37 links accordingly

## [4.72.3]
### Fixed
- Somatic general case report small variant table can crash with unclassified variants

## [4.72.2]
### Changed
- A gunicorn maxrequests parameter for Docker server image - default to 1200
- STR export limit increased to 500, as for other variants
- Prevent long number wrapping and use thin spaces for separation, as per standards from SI, NIST, IUPAC, BIPM.
- Speed up case retrieval and lower memory use by projecting case queries
- Make relatedness check fails stand out a little more to new users
- Speed up case retrieval and lower memory use by projecting case queries
- Speed up variant pages by projecting only the necessary keys in disease collection query
### Fixed
- Huge memory use caused by cases and variants pages pulling complete disease documents from DB
- Do not include genes fetched from HPO terms when loading diseases
- Consider the renamed fields `Approved Symbol` -> `Approved Gene Symbol` and `Gene Symbols` -> `Gene/Locus And Other Related Symbols` when parsing OMIM terms from genemap2.txt file

## [4.72.1]
### Fixed
- Jinja filter that renders long integers
- Case cache when looking for causatives in other cases causing the server to hang

## [4.72]
### Added
- A GitHub action that checks for broken internal links in docs pages
- Link validation settings in mkdocs.yml file
- Load and display full RNA alignments on alignment viewer
- Genome build check when loading a case
- Extend event index to previous causative variants and always load them
### Fixed
- Documentation nav links for a few documents
- Slightly extended the BioNano Genomics Access integration docs
- Loading of SVs when VCF is missing the INFO.END field but has INFO.SVLEN field
- Escape protein sequence name (if available) in case general report to render special characters correctly
- CaseS HPO term searches for multiple terms works independent of order
- CaseS search regexp should not allow backslash
- CaseS cohort tags can contain whitespace and still match
- Remove diagnoses from cases even if OMIM term is not found in the database
- Parsing of disease-associated genes
- Removed an annoying warning while updating database's disease terms
- Displaying custom case images loaded with scout version <= 4.71
- Use pydantic version >=2 in requirements.txt file
### Changed
- Column width adjustment on caseS page
- Use Python 3.11 in tests
- Update some github actions
- Upgraded Pydantic to version 2
- Case validation fails on loading when associated files (alignments, VCFs and reports) are not present on disk
- Case validation fails on loading when custom images have format different then ["gif", "svg", "png", "jpg", "jpeg"]
- Custom images keys `case` and `str` in case config yaml file are renamed to `case_images` and `str_variants_images`
- Simplify and speed up case general report code
- Speed up case retrieval in case_matching_causatives
- Upgrade pymongo to version 4
- When updating disease terms, check that all terms are consistent with a DiseaseTerm model before dropping the old collection
- Better separation between modules loading HPO terms and diseases
- Deleted unused scout.build.phenotype module
- Stricter validation of mandatory genome build key when loading a case. Allowed values are ['37','38',37,38]
- Improved readability of variants length and coordinates on variantS pages

## [4.71]
### Added
- Added Balsamic keys for SweGen and loqusdb local archive frequecies, SNV and SV
- New filter option for Cancer variantS: local archive RD loqusdb
- Show annotated observations on SV variantS view, also for cancer somatic SVs
- Revel filter for variantS
- Show case default panel on caseS page
- CADD filter for Cancer Somatic SNV variantS - show score
- SpliceAI-lookup link (BROAD, shows SpliceAI and Pangolin) from variant page
- BioNano Access server API - check projects, samples and fetch FSHD reports
### Fixed
- Name of reference genome build for RNA for compatibility with IGV locus search change
- Howto to run the Docker image on Mac computers in `admin-guide/containers/container-deploy.md`
- Link to Weasyprint installation howto in README file
- Avoid filling up disk by creating a reduced VCF file for every variant that is visualized
- Remove legacy incorrectly formatted CODEOWNERS file
- Restrain variant_type requests to variantS views to "clinical" or "research"
- Visualization of cancer variants where cancer case has no affected individual
- ProteinPaint gene link (small StJude API change)
- Causative MEI variant link on causatives page
- Bionano access api settings commented out by default in Scout demo config file.
- Do not show FSHD button on freshly loaded cases without bionano_access individuals
- Truncate long variants' HGVS on causative/Clinically significant and pinned variants case panels
### Changed
- Remove function call that tracks users' browser version
- Include three more splice variant SO terms in clinical filter severe SO terms
- Drop old HPO term collection only after parsing and validation of new terms completes
- Move score to own column on Cancer Somatic SNV variantS page
- Refactored a few complex case operations, breaking out sub functionalities

## [4.70]
### Added
- Download a list of Gene Variants (max 500) resulting from SNVs and Indels search
- Variant PubMed link to search for gene symbol and any aliases
### Changed
- Clearer gnomAD values in Variants page
### Fixed
- CaseS page uniform column widths
- Include ClinVar variants into a scrollable div element on Case page
- `canonical_transcript` variable not initialized in get_hgvs function (server.blueprints.institutes.controllers.py)
- Catch and display any error while importing Phenopacket info
- Modified Docker files to use python:3.8-slim-bullseye to prevent gunicorn workers booting error

## [4.69]
### Added
- ClinVar submission howto available also on Case page
- Somatic score and filtering for somatic SV callers, if available
- Show caller as a tooltip on variantS list
### Fixed
- Crash when attempting to export phenotype from a case that had never had phenotypes
- Aesthetic fix to Causative and Pinned Variants on Case page
- Structural inconsistency for ClinVar Blueprint templates
- Updated igv.js to 2.15.8 to fix track default color bug
- Fixed release versions for actions.
- Freeze tornado below 6.3.0 for compatibility with livereload 2.6.3
- Force update variants count on case re-upload
- IGV locus search not working - add genome reference id
- Pin links to MEI variants should end up on MEI not SV variant view
- Load also matching MEI variants on forced region load
- Allow excluding MEI from case variant deletion
- Fixed the name of the assigned user when the internal user ID is different from the user email address
- Gene variantS should display gene function, region and full hgvs
### Changed
- FontAwesome integrity check fail (updated resource)
- Removed ClinVar API validation buttons in favour of direct API submission
- Improved layout of Institute settings page
- ClinVar API key and allowed submitters are set in the Institute settings page

## [4.68]
### Added
- Rare Disease Mobile Element Insertion variants view
### Changed
- Updated igv.js to 2.15.6
### Fixed
- Docker stage build pycairo.
- Restore SNV and SV rank models versions on Causatives and Verified pages
- Saving `REVEL_RANKSCORE` value in a field named `revel` in variants database documents

## [4.67]
### Added
- Prepare to filter local SV frequency
### Changed
- Speed up instituteS page loading by refactoring cases/institutes query
- Clinical Filter for SVs includes `splice_polypyrimidine_tract_variant` as a severe consequence
- Clinical Filter for SVs includes local variant frequency freeze ("old") for filtering, starting at 30 counts
- Speed up caseS page loading by adding status to index and refactoring totals count
- HPO file parsing is updated to reflect that HPO have changed a few downloadable file formats with their 230405 release.
### Fixed
- Page crashing when a user tries to edit a comment that was removed
- Warning instead of crashed page when attempting to retrieve a non-existent Phenopacket
- Fixed StJude ProteinPaint gene link (URL change)
- Freeze of werkzeug library to version<2.3 to avoid problems resulting from the consequential upgrade of the Flask lib
- Huge list of genes in case report for megabases-long structural variants.
- Fix displaying institutes without associated cases on institutes page
- Fix default panel selection on SVs in cancer case report

## [4.66]
### Changed
- Moved Phenomodels code under a dedicated blueprint
- Updated the instructions to load custom case report under admin guide
- Keep variants filter window collapsed except when user expands it to filter
### Added
- A summary table of pinned variants on the cancer case general report
- New openable matching causatives and managed variants lists for default gene panels only for convenience
### Fixed
- Gens structural variant page link individual id typo

## [4.65.2]
### Fixed
- Generating general case report with str variants containing comments

## [4.65.1]
### Fixed
- Visibility of `Gene(s)` badges on SV VariantS page
- Hide dismiss bar on SV page not working well
- Delivery report PDF download
- Saving Pipeline version file when loading a case
- Backport compatible import of importlib metadata for old python versions (<3.8)

## [4.65]
### Added
- Option to mark a ClinVar submission as submitted
- Docs on how to create/update the PanelApp green genes as a system admin
- `individual_id`-parameter to both Gens links
- Download a gene panel in TXT format from gene panel page
- Panel gene comments on variant page: genes in panels can have comments that describe the gene in a panel context
### Changed
- Always show each case category on caseS page, even if 0 cases in total or after current query
- Improved sorting of ClinVar submissions
- Pre-populate SV type select in ClinVar submission form, when possible
- Show comment badges in related comments tables on general report
- Updated version of several GitHub actions
- Migrate from deprecated `pkg_resources` lib to `importlib_resources`
- Dismiss bar on variantS pages is thinner.
- Dismiss bar on variantS pages can be toggled open or closed for the duration of a login session.
### Fixed
- Fixed Sanger order / Cancel order modal close buttons
- Visibility of SV type in ClinVar submission form
- Fixed a couple of creations where now was called twice, so updated_at and created_at could differ
- Deprecated Ubuntu version 18.04 in one GitHub action
- Panels that have been removed (hidden) should not be visible in views where overlapping gene panels for genes are shown
- Gene panel test pointing to the right function

## [4.64]
### Added
- Create/Update a gene panel containing all PanelApp green genes (`scout update panelapp-green -i <cust_id>`)
- Links for ACMG pathogenicity impact modification on the ACMG classification page
### Changed
- Open local observation matching cases in new windows
### Fixed
- Matching manual ranked variants are now shown also on the somatic variant page
- VarSome links to hg19/GRCh37
- Managed variants filter settings lost when navigating to additional pages
- Collect the right variant category after submitting filter form from research variantS page
- Beacon links are templated and support variants in genome build 38

## [4.63]
### Added
- Display data sharing info for ClinVar, Matchmaker Exchange and Beacon in a dedicated column on Cases page
- Test for `commands.download.omim.print_omim`
- Display dismissed variants comments on general case report
- Modify ACMG pathogenicity impact (most commonly PVS1, PS3) based on strength of evidence with lab director's professional judgement
- REViewer button on STR variant page
- Alamut institution parameter in institute settings for Alamut Visual Plus software
- Added Manual Ranks Risk Factor, Likely Risk Factor and Uncertain Risk Factor
- Display matching manual ranks from previous cases the user has access to on VariantS and Variant pages
- Link to gnomAD gene SVs v2.1 for SV variants with gnomAD frequency
- Support for nf-core/rnafusion reports
### Changed
- Display chrY for sex unknown
- Deprecate legacy scout_load() method API call.
- Message shown when variant tag is updated for a variant
- When all ACMG classifications are deleted from a variant, the current variant classification status is also reset.
- Refactored the functions that collect causative variants
- Removed `scripts/generate_test_data.py`
### Fixed
- Default IGV tracks (genes, ClinVar, ClinVar CNVs) showing even if user unselects them all
- Freeze Flask-Babel below v3.0 due to issue with a locale decorator
- Thaw Flask-Babel and fix according to v3 standard. Thank you @TkTech!
- Show matching causatives on somatic structural variant page
- Visibility of gene names and functional annotations on Causatives/Verified pages
- Panel version can be manually set to floating point numbers, when modified
- Causatives page showing also non-causative variants matching causatives in other cases
- ClinVar form submission for variants with no selected transcript and HGVS
- Validating and submitting ClinVar objects not containing both Variant and Casedata info

## [4.62.1]
### Fixed
- Case page crashing when adding a case to a group without providing a valid case name

## [4.62]
### Added
- Validate ClinVar submission objects using the ClinVar API
- Wrote tests for case and variant API endpoints
- Create ClinVar submissions from Scout using the ClinVar API
- Export Phenopacket for affected individual
- Import Phenopacket from JSON file or Phenopacket API backend server
- Use the new case name option for GENS requests
- Pre-validate refseq:HGVS items using VariantValidator in ClinVar submission form
### Fixed
- Fallback for empty alignment index for REViewer service
- Source link out for MIP 11.1 reference STR annotation
- Avoid duplicate causatives and pinned variants
- ClinVar clinical significance displays only the ACMG terms when user selects ACMG 2015 as assertion criteria
- Spacing between icon and text on Beacon and MatchMaker links on case page sidebar
- Truncate IDs and HGVS representations in ClinVar pages if longer than 25 characters
- Update ClinVar submission ID form
- Handle connection timeout when sending requests requests to external web services
- Validate any ClinVar submission regardless of its status
- Empty Phenopackets import crashes
- Stop Spinner on Phenopacket JSON download
### Changed
- Updated ClinVar submission instructions

## [4.61.1]
### Fixed
- Added `UMLS` as an option of `Condition ID type` in ClinVar Variant downloaded files
- Missing value for `Condition ID type` in ClinVar Variant downloaded files
- Possibility to open, close or delete a ClinVar submission even if it doesn't have an associated name
- Save SV type, ref and alt n. copies to exported ClinVar files
- Inner and outer start and stop SV coordinates not exported in ClinVar files
- ClinVar submissions page crashing when SV files don't contain breakpoint exact coordinates
- Align OMIM diagnoses with delete diagnosis button on case page

## [4.61]
### Added
- Filter case list by cases with variants in ClinVar submission
- Filter case list by cases containing RNA-seq data - gene_fusion_reports and sample-level tracks (splice junctions and RNA coverage)
- Additional case category `Ignored`, to be used for cases that don't fall in the existing 'inactive', 'archived', 'solved', 'prioritized' categories
- Display number of cases shown / total number of cases available for each category on Cases page
- Moved buttons to modify case status from sidebar to main case page
- Link to Mutalyzer Normalizer tool on variant's transcripts overview to retrieve official HVGS descriptions
- Option to manually load RNA MULTIQC report using the command `scout load report -t multiqc_rna`
- Load RNA MULTIQC automatically for a case if config file contains the `multiqc_rna` key/value
- Instructions in admin-guide on how to load case reports via the command line
- Possibility to filter RD variants by a specific genotype call
- Distinct colors for different inheritance models on RD Variant page
- Gene panels PDF export with case variants hits by variant type
- A couple of additional README badges for GitHub stats
- Upload and display of pipeline reference info and executable version yaml files as custom reports
- Testing CLI on hasta in PR template
### Changed
- Instructions on how to call dibs on scout-stage server in pull request template
- Deprecated CLI commands `scout load <delivery_report, gene_fusion_report, coverage_qc_report, cnv_report>` to replace them with command `scout load report -t <report type>`
- Refactored code to display and download custom case reports
- Do not export `Assertion method` and `Assertion method citation` to ClinVar submission files according to changes to ClinVar's submission spreadsheet templates.
- Simplified code to create and download ClinVar CSV files
- Colorize inheritance models badges by category on VariantS page
- `Safe variants matching` badge more visible on case page
### Fixed
- Non-admin users saving institute settings would clear loqusdb instance selection
- Layout of variant position, cytoband and type in SV variant summary
- Broken `Build Status - GitHub badge` on GitHub README page
- Visibility of text on grey badges in gene panels PDF exports
- Labels for dashboard search controls
- Dark mode visibility for ClinVar submission
- Whitespaces on outdated panel in extent report

## [4.60]
### Added
- Mitochondrial deletion signatures (mitosign) can be uploaded and shown with mtDNA report
- A `Type of analysis` column on Causatives and Validated variants pages
- List of "safe" gene panels available for matching causatives and managed variants in institute settings, to avoid secondary findings
- `svdb_origin` as a synonym for `FOUND_IN` to complement `set` for variants found by all callers
### Changed
- Hide removed gene panels by default in panels page
- Removed option for filtering cancer SVs by Tumor and Normal alt AF
- Hide links to coverage report from case dynamic HPO panel if cancer analysis
- Remove rerun emails and redirect users to the analysis order portal instead
- Updated clinical SVs igv.js track (dbVar) and added example of external track from `https://trackhubregistry.org/`
- Rewrote the ClinVar export module to simplify and add one variant at the time
- ClinVar submissions with phenotype conditions from: [OMIM, MedGen, Orphanet, MeSH, HP, MONDO]
### Fixed
- If trying to load a badly formatted .tsv file an error message is displayed.
- Avoid showing case as rerun when first attempt at case upload failed
- Dynamic autocomplete search not working on phenomodels page
- Callers added to variant when loading case
- Now possible to update managed variant from file without deleting it first
- Missing preselected chromosome when editing a managed variant
- Preselected variant type and subtype when editing a managed variant
- Typo in dbVar ClinVar track, hg19


## [4.59]
### Added
- Button to go directly to HPO SV filter variantS page from case
- `Scout-REViewer-Service` integration - show `REViewer` picture if available
- Link to HPO panel coverage overview on Case page
- Specify a confidence threshold (green|amber|red) when loading PanelApp panels
- Functional annotations in variants lists exports (all variants)
- Cancer/Normal VAFs and COSMIC ids in in variants lists exports (cancer variants)
### Changed
- Better visualization of regional annotation for long lists of genes in large SVs in Variants tables
- Order of cells in variants tables
- More evident links to gene coverage from Variant page
- Gene panels sorted by display name in the entire Case page
- Round CADD and GnomAD values in variants export files
### Fixed
- HPO filter button on SV variantS page
- Spacing between region|function cells in SVs lists
- Labels on gene panel Chanjo report
- Fixed ambiguous duplicated response headers when requesting a BAM file from /static
- Visited color link on gene coverage button (Variant page)

## [4.58.1]
### Fixed
- Case search with search strings that contain characters that can be escaped

## [4.58]
### Added
- Documentation on how to create/update PanelApp panels
- Add filter by local observations (archive) to structural variants filters
- Add more splicing consequences to SO term definitions
- Search for a specific gene in all gene panels
- Institute settings option to force show all variants on VariantS page for all cases of an institute
- Filter cases by validation pending status
- Link to The Clinical Knowledgebase (CKB) (https://ckb.jax.org/) in cancer variant's page
### Fixed
- Added a not-authorized `auto-login` fixture according to changes in Flask-Login 0.6.2
- Renamed `cache_timeout` param name of flask.send_file function to `max_age` (Flask 2.2 compliant)
- Replaced deprecated `app.config["JSON_SORT_KEYS"]` with app.json.sort_keys in app settings
- Bug in gene variants page (All SNVs and INDELs) when variant gene doesn't have a hgnc id that is found in the database
- Broken export of causatives table
- Query for genes in build 38 on `Search SNVs and INDELs` page
- Prevent typing special characters `^<>?!=\/` in case search form
- Search matching causatives also among research variants in other cases
- Links to variants in Verified variants page
- Broken filter institute cases by pinned gene
- Better visualization of long lists of genes in large SVs on Causative and Verified Variants page
- Reintroduced missing button to export Causative variants
- Better linking and display of matching causatives and managed variants
- Reduced code complexity in `scout/parse/variant/variant.py`
- Reduced complexity of code in `scout/build/variant/variant.py`

### Changed
- State that loqusdb observation is in current case if observations count is one and no cases are shown
- Better pagination and number of variants returned by queries in `Search SNVs and INDELs` page
- Refactored and simplified code used for collecting gene variants for `Search SNVs and INDELs` page
- Fix sidebar panel icons in Case view
- Fix panel spacing in Case view
- Removed unused database `sanger_ordered` and `case_id,category,rank_score` indexes (variant collection)
- Verified variants displayed in a dedicated page reachable from institute sidebar
- Unified stats in dashboard page
- Improved gene info for large SVs and cancer SVs
- Remove the unused `variant.str_variant` endpoint from variant views
- Easier editing of HPO gene panel on case page
- Assign phenotype panel less cramped on Case page
- Causatives and Verified variants pages to use the same template macro
- Allow hyphens in panel names
- Reduce resolution of example images
- Remove some animations in web gui which where rendered slow


## [4.57.4]
### Fixed
- Parsing of variant.FORMAT "DR" key in parse variant file

## [4.57.3]
### Fixed
- Export of STR verified variants
- Do not download as verified variants first verified and then reset to not validated
- Avoid duplicated lines in downloaded verified variants reflecting changes in variant validation status

## [4.57.2]
### Fixed
- Export of verified variants when variant gene has no transcripts
- HTTP 500 when visiting a the details page for a cancer variant that had been ranked with genmod

## [4.57.1]
### Fixed
- Updating/replacing a gene panel from file with a corrupted or malformed file

## [4.57]
### Added
- Display last 50 or 500 events for a user in a timeline
- Show dismiss count from other cases on matching variantS
- Save Beacon-related events in events collection
- Institute settings allow saving multiple loqusdb instances for one institute
- Display stats from multiple instances of loqusdb on variant page
- Display date and frequency of obs derived from count of local archive observations from MIP11 (requires fix in MIP)
### Changed
- Prior ACMG classifications view is no longer limited by pathogenicity
### Fixed
- Visibility of Sanger ordered badge on case page, light mode
- Some of the DataTables tables (Phenotypes and Diagnoses pages) got a bit dark in dark mode
- Remove all redundancies when displaying timeline events (some events are saved both as case-related and variant-related)
- Missing link in saved MatchMaker-related events
- Genes with mixed case gene symbols missing in PanelApp panels
- Alignment of elements on the Beacon submission modal window
- Locus info links from STR variantS page open in new browser tabs

## [4.56]
### Added
- Test for PanelApp panels loading
- `panel-umi` tag option when loading cancer analyses
### Changed
- Black text to make comments more visible in dark mode
- Loading PanelApp panels replaces pre-existing panels with same version
- Removed sidebar from Causatives page - navigation is available on the top bar for now
- Create ClinVar submissions from pinned variants list in case page
- Select which pinned variants will be included in ClinVar submission documents
### Fixed
- Remove a:visited css style from all buttons
- Update of HPO terms via command line
- Background color of `MIXED` and `PANEL-UMI` sequencing types on cases page
- Fixed regex error when searching for cases with query ending with `\ `
- Gene symbols on Causatives page lighter in dark mode
- SpliceAI tooltip of multigene variants

## [4.55]
### Changed
- Represent different tumor samples as vials in cases page
- Option to force-update the OMIM panel
### Fixed
- Low tumor purity badge alignment in cancer samples table on cancer case view
- VariantS comment popovers reactivate on hover
- Updating database genes in build 37
- ACMG classification summary hidden by sticky navbar
- Logo backgrounds fixed to white on welcome page
- Visited links turn purple again
- Style of link buttons and dropdown menus
- Update KUH and GMS logos
- Link color for Managed variants

## [4.54]
### Added
- Dark mode, using browser/OS media preference
- Allow marking case as solved without defining causative variants
- Admin users can create missing beacon datasets from the institute's settings page
- GenCC links on gene and variant pages
- Deprecation warnings when launching the app using a .yaml config file or loading cases using .ped files
### Changed
- Improved HTML syntax in case report template
- Modified message displayed when variant rank stats could not be calculated
- Expanded instructions on how to test on CG development server (cg-vm1)
- Added more somatic variant callers (Balsamic v9 SNV, develop SV)
### Fixed
- Remove load demo case command from docker-compose.yml
- Text elements being split across pages in PDF reports
- Made login password field of type `password` in LDAP login form
- Gene panels HTML select in institute's settings page
- Bootstrap upgraded to version 5
- Fix some Sourcery and SonarCloud suggestions
- Escape special characters in case search on institute and dashboard pages
- Broken case PDF reports when no Madeline pedigree image can be created
- Removed text-white links style that were invisible in new pages style
- Variants pagination after pressing "Filter variants" or "Clinical filter"
- Layout of buttons Matchmaker submission panel (case page)
- Removing cases from Matchmaker (simplified code and fixed functionality)
- Reintroduce check for missing alignment files purged from server

## [4.53]
### Added
### Changed
- Point Alamut API key docs link to new API version
- Parse dbSNP id from ID only if it says "rs", else use VEP CSQ fields
- Removed MarkupSafe from the dependencies
### Fixed
- Reintroduced loading of SVs for demo case 643595
- Successful parse of FOUND_IN should avoid GATK caller default
- All vulnerabilities flagged by SonarCloud

## [4.52]
### Added
- Demo cancer case gets loaded together with demo RD case in demo instance
- Parse REVEL_score alongside REVEL_rankscore from csq field and display it on SNV variant page
- Rank score results now show the ranking range
- cDNA and protein changes displayed on institute causatives pages
- Optional SESSION_TIMEOUT_MINUTES configuration in app config files
- Script to convert old OMIM case format (list of integers) to new format (list of dictionaries)
- Additional check for user logged in status before serving alignment files
- Download .cgh files from cancer samples table on cancer case page
- Number of documents and date of last update on genes page
### Changed
- Verify user before redirecting to IGV alignments and sashimi plots
- Build case IGV tracks starting from case and variant objects instead of passing all params in a form
- Unfreeze Werkzeug lib since Flask_login v.0.6 with bugfix has been released
- Sort gene panels by name (panelS and variant page)
- Removed unused `server.blueprints.alignviewers.unindexed_remote_static` endpoint
- User sessions to check files served by `server.blueprints.alignviewers.remote_static` endpoint
- Moved Beacon-related functions to a dedicated app extension
- Audit Filter now also loads filter displaying the variants for it
### Fixed
- Handle `attachment_filename` parameter renamed to `download_name` when Flask 2.2 will be released
- Removed cursor timeout param in cases find adapter function to avoid many code warnings
- Removed stream argument deprecation warning in tests
- Handle `no intervals found` warning in load_region test
- Beacon remove variants
- Protect remote_cors function in alignviewers view from Server-Side Request Forgery (SSRF)
- Check creation date of last document in gene collection to display when genes collection was updated last

## [4.51]
### Added
- Config file containing codecov settings for pull requests
- Add an IGV.js direct link button from case page
- Security policy file
- Hide/shade compound variants based on rank score on variantS from filter
- Chromograph legend documentation direct link
### Changed
- Updated deprecated Codecov GitHub action to v.2
- Simplified code of scout/adapter/mongo/variant
- Update IGV.js to v2.11.2
- Show summary number of variant gene panels on general report if more than 3
### Fixed
- Marrvel link for variants in genome build 38 (using liftover to build 37)
- Remove flags from codecov config file
- Fixed filter bug with high negative SPIDEX scores
- Renamed IARC TP53 button to to `TP53 Database`, modified also link since IARC has been moved to the US NCI: `https://tp53.isb-cgc.org/`
- Parsing new format of OMIM case info when exporting patients to Matchmaker
- Remove flask-debugtoolbar lib dependency that is using deprecated code and causes app to crash after new release of Jinja2 (3.1)
- Variant page crashing for cases with old OMIM terms structure (a list of integers instead of dictionary)
- Variant page crashing when creating MARRVEL link for cases with no genome build
- SpliceAI documentation link
- Fix deprecated `safe_str_cmp` import from `werkzeug.security` by freezing Werkzeug lib to v2.0 until Flask_login v.0.6 with bugfix is released
- List gene names densely in general report for SVs that contain more than 3 genes
- Show transcript ids on refseq genes on hg19 in IGV.js, using refgene source
- Display correct number of genes in general report for SVs that contain more than 32 genes
- Broken Google login after new major release of `lepture/authlib`
- Fix frequency and callers display on case general report

## [4.50.1]
### Fixed
- Show matching causative STR_repid for legacy str variants (pre Stranger hgnc_id)

## [4.50]
### Added
- Individual-specific OMIM terms
- OMIM disease descriptions in ClinVar submission form
- Add a toggle for melter rerun monitoring of cases
- Add a config option to show the rerun monitoring toggle
- Add a cli option to export cases with rerun monitoring enabled
- Add a link to STRipy for STR variants; shallow for ARX and HOXA13
- Hide by default variants only present in unaffected individuals in variants filters
- OMIM terms in general case report
- Individual-level info on OMIM and HPO terms in general case report
- PanelApp gene link among the external links on variant page
- Dashboard case filters fields help
- Filter cases by OMIM terms in cases and dashboard pages
### Fixed
- A malformed panel id request would crash with exception: now gives user warning flash with redirect
- Link to HPO resource file hosted on `http://purl.obolibrary.org`
- Gene search form when gene exists only in build 38
- Fixed odd redirect error and poor error message on missing column for gene panel csv upload
- Typo in parse variant transcripts function
- Modified keys name used to parse local observations (archived) frequencies to reflect change in MIP keys naming
- Better error handling for partly broken/timed out chanjo reports
- Broken javascript code when case Chromograph data is malformed
- Broader space for case synopsis in general report
- Show partial causatives on causatives and matching causatives panels
- Partial causative assignment in cases with no OMIM or HPO terms
- Partial causative OMIM select options in variant page
### Changed
- Slightly smaller and improved layout of content in case PDF report
- Relabel more cancer variant pages somatic for navigation
- Unify caseS nav links
- Removed unused `add_compounds` param from variant controllers function
- Changed default hg19 genome for IGV.js to legacy hg19_1kg_decoy to fix a few problematic loci
- Reduce code complexity (parse/ensembl.py)
- Silence certain fields in ClinVar export if prioritised ones exist (chrom-start-end if hgvs exist)
- Made phenotype non-mandatory when marking a variant as partial causative
- Only one phenotype condition type (OMIM or HPO) per variant is used in ClinVar submissions
- ClinVar submission variant condition prefers OMIM over HPO if available
- Use lighter version of gene objects in Omim MongoDB adapter, panels controllers, panels views and institute controllers
- Gene-variants table size is now adaptive
- Remove unused file upload on gene-variants page

## [4.49]
### Fixed
- Pydantic model types for genome_build, madeline_info, peddy_ped_check and peddy_sex_check, rank_model_version and sv_rank_model_version
- Replace `MatchMaker` with `Matchmaker` in all places visible by a user
- Save diagnosis labels along with OMIM terms in Matchmaker Exchange submission objects
- `libegl-mesa0_21.0.3-0ubuntu0.3~20.04.5_amd64.deb` lib not found by GitHub actions Docker build
- Remove unused `chromograph_image_files` and `chromograph_prefixes` keys saved when creating or updating an RD case
- Search managed variants by description and with ignore case
### Changed
- Introduced page margins on exported PDF reports
- Smaller gene fonts in downloaded HPO genes PDF reports
- Reintroduced gene coverage data in the PDF-exported general report of rare-disease cases
- Check for existence of case report files before creating sidebar links
- Better description of HPO and OMIM terms for patients submitted to Matchmaker Exchange
- Remove null non-mandatory key/values when updating a case
- Freeze WTForms<3 due to several form input rendering changes

## [4.48.1]
### Fixed
- General case PDF report for recent cases with no pedigree

## [4.48]
### Added
- Option to cancel a request for research variants in case page
### Changed
- Update igv.js to v2.10.5
- Updated example of a case delivery report
- Unfreeze cyvcf2
- Builder images used in Scout Dockerfiles
- Crash report email subject gives host name
- Export general case report to PDF using PDFKit instead of WeasyPrint
- Do not include coverage report in PDF case report since they might have different orientation
- Export cancer cases's "Coverage and QC report" to PDF using PDFKit instead of Weasyprint
- Updated cancer "Coverage and QC report" example
- Keep portrait orientation in PDF delivery report
- Export delivery report to PDF using PDFKit instead of Weasyprint
- PDF export of clinical and research HPO panels using PDFKit instead of Weasyprint
- Export gene panel report to PDF using PDFKit
- Removed WeasyPrint lib dependency

### Fixed
- Reintroduced missing links to Swegen and Beacon and dbSNP in RD variant page, summary section
- Demo delivery report orientation to fit new columns
- Missing delivery report in demo case
- Cast MNVs to SNV for test
- Export verified variants from all institutes when user is admin
- Cancer coverage and QC report not found for demo cancer case
- Pull request template instructions on how to deploy to test server
- PDF Delivery report not showing Swedac logo
- Fix code typos
- Disable codefactor raised by ESLint for javascript functions located on another file
- Loading spinner stuck after downloading a PDF gene panel report
- IGV browser crashing when file system with alignment files is not mounted

## [4.47]
### Added
- Added CADD, GnomAD and genotype calls to variantS export
### Changed
- Pull request template, to illustrate how to deploy pull request branches on cg-vm1 stage server
### Fixed
- Compiled Docker image contains a patched version (v4.9) of chanjo-report

## [4.46.1]
### Fixed
- Downloading of files generated within the app container (MT-report, verified variants, pedigrees, ..)

## [4.46]
### Added
- Created a Dockefile to be used to serve the dockerized app in production
- Modified the code to collect database params specified as env vars
- Created a GitHub action that pushes the Dockerfile-server image to Docker Hub (scout-server-stage) every time a PR is opened
- Created a GitHub action that pushes the Dockerfile-server image to Docker Hub (scout-server) every time a new release is created
- Reassign MatchMaker Exchange submission to another user when a Scout user is deleted
- Expose public API JSON gene panels endpoint, primarily to enable automated rerun checking for updates
- Add utils for dictionary type
- Filter institute cases using multiple HPO terms
- Vulture GitHub action to identify and remove unused variables and imports
### Changed
- Updated the python config file documentation in admin guide
- Case configuration parsing now uses Pydantic for improved typechecking and config handling
- Removed test matrices to speed up automatic testing of PRs
- Switch from Coveralls to Codecov to handle CI test coverage
- Speed-up CI tests by caching installation of libs and splitting tests into randomized groups using pytest-test-groups
- Improved LDAP login documentation
- Use lib flask-ldapconn instead of flask_ldap3_login> to handle ldap authentication
- Updated Managed variant documentation in user guide
- Fix and simplify creating and editing of gene panels
- Simplified gene variants search code
- Increased the height of the genes track in the IGV viewer
### Fixed
- Validate uploaded managed variant file lines, warning the user.
- Exporting validated variants with missing "genes" database key
- No results returned when searching for gene variants using a phenotype term
- Variants filtering by gene symbols file
- Make gene HGNC symbols field mandatory in gene variants page and run search only on form submit
- Make sure collaborator gene variants are still visible, even if HPO filter is used

## [4.45]
### Added
### Changed
- Start Scout also when loqusdbapi is not reachable
- Clearer definition of manual standard and custom inheritance models in gene panels
- Allow searching multiple chromosomes in filters
### Fixed
- Gene panel crashing on edit action

## [4.44]
### Added
### Changed
- Display Gene track beneath each sample track when displaying splice junctions in igv browser
- Check outdated gene symbols and update with aliases for both RD and cancer variantS
### Fixed
- Added query input check and fixed the Genes API endpoint to return a json formatted error when request is malformed
- Typo in ACMG BP6 tooltip

## [4.43.1]
### Added
- Added database index for OMIM disease term genes
### Changed
### Fixed
- Do not drop HPO terms collection when updating HPO terms via the command line
- Do not drop disease (OMIM) terms collection when updating diseases via the command line

## [4.43]
### Added
- Specify which collection(s) update/build indexes for
### Fixed
- Do not drop genes and transcripts collections when updating genes via the command line

## [4.42.1]
### Added
### Changed
### Fixed
- Freeze PyMongo lib to version<4.0 to keep supporting previous MongoDB versions
- Speed up gene panels creation and update by collecting only light gene info from database
- Avoid case page crash on Phenomizer queries timeout

## [4.42]
### Added
- Choose custom pinned variants to submit to MatchMaker Exchange
- Submit structural variant as genes to the MatchMaker Exchange
- Added function for maintainers and admins to remove gene panels
- Admins can restore deleted gene panels
- A development docker-compose file illustrating the scout/chanjo-report integration
- Show AD on variants view for cancer SV (tumor and normal)
- Cancer SV variants filter AD, AF (tumor and normal)
- Hiding the variants score column also from cancer SVs, as for the SNVs
### Changed
- Enforce same case _id and display_name when updating a case
- Enforce same individual ids, display names and affected status when updating a case
- Improved documentation for connecting to loqusdb instances (including loqusdbapi)
- Display and download HPO gene panels' gene symbols in italics
- A faster-built and lighter Docker image
- Reduce complexity of `panels` endpoint moving some code to the panels controllers
- Update requirements to use flask-ldap3-login>=0.9.17 instead of freezing WTForm
### Fixed
- Use of deprecated TextField after the upgrade of WTF to v3.0
- Freeze to WTForms to version < 3
- Remove the extra files (bed files and madeline.svg) introduced by mistake
- Cli command loading demo data in docker-compose when case custom images exist and is None
- Increased MongoDB connection serverSelectionTimeoutMS parameter to 30K (default value according to MongoDB documentation)
- Better differentiate old obs counts 0 vs N/A
- Broken cancer variants page when default gene panel was deleted
- Typo in tx_overview function in variant controllers file
- Fixed loqusdbapi SV search URL
- SV variants filtering using Decipher criterion
- Removing old gene panels that don't contain the `maintainer` key.

## [4.41.1]
### Fixed
- General reports crash for variant annotations with same variant on other cases

## [4.41]
### Added
- Extended the instructions for running the Scout Docker image (web app and cli).
- Enabled inclusion of custom images to STR variant view
### Fixed
- General case report sorting comments for variants with None genetic models
- Do not crash but redirect to variants page with error when a variant is not found for a case
- UCSC links coordinates for SV variants with start chromosome different than end chromosome
- Human readable variants name in case page for variants having start chromosome different from end chromosome
- Avoid always loading all transcripts when checking gene symbol: introduce gene captions
- Slow queries for evaluated variants on e.g. case page - use events instead
### Changed
- Rearrange variant page again, moving severity predictions down.
- More reactive layout width steps on variant page

## [4.40.1]
### Added
### Fixed
- Variants dismissed with inconsistent inheritance pattern can again be shown in general case report
- General report page for variants with genes=None
- General report crashing when variants have no panels
- Added other missing keys to case and variant dictionaries passed to general report
### Changed

## [4.40]
### Added
- A .cff citation file
- Phenotype search API endpoint
- Added pagination to phenotype API
- Extend case search to include internal MongoDB id
- Support for connecting to a MongoDB replica set (.py config files)
- Support for connecting to a MongoDB replica set (.yaml config files)
### Fixed
- Command to load the OMIM gene panel (`scout load panel --omim`)
- Unify style of pinned and causative variants' badges on case page
- Removed automatic spaces after punctuation in comments
- Remove the hardcoded number of total individuals from the variant's old observations panel
- Send delete requests to a connected Beacon using the DELETE method
- Layout of the SNV and SV variant page - move frequency up
### Changed
- Stop updating database indexes after loading exons via command line
- Display validation status badge also for not Sanger-sequenced variants
- Moved Frequencies, Severity and Local observations panels up in RD variants page
- Enabled Flask CORS to communicate CORS status to js apps
- Moved the code preparing the transcripts overview to the backend
- Refactored and filtered json data used in general case report
- Changed the database used in docker-compose file to use the official MongoDB v4.4 image
- Modified the Python (3.6, 3.8) and MongoDB (3.2, 4.4, 5.0) versions used in testing matrices (GitHub actions)
- Capitalize case search terms on institute and dashboard pages


## [4.39]
### Added
- COSMIC IDs collected from CSQ field named `COSMIC`
### Fixed
- Link to other causative variants on variant page
- Allow multiple COSMIC links for a cancer variant
- Fix floating text in severity box #2808
- Fixed MitoMap and HmtVar links for hg38 cases
- Do not open new browser tabs when downloading files
- Selectable IGV tracks on variant page
- Missing splice junctions button on variant page
- Refactor variantS representative gene selection, and use it also for cancer variant summary
### Changed
- Improve Javascript performance for displaying Chromograph images
- Make ClinVar classification more evident in cancer variant page

## [4.38]
### Added
- Option to hide Alamut button in the app config file
### Fixed
- Library deprecation warning fixed (insert is deprecated. Use insert_one or insert_many instead)
- Update genes command will not trigger an update of database indices any more
- Missing resources in temporary downloading directory when updating genes using the command line
- Restore previous variant ACMG classification in a scrollable div
- Loading spinner not stopping after downloading PDF case reports and variant list export
- Add extra Alamut links higher up on variant pages
- Improve UX for phenotypes in case page
- Filter and export of STR variants
- Update look of variants page navigation buttons
### Changed

## [4.37]
### Added
- Highlight and show version number for RefSeq MANE transcripts.
- Added integration to a rerunner service for toggling reanalysis with updated pedigree information
- SpliceAI display and parsing from VEP CSQ
- Display matching tiered variants for cancer variants
- Display a loading icon (spinner) until the page loads completely
- Display filter badges in cancer variants list
- Update genes from pre-downloaded file resources
- On login, OS, browser version and screen size are saved anonymously to understand how users are using Scout
- API returning institutes data for a given user: `/api/v1/institutes`
- API returning case data for a given institute: `/api/v1/institutes/<institute_id>/cases`
- Added GMS and Lund university hospital logos to login page
- Made display of Swedac logo configurable
- Support for displaying custom images in case view
- Individual-specific HPO terms
- Optional alamut_key in institute settings for Alamut Plus software
- Case report API endpoint
- Tooltip in case explaining that genes with genome build different than case genome build will not be added to dynamic HPO panel.
- Add DeepVariant as a caller
### Fixed
- Updated IGV to v2.8.5 to solve missing gene labels on some zoom levels
- Demo cancer case config file to load somatic SNVs and SVs only.
- Expand list of refseq trancripts in ClinVar submission form
- Renamed `All SNVs and INDELs` institute sidebar element to `Search SNVs and INDELs` and fixed its style.
- Add missing parameters to case load-config documentation
- Allow creating/editing gene panels and dynamic gene panels with genes present in genome build 38
- Bugfix broken Pytests
- Bulk dismissing variants error due to key conversion from string to integer
- Fix typo in index documentation
- Fixed crash in institute settings page if "collaborators" key is not set in database
- Don't stop Scout execution if LoqusDB call fails and print stacktrace to log
- Bug when case contains custom images with value `None`
- Bug introduced when fixing another bug in Scout-LoqusDB interaction
- Loading of OMIM diagnoses in Scout demo instance
- Remove the docker-compose with chanjo integration because it doesn't work yet.
- Fixed standard docker-compose with scout demo data and database
- Clinical variant assessments not present for pinned and causative variants on case page.
- MatchMaker matching one node at the time only
- Remove link from previously tiered variants badge in cancer variants page
- Typo in gene cell on cancer variants page
- Managed variants filter form
### Changed
- Better naming for variants buttons on cancer track (somatic, germline). Also show cancer research button if available.
- Load case with missing panels in config files, but show warning.
- Changing the (Female, Male) symbols to (F/M) letters in individuals_table and case-sma.
- Print stacktrace if case load command fails
- Added sort icon and a pointer to the cursor to all tables with sortable fields
- Moved variant, gene and panel info from the basic pane to summary panel for all variants.
- Renamed `Basics` panel to `Classify` on variant page.
- Revamped `Basics` panel to a panel dedicated to classify variants
- Revamped the summary panel to be more compact.
- Added dedicated template for cancer variants
- Removed Gene models, Gene annotations and Conservation panels for cancer variants
- Reorganized the orders of panels for variant and cancer variant views
- Added dedicated variant quality panel and removed relevant panes
- A more compact case page
- Removed OMIM genes panel
- Make genes panel, pinned variants panel, causative variants panel and ClinVar panel scrollable on case page
- Update to Scilifelab's 2020 logo
- Update Gens URL to support Gens v2.0 format
- Refactor tests for parsing case configurations
- Updated links to HPO downloadable resources
- Managed variants filtering defaults to all variant categories
- Changing the (Kind) drop-down according to (Category) drop-down in Managed variant add variant
- Moved Gens button to individuals table
- Check resource files availability before starting updating OMIM diagnoses
- Fix typo in `SHOW_OBSERVED_VARIANT_ARCHIVE` config param

## [4.36]
### Added
- Parse and save splice junction tracks from case config file
- Tooltip in observations panel, explaining that case variants with no link might be old variants, not uploaded after a case rerun
### Fixed
- Warning on overwriting variants with same position was no longer shown
- Increase the height of the dropdowns to 425px
- More indices for the case table as it grows, specifically for causatives queries
- Splice junction tracks not centered over variant genes
- Total number of research variants count
- Update variants stats in case documents every time new variants are loaded
- Bug in flashing warning messages when filtering variants
### Changed
- Clearer warning messages for genes and gene/gene-panels searches in variants filters

## [4.35]
### Added
- A new index for hgnc_symbol in the hgnc_gene collection
- A Pedigree panel in STR page
- Display Tier I and II variants in case view causatives card for cancer cases
### Fixed
- Send partial file data to igv.js when visualizing sashimi plots with splice junction tracks
- Research variants filtering by gene
- Do not attempt to populate annotations for not loaded pinned/causatives
- Add max-height to all dropdowns in filters
### Changed
- Switch off non-clinical gene warnings when filtering research variants
- Don't display OMIM disease card in case view for cancer cases
- Refactored Individuals and Causative card in case view for cancer cases
- Update and style STR case report

## [4.34]
### Added
- Saved filter lock and unlock
- Filters can optionally be marked audited, logging the filter name, user and date on the case events and general report.
- Added `ClinVar hits` and `Cosmic hits` in cancer SNVs filters
- Added `ClinVar hits` to variants filter (rare disease track)
- Load cancer demo case in docker-compose files (default and demo file)
- Inclusive-language check using [woke](https://github.com/get-woke/woke) github action
- Add link to HmtVar for mitochondrial variants (if VCF is annotated with HmtNote)
- Grey background for dismissed compounds in variants list and variant page
- Pin badge for pinned compounds in variants list and variant page
- Support LoqusDB REST API queries
- Add a docker-compose-matchmaker under scout/containers/development to test matchmaker locally
- Script to investigate consequences of symbol search bug
- Added GATK to list of SV and cancer SV callers
### Fixed
- Make MitoMap link work for hg38 again
- Export Variants feature crashing when one of the variants has no primary transcripts
- Redirect to last visited variantS page when dismissing variants from variants list
- Improved matching of SVs Loqus occurrences in other cases
- Remove padding from the list inside (Matching causatives from other cases) panel
- Pass None to get_app function in CLI base since passing script_info to app factory functions was deprecated in Flask 2.0
- Fixed failing tests due to Flask update to version 2.0
- Speed up user events view
- Causative view sort out of memory error
- Use hgnc_id for gene filter query
- Typo in case controllers displaying an error every time a patient is matched against external MatchMaker nodes
- Do not crash while attempting an update for variant documents that are too big (> 16 MB)
- Old STR causatives (and other variants) may not have HGNC symbols - fix sort lambda
- Check if gene_obj has primary_transcript before trying to access it
- Warn if a gene manually searched is in a clinical panel with an outdated name when filtering variants
- ChrPos split js not needed on STR page yet
### Changed
- Remove parsing of case `genome_version`, since it's not used anywhere downstream
- Introduce deprecation warning for Loqus configs that are not dictionaries
- SV clinical filter no longer filters out sub 100 nt variants
- Count cases in LoqusDB by variant type
- Commit pulse repo badge temporarily set to weekly
- Sort ClinVar submissions objects by ascending "Last evaluated" date
- Refactored the MatchMaker integration as an extension
- Replaced some sensitive words as suggested by woke linter
- Documentation for load-configuration rewritten.
- Add styles to MatchMaker matches table
- More detailed info on the data shared in MatchMaker submission form

## [4.33.1]
### Fixed
- Include markdown for release autodeploy docs
- Use standard inheritance model in ClinVar (https://ftp.ncbi.nlm.nih.gov/pub/GTR/standard_terms/Mode_of_inheritance.txt)
- Fix issue crash with variants that have been unflagged causative not being available in other causatives
### Added
### Changed

## [4.33]
### Fixed
- Command line crashing when updating an individual not found in database
- Dashboard page crashing when filters return no data
- Cancer variants filter by chromosome
- /api/v1/genes now searches for genes in all genome builds by default
- Upgraded igv.js to version 2.8.1 (Fixed Unparsable bed record error)
### Added
- Autodeploy docs on release
- Documentation for updating case individuals tracks
- Filter cases and dashboard stats by analysis track
### Changed
- Changed from deprecated db update method
- Pre-selected fields to run queries with in dashboard page
- Do not filter by any institute when first accessing the dashboard
- Removed OMIM panel in case view for cancer cases
- Display Tier I and II variants in case view causatives panel for cancer cases
- Refactored Individuals and Causative panels in case view for cancer cases

## [4.32.1]
### Fixed
- iSort lint check only
### Changed
- Institute cases page crashing when a case has track:Null
### Added

## [4.32]
### Added
- Load and show MITOMAP associated diseases from VCF (INFO field: MitomapAssociatedDiseases, via HmtNote)
- Show variant allele frequencies for mitochondrial variants (GRCh38 cases)
- Extend "public" json API with diseases (OMIM) and phenotypes (HPO)
- HPO gene list download now has option for clinical and non-clinical genes
- Display gene splice junctions data in sashimi plots
- Update case individuals with splice junctions tracks
- Simple Docker compose for development with local build
- Make Phenomodels subpanels collapsible
- User side documentation of cytogenomics features (Gens, Chromograph, vcf2cytosure, rhocall)
- iSort GitHub Action
- Support LoqusDB REST API queries
### Fixed
- Show other causative once, even if several events point to it
- Filtering variants by mitochondrial chromosome for cases with genome build=38
- HPO gene search button triggers any warnings for clinical / non-existing genes also on first search
- Fixed a bug in variants pages caused by MT variants without alt_frequency
- Tests for CADD score parsing function
- Fixed the look of IGV settings on SNV variant page
- Cases analyzed once shown as `rerun`
- Missing case track on case re-upload
- Fixed severity rank for SO term "regulatory region ablation"
### Changed
- Refactor according to CodeFactor - mostly reuse of duplicated code
- Phenomodels language adjustment
- Open variants in a new window (from variants page)
- Open overlapping and compound variants in a new window (from variant page)
- gnomAD link points to gnomAD v.3 (build GRCh38) for mitochondrial variants.
- Display only number of affected genes for dismissed SVs in general report
- Chromosome build check when populating the variants filter chromosome selection
- Display mitochondrial and rare diseases coverage report in cases with missing 'rare' track

## [4.31.1]
### Added
### Changed
- Remove mitochondrial and coverage report from cancer cases sidebar
### Fixed
- ClinVar page when dbSNP id is None

## [4.31]
### Added
- gnomAD annotation field in admin guide
- Export also dynamic panel genes not associated to an HPO term when downloading the HPO panel
- Primary HGNC transcript info in variant export files
- Show variant quality (QUAL field from vcf) in the variant summary
- Load/update PDF gene fusion reports (clinical and research) generated with Arriba
- Support new MANE annotations from VEP (both MANE Select and MANE Plus Clinical)
- Display on case activity the event of a user resetting all dismissed variants
- Support gnomAD population frequencies for mitochondrial variants
- Anchor links in Casedata ClinVar panels to redirect after renaming individuals
### Fixed
- Replace old docs link www.clinicalgenomics.se/scout with new https://clinical-genomics.github.io/scout
- Page formatting issues whenever case and variant comments contain extremely long strings with no spaces
- Chromograph images can be one column and have scrollbar. Removed legacy code.
- Column labels for ClinVar case submission
- Page crashing looking for LoqusDB observation when variant doesn't exist
- Missing inheritance models and custom inheritance models on newly created gene panels
- Accept only numbers in managed variants filter as position and end coordinates
- SNP id format and links in Variant page, ClinVar submission form and general report
- Case groups tooltip triggered only when mouse is on the panel header
### Changed
- A more compact case groups panel
- Added landscape orientation CSS style to cancer coverage and QC demo report
- Improve user documentation to create and save new gene panels
- Removed option to use space as separator when uploading gene panels
- Separating the columns of standard and custom inheritance models in gene panels
- Improved ClinVar instructions for users using non-English Excel

## [4.30.2]
### Added
### Fixed
- Use VEP RefSeq ID if RefSeq list is empty in RefSeq transcripts overview
- Bug creating variant links for variants with no end_chrom
### Changed

## [4.30.1]
### Added
### Fixed
- Cryptography dependency fixed to use version < 3.4
### Changed

## [4.30]
### Added
- Introduced a `reset dismiss variant` verb
- Button to reset all dismissed variants for a case
- Add black border to Chromograph ideograms
- Show ClinVar annotations on variantS page
- Added integration with GENS, copy number visualization tool
- Added a VUS label to the manual classification variant tags
- Add additional information to SNV verification emails
- Tooltips documenting manual annotations from default panels
- Case groups now show bam files from all cases on align view
### Fixed
- Center initial igv view on variant start with SNV/indels
- Don't set initial igv view to negative coordinates
- Display of GQ for SV and STR
- Parsing of AD and related info for STRs
- LoqusDB field in institute settings accepts only existing Loqus instances
- Fix DECIPHER link to work after DECIPHER migrated to GRCh38
- Removed visibility window param from igv.js genes track
- Updated HPO download URL
- Patch HPO download test correctly
- Reference size on STR hover not needed (also wrong)
- Introduced genome build check (allowed values: 37, 38, "37", "38") on case load
- Improve case searching by assignee full name
- Populating the LoqusDB select in institute settings
### Changed
- Cancer variants table header (pop freq etc)
- Only admin users can modify LoqusDB instance in Institute settings
- Style of case synopsis, variants and case comments
- Switched to igv.js 2.7.5
- Do not choke if case is missing research variants when research requested
- Count cases in LoqusDB by variant type
- Introduce deprecation warning for Loqus configs that are not dictionaries
- Improve create new gene panel form validation
- Make XM- transcripts less visible if they don't overlap with transcript refseq_id in variant page
- Color of gene panels and comments panels on cases and variant pages
- Do not choke if case is missing research variants when reserch requested

## [4.29.1]
### Added
### Fixed
- Always load STR variants regardless of RankScore threshold (hotfix)
### Changed

## [4.29]
### Added
- Added a page about migrating potentially breaking changes to the documentation
- markdown_include in development requirements file
- STR variants filter
- Display source, Z-score, inheritance pattern for STR annotations from Stranger (>0.6.1) if available
- Coverage and quality report to cancer view
### Fixed
- ACMG classification page crashing when trying to visualize a classification that was removed
- Pretty print HGVS on gene variants (URL-decode VEP)
- Broken or missing link in the documentation
- Multiple gene names in ClinVar submission form
- Inheritance model select field in ClinVar submission
- IGV.js >2.7.0 has an issue with the gene track zoom levels - temp freeze at 2.7.0
- Revert CORS-anywhere and introduce a local http proxy for cloud tracks
### Changed

## [4.28]
### Added
- Chromograph integration for displaying PNGs in case-page
- Add VAF to cancer case general report, and remove some of its unused fields
- Variants filter compatible with genome browser location strings
- Support for custom public igv tracks stored on the cloud
- Add tests to increase testing coverage
- Update case variants count after deleting variants
- Update IGV.js to latest (v2.7.4)
- Bypass igv.js CORS check using `https://github.com/Rob--W/cors-anywhere`
- Documentation on default and custom IGV.js tracks (admin docs)
- Lock phenomodels so they're editable by admins only
- Small case group assessment sharing
- Tutorial and files for deploying app on containers (Kubernetes pods)
- Canonical transcript and protein change of canonical transcript in exported variants excel sheet
- Support for Font Awesome version 6
- Submit to Beacon from case page sidebar
- Hide dismissed variants in variants pages and variants export function
- Systemd service files and instruction to deploy Scout using podman
### Fixed
- Bugfix: unused `chromgraph_prefix |tojson` removed
- Freeze coloredlogs temporarily
- Marrvel link
- Don't show TP53 link for silent or synonymous changes
- OMIM gene field accepts any custom number as OMIM gene
- Fix Pytest single quote vs double quote string
- Bug in gene variants search by similar cases and no similar case is found
- Delete unused file `userpanel.py`
- Primary transcripts in variant overview and general report
- Google OAuth2 login setup in README file
- Redirect to 'missing file'-icon if configured Chromograph file is missing
- Javascript error in case page
- Fix compound matching during variant loading for hg38
- Cancer variants view containing variants dismissed with cancer-specific reasons
- Zoom to SV variant length was missing IGV contig select
- Tooltips on case page when case has no default gene panels
### Changed
- Save case variants count in case document and not in sessions
- Style of gene panels multiselect on case page
- Collapse/expand main HPO checkboxes in phenomodel preview
- Replaced GQ (Genotype quality) with VAF (Variant allele frequency) in cancer variants GT table
- Allow loading of cancer cases with no tumor_purity field
- Truncate cDNA and protein changes in case report if longer than 20 characters


## [4.27]
### Added
- Exclude one or more variant categories when running variants delete command
### Fixed
### Changed

## [4.26.1]
### Added
### Fixed
- Links with 1-letter aa codes crash on frameshift etc
### Changed

## [4.26]
### Added
- Extend the delete variants command to print analysis date, track, institute, status and research status
- Delete variants by type of analysis (wgs|wes|panel)
- Links to cBioPortal, MutanTP53, IARC TP53, OncoKB, MyCancerGenome, CIViC
### Fixed
- Deleted variants count
### Changed
- Print output of variants delete command as a tab separated table

## [4.25]
### Added
- Command line function to remove variants from one or all cases
### Fixed
- Parse SMN None calls to None rather than False

## [4.24.1]
### Fixed
- Install requirements.txt via setup file

## [4.24]
### Added
- Institute-level phenotype models with sub-panels containing HPO and OMIM terms
- Runnable Docker demo
- Docker image build and push github action
- Makefile with shortcuts to docker commands
- Parse and save synopsis, phenotype and cohort terms from config files upon case upload
### Fixed
- Update dismissed variant status when variant dismissed key is missing
- Breakpoint two IGV button now shows correct chromosome when different from bp1
- Missing font lib in Docker image causing the PDF report download page to crash
- Sentieon Manta calls lack Somaticscore - load anyway
- ClinVar submissions crashing due to pinned variants that are not loaded
- Point ExAC pLI score to new gnomad server address
- Bug uploading cases missing phenotype terms in config file
- STRs loaded but not shown on browser page
- Bug when using adapter.variant.get_causatives with case_id without causatives
- Problem with fetching "solved" from scout export cases cli
- Better serialising of datetime and bson.ObjectId
- Added `volumes` folder to .gitignore
### Changed
- Make matching causative and managed variants foldable on case page
- Remove calls to PyMongo functions marked as deprecated in backend and frontend(as of version 3.7).
- Improved `scout update individual` command
- Export dynamic phenotypes with ordered gene lists as PDF


## [4.23]
### Added
- Save custom IGV track settings
- Show a flash message with clear info about non-valid genes when gene panel creation fails
- CNV report link in cancer case side navigation
- Return to comment section after editing, deleting or submitting a comment
- Managed variants
- MT vs 14 chromosome mean coverage stats if Scout is connected to Chanjo
### Fixed
- missing `vcf_cancer_sv` and `vcf_cancer_sv_research` to manual.
- Split ClinVar multiple clnsig values (slash-separated) and strip them of underscore for annotations without accession number
- Timeout of `All SNVs and INDELs` page when no valid gene is provided in the search
- Round CADD (MIPv9)
- Missing default panel value
- Invisible other causatives lines when other causatives lack gene symbols
### Changed
- Do not freeze mkdocs-material to version 4.6.1
- Remove pre-commit dependency

## [4.22]
### Added
- Editable cases comments
- Editable variants comments
### Fixed
- Empty variant activity panel
- STRs variants popover
- Split new ClinVar multiple significance terms for a variant
- Edit the selected comment, not the latest
### Changed
- Updated RELEASE docs.
- Pinned variants card style on the case page
- Merged `scout export exons` and `scout view exons` commands


## [4.21.2]
### Added
### Fixed
- Do not pre-filter research variants by (case-default) gene panels
- Show OMIM disease tooltip reliably
### Changed

## [4.21.1]
### Added
### Fixed
- Small change to Pop Freq column in variants ang gene panels to avoid strange text shrinking on small screens
- Direct use of HPO list for Clinical HPO SNV (and cancer SNV) filtering
- PDF coverage report redirecting to login page
### Changed
- Remove the option to dismiss single variants from all variants pages
- Bulk dismiss SNVs, SVs and cancer SNVs from variants pages

## [4.21]
### Added
- Support to configure LoqusDB per institute
- Highlight causative variants in the variants list
- Add tests. Mostly regarding building internal datatypes.
- Remove leading and trailing whitespaces from panel_name and display_name when panel is created
- Mark MANE transcript in list of transcripts in "Transcript overview" on variant page
- Show default panel name in case sidebar
- Previous buttons for variants pagination
- Adds a gh action that checks that the changelog is updated
- Adds a gh action that deploys new releases automatically to pypi
- Warn users if case default panels are outdated
- Define institute-specific gene panels for filtering in institute settings
- Use institute-specific gene panels in variants filtering
- Show somatic VAF for pinned and causative variants on case page

### Fixed
- Report pages redirect to login instead of crashing when session expires
- Variants filter loading in cancer variants page
- User, Causative and Cases tables not scaling to full page
- Improved docs for an initial production setup
- Compatibility with latest version of Black
- Fixed tests for Click>7
- Clinical filter required an extra click to Filter to return variants
- Restore pagination and shrink badges in the variants page tables
- Removing a user from the command line now inactivates the case only if user is last assignee and case is active
- Bugfix, LoqusDB per institute feature crashed when institute id was empty string
- Bugfix, LoqusDB calls where missing case count
- filter removal and upload for filters deleted from another page/other user
- Visualize outdated gene panels info in a popover instead of a tooltip in case page side panel

### Changed
- Highlight color on normal STRs in the variants table from green to blue
- Display breakpoints coordinates in verification emails only for structural variants


## [4.20]
### Added
- Display number of filtered variants vs number of total variants in variants page
- Search case by HPO terms
- Dismiss variant column in the variants tables
- Black and pre-commit packages to dev requirements

### Fixed
- Bug occurring when rerun is requested twice
- Peddy info fields in the demo config file
- Added load config safety check for multiple alignment files for one individual
- Formatting of cancer variants table
- Missing Score in SV variants table

### Changed
- Updated the documentation on how to create a new software release
- Genome build-aware cytobands coordinates
- Styling update of the Matchmaker card
- Select search type in case search form


## [4.19]

### Added
- Show internal ID for case
- Add internal ID for downloaded CGH files
- Export dynamic HPO gene list from case page
- Remove users as case assignees when their account is deleted
- Keep variants filters panel expanded when filters have been used

### Fixed
- Handle the ProxyFix ModuleNotFoundError when Werkzeug installed version is >1.0
- General report formatting issues whenever case and variant comments contain extremely long strings with no spaces

### Changed
- Created an institute wrapper page that contains list of cases, causatives, SNVs & Indels, user list, shared data and institute settings
- Display case name instead of case ID on clinVar submissions
- Changed icon of sample update in clinVar submissions


## [4.18]

### Added
- Filter cancer variants on cytoband coordinates
- Show dismiss reasons in a badge with hover for clinical variants
- Show an ellipsis if 10 cases or more to display with loqusdb matches
- A new blog post for version 4.17
- Tooltip to better describe Tumor and Normal columns in cancer variants
- Filter cancer SNVs and SVs by chromosome coordinates
- Default export of `Assertion method citation` to clinVar variants submission file
- Button to export up to 500 cancer variants, filtered or not
- Rename samples of a clinVar submission file

### Fixed
- Apply default gene panel on return to cancer variantS from variant view
- Revert to certificate checking when asking for Chanjo reports
- `scout download everything` command failing while downloading HPO terms

### Changed
- Turn tumor and normal allelic fraction to decimal numbers in tumor variants page
- Moved clinVar submissions code to the institutes blueprints
- Changed name of clinVar export files to FILENAME.Variant.csv and FILENAME.CaseData.csv
- Switched Google login libraries from Flask-OAuthlib to Authlib


## [4.17.1]

### Fixed
- Load cytobands for cases with chromosome build not "37" or "38"


## [4.17]

### Added
- COSMIC badge shown in cancer variants
- Default gene-panel in non-cancer structural view in url
- Filter SNVs and SVs by cytoband coordinates
- Filter cancer SNV variants by alt allele frequency in tumor
- Correct genome build in UCSC link from structural variant page



### Fixed
- Bug in clinVar form when variant has no gene
- Bug when sharing cases with the same institute twice
- Page crashing when removing causative variant tag
- Do not default to GATK caller when no caller info is provided for cancer SNVs


## [4.16.1]

### Fixed
- Fix the fix for handling of delivery reports for rerun cases

## [4.16]

### Added
- Adds possibility to add "lims_id" to cases. Currently only stored in database, not shown anywhere
- Adds verification comment box to SVs (previously only available for small variants)
- Scrollable pedigree panel

### Fixed
- Error caused by changes in WTForm (new release 2.3.x)
- Bug in OMIM case page form, causing the page to crash when a string was provided instead of a numerical OMIM id
- Fix Alamut link to work properly on hg38
- Better handling of delivery reports for rerun cases
- Small CodeFactor style issues: matchmaker results counting, a couple of incomplete tests and safer external xml
- Fix an issue with Phenomizer introduced by CodeFactor style changes

### Changed
- Updated the version of igv.js to 2.5.4

## [4.15.1]

### Added
- Display gene names in ClinVar submissions page
- Links to Varsome in variant transcripts table

### Fixed
- Small fixes to ClinVar submission form
- Gene panel page crash when old panel has no maintainers

## [4.15]

### Added
- Clinvar CNVs IGV track
- Gene panels can have maintainers
- Keep variant actions (dismissed, manual rank, mosaic, acmg, comments) upon variant re-upload
- Keep variant actions also on full case re-upload

### Fixed
- Fix the link to Ensembl for SV variants when genome build 38.
- Arrange information in columns on variant page
- Fix so that new cosmic identifier (COSV) is also acceptable #1304
- Fixed COSMIC tag in INFO (outside of CSQ) to be parses as well with `&` splitter.
- COSMIC stub URL changed to https://cancer.sanger.ac.uk/cosmic/search?q= instead.
- Updated to a version of IGV where bigBed tracks are visualized correctly
- Clinvar submission files are named according to the content (variant_data and case_data)
- Always show causatives from other cases in case overview
- Correct disease associations for gene symbol aliases that exist as separate genes
- Re-add "custom annotations" for SV variants
- The override ClinVar P/LP add-in in the Clinical Filter failed for new CSQ strings

### Changed
- Runs all CI checks in github actions

## [4.14.1]

### Fixed
- Error when variant found in loqusdb is not loaded for other case

## [4.14]

### Added
- Use github actions to run tests
- Adds CLI command to update individual alignments path
- Update HPO terms using downloaded definitions files
- Option to use alternative flask config when running `scout serve`
- Requirement to use loqusdb >= 2.5 if integrated

### Fixed
- Do not display Pedigree panel in cancer view
- Do not rely on internet connection and services available when running CI tests
- Variant loading assumes GATK if no caller set given and GATK filter status is seen in FILTER
- Pass genome build param all the way in order to get the right gene mappings for cases with build 38
- Parse correctly variants with zero frequency values
- Continue even if there are problems to create a region vcf
- STR and cancer variant navigation back to variants pages could fail

### Changed
- Improved code that sends requests to the external APIs
- Updates ranges for user ranks to fit todays usage
- Run coveralls on github actions instead of travis
- Run pip checks on github actions instead of coveralls
- For hg38 cases, change gnomAD link to point to version 3.0 (which is hg38 based)
- Show pinned or causative STR variants a bit more human readable

## [4.13.1]

### Added
### Fixed
- Typo that caused not all clinvar conflicting interpretations to be loaded no matter what
- Parse and retrieve clinvar annotations from VEP-annotated (VEP 97+) CSQ VCF field
- Variant clinvar significance shown as `not provided` whenever is `Uncertain significance`
- Phenomizer query crashing when case has no HPO terms assigned
- Fixed a bug affecting `All SNVs and INDELs` page when variants don't have canonical transcript
- Add gene name or id in cancer variant view

### Changed
- Cancer Variant view changed "Variant:Transcript:Exon:HGVS" to "Gene:Transcript:Exon:HGVS"

## [4.13]

### Added
- ClinVar SNVs track in IGV
- Add SMA view with SMN Copy Number data
- Easier to assign OMIM diagnoses from case page
- OMIM terms and specific OMIM term page

### Fixed
- Bug when adding a new gene to a panel
- Restored missing recent delivery reports
- Fixed style and links to other reports in case side panel
- Deleting cases using display_name and institute not deleting its variants
- Fixed bug that caused coordinates filter to override other filters
- Fixed a problem with finding some INS in loqusdb
- Layout on SV page when local observations without cases are present
- Make scout compatible with the new HPO definition files from `http://compbio.charite.de/jenkins/`
- General report visualization error when SNVs display names are very long


### Changed


## [4.12.4]

### Fixed
- Layout on SV page when local observations without cases are present

## [4.12.3]

### Fixed
- Case report when causative or pinned SVs have non null allele frequencies

## [4.12.2]

### Fixed
- SV variant links now take you to the SV variant page again
- Cancer variant view has cleaner table data entries for "N/A" data
- Pinned variant case level display hotfix for cancer and str - more on this later
- Cancer variants show correct alt/ref reads mirroring alt frequency now
- Always load all clinical STR variants even if a region load is attempted - index may be missing
- Same case repetition in variant local observations

## [4.12.1]

### Fixed
- Bug in variant.gene when gene has no HGVS description


## [4.12]

### Added
- Accepts `alignment_path` in load config to pass bam/cram files
- Display all phenotypes on variant page
- Display hgvs coordinates on pinned and causatives
- Clear panel pending changes
- Adds option to setup the database with static files
- Adds cli command to download the resources from CLI that scout needs
- Adds test files for merged somatic SV and CNV; as well as merged SNV, and INDEL part of #1279
- Allows for upload of OMIM-AUTO gene panel from static files without api-key

### Fixed
- Cancer case HPO panel variants link
- Fix so that some drop downs have correct size
- First IGV button in str variants page
- Cancer case activates on SNV variants
- Cases activate when STR variants are viewed
- Always calculate code coverage
- Pinned/Classification/comments in all types of variants pages
- Null values for panel's custom_inheritance_models
- Discrepancy between the manual disease transcripts and those in database in gene-edit page
- ACMG classification not showing for some causatives
- Fix bug which caused IGV.js to use hg19 reference files for hg38 data
- Bug when multiple bam files sources with non-null values are available


### Changed
- Renamed `requests` file to `scout_requests`
- Cancer variant view shows two, instead of four, decimals for allele and normal


## [4.11.1]

### Fixed
- Institute settings page
- Link institute settings to sharing institutes choices

## [4.11.0]

### Added
- Display locus name on STR variant page
- Alternative key `GNOMADAF_popmax` for Gnomad popmax allele frequency
- Automatic suggestions on how to improve the code on Pull Requests
- Parse GERP, phastCons and phyloP annotations from vep annotated CSQ fields
- Avoid flickering comment popovers in variant list
- Parse REVEL score from vep annotated CSQ fields
- Allow users to modify general institute settings
- Optionally format code automatically on commit
- Adds command to backup vital parts `scout export database`
- Parsing and displaying cancer SV variants from Manta annotated VCF files
- Dismiss cancer snv variants with cancer-specific options
- Add IGV.js UPD, RHO and TIDDIT coverage wig tracks.


### Fixed
- Slightly darker page background
- Fixed an issued with parsed conservation values from CSQ
- Clinvar submissions accessible to all users of an institute
- Header toolbar when on Clinvar page now shows institute name correctly
- Case should not always inactivate upon update
- Show dismissed snv cancer variants as grey on the cancer variants page
- Improved style of mappability link and local observations on variant page
- Convert all the GET requests to the igv view to POST request
- Error when updating gene panels using a file containing BOM chars
- Add/replace gene radio button not working in gene panels


## [4.10.1]

### Fixed
- Fixed issue with opening research variants
- Problem with coveralls not called by Travis CI
- Handle Biomart service down in tests


## [4.10.0]

### Added
- Rank score model in causatives page
- Exportable HPO terms from phenotypes page
- AMP guideline tiers for cancer variants
- Adds scroll for the transcript tab
- Added CLI option to query cases on time since case event was added
- Shadow clinical assessments also on research variants display
- Support for CRAM alignment files
- Improved str variants view : sorting by locus, grouped by allele.
- Delivery report PDF export
- New mosaicism tag option
- Add or modify individuals' age or tissue type from case page
- Display GC and allele depth in causatives table.
- Included primary reference transcript in general report
- Included partial causative variants in general report
- Remove dependency of loqusdb by utilising the CLI

### Fixed
- Fixed update OMIM command bug due to change in the header of the genemap2 file
- Removed Mosaic Tag from Cancer variants
- Fixes issue with unaligned table headers that comes with hidden Datatables
- Layout in general report PDF export
- Fixed issue on the case statistics view. The validation bars didn't show up when all institutes were selected. Now they do.
- Fixed missing path import by importing pathlib.Path
- Handle index inconsistencies in the update index functions
- Fixed layout problems


## [4.9.0]

### Added
- Improved MatchMaker pages, including visible patient contacts email address
- New badges for the github repo
- Links to [GENEMANIA](genemania.org)
- Sort gene panel list on case view.
- More automatic tests
- Allow loading of custom annotations in VCF using the SCOUT_CUSTOM info tag.

### Fixed
- Fix error when a gene is added to an empty dynamic gene panel
- Fix crash when attempting to add genes on incorrect format to dynamic gene panel
- Manual rank variant tags could be saved in a "Select a tag"-state, a problem in the variants view.
- Same case evaluations are no longer shown as gray previous evaluations on the variants page
- Stay on research pages, even if reset, next first buttons are pressed..
- Overlapping variants will now be visible on variant page again
- Fix missing classification comments and links in evaluations page
- All prioritized cases are shown on cases page


## [4.8.3]

### Added

### Fixed
- Bug when ordering sanger
- Improved scrolling over long list of genes/transcripts


## [4.8.2]

### Added

### Fixed
- Avoid opening extra tab for coverage report
- Fixed a problem when rank model version was saved as floats and not strings
- Fixed a problem with displaying dismiss variant reasons on the general report
- Disable load and delete filter buttons if there are no saved filters
- Fix problem with missing verifications
- Remove duplicate users and merge their data and activity


## [4.8.1]

### Added

### Fixed
- Prevent login fail for users with id defined by ObjectId and not email
- Prevent the app from crashing with `AttributeError: 'NoneType' object has no attribute 'message'`


## [4.8.0]

### Added
- Updated Scout to use Bootstrap 4.3
- New looks for Scout
- Improved dashboard using Chart.js
- Ask before inactivating a case where last assigned user leaves it
- Genes can be manually added to the dynamic gene list directly on the case page
- Dynamic gene panels can optionally be used with clinical filter, instead of default gene panel
- Dynamic gene panels get link out to chanjo-report for coverage report
- Load all clinvar variants with clinvar Pathogenic, Likely Pathogenic and Conflicting pathogenic
- Show transcripts with exon numbers for structural variants
- Case sort order can now be toggled between ascending and descending.
- Variants can be marked as partial causative if phenotype is available for case.
- Show a frequency tooltip hover for SV-variants.
- Added support for LDAP login system
- Search snv and structural variants by chromosomal coordinates
- Structural variants can be marked as partial causative if phenotype is available for case.
- Show normal and pathologic limits for STRs in the STR variants view.
- Institute level persistent variant filter settings that can be retrieved and used.
- export causative variants to Excel
- Add support for ROH, WIG and chromosome PNGs in case-view

### Fixed
- Fixed missing import for variants with comments
- Instructions on how to build docs
- Keep sanger order + verification when updating/reloading variants
- Fixed and moved broken filter actions (HPO gene panel and reset filter)
- Fixed string conversion to number
- UCSC links for structural variants are now separated per breakpoint (and whole variant where applicable)
- Reintroduced missing coverage report
- Fixed a bug preventing loading samples using the command line
- Better inheritance models customization for genes in gene panels
- STR variant page back to list button now does its one job.
- Allows to setup scout without a omim api key
- Fixed error causing "favicon not found" flash messages
- Removed flask --version from base cli
- Request rerun no longer changes case status. Active or archived cases inactivate on upload.
- Fixed missing tooltip on the cancer variants page
- Fixed weird Rank cell in variants page
- Next and first buttons order swap
- Added pagination (and POST capability) to cancer variants.
- Improves loading speed for variant page
- Problem with updating variant rank when no variants
- Improved Clinvar submission form
- General report crashing when dismissed variant has no valid dismiss code
- Also show collaborative case variants on the All variants view.
- Improved phenotype search using dataTables.js on phenotypes page
- Search and delete users with `email` instead of `_id`
- Fixed css styles so that multiselect options will all fit one column


## [4.7.3]

### Added
- RankScore can be used with VCFs for vcf_cancer files

### Fixed
- Fix issue with STR view next page button not doing its one job.

### Deleted
- Removed pileup as a bam viewing option. This is replaced by IGV


## [4.7.2]

### Added
- Show earlier ACMG classification in the variant list

### Fixed
- Fixed igv search not working due to igv.js dist 2.2.17
- Fixed searches for cases with a gene with variants pinned or marked causative.
- Load variant pages faster after fixing other causatives query
- Fixed mitochondrial report bug for variants without genes

## [4.7.1]

### Added

### Fixed
- Fixed bug on genes page


## [4.7.0]

### Added
- Export genes and gene panels in build GRCh38
- Search for cases with variants pinned or marked causative in a given gene.
- Search for cases phenotypically similar to a case also from WUI.
- Case variant searches can be limited to similar cases, matching HPO-terms,
  phenogroups and cohorts.
- De-archive reruns and flag them as 'inactive' if archived
- Sort cases by analysis_date, track or status
- Display cases in the following order: prioritized, active, inactive, archived, solved
- Assign case to user when user activates it or asks for rerun
- Case becomes inactive when it has no assignees
- Fetch refseq version from entrez and use it in clinvar form
- Load and export of exons for all genes, independent on refseq
- Documentation for loading/updating exons
- Showing SV variant annotations: SV cgh frequencies, gnomad-SV, local SV frequencies
- Showing transcripts mapping score in segmental duplications
- Handle requests to Ensembl Rest API
- Handle requests to Ensembl Rest Biomart
- STR variants view now displays GT and IGV link.
- Description field for gene panels
- Export exons in build 37 and 38 using the command line

### Fixed
- Fixes of and induced by build tests
- Fixed bug affecting variant observations in other cases
- Fixed a bug that showed wrong gene coverage in general panel PDF export
- MT report only shows variants occurring in the specific individual of the excel sheet
- Disable SSL certifcate verification in requests to chanjo
- Updates how intervaltree and pymongo is used to void deprecated functions
- Increased size of IGV sample tracks
- Optimized tests


## [4.6.1]

### Added

### Fixed
- Missing 'father' and 'mother' keys when parsing single individual cases


## [4.6.0]

### Added
- Description of Scout branching model in CONTRIBUTING doc
- Causatives in alphabetical order, display ACMG classification and filter by gene.
- Added 'external' to the list of analysis type options
- Adds functionality to display "Tissue type". Passed via load config.
- Update to IGV 2.

### Fixed
- Fixed alignment visualization and vcf2cytosure availability for demo case samples
- Fixed 3 bugs affecting SV pages visualization
- Reintroduced the --version cli option
- Fixed variants query by panel (hpo panel + gene panel).
- Downloaded MT report contains excel files with individuals' display name
- Refactored code in parsing of config files.


## [4.5.1]

### Added

### Fixed
- update requirement to use PyYaml version >= 5.1
- Safer code when loading config params in cli base


## [4.5.0]

### Added
- Search for similar cases from scout view CLI
- Scout cli is now invoked from the app object and works under the app context

### Fixed
- PyYaml dependency fixed to use version >= 5.1


## [4.4.1]

### Added
- Display SV rank model version when available

### Fixed
- Fixed upload of delivery report via API


## [4.4.0]

### Added
- Displaying more info on the Causatives page and hiding those not causative at the case level
- Add a comment text field to Sanger order request form, allowing a message to be included in the email
- MatchMaker Exchange integration
- List cases with empty synopsis, missing HPO terms and phenotype groups.
- Search for cases with open research list, or a given case status (active, inactive, archived)

### Fixed
- Variant query builder split into several functions
- Fixed delivery report load bug


## [4.3.3]

### Added
- Different individual table for cancer cases

### Fixed
- Dashboard collects validated variants from verification events instead of using 'sanger' field
- Cases shared with collaborators are visible again in cases page
- Force users to select a real institute to share cases with (actionbar select fix)


## [4.3.2]

### Added
- Dashboard data can be filtered using filters available in cases page
- Causatives for each institute are displayed on a dedicated page
- SNVs and and SVs are searchable across cases by gene and rank score
- A more complete report with validated variants is downloadable from dashboard

### Fixed
- Clinsig filter is fixed so clinsig numerical values are returned
- Split multi clinsig string values in different elements of clinsig array
- Regex to search in multi clinsig string values or multi revstat string values
- It works to upload vcf files with no variants now
- Combined Pileup and IGV alignments for SVs having variant start and stop on the same chromosome


## [4.3.1]

### Added
- Show calls from all callers even if call is not available
- Instructions to install cairo and pango libs from WeasyPrint page
- Display cases with number of variants from CLI
- Only display cases with number of variants above certain treshold. (Also CLI)
- Export of verified variants by CLI or from the dashboard
- Extend case level queries with default panels, cohorts and phenotype groups.
- Slice dashboard statistics display using case level queries
- Add a view where all variants for an institute can be searched across cases, filtering on gene and rank score. Allows searching research variants for cases that have research open.

### Fixed
- Fixed code to extract variant conservation (gerp, phyloP, phastCons)
- Visualization of PDF-exported gene panels
- Reintroduced the exon/intron number in variant verification email
- Sex and affected status is correctly displayed on general report
- Force number validation in SV filter by size
- Display ensembl transcripts when no refseq exists


## [4.3.0]

### Added
- Mosaicism tag on variants
- Show and filter on SweGen frequency for SVs
- Show annotations for STR variants
- Show all transcripts in verification email
- Added mitochondrial export
- Adds alternative to search for SVs shorter that the given length
- Look for 'bcftools' in the `set` field of VCFs
- Display digenic inheritance from OMIM
- Displays what refseq transcript that is primary in hgnc

### Fixed

- Archived panels displays the correct date (not retroactive change)
- Fixed problem with waiting times in gene panel exports
- Clinvar fiter not working with human readable clinsig values

## [4.2.2]

### Fixed
- Fixed gene panel create/modify from CSV file utf-8 decoding error
- Updating genes in gene panels now supports edit comments and entry version
- Gene panel export timeout error

## [4.2.1]

### Fixed
- Re-introduced gene name(s) in verification email subject
- Better PDF rendering for excluded variants in report
- Problem to access old case when `is_default` did not exist on a panel


## [4.2.0]

### Added
- New index on variant_id for events
- Display overlapping compounds on variants view

### Fixed
- Fixed broken clinical filter


## [4.1.4]

### Added
- Download of filtered SVs

### Fixed
- Fixed broken download of filtered variants
- Fixed visualization issue in gene panel PDF export
- Fixed bug when updating gene names in variant controller


## [4.1.3]

### Fixed
- Displays all primary transcripts


## [4.1.2]

### Added
- Option add/replace when updating a panel via CSV file
- More flexible versioning of the gene panels
- Printing coverage report on the bottom of the pdf case report
- Variant verification option for SVs
- Logs uri without pwd when connecting
- Disease-causing transcripts in case report
- Thicker lines in case report
- Supports HPO search for cases, both terms or if described in synopsis
- Adds sanger information to dashboard

### Fixed
- Use db name instead of **auth** as default for authentication
- Fixes so that reports can be generated even with many variants
- Fixed sanger validation popup to show individual variants queried by user and institute.
- Fixed problem with setting up scout
- Fixes problem when exac file is not available through broad ftp
- Fetch transcripts for correct build in `adapter.hgnc_gene`

## [4.1.1]
- Fix problem with institute authentication flash message in utils
- Fix problem with comments
- Fix problem with ensembl link


## [4.1.0]

### Added
- OMIM phenotypes to case report
- Command to download all panel app gene panels `scout load panel --panel-app`
- Links to genenames.org and omim on gene page
- Popup on gene at variants page with gene information
- reset sanger status to "Not validated" for pinned variants
- highlight cases with variants to be evaluated by Sanger on the cases page
- option to point to local reference files to the genome viewer pileup.js. Documented in `docs.admin-guide.server`
- option to export single variants in `scout export variants`
- option to load a multiqc report together with a case(add line in load config)
- added a view for searching HPO terms. It is accessed from the top left corner menu
- Updates the variants view for cancer variants. Adds a small cancer specific filter for known variants
- Adds hgvs information on cancer variants page
- Adds option to update phenotype groups from CLI

### Fixed
- Improved Clinvar to submit variants from different cases. Fixed HPO terms in casedata according to feedback
- Fixed broken link to case page from Sanger modal in cases view
- Now only cases with non empty lists of causative variants are returned in `adapter.case(has_causatives=True)`
- Can handle Tumor only samples
- Long lists of HGNC symbols are now possible. This was previously difficult with manual, uploaded or by HPO search when changing filter settings due to GET request limitations. Relevant pages now use POST requests. Adds the dynamic HPO panel as a selection on the gene panel dropdown.
- Variant filter defaults to default panels also on SV and Cancer variants pages.

## [4.0.0]

### WARNING ###

This is a major version update and will require that the backend of pre releases is updated.
Run commands:

```
$scout update genes
$scout update hpo
```

- Created a Clinvar submission tool, to speed up Clinvar submission of SNVs and SVs
- Added an analysis report page (html and PDF format) containing phenotype, gene panels and variants that are relevant to solve a case.

### Fixed
- Optimized evaluated variants to speed up creation of case report
- Moved igv and pileup viewer under a common folder
- Fixed MT alignment view pileup.js
- Fixed coordinates for SVs with start chromosome different from end chromosome
- Global comments shown across cases and institutes. Case-specific variant comments are shown only for that specific case.
- Links to clinvar submitted variants at the cases level
- Adapts clinvar parsing to new format
- Fixed problem in `scout update user` when the user object had no roles
- Makes pileup.js use online genome resources when viewing alignments. Now any instance of Scout can make use of this functionality.
- Fix ensembl link for structural variants
- Works even when cases does not have `'madeline_info'`
- Parses Polyphen in correct way again
- Fix problem with parsing gnomad from VEP

### Added
- Added a PDF export function for gene panels
- Added a "Filter and export" button to export custom-filtered SNVs to CSV file
- Dismiss SVs
- Added IGV alignments viewer
- Read delivery report path from case config or CLI command
- Filter for spidex scores
- All HPO terms are now added and fetched from the correct source (https://github.com/obophenotype/human-phenotype-ontology/blob/master/hp.obo)
- New command `scout update hpo`
- New command `scout update genes` will fetch all the latest information about genes and update them
- Load **all** variants found on chromosome **MT**
- Adds choice in cases overview do show as many cases as user like

### Removed
- pileup.min.js and pileup css are imported from a remote web location now
- All source files for HPO information, this is instead fetched directly from source
- All source files for gene information, this is instead fetched directly from source

## [3.0.0]
### Fixed
- hide pedigree panel unless it exists

## [1.5.1] - 2016-07-27
### Fixed
- look for both ".bam.bai" and ".bai" extensions

## [1.4.0] - 2016-03-22
### Added
- support for local frequency through loqusdb
- bunch of other stuff

## [1.3.0] - 2016-02-19
### Fixed
- Update query-phenomizer and add username/password

### Changed
- Update the way a case is checked for rerun-status

### Added
- Add new button to mark a case as "checked"
- Link to clinical variants _without_ 1000G annotation

## [1.2.2] - 2016-02-18
### Fixed
- avoid filtering out variants lacking ExAC and 1000G annotations

## [1.1.3] - 2015-10-01
### Fixed
- persist (clinical) filter when clicking load more
- fix #154 by robustly setting clinical filter func. terms

## [1.1.2] - 2015-09-07
### Fixed
- avoid replacing coverage report with none
- update SO terms, refactored

## [1.1.1] - 2015-08-20
### Fixed
- fetch case based on collaborator status (not owner)

## [1.1.0] - 2015-05-29
### Added
- link(s) to SNPedia based on RS-numbers
- new Jinja filter to "humanize" decimal numbers
- show gene panels in variant view
- new Jinja filter for decoding URL encoding
- add indicator to variants in list that have comments
- add variant number threshold and rank score threshold to load function
- add event methods to mongo adapter
- add tests for models
- show badge "old" if comment was written for a previous analysis

### Changed
- show cDNA change in transcript summary unless variant is exonic
- moved compounds table further up the page
- show dates for case uploads in ISO format
- moved variant comments higher up on page
- updated documentation for pages
- read in coverage report as blob in database and serve directly
- change ``OmimPhenotype`` to ``PhenotypeTerm``
- reorganize models sub-package
- move events (and comments) to separate collection
- only display prev/next links for the research list
- include variant type in breadcrumbs e.g. "Clinical variants"

### Removed
- drop dependency on moment.js

### Fixed
- show the same level of detail for all frequencies on all pages
- properly decode URL encoded symbols in amino acid/cDNA change strings
- fixed issue with wipe permissions in MongoDB
- include default gene lists in "variants" link in breadcrumbs

## [1.0.2] - 2015-05-20
### Changed
- update case fetching function

### Fixed
- handle multiple cases with same id

## [1.0.1] - 2015-04-28
### Fixed
- Fix building URL parameters in cases list Vue component

## [1.0.0] - 2015-04-12
Codename: Sara Lund

![Release 1.0](artwork/releases/release-1-0.jpg)

### Added
- Add email logging for unexpected errors
- New command line tool for deleting case

### Changed
- Much improved logging overall
- Updated documentation/usage guide
- Removed non-working IGV link

### Fixed
- Show sample display name in GT call
- Various small bug fixes
- Make it easier to hover over popups

## [0.0.2-rc1] - 2015-03-04
### Added
- add protein table for each variant
- add many more external links
- add coverage reports as PDFs

### Changed
- incorporate user feedback updates
- big refactor of load scripts

## [0.0.2-rc2] - 2015-03-04
### Changes
- add gene table with gene description
- reorganize inheritance models box

### Fixed
- avoid overwriting gene list on "research" load
- fix various bugs in external links

## [0.0.2-rc3] - 2015-03-05
### Added
- Activity log feed to variant view
- Adds protein change strings to ODM and Sanger email

### Changed
- Extract activity log component to macro

### Fixes
- Make Ensembl transcript links use archive website<|MERGE_RESOLUTION|>--- conflicted
+++ resolved
@@ -10,11 +10,8 @@
 ### Changed
 - Revel score, Revel rank score and SpliceAI values are also displayed in Causatives and Validated variants tables
 - Remove unused functions and tests
-<<<<<<< HEAD
+- Analysis type and direct link from cases list for OGM cases
 - Parallelize variant loading for each chromosome
-=======
-- Analysis type and direct link from cases list for OGM cases
->>>>>>> b8a3e7c9
 ### Fixed
 - Disease_term identifiers are now prefixed with the name of the coding system
 - Command line crashing with error when updating a user that doesn't exist
