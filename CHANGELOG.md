--- conflicted
+++ resolved
@@ -12,11 +12,8 @@
 - Save SV type, ref and alt n. copies to exported ClinVar files
 - Inner and outer start and stop SV coordinates not exported in ClinVar files
 - ClinVar submissions page crashing when SV files don't contain breakpoint exact coordinates
-<<<<<<< HEAD
+- Align OMIM diagnoses with delete diagnosis button on case page
 - In ClinVar form, reset condition list and customize help when condition ID changes
-=======
-- Align OMIM diagnoses with delete diagnosis button on case page
->>>>>>> 343d7e57
 
 
 ## [4.61]
