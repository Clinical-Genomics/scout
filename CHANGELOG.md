--- conflicted
+++ resolved
@@ -8,11 +8,8 @@
 ### Added
 - Add cancer SNVs to Oncogenicity ClinVar submissions (downloadable json document only) (#5449)
 - Fold changes values alongside Log2 fold changes values (l2fc) on WTS outliers page (#5536)
-<<<<<<< HEAD
+- REVEL scores are now displayed as multi-colored, labeled badges on the variant and report pages (#5537)
 - Automatic ClinVar oncogenicity submissions via ClinVar API (#5510)
-=======
-- REVEL scores are now displayed as multi-colored, labeled badges on the variant and report pages (#5537)
->>>>>>> c2d45db9
 ### Changed
 - Improved test that checks code collecting other categories of variants overlapping a variant (#5521)
 ### Fixed
