--- conflicted
+++ resolved
@@ -16,11 +16,8 @@
 ### Fixed
 - Make BA1 fully stand-alone to Benign prediction
 - Modifying Benign terms to "Moderate" has no effect under Richards. Ignored completely before, will retain unmodified significance now
-<<<<<<< HEAD
+- Extract all fields correctly when exporting a panel to file from gene panel page
 - Custom updates to a gene in a panel
-=======
-- Extract all fields correctly when exporting a panel to file from gene panel page
->>>>>>> 10795854
 
 ## [4.89.2]
 ## Fixed
