--- conflicted
+++ resolved
@@ -11,12 +11,9 @@
 - Test for `commands.download.omim.print_omim`
 - Display dismissed variants comments on general case report
 - Modify ACMG pathogenicity impact (most commonly PVS1, PS3) based on strength of evidence with lab director's professional judgement
-<<<<<<< HEAD
+- REViewer button on STR variant page
 - Added Manual Ranks Risk Factor, Likely Risk Factor and Uncertain Risk Factor
 - Display matching manual ranks from previous cases the user has access to on VariantS and Variant pages
-=======
-- REViewer button on STR variant page
->>>>>>> e2f2b69e
 ### Changed
 - Display chrY for sex unknown
 ### Fixed
