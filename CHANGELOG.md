--- conflicted
+++ resolved
@@ -4,13 +4,12 @@
 
 About changelog [here](https://keepachangelog.com/en/1.0.0/)
 
-<<<<<<< HEAD
+
 ## []
 ### Added
 - Better pagination and number of variants returned by queries in `Search SNVs and INDELs` page
-=======
+
 ## [4.55]
->>>>>>> 157b37a1
 ### Changed
 - Represent different tumor samples as vials in cases page
 - Option to force-update the OMIM panel
@@ -24,11 +23,8 @@
 - Logo backgrounds fixed to white on welcome page
 - Visited links turn purple again
 - Style of link buttons and dropdown menus
-<<<<<<< HEAD
-=======
 - Update KUH and GMS logos
 - Link color for Managed variants
->>>>>>> 157b37a1
 
 ## [4.54]
 ### Added
