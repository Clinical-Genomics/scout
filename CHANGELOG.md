--- conflicted
+++ resolved
@@ -11,12 +11,9 @@
 ### Changed
 - Black text to make comments more visible in dark mode
 - Loading PanelApp panels replaces pre-existing panels with same version
-<<<<<<< HEAD
+- Removed sidebar from Causatives page - navigation is available on the top bar for now
 - Create ClinVar submissions from pinned variants list in case page
 - Select which pinned variants will be included in ClinVar submission documents
-=======
-- Removed sidebar from Causatives page - navigation is available on the top bar for now
->>>>>>> 4a8c793d
 ### Fixed
 - Remove a:visited css style from all buttons
 
