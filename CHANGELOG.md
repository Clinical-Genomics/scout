# Change Log
All notable changes to this project will be documented in this file.
This project adheres to [Semantic Versioning](http://semver.org/).

About changelog [here](https://keepachangelog.com/en/1.0.0/)

## []
### Changed
<<<<<<< HEAD
- Upgraded igv.js to version 2.10 (exon number support)
- GenCode v.38 comprehensive gene track (selectable from igv settings)
=======
- Display and download HPO gene panels' gene in italics
>>>>>>> 9af0fe3f
### Fixed
- Use of deprecated TextField after the upgrade of WTF to v3.0
- Freeze to WTForms to version < 3
- Remove the extra files (bed files and madeline.svg) introduced by mistake

## [4.41.1]
### Fixed
- General reports crash for variant annotations with same variant on other cases

## [4.41]
### Added
- Extended the instructions for running the Scout Docker image (web app and cli).
- Enabled inclusion of custom images to STR variant view
### Fixed
- General case report sorting comments for variants with None genetic models
- Do not crash but redirect to variants page with error when a variant is not found for a case
- UCSC links coordinates for SV variants with start chromosome different than end chromosome
- Human readable variants name in case page for variants having start chromosome different from end chromosome
- Avoid always loading all transcripts when checking gene symbol: introduce gene captions
- Slow queries for evaluated variants on e.g. case page - use events instead
### Changed
- Rearrange variant page again, moving severity predictions down.
- More reactive layout width steps on variant page

## [4.40.1]
### Added
### Fixed
- Variants dismissed with inconsistent inheritance pattern can again be shown in general case report
- General report page for variants with genes=None
- General report crashing when variants have no panels
- Added other missing keys to case and variant dictionaries passed to general report
### Changed

## [4.40]
### Added
- A .cff citation file
- Phenotype search API endpoint
- Added pagination to phenotype API
- Extend case search to include internal MongoDB id
- Support for connecting to a MongoDB replica set (.py config files)
- Support for connecting to a MongoDB replica set (.yaml config files)
### Fixed
- Command to load the OMIM gene panel (`scout load panel --omim`)
- Unify style of pinned and causative variants' badges on case page
- Removed automatic spaces after punctuation in comments
- Remove the hardcoded number of total individuals from the variant's old observations panel
- Send delete requests to a connected Beacon using the DELETE method
- Layout of the SNV and SV variant page - move frequency up
### Changed
- Stop updating database indexes after loading exons via command line
- Display validation status badge also for not Sanger-sequenced variants
- Moved Frequencies, Severity and Local observations panels up in RD variants page
- Enabled Flask CORS to communicate CORS status to js apps
- Moved the code preparing the transcripts overview to the backend
- Refactored and filtered json data used in general case report
- Changed the database used in docker-compose file to use the official MongoDB v4.4 image
- Modified the Python (3.6, 3.8) and MongoDB (3.2, 4.4, 5.0) versions used in testing matrices (GitHub actions)
- Capitalize case search terms on institute and dashboard pages


## [4.39]
### Added
- COSMIC IDs collected from CSQ field named `COSMIC`
### Fixed
- Link to other causative variants on variant page
- Allow multiple COSMIC links for a cancer variant
- Fix floating text in severity box #2808
- Fixed MitoMap and HmtVar links for hg38 cases
- Do not open new browser tabs when downloading files
- Selectable IGV tracks on variant page
- Missing splice junctions button on variant page
- Refactor variantS representative gene selection, and use it also for cancer variant summary
### Changed
- Improve Javascript performance for displaying Chromograph images
- Make ClinVar classification more evident in cancer variant page

## [4.38]
### Added
- Option to hide Alamut button in the app config file
### Fixed
- Library deprecation warning fixed (insert is deprecated. Use insert_one or insert_many instead)
- Update genes command will not trigger an update of database indices any more
- Missing resources in temporary downloading directory when updating genes using the command line
- Restore previous variant ACMG classification in a scrollable div
- Loading spinner not stopping after downloading PDF case reports and variant list export
- Add extra Alamut links higher up on variant pages
- Improve UX for phenotypes in case page
- Filter and export of STR variants
- Update look of variants page navigation buttons
### Changed

## [4.37]
### Added
- Highlight and show version number for RefSeq MANE transcripts.
- Added integration to a rerunner service for toggling reanalysis with updated pedigree information
- SpliceAI display and parsing from VEP CSQ
- Display matching tiered variants for cancer variants
- Display a loading icon (spinner) until the page loads completely
- Display filter badges in cancer variants list
- Update genes from pre-downloaded file resources
- On login, OS, browser version and screen size are saved anonymously to understand how users are using Scout
- API returning institutes data for a given user: `/api/v1/institutes`
- API returning case data for a given institute: `/api/v1/institutes/<institute_id>/cases`
- Added GMS and Lund university hospital logos to login page
- Made display of Swedac logo configurable
- Support for displaying custom images in case view
- Individual-specific HPO terms
- Optional alamut_key in institute settings for Alamut Plus software
- Case report API endpoint
- Tooltip in case explaining that genes with genome build different than case genome build will not be added to dynamic HPO panel.
- Add DeepVariant as a caller
### Fixed
- Updated IGV to v2.8.5 to solve missing gene labels on some zoom levels
- Demo cancer case config file to load somatic SNVs and SVs only.
- Expand list of refseq trancripts in ClinVar submission form
- Renamed `All SNVs and INDELs` institute sidebar element to `Search SNVs and INDELs` and fixed its style.
- Add missing parameters to case load-config documentation
- Allow creating/editing gene panels and dynamic gene panels with genes present in genome build 38
- Bugfix broken Pytests
- Bulk dismissing variants error due to key conversion from string to integer
- Fix typo in index documentation
- Fixed crash in institute settings page if "collaborators" key is not set in database
- Don't stop Scout execution if LoqusDB call fails and print stacktrace to log
- Bug when case contains custom images with value `None`
- Bug introduced when fixing another bug in Scout-LoqusDB interaction
- Loading of OMIM diagnoses in Scout demo instance
- Remove the docker-compose with chanjo integration because it doesn't work yet.
- Fixed standard docker-compose with scout demo data and database
- Clinical variant assessments not present for pinned and causative variants on case page.
- MatchMaker matching one node at the time only
- Remove link from previously tiered variants badge in cancer variants page
- Typo in gene cell on cancer variants page
- Managed variants filter form
### Changed
- Better naming for variants buttons on cancer track (somatic, germline). Also show cancer research button if available.
- Load case with missing panels in config files, but show warning.
- Changing the (Female, Male) symbols to (F/M) letters in individuals_table and case-sma.
- Print stacktrace if case load command fails
- Added sort icon and a pointer to the cursor to all tables with sortable fields
- Moved variant, gene and panel info from the basic pane to summary panel for all variants.
- Renamed `Basics` panel to `Classify` on variant page.
- Revamped `Basics` panel to a panel dedicated to classify variants
- Revamped the summary panel to be more compact.
- Added dedicated template for cancer variants
- Removed Gene models, Gene annotations and Conservation panels for cancer variants
- Reorganized the orders of panels for variant and cancer variant views
- Added dedicated variant quality panel and removed relevant panes
- A more compact case page
- Removed OMIM genes panel
- Make genes panel, pinned variants panel, causative variants panel and ClinVar panel scrollable on case page
- Update to Scilifelab's 2020 logo
- Update Gens URL to support Gens v2.0 format
- Refactor tests for parsing case configurations
- Updated links to HPO downloadable resources
- Managed variants filtering defaults to all variant categories
- Changing the (Kind) drop-down according to (Category) drop-down in Managed variant add variant
- Moved Gens button to individuals table
- Check resource files availability before starting updating OMIM diagnoses
- Fix typo in `SHOW_OBSERVED_VARIANT_ARCHIVE` config param

## [4.36]
### Added
- Parse and save splice junction tracks from case config file
- Tooltip in observations panel, explaining that case variants with no link might be old variants, not uploaded after a case rerun
### Fixed
- Warning on overwriting variants with same position was no longer shown
- Increase the height of the dropdowns to 425px
- More indices for the case table as it grows, specifically for causatives queries
- Splice junction tracks not centered over variant genes
- Total number of research variants count
- Update variants stats in case documents every time new variants are loaded
- Bug in flashing warning messages when filtering variants
### Changed
- Clearer warning messages for genes and gene/gene-panels searches in variants filters

## [4.35]
### Added
- A new index for hgnc_symbol in the hgnc_gene collection
- A Pedigree panel in STR page
- Display Tier I and II variants in case view causatives card for cancer cases
### Fixed
- Send partial file data to igv.js when visualizing sashimi plots with splice junction tracks
- Research variants filtering by gene
- Do not attempt to populate annotations for not loaded pinned/causatives
- Add max-height to all dropdowns in filters
### Changed
- Switch off non-clinical gene warnings when filtering research variants
- Don't display OMIM disease card in case view for cancer cases
- Refactored Individuals and Causative card in case view for cancer cases
- Update and style STR case report

## [4.34]
### Added
- Saved filter lock and unlock
- Filters can optionally be marked audited, logging the filter name, user and date on the case events and general report.
- Added `ClinVar hits` and `Cosmic hits` in cancer SNVs filters
- Added `ClinVar hits` to variants filter (rare disease track)
- Load cancer demo case in docker-compose files (default and demo file)
- Inclusive-language check using [woke](https://github.com/get-woke/woke) github action
- Add link to HmtVar for mitochondrial variants (if VCF is annotated with HmtNote)
- Grey background for dismissed compounds in variants list and variant page
- Pin badge for pinned compounds in variants list and variant page
- Support LoqusDB REST API queries
- Add a docker-compose-matchmaker under scout/containers/development to test matchmaker locally
- Script to investigate consequences of symbol search bug
- Added GATK to list of SV and cancer SV callers
### Fixed
- Make MitoMap link work for hg38 again
- Export Variants feature crashing when one of the variants has no primary transcripts
- Redirect to last visited variantS page when dismissing variants from variants list
- Improved matching of SVs Loqus occurrences in other cases
- Remove padding from the list inside (Matching causatives from other cases) panel
- Pass None to get_app function in CLI base since passing script_info to app factory functions was deprecated in Flask 2.0
- Fixed failing tests due to Flask update to version 2.0
- Speed up user events view
- Causative view sort out of memory error
- Use hgnc_id for gene filter query
- Typo in case controllers displaying an error every time a patient is matched against external MatchMaker nodes
- Do not crash while attempting an update for variant documents that are too big (> 16 MB)
- Old STR causatives (and other variants) may not have HGNC symbols - fix sort lambda
- Check if gene_obj has primary_transcript before trying to access it
- Warn if a gene manually searched is in a clinical panel with an outdated name when filtering variants
- ChrPos split js not needed on STR page yet
### Changed
- Remove parsing of case `genome_version`, since it's not used anywhere downstream
- Introduce deprecation warning for Loqus configs that are not dictionaries
- SV clinical filter no longer filters out sub 100 nt variants
- Count cases in LoqusDB by variant type
- Commit pulse repo badge temporarily set to weekly
- Sort ClinVar submissions objects by ascending "Last evaluated" date
- Refactored the MatchMaker integration as an extension
- Replaced some sensitive words as suggested by woke linter
- Documentation for load-configuration rewritten.
- Add styles to MatchMaker matches table
- More detailed info on the data shared in MatchMaker submission form

## [4.33.1]
### Fixed
- Include markdown for release autodeploy docs
- Use standard inheritance model in ClinVar (https://ftp.ncbi.nlm.nih.gov/pub/GTR/standard_terms/Mode_of_inheritance.txt)
- Fix issue crash with variants that have been unflagged causative not being available in other causatives
### Added
### Changed

## [4.33]
### Fixed
- Command line crashing when updating an individual not found in database
- Dashboard page crashing when filters return no data
- Cancer variants filter by chromosome
- /api/v1/genes now searches for genes in all genome builds by default
- Upgraded igv.js to version 2.8.1 (Fixed Unparsable bed record error)
### Added
- Autodeploy docs on release
- Documentation for updating case individuals tracks
- Filter cases and dashboard stats by analysis track
### Changed
- Changed from deprecated db update method
- Pre-selected fields to run queries with in dashboard page
- Do not filter by any institute when first accessing the dashboard
- Removed OMIM panel in case view for cancer cases
- Display Tier I and II variants in case view causatives panel for cancer cases
- Refactored Individuals and Causative panels in case view for cancer cases

## [4.32.1]
### Fixed
- iSort lint check only
### Changed
- Institute cases page crashing when a case has track:Null
### Added

## [4.32]
### Added
- Load and show MITOMAP associated diseases from VCF (INFO field: MitomapAssociatedDiseases, via HmtNote)
- Show variant allele frequencies for mitochondrial variants (GRCh38 cases)
- Extend "public" json API with diseases (OMIM) and phenotypes (HPO)
- HPO gene list download now has option for clinical and non-clinical genes
- Display gene splice junctions data in sashimi plots
- Update case individuals with splice junctions tracks
- Simple Docker compose for development with local build
- Make Phenomodels subpanels collapsible
- User side documentation of cytogenomics features (Gens, Chromograph, vcf2cytosure, rhocall)
- iSort GitHub Action
- Support LoqusDB REST API queries
### Fixed
- Show other causative once, even if several events point to it
- Filtering variants by mitochondrial chromosome for cases with genome build=38
- HPO gene search button triggers any warnings for clinical / non-existing genes also on first search
- Fixed a bug in variants pages caused by MT variants without alt_frequency
- Tests for CADD score parsing function
- Fixed the look of IGV settings on SNV variant page
- Cases analyzed once shown as `rerun`
- Missing case track on case re-upload
- Fixed severity rank for SO term "regulatory region ablation"
### Changed
- Refactor according to CodeFactor - mostly reuse of duplicated code
- Phenomodels language adjustment
- Open variants in a new window (from variants page)
- Open overlapping and compound variants in a new window (from variant page)
- gnomAD link points to gnomAD v.3 (build GRCh38) for mitochondrial variants.
- Display only number of affected genes for dismissed SVs in general report
- Chromosome build check when populating the variants filter chromosome selection
- Display mitochondrial and rare diseases coverage report in cases with missing 'rare' track

## [4.31.1]
### Added
### Changed
- Remove mitochondrial and coverage report from cancer cases sidebar
### Fixed
- ClinVar page when dbSNP id is None

## [4.31]
### Added
- gnomAD annotation field in admin guide
- Export also dynamic panel genes not associated to an HPO term when downloading the HPO panel
- Primary HGNC transcript info in variant export files
- Show variant quality (QUAL field from vcf) in the variant summary
- Load/update PDF gene fusion reports (clinical and research) generated with Arriba
- Support new MANE annotations from VEP (both MANE Select and MANE Plus Clinical)
- Display on case activity the event of a user resetting all dismissed variants
- Support gnomAD population frequencies for mitochondrial variants
- Anchor links in Casedata ClinVar panels to redirect after renaming individuals
### Fixed
- Replace old docs link www.clinicalgenomics.se/scout with new https://clinical-genomics.github.io/scout
- Page formatting issues whenever case and variant comments contain extremely long strings with no spaces
- Chromograph images can be one column and have scrollbar. Removed legacy code.
- Column labels for ClinVar case submission
- Page crashing looking for LoqusDB observation when variant doesn't exist
- Missing inheritance models and custom inheritance models on newly created gene panels
- Accept only numbers in managed variants filter as position and end coordinates
- SNP id format and links in Variant page, ClinVar submission form and general report
- Case groups tooltip triggered only when mouse is on the panel header
### Changed
- A more compact case groups panel
- Added landscape orientation CSS style to cancer coverage and QC demo report
- Improve user documentation to create and save new gene panels
- Removed option to use space as separator when uploading gene panels
- Separating the columns of standard and custom inheritance models in gene panels
- Improved ClinVar instructions for users using non-English Excel

## [4.30.2]
### Added
### Fixed
- Use VEP RefSeq ID if RefSeq list is empty in RefSeq transcripts overview
- Bug creating variant links for variants with no end_chrom
### Changed

## [4.30.1]
### Added
### Fixed
- Cryptography dependency fixed to use version < 3.4
### Changed

## [4.30]
### Added
- Introduced a `reset dismiss variant` verb
- Button to reset all dismissed variants for a case
- Add black border to Chromograph ideograms
- Show ClinVar annotations on variantS page
- Added integration with GENS, copy number visualization tool
- Added a VUS label to the manual classification variant tags
- Add additional information to SNV verification emails
- Tooltips documenting manual annotations from default panels
- Case groups now show bam files from all cases on align view
### Fixed
- Center initial igv view on variant start with SNV/indels
- Don't set initial igv view to negative coordinates
- Display of GQ for SV and STR
- Parsing of AD and related info for STRs
- LoqusDB field in institute settings accepts only existing Loqus instances
- Fix DECIPHER link to work after DECIPHER migrated to GRCh38
- Removed visibility window param from igv.js genes track
- Updated HPO download URL
- Patch HPO download test correctly
- Reference size on STR hover not needed (also wrong)
- Introduced genome build check (allowed values: 37, 38, "37", "38") on case load
- Improve case searching by assignee full name
- Populating the LoqusDB select in institute settings
### Changed
- Cancer variants table header (pop freq etc)
- Only admin users can modify LoqusDB instance in Institute settings
- Style of case synopsis, variants and case comments
- Switched to igv.js 2.7.5
- Do not choke if case is missing research variants when research requested
- Count cases in LoqusDB by variant type
- Introduce deprecation warning for Loqus configs that are not dictionaries
- Improve create new gene panel form validation
- Make XM- transcripts less visible if they don't overlap with transcript refseq_id in variant page
- Color of gene panels and comments panels on cases and variant pages
- Do not choke if case is missing research variants when reserch requested

## [4.29.1]
### Added
### Fixed
- Always load STR variants regardless of RankScore threshold (hotfix)
### Changed

## [4.29]
### Added
- Added a page about migrating potentially breaking changes to the documentation
- markdown_include in development requirements file
- STR variants filter
- Display source, Z-score, inheritance pattern for STR annotations from Stranger (>0.6.1) if available
- Coverage and quality report to cancer view
### Fixed
- ACMG classification page crashing when trying to visualize a classification that was removed
- Pretty print HGVS on gene variants (URL-decode VEP)
- Broken or missing link in the documentation
- Multiple gene names in ClinVar submission form
- Inheritance model select field in ClinVar submission
- IGV.js >2.7.0 has an issue with the gene track zoom levels - temp freeze at 2.7.0
- Revert CORS-anywhere and introduce a local http proxy for cloud tracks
### Changed

## [4.28]
### Added
- Chromograph integration for displaying PNGs in case-page
- Add VAF to cancer case general report, and remove some of its unused fields
- Variants filter compatible with genome browser location strings
- Support for custom public igv tracks stored on the cloud
- Add tests to increase testing coverage
- Update case variants count after deleting variants
- Update IGV.js to latest (v2.7.4)
- Bypass igv.js CORS check using `https://github.com/Rob--W/cors-anywhere`
- Documentation on default and custom IGV.js tracks (admin docs)
- Lock phenomodels so they're editable by admins only
- Small case group assessment sharing
- Tutorial and files for deploying app on containers (Kubernetes pods)
- Canonical transcript and protein change of canonical transcript in exported variants excel sheet
- Support for Font Awesome version 6
- Submit to Beacon from case page sidebar
- Hide dismissed variants in variants pages and variants export function
- Systemd service files and instruction to deploy Scout using podman
### Fixed
- Bugfix: unused `chromgraph_prefix |tojson` removed
- Freeze coloredlogs temporarily
- Marrvel link
- Don't show TP53 link for silent or synonymous changes
- OMIM gene field accepts any custom number as OMIM gene
- Fix Pytest single quote vs double quote string
- Bug in gene variants search by similar cases and no similar case is found
- Delete unused file `userpanel.py`
- Primary transcripts in variant overview and general report
- Google OAuth2 login setup in README file
- Redirect to 'missing file'-icon if configured Chromograph file is missing
- Javascript error in case page
- Fix compound matching during variant loading for hg38
- Cancer variants view containing variants dismissed with cancer-specific reasons
- Zoom to SV variant length was missing IGV contig select
- Tooltips on case page when case has no default gene panels
### Changed
- Save case variants count in case document and not in sessions
- Style of gene panels multiselect on case page
- Collapse/expand main HPO checkboxes in phenomodel preview
- Replaced GQ (Genotype quality) with VAF (Variant allele frequency) in cancer variants GT table
- Allow loading of cancer cases with no tumor_purity field
- Truncate cDNA and protein changes in case report if longer than 20 characters


## [4.27]
### Added
- Exclude one or more variant categories when running variants delete command
### Fixed
### Changed

## [4.26.1]
### Added
### Fixed
- Links with 1-letter aa codes crash on frameshift etc
### Changed

## [4.26]
### Added
- Extend the delete variants command to print analysis date, track, institute, status and research status
- Delete variants by type of analysis (wgs|wes|panel)
- Links to cBioPortal, MutanTP53, IARC TP53, OncoKB, MyCancerGenome, CIViC
### Fixed
- Deleted variants count
### Changed
- Print output of variants delete command as a tab separated table

## [4.25]
### Added
- Command line function to remove variants from one or all cases
### Fixed
- Parse SMN None calls to None rather than False

## [4.24.1]
### Fixed
- Install requirements.txt via setup file

## [4.24]
### Added
- Institute-level phenotype models with sub-panels containing HPO and OMIM terms
- Runnable Docker demo
- Docker image build and push github action
- Makefile with shortcuts to docker commands
- Parse and save synopsis, phenotype and cohort terms from config files upon case upload
### Fixed
- Update dismissed variant status when variant dismissed key is missing
- Breakpoint two IGV button now shows correct chromosome when different from bp1
- Missing font lib in Docker image causing the PDF report download page to crash
- Sentieon Manta calls lack Somaticscore - load anyway
- ClinVar submissions crashing due to pinned variants that are not loaded
- Point ExAC pLI score to new gnomad server address
- Bug uploading cases missing phenotype terms in config file
- STRs loaded but not shown on browser page
- Bug when using adapter.variant.get_causatives with case_id without causatives
- Problem with fetching "solved" from scout export cases cli
- Better serialising of datetime and bson.ObjectId
- Added `volumes` folder to .gitignore
### Changed
- Make matching causative and managed variants foldable on case page
- Remove calls to PyMongo functions marked as deprecated in backend and frontend(as of version 3.7).
- Improved `scout update individual` command
- Export dynamic phenotypes with ordered gene lists as PDF


## [4.23]
### Added
- Save custom IGV track settings
- Show a flash message with clear info about non-valid genes when gene panel creation fails
- CNV report link in cancer case side navigation
- Return to comment section after editing, deleting or submitting a comment
- Managed variants
- MT vs 14 chromosome mean coverage stats if Scout is connected to Chanjo
### Fixed
- missing `vcf_cancer_sv` and `vcf_cancer_sv_research` to manual.
- Split ClinVar multiple clnsig values (slash-separated) and strip them of underscore for annotations without accession number
- Timeout of `All SNVs and INDELs` page when no valid gene is provided in the search
- Round CADD (MIPv9)
- Missing default panel value
- Invisible other causatives lines when other causatives lack gene symbols
### Changed
- Do not freeze mkdocs-material to version 4.6.1
- Remove pre-commit dependency

## [4.22]
### Added
- Editable cases comments
- Editable variants comments
### Fixed
- Empty variant activity panel
- STRs variants popover
- Split new ClinVar multiple significance terms for a variant
- Edit the selected comment, not the latest
### Changed
- Updated RELEASE docs.
- Pinned variants card style on the case page
- Merged `scout export exons` and `scout view exons` commands


## [4.21.2]
### Added
### Fixed
- Do not pre-filter research variants by (case-default) gene panels
- Show OMIM disease tooltip reliably
### Changed

## [4.21.1]
### Added
### Fixed
- Small change to Pop Freq column in variants ang gene panels to avoid strange text shrinking on small screens
- Direct use of HPO list for Clinical HPO SNV (and cancer SNV) filtering
- PDF coverage report redirecting to login page
### Changed
- Remove the option to dismiss single variants from all variants pages
- Bulk dismiss SNVs, SVs and cancer SNVs from variants pages

## [4.21]
### Added
- Support to configure LoqusDB per institute
- Highlight causative variants in the variants list
- Add tests. Mostly regarding building internal datatypes.
- Remove leading and trailing whitespaces from panel_name and display_name when panel is created
- Mark MANE transcript in list of transcripts in "Transcript overview" on variant page
- Show default panel name in case sidebar
- Previous buttons for variants pagination
- Adds a gh action that checks that the changelog is updated
- Adds a gh action that deploys new releases automatically to pypi
- Warn users if case default panels are outdated
- Define institute-specific gene panels for filtering in institute settings
- Use institute-specific gene panels in variants filtering
- Show somatic VAF for pinned and causative variants on case page

### Fixed
- Report pages redirect to login instead of crashing when session expires
- Variants filter loading in cancer variants page
- User, Causative and Cases tables not scaling to full page
- Improved docs for an initial production setup
- Compatibility with latest version of Black
- Fixed tests for Click>7
- Clinical filter required an extra click to Filter to return variants
- Restore pagination and shrink badges in the variants page tables
- Removing a user from the command line now inactivates the case only if user is last assignee and case is active
- Bugfix, LoqusDB per institute feature crashed when institute id was empty string
- Bugfix, LoqusDB calls where missing case count
- filter removal and upload for filters deleted from another page/other user
- Visualize outdated gene panels info in a popover instead of a tooltip in case page side panel

### Changed
- Highlight color on normal STRs in the variants table from green to blue
- Display breakpoints coordinates in verification emails only for structural variants


## [4.20]
### Added
- Display number of filtered variants vs number of total variants in variants page
- Search case by HPO terms
- Dismiss variant column in the variants tables
- Black and pre-commit packages to dev requirements

### Fixed
- Bug occurring when rerun is requested twice
- Peddy info fields in the demo config file
- Added load config safety check for multiple alignment files for one individual
- Formatting of cancer variants table
- Missing Score in SV variants table

### Changed
- Updated the documentation on how to create a new software release
- Genome build-aware cytobands coordinates
- Styling update of the Matchmaker card
- Select search type in case search form


## [4.19]

### Added
- Show internal ID for case
- Add internal ID for downloaded CGH files
- Export dynamic HPO gene list from case page
- Remove users as case assignees when their account is deleted
- Keep variants filters panel expanded when filters have been used

### Fixed
- Handle the ProxyFix ModuleNotFoundError when Werkzeug installed version is >1.0
- General report formatting issues whenever case and variant comments contain extremely long strings with no spaces

### Changed
- Created an institute wrapper page that contains list of cases, causatives, SNVs & Indels, user list, shared data and institute settings
- Display case name instead of case ID on clinVar submissions
- Changed icon of sample update in clinVar submissions


## [4.18]

### Added
- Filter cancer variants on cytoband coordinates
- Show dismiss reasons in a badge with hover for clinical variants
- Show an ellipsis if 10 cases or more to display with loqusdb matches
- A new blog post for version 4.17
- Tooltip to better describe Tumor and Normal columns in cancer variants
- Filter cancer SNVs and SVs by chromosome coordinates
- Default export of `Assertion method citation` to clinVar variants submission file
- Button to export up to 500 cancer variants, filtered or not
- Rename samples of a clinVar submission file

### Fixed
- Apply default gene panel on return to cancer variantS from variant view
- Revert to certificate checking when asking for Chanjo reports
- `scout download everything` command failing while downloading HPO terms

### Changed
- Turn tumor and normal allelic fraction to decimal numbers in tumor variants page
- Moved clinVar submissions code to the institutes blueprints
- Changed name of clinVar export files to FILENAME.Variant.csv and FILENAME.CaseData.csv
- Switched Google login libraries from Flask-OAuthlib to Authlib


## [4.17.1]

### Fixed
- Load cytobands for cases with chromosome build not "37" or "38"


## [4.17]

### Added
- COSMIC badge shown in cancer variants
- Default gene-panel in non-cancer structural view in url
- Filter SNVs and SVs by cytoband coordinates
- Filter cancer SNV variants by alt allele frequency in tumor
- Correct genome build in UCSC link from structural variant page



### Fixed
- Bug in clinVar form when variant has no gene
- Bug when sharing cases with the same institute twice
- Page crashing when removing causative variant tag
- Do not default to GATK caller when no caller info is provided for cancer SNVs


## [4.16.1]

### Fixed
- Fix the fix for handling of delivery reports for rerun cases

## [4.16]

### Added
- Adds possibility to add "lims_id" to cases. Currently only stored in database, not shown anywhere
- Adds verification comment box to SVs (previously only available for small variants)
- Scrollable pedigree panel

### Fixed
- Error caused by changes in WTForm (new release 2.3.x)
- Bug in OMIM case page form, causing the page to crash when a string was provided instead of a numerical OMIM id
- Fix Alamut link to work properly on hg38
- Better handling of delivery reports for rerun cases
- Small CodeFactor style issues: matchmaker results counting, a couple of incomplete tests and safer external xml
- Fix an issue with Phenomizer introduced by CodeFactor style changes

### Changed
- Updated the version of igv.js to 2.5.4

## [4.15.1]

### Added
- Display gene names in ClinVar submissions page
- Links to Varsome in variant transcripts table

### Fixed
- Small fixes to ClinVar submission form
- Gene panel page crash when old panel has no maintainers

## [4.15]

### Added
- Clinvar CNVs IGV track
- Gene panels can have maintainers
- Keep variant actions (dismissed, manual rank, mosaic, acmg, comments) upon variant re-upload
- Keep variant actions also on full case re-upload

### Fixed
- Fix the link to Ensembl for SV variants when genome build 38.
- Arrange information in columns on variant page
- Fix so that new cosmic identifier (COSV) is also acceptable #1304
- Fixed COSMIC tag in INFO (outside of CSQ) to be parses as well with `&` splitter.
- COSMIC stub URL changed to https://cancer.sanger.ac.uk/cosmic/search?q= instead.
- Updated to a version of IGV where bigBed tracks are visualized correctly
- Clinvar submission files are named according to the content (variant_data and case_data)
- Always show causatives from other cases in case overview
- Correct disease associations for gene symbol aliases that exist as separate genes
- Re-add "custom annotations" for SV variants
- The override ClinVar P/LP add-in in the Clinical Filter failed for new CSQ strings

### Changed
- Runs all CI checks in github actions

## [4.14.1]

### Fixed
- Error when variant found in loqusdb is not loaded for other case

## [4.14]

### Added
- Use github actions to run tests
- Adds CLI command to update individual alignments path
- Update HPO terms using downloaded definitions files
- Option to use alternative flask config when running `scout serve`
- Requirement to use loqusdb >= 2.5 if integrated

### Fixed
- Do not display Pedigree panel in cancer view
- Do not rely on internet connection and services available when running CI tests
- Variant loading assumes GATK if no caller set given and GATK filter status is seen in FILTER
- Pass genome build param all the way in order to get the right gene mappings for cases with build 38
- Parse correctly variants with zero frequency values
- Continue even if there are problems to create a region vcf
- STR and cancer variant navigation back to variants pages could fail

### Changed
- Improved code that sends requests to the external APIs
- Updates ranges for user ranks to fit todays usage
- Run coveralls on github actions instead of travis
- Run pip checks on github actions instead of coveralls
- For hg38 cases, change gnomAD link to point to version 3.0 (which is hg38 based)
- Show pinned or causative STR variants a bit more human readable

## [4.13.1]

### Added
### Fixed
- Typo that caused not all clinvar conflicting interpretations to be loaded no matter what
- Parse and retrieve clinvar annotations from VEP-annotated (VEP 97+) CSQ VCF field
- Variant clinvar significance shown as `not provided` whenever is `Uncertain significance`
- Phenomizer query crashing when case has no HPO terms assigned
- Fixed a bug affecting `All SNVs and INDELs` page when variants don't have canonical transcript
- Add gene name or id in cancer variant view

### Changed
- Cancer Variant view changed "Variant:Transcript:Exon:HGVS" to "Gene:Transcript:Exon:HGVS"

## [4.13]

### Added
- ClinVar SNVs track in IGV
- Add SMA view with SMN Copy Number data
- Easier to assign OMIM diagnoses from case page
- OMIM terms and specific OMIM term page

### Fixed
- Bug when adding a new gene to a panel
- Restored missing recent delivery reports
- Fixed style and links to other reports in case side panel
- Deleting cases using display_name and institute not deleting its variants
- Fixed bug that caused coordinates filter to override other filters
- Fixed a problem with finding some INS in loqusdb
- Layout on SV page when local observations without cases are present
- Make scout compatible with the new HPO definition files from `http://compbio.charite.de/jenkins/`
- General report visualization error when SNVs display names are very long


### Changed


## [4.12.4]

### Fixed
- Layout on SV page when local observations without cases are present

## [4.12.3]

### Fixed
- Case report when causative or pinned SVs have non null allele frequencies

## [4.12.2]

### Fixed
- SV variant links now take you to the SV variant page again
- Cancer variant view has cleaner table data entries for "N/A" data
- Pinned variant case level display hotfix for cancer and str - more on this later
- Cancer variants show correct alt/ref reads mirroring alt frequency now
- Always load all clinical STR variants even if a region load is attempted - index may be missing
- Same case repetition in variant local observations

## [4.12.1]

### Fixed
- Bug in variant.gene when gene has no HGVS description


## [4.12]

### Added
- Accepts `alignment_path` in load config to pass bam/cram files
- Display all phenotypes on variant page
- Display hgvs coordinates on pinned and causatives
- Clear panel pending changes
- Adds option to setup the database with static files
- Adds cli command to download the resources from CLI that scout needs
- Adds test files for merged somatic SV and CNV; as well as merged SNV, and INDEL part of #1279
- Allows for upload of OMIM-AUTO gene panel from static files without api-key

### Fixed
- Cancer case HPO panel variants link
- Fix so that some drop downs have correct size
- First IGV button in str variants page
- Cancer case activates on SNV variants
- Cases activate when STR variants are viewed
- Always calculate code coverage
- Pinned/Classification/comments in all types of variants pages
- Null values for panel's custom_inheritance_models
- Discrepancy between the manual disease transcripts and those in database in gene-edit page
- ACMG classification not showing for some causatives
- Fix bug which caused IGV.js to use hg19 reference files for hg38 data
- Bug when multiple bam files sources with non-null values are available


### Changed
- Renamed `requests` file to `scout_requests`
- Cancer variant view shows two, instead of four, decimals for allele and normal


## [4.11.1]

### Fixed
- Institute settings page
- Link institute settings to sharing institutes choices

## [4.11.0]

### Added
- Display locus name on STR variant page
- Alternative key `GNOMADAF_popmax` for Gnomad popmax allele frequency
- Automatic suggestions on how to improve the code on Pull Requests
- Parse GERP, phastCons and phyloP annotations from vep annotated CSQ fields
- Avoid flickering comment popovers in variant list
- Parse REVEL score from vep annotated CSQ fields
- Allow users to modify general institute settings
- Optionally format code automatically on commit
- Adds command to backup vital parts `scout export database`
- Parsing and displaying cancer SV variants from Manta annotated VCF files
- Dismiss cancer snv variants with cancer-specific options
- Add IGV.js UPD, RHO and TIDDIT coverage wig tracks.


### Fixed
- Slightly darker page background
- Fixed an issued with parsed conservation values from CSQ
- Clinvar submissions accessible to all users of an institute
- Header toolbar when on Clinvar page now shows institute name correctly
- Case should not always inactivate upon update
- Show dismissed snv cancer variants as grey on the cancer variants page
- Improved style of mappability link and local observations on variant page
- Convert all the GET requests to the igv view to POST request
- Error when updating gene panels using a file containing BOM chars
- Add/replace gene radio button not working in gene panels


## [4.10.1]

### Fixed
- Fixed issue with opening research variants
- Problem with coveralls not called by Travis CI
- Handle Biomart service down in tests


## [4.10.0]

### Added
- Rank score model in causatives page
- Exportable HPO terms from phenotypes page
- AMP guideline tiers for cancer variants
- Adds scroll for the transcript tab
- Added CLI option to query cases on time since case event was added
- Shadow clinical assessments also on research variants display
- Support for CRAM alignment files
- Improved str variants view : sorting by locus, grouped by allele.
- Delivery report PDF export
- New mosaicism tag option
- Add or modify individuals' age or tissue type from case page
- Display GC and allele depth in causatives table.
- Included primary reference transcript in general report
- Included partial causative variants in general report
- Remove dependency of loqusdb by utilising the CLI

### Fixed
- Fixed update OMIM command bug due to change in the header of the genemap2 file
- Removed Mosaic Tag from Cancer variants
- Fixes issue with unaligned table headers that comes with hidden Datatables
- Layout in general report PDF export
- Fixed issue on the case statistics view. The validation bars didn't show up when all institutes were selected. Now they do.
- Fixed missing path import by importing pathlib.Path
- Handle index inconsistencies in the update index functions
- Fixed layout problems


## [4.9.0]

### Added
- Improved MatchMaker pages, including visible patient contacts email address
- New badges for the github repo
- Links to [GENEMANIA](genemania.org)
- Sort gene panel list on case view.
- More automatic tests
- Allow loading of custom annotations in VCF using the SCOUT_CUSTOM info tag.

### Fixed
- Fix error when a gene is added to an empty dynamic gene panel
- Fix crash when attempting to add genes on incorrect format to dynamic gene panel
- Manual rank variant tags could be saved in a "Select a tag"-state, a problem in the variants view.
- Same case evaluations are no longer shown as gray previous evaluations on the variants page
- Stay on research pages, even if reset, next first buttons are pressed..
- Overlapping variants will now be visible on variant page again
- Fix missing classification comments and links in evaluations page
- All prioritized cases are shown on cases page


## [4.8.3]

### Added

### Fixed
- Bug when ordering sanger
- Improved scrolling over long list of genes/transcripts


## [4.8.2]

### Added

### Fixed
- Avoid opening extra tab for coverage report
- Fixed a problem when rank model version was saved as floats and not strings
- Fixed a problem with displaying dismiss variant reasons on the general report
- Disable load and delete filter buttons if there are no saved filters
- Fix problem with missing verifications
- Remove duplicate users and merge their data and activity


## [4.8.1]

### Added

### Fixed
- Prevent login fail for users with id defined by ObjectId and not email
- Prevent the app from crashing with `AttributeError: 'NoneType' object has no attribute 'message'`


## [4.8.0]

### Added
- Updated Scout to use Bootstrap 4.3
- New looks for Scout
- Improved dashboard using Chart.js
- Ask before inactivating a case where last assigned user leaves it
- Genes can be manually added to the dynamic gene list directly on the case page
- Dynamic gene panels can optionally be used with clinical filter, instead of default gene panel
- Dynamic gene panels get link out to chanjo-report for coverage report
- Load all clinvar variants with clinvar Pathogenic, Likely Pathogenic and Conflicting pathogenic
- Show transcripts with exon numbers for structural variants
- Case sort order can now be toggled between ascending and descending.
- Variants can be marked as partial causative if phenotype is available for case.
- Show a frequency tooltip hover for SV-variants.
- Added support for LDAP login system
- Search snv and structural variants by chromosomal coordinates
- Structural variants can be marked as partial causative if phenotype is available for case.
- Show normal and pathologic limits for STRs in the STR variants view.
- Institute level persistent variant filter settings that can be retrieved and used.
- export causative variants to Excel
- Add support for ROH, WIG and chromosome PNGs in case-view

### Fixed
- Fixed missing import for variants with comments
- Instructions on how to build docs
- Keep sanger order + verification when updating/reloading variants
- Fixed and moved broken filter actions (HPO gene panel and reset filter)
- Fixed string conversion to number
- UCSC links for structural variants are now separated per breakpoint (and whole variant where applicable)
- Reintroduced missing coverage report
- Fixed a bug preventing loading samples using the command line
- Better inheritance models customization for genes in gene panels
- STR variant page back to list button now does its one job.
- Allows to setup scout without a omim api key
- Fixed error causing "favicon not found" flash messages
- Removed flask --version from base cli
- Request rerun no longer changes case status. Active or archived cases inactivate on upload.
- Fixed missing tooltip on the cancer variants page
- Fixed weird Rank cell in variants page
- Next and first buttons order swap
- Added pagination (and POST capability) to cancer variants.
- Improves loading speed for variant page
- Problem with updating variant rank when no variants
- Improved Clinvar submission form
- General report crashing when dismissed variant has no valid dismiss code
- Also show collaborative case variants on the All variants view.
- Improved phenotype search using dataTables.js on phenotypes page
- Search and delete users with `email` instead of `_id`
- Fixed css styles so that multiselect options will all fit one column


## [4.7.3]

### Added
- RankScore can be used with VCFs for vcf_cancer files

### Fixed
- Fix issue with STR view next page button not doing its one job.

### Deleted
- Removed pileup as a bam viewing option. This is replaced by IGV


## [4.7.2]

### Added
- Show earlier ACMG classification in the variant list

### Fixed
- Fixed igv search not working due to igv.js dist 2.2.17
- Fixed searches for cases with a gene with variants pinned or marked causative.
- Load variant pages faster after fixing other causatives query
- Fixed mitochondrial report bug for variants without genes

## [4.7.1]

### Added

### Fixed
- Fixed bug on genes page


## [4.7.0]

### Added
- Export genes and gene panels in build GRCh38
- Search for cases with variants pinned or marked causative in a given gene.
- Search for cases phenotypically similar to a case also from WUI.
- Case variant searches can be limited to similar cases, matching HPO-terms,
  phenogroups and cohorts.
- De-archive reruns and flag them as 'inactive' if archived
- Sort cases by analysis_date, track or status
- Display cases in the following order: prioritized, active, inactive, archived, solved
- Assign case to user when user activates it or asks for rerun
- Case becomes inactive when it has no assignees
- Fetch refseq version from entrez and use it in clinvar form
- Load and export of exons for all genes, independent on refseq
- Documentation for loading/updating exons
- Showing SV variant annotations: SV cgh frequencies, gnomad-SV, local SV frequencies
- Showing transcripts mapping score in segmental duplications
- Handle requests to Ensembl Rest API
- Handle requests to Ensembl Rest Biomart
- STR variants view now displays GT and IGV link.
- Description field for gene panels
- Export exons in build 37 and 38 using the command line

### Fixed
- Fixes of and induced by build tests
- Fixed bug affecting variant observations in other cases
- Fixed a bug that showed wrong gene coverage in general panel PDF export
- MT report only shows variants occurring in the specific individual of the excel sheet
- Disable SSL certifcate verification in requests to chanjo
- Updates how intervaltree and pymongo is used to void deprecated functions
- Increased size of IGV sample tracks
- Optimized tests


## [4.6.1]

### Added

### Fixed
- Missing 'father' and 'mother' keys when parsing single individual cases


## [4.6.0]

### Added
- Description of Scout branching model in CONTRIBUTING doc
- Causatives in alphabetical order, display ACMG classification and filter by gene.
- Added 'external' to the list of analysis type options
- Adds functionality to display "Tissue type". Passed via load config.
- Update to IGV 2.

### Fixed
- Fixed alignment visualization and vcf2cytosure availability for demo case samples
- Fixed 3 bugs affecting SV pages visualization
- Reintroduced the --version cli option
- Fixed variants query by panel (hpo panel + gene panel).
- Downloaded MT report contains excel files with individuals' display name
- Refactored code in parsing of config files.


## [4.5.1]

### Added

### Fixed
- update requirement to use PyYaml version >= 5.1
- Safer code when loading config params in cli base


## [4.5.0]

### Added
- Search for similar cases from scout view CLI
- Scout cli is now invoked from the app object and works under the app context

### Fixed
- PyYaml dependency fixed to use version >= 5.1


## [4.4.1]

### Added
- Display SV rank model version when available

### Fixed
- Fixed upload of delivery report via API


## [4.4.0]

### Added
- Displaying more info on the Causatives page and hiding those not causative at the case level
- Add a comment text field to Sanger order request form, allowing a message to be included in the email
- MatchMaker Exchange integration
- List cases with empty synopsis, missing HPO terms and phenotype groups.
- Search for cases with open research list, or a given case status (active, inactive, archived)

### Fixed
- Variant query builder split into several functions
- Fixed delivery report load bug


## [4.3.3]

### Added
- Different individual table for cancer cases

### Fixed
- Dashboard collects validated variants from verification events instead of using 'sanger' field
- Cases shared with collaborators are visible again in cases page
- Force users to select a real institute to share cases with (actionbar select fix)


## [4.3.2]

### Added
- Dashboard data can be filtered using filters available in cases page
- Causatives for each institute are displayed on a dedicated page
- SNVs and and SVs are searchable across cases by gene and rank score
- A more complete report with validated variants is downloadable from dashboard

### Fixed
- Clinsig filter is fixed so clinsig numerical values are returned
- Split multi clinsig string values in different elements of clinsig array
- Regex to search in multi clinsig string values or multi revstat string values
- It works to upload vcf files with no variants now
- Combined Pileup and IGV alignments for SVs having variant start and stop on the same chromosome


## [4.3.1]

### Added
- Show calls from all callers even if call is not available
- Instructions to install cairo and pango libs from WeasyPrint page
- Display cases with number of variants from CLI
- Only display cases with number of variants above certain treshold. (Also CLI)
- Export of verified variants by CLI or from the dashboard
- Extend case level queries with default panels, cohorts and phenotype groups.
- Slice dashboard statistics display using case level queries
- Add a view where all variants for an institute can be searched across cases, filtering on gene and rank score. Allows searching research variants for cases that have research open.

### Fixed
- Fixed code to extract variant conservation (gerp, phyloP, phastCons)
- Visualization of PDF-exported gene panels
- Reintroduced the exon/intron number in variant verification email
- Sex and affected status is correctly displayed on general report
- Force number validation in SV filter by size
- Display ensembl transcripts when no refseq exists


## [4.3.0]

### Added
- Mosaicism tag on variants
- Show and filter on SweGen frequency for SVs
- Show annotations for STR variants
- Show all transcripts in verification email
- Added mitochondrial export
- Adds alternative to search for SVs shorter that the given length
- Look for 'bcftools' in the `set` field of VCFs
- Display digenic inheritance from OMIM
- Displays what refseq transcript that is primary in hgnc

### Fixed

- Archived panels displays the correct date (not retroactive change)
- Fixed problem with waiting times in gene panel exports
- Clinvar fiter not working with human readable clinsig values

## [4.2.2]

### Fixed
- Fixed gene panel create/modify from CSV file utf-8 decoding error
- Updating genes in gene panels now supports edit comments and entry version
- Gene panel export timeout error

## [4.2.1]

### Fixed
- Re-introduced gene name(s) in verification email subject
- Better PDF rendering for excluded variants in report
- Problem to access old case when `is_default` did not exist on a panel


## [4.2.0]

### Added
- New index on variant_id for events
- Display overlapping compounds on variants view

### Fixed
- Fixed broken clinical filter


## [4.1.4]

### Added
- Download of filtered SVs

### Fixed
- Fixed broken download of filtered variants
- Fixed visualization issue in gene panel PDF export
- Fixed bug when updating gene names in variant controller


## [4.1.3]

### Fixed
- Displays all primary transcripts


## [4.1.2]

### Added
- Option add/replace when updating a panel via CSV file
- More flexible versioning of the gene panels
- Printing coverage report on the bottom of the pdf case report
- Variant verification option for SVs
- Logs uri without pwd when connecting
- Disease-causing transcripts in case report
- Thicker lines in case report
- Supports HPO search for cases, both terms or if described in synopsis
- Adds sanger information to dashboard

### Fixed
- Use db name instead of **auth** as default for authentication
- Fixes so that reports can be generated even with many variants
- Fixed sanger validation popup to show individual variants queried by user and institute.
- Fixed problem with setting up scout
- Fixes problem when exac file is not available through broad ftp
- Fetch transcripts for correct build in `adapter.hgnc_gene`

## [4.1.1]
- Fix problem with institute authentication flash message in utils
- Fix problem with comments
- Fix problem with ensembl link


## [4.1.0]

### Added
- OMIM phenotypes to case report
- Command to download all panel app gene panels `scout load panel --panel-app`
- Links to genenames.org and omim on gene page
- Popup on gene at variants page with gene information
- reset sanger status to "Not validated" for pinned variants
- highlight cases with variants to be evaluated by Sanger on the cases page
- option to point to local reference files to the genome viewer pileup.js. Documented in `docs.admin-guide.server`
- option to export single variants in `scout export variants`
- option to load a multiqc report together with a case(add line in load config)
- added a view for searching HPO terms. It is accessed from the top left corner menu
- Updates the variants view for cancer variants. Adds a small cancer specific filter for known variants
- Adds hgvs information on cancer variants page
- Adds option to update phenotype groups from CLI

### Fixed
- Improved Clinvar to submit variants from different cases. Fixed HPO terms in casedata according to feedback
- Fixed broken link to case page from Sanger modal in cases view
- Now only cases with non empty lists of causative variants are returned in `adapter.case(has_causatives=True)`
- Can handle Tumor only samples
- Long lists of HGNC symbols are now possible. This was previously difficult with manual, uploaded or by HPO search when changing filter settings due to GET request limitations. Relevant pages now use POST requests. Adds the dynamic HPO panel as a selection on the gene panel dropdown.
- Variant filter defaults to default panels also on SV and Cancer variants pages.

## [4.0.0]

### WARNING ###

This is a major version update and will require that the backend of pre releases is updated.
Run commands:

```
$scout update genes
$scout update hpo
```

- Created a Clinvar submission tool, to speed up Clinvar submission of SNVs and SVs
- Added an analysis report page (html and PDF format) containing phenotype, gene panels and variants that are relevant to solve a case.

### Fixed
- Optimized evaluated variants to speed up creation of case report
- Moved igv and pileup viewer under a common folder
- Fixed MT alignment view pileup.js
- Fixed coordinates for SVs with start chromosome different from end chromosome
- Global comments shown across cases and institutes. Case-specific variant comments are shown only for that specific case.
- Links to clinvar submitted variants at the cases level
- Adapts clinvar parsing to new format
- Fixed problem in `scout update user` when the user object had no roles
- Makes pileup.js use online genome resources when viewing alignments. Now any instance of Scout can make use of this functionality.
- Fix ensembl link for structural variants
- Works even when cases does not have `'madeline_info'`
- Parses Polyphen in correct way again
- Fix problem with parsing gnomad from VEP

### Added
- Added a PDF export function for gene panels
- Added a "Filter and export" button to export custom-filtered SNVs to CSV file
- Dismiss SVs
- Added IGV alignments viewer
- Read delivery report path from case config or CLI command
- Filter for spidex scores
- All HPO terms are now added and fetched from the correct source (https://github.com/obophenotype/human-phenotype-ontology/blob/master/hp.obo)
- New command `scout update hpo`
- New command `scout update genes` will fetch all the latest information about genes and update them
- Load **all** variants found on chromosome **MT**
- Adds choice in cases overview do show as many cases as user like

### Removed
- pileup.min.js and pileup css are imported from a remote web location now
- All source files for HPO information, this is instead fetched directly from source
- All source files for gene information, this is instead fetched directly from source

## [3.0.0]
### Fixed
- hide pedigree panel unless it exists

## [1.5.1] - 2016-07-27
### Fixed
- look for both ".bam.bai" and ".bai" extensions

## [1.4.0] - 2016-03-22
### Added
- support for local frequency through loqusdb
- bunch of other stuff

## [1.3.0] - 2016-02-19
### Fixed
- Update query-phenomizer and add username/password

### Changed
- Update the way a case is checked for rerun-status

### Added
- Add new button to mark a case as "checked"
- Link to clinical variants _without_ 1000G annotation

## [1.2.2] - 2016-02-18
### Fixed
- avoid filtering out variants lacking ExAC and 1000G annotations

## [1.1.3] - 2015-10-01
### Fixed
- persist (clinical) filter when clicking load more
- fix #154 by robustly setting clinical filter func. terms

## [1.1.2] - 2015-09-07
### Fixed
- avoid replacing coverage report with none
- update SO terms, refactored

## [1.1.1] - 2015-08-20
### Fixed
- fetch case based on collaborator status (not owner)

## [1.1.0] - 2015-05-29
### Added
- link(s) to SNPedia based on RS-numbers
- new Jinja filter to "humanize" decimal numbers
- show gene panels in variant view
- new Jinja filter for decoding URL encoding
- add indicator to variants in list that have comments
- add variant number threshold and rank score threshold to load function
- add event methods to mongo adapter
- add tests for models
- show badge "old" if comment was written for a previous analysis

### Changed
- show cDNA change in transcript summary unless variant is exonic
- moved compounds table further up the page
- show dates for case uploads in ISO format
- moved variant comments higher up on page
- updated documentation for pages
- read in coverage report as blob in database and serve directly
- change ``OmimPhenotype`` to ``PhenotypeTerm``
- reorganize models sub-package
- move events (and comments) to separate collection
- only display prev/next links for the research list
- include variant type in breadcrumbs e.g. "Clinical variants"

### Removed
- drop dependency on moment.js

### Fixed
- show the same level of detail for all frequencies on all pages
- properly decode URL encoded symbols in amino acid/cDNA change strings
- fixed issue with wipe permissions in MongoDB
- include default gene lists in "variants" link in breadcrumbs

## [1.0.2] - 2015-05-20
### Changed
- update case fetching function

### Fixed
- handle multiple cases with same id

## [1.0.1] - 2015-04-28
### Fixed
- Fix building URL parameters in cases list Vue component

## [1.0.0] - 2015-04-12
Codename: Sara Lund

![Release 1.0](artwork/releases/release-1-0.jpg)

### Added
- Add email logging for unexpected errors
- New command line tool for deleting case

### Changed
- Much improved logging overall
- Updated documentation/usage guide
- Removed non-working IGV link

### Fixed
- Show sample display name in GT call
- Various small bug fixes
- Make it easier to hover over popups

## [0.0.2-rc1] - 2015-03-04
### Added
- add protein table for each variant
- add many more external links
- add coverage reports as PDFs

### Changed
- incorporate user feedback updates
- big refactor of load scripts

## [0.0.2-rc2] - 2015-03-04
### Changes
- add gene table with gene description
- reorganize inheritance models box

### Fixed
- avoid overwriting gene list on "research" load
- fix various bugs in external links

## [0.0.2-rc3] - 2015-03-05
### Added
- Activity log feed to variant view
- Adds protein change strings to ODM and Sanger email

### Changed
- Extract activity log component to macro

### Fixes
- Make Ensembl transcript links use archive website<|MERGE_RESOLUTION|>--- conflicted
+++ resolved
@@ -6,12 +6,9 @@
 
 ## []
 ### Changed
-<<<<<<< HEAD
 - Upgraded igv.js to version 2.10 (exon number support)
 - GenCode v.38 comprehensive gene track (selectable from igv settings)
-=======
 - Display and download HPO gene panels' gene in italics
->>>>>>> 9af0fe3f
 ### Fixed
 - Use of deprecated TextField after the upgrade of WTF to v3.0
 - Freeze to WTForms to version < 3
