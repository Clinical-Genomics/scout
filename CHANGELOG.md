--- conflicted
+++ resolved
@@ -13,10 +13,7 @@
 - Gene overlapping variants for MEIs (#5332)
 - Gene overlapping variants for cancer (and cancer_sv) (#5332)
 - Tests for the Google login functionality (#5335)
-<<<<<<< HEAD
-=======
 - Support for login using Keycloak (#5337)
->>>>>>> 504eb7f4
 ### Changed
 - Allow ACMG criteria strength modification to Very strong/Stand-alone (#5297)
 - Mocked the Ensembl liftover service in igv tracks tests (#5319)
