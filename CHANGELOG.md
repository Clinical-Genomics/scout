# Change Log
All notable changes to this project will be documented in this file.
This project adheres to [Semantic Versioning](http://semver.org/).

About changelog [here](https://keepachangelog.com/en/1.0.0/)

## [unreleased]
### Added
- Support case status assignment upon loading (by providing case status in the case config file)
<<<<<<< HEAD
- Warning and reference to Bieseker et al 2024 when using PP1/PP4 and BS4 in ACMG classifications
- Warning to not to use PP4 criterion together with PS2/PM6 in ACMG classifications with reference to the SVI Recommendation for De Novo Criteria (PS2 & PM6)
=======
- Severity predictions on general case report for SNVs and cancer SNVs
- Variant functional annotation on general case report for SNVs and cancer SNVs
>>>>>>> c631746b
### Fixed
- Release docs to include instructions for upgrading dependencies
- Truncated long HGVS descriptions on cancer SNV and SNVs pages
- Avoid recurrent error by removing variant ranking settings in unranked demo case

## [4.95]
### Added
- CCV score / temperature on case reports
- ACMG SNV classification form also accessible from SV variant page
- Simplify updating of the PanelApp Green panel from all source types in the command line interactive session
### Changed
- Clearer link to `Richards 2015` on ACMG classification section on SVs and cancer SVs variants pages
- Parse HGNC Ids directly from PanelApp when updating/downloading PanelApp panels
- Skip variant genotype matching check and just return True when matching causative is found in a case with only one individual/sample
- Reduced number of research MEI variants present in the demo case from 17K to 145 to speed up automatic tests
### Fixed
- ACMG temperature on case general report should respect term modifiers
- Missing inheritance, constraint info for genes with symbols matching other genes previous aliases with some lower case letters
- Loading of all PanelApp panels from command line
- Saving gene inheritance models when loading/updating specific/all PanelApp panels (doesn't apply to the `PanelApp Green Genes panel`)
- Save also complete penetrance status (in addition to incomplete) if available when loading specific/all PanelApp panels (does not apply to the `PanelApp Green Genes panel`)
- Variants and managed variants query by coordinates, which was returning all variants in the chromosome if start position was 0
- Compound loading matches also "chr"-containing compound variant names

## [4.94.1]
### Fixed
- Temporary directory generation for MT reports and pedigree file for case general report

## [4.94]
### Added
- Max-level provenance and Software Bill Of Materials (SBOM) to the Docker images pushed to Docker Hub
- ACMG VUS Bayesian score / temperature on case reports
- Button to filter and download case individuals/samples from institute's caseS page
### Changed
- On variant page, RefSeq transcripts panel, truncate very long protein change descriptions
- Build system changed to uv/hatchling, remove setuptools, version file, add project toml and associated files
- On variantS pages, display chromosome directly on start and end chromosome if different
- On cancer variantS pages, display allele counts and frequency the same way for SNVs and SVs (refactor macro)
- Stricter coordinate check in BND variants queries (affecting search results on SV variants page)
### Fixed
- UCSC hg38 links are updated
- Variants page tooltip errors
- Cancer variantS page had poor visibility of VAF and chromosome coordinate on causatives (green background)

## [4.93.1]
### Fixed
- Updated PyPi build GitHub action to explicitly include setuptools (for Python 3.12 distro)

## [4.93]
### Added
- ClinGen-CGC-VICC oncogenicity classification for cancer SNVs
- A warning to not to post sensitive or personal info when opening an issue
### Changed
- "Show more/less" button to toggle showing 50 (instead of 10) observed cases in LoqusDB observation panel
- Show customer id on share and revoke sharing case collapsible sidebar dialog
- Switch to python v.3.12 in Dockerfiles and automatic tests
### Fixed
- Limit the size of custom images displayed on case and variant pages and add a link to display them in full size in a new tab
- Classified variants not showing on case report when collaborator adds classification
- On variantS page, when a variant has more than one gene, then the gene panel badge reflect the panels each gene is actually in
- Updating genes on a gene panel using a file
- Link out to Horak 2020 from CCV classify page opens in new tab

## [4.92]
### Added
- PanelApp link on gene page and on gene panels description
- Add more filters to the delete variants command (institute ID and text file with list of case IDs)
### Changed
- Use the `clinicalgenomics/python3.11-venv:1.0` image everywhere in the Dockerfiles
### Fixed
- list/List typing issue on PanelApp extension module

## [4.91.2]
### Fixed
- Stranger TRGT parsing of `.` in `FORMAT.MC`
- Parse ClinVar low-penetrance info and display it alongside Pathogenic and likely pathogenic on SNVs pages
- Gene panel indexes to reflect the indexes used in production database
- Panel version check while editing the genes of a panel
- Display unknown filter tags as "danger" marked badges
- Open WTS variantS SNVs and SVs in new tabs
- PanelApp panels update documentation to reflect the latest changes in the command line
- Display panel IDs alongside panel display names on gene panels page
- Just one `Hide removed panels` checkbox for all panels on gene panels page
- Variant filters redecoration from multiple classifications crash on general case report

## [4.91.1]
### Fixed
- Update IGV.js to v3.1.0
- Columns/headings on SV variantS shifted

## [4.91]
### Added
- Variant link to Franklin in database buttons (different depending on rare or cancer track)
- MANE badges on list of variant's Genes/Transcripts/Proteins table, this way also SVs will display MANE annotations
- Export variant type and callers-related info fields when exporting variants from variantS pages
- Cases advanced search on the dashboard page
- Possibility to use only signed off panels when building the PanelApp GREEN panel
### Changed
- On genes panel page and gene panel PDF export, it's more evident which genes were newly introduced into the panel
- WTS outlier position copy button on WTS outliers page
- Update IGV.js to v3.0.9
- Managed variants VCF export more verbose on SVs
- `/api/v1/hpo-terms` returns pymongo OperationFailure errors when provided query string contains problematic characters
- When parsing variants, prioritise caller AF if set in FORMAT over recalculation from AD
- Expand the submissions information section on the ClinVar submissions page to fully display long text entries
- Jarvik et al for PP1 added to ACMG modification guidelines
- Display institute `_id` + display name on dashboard filters
- ClinVar category 8 has changed to "Conflicting classifications of pathogenicity" instead of "interpretations"
- Simplify always loading ClinVar `CLNSIG` P, LP and conflicting annotations slightly
- Increased visibility of variant callers's "Pass" or "Filtered" on the following pages: SNV variants (cancer cases), SV variants (both RD and cancer cases)
- Names on IGV buttons, including an overview level IGV MT button
- Cases query no longer accepts strings for the `name_query` parameter, only ImmutableMultiDict (form data)
- Refactor the loading of PanelApp panels to use the maintained API - Customised PanelApp GREEN panels
- Better layout for Consequence cell on cancer SNVs page
- Merged `Qual` and `Callers` cell on cancer SNVs page
### Fixed
- Empty custom_images dicts in case load config do not crash
- Tracks missing alignment files are skipped on generating IGV views
- ClinVar form to accept MedGen phenotypes
- Cancer SV variantS page spinner on variant export
- STRs variants export (do not allow null estimated variant size and repeat locus ID)
- STRs variants page when one or more variants have SweGen mean frequency but lack Short Tandem Repeat motif count
- ClinVar submission enquiry status for all submissions after the latest
- CLI scout update type hint error when running commands using Python 3.9
- Missing alignment files but present index files could crash the function creating alignment tracks for IGV display
- Fix missing "Repeat locus" info on STRs export

## [4.90.1]
### Fixed
- Parsing Matchmaker Exchange's matches dates

## [4.90]
### Added
- Link to chanjo2 MANE coverage overview on case page and panel page
- More SVI recommendation links on the ACMG page
- IGV buttons for SMN CN page
- Warnings on ACMG classifications for potentially conflicting classification pairs
- ACMG Bayesian foundation point scale after Tavtigian for variant heat profile
### Changed
- Variants query backend allows rank_score filtering
- Added script to tabulate causatives clinical filter rank
- Do not display inheritance models associated to ORPHA terms on variant page
- Moved edit and delete buttons close to gene names on gene panel page and other aesthetical fixes
- SNV VariantS page functional annotation and region annotation columns merged
- VariantS pages (not cancer) gene cells show OMIM inheritance pattern badges also without hover
- STR variantS page to show STR inheritance model without hover (fallback to OMIM for non-Stranger annotation)
- VariantS page local observation badges have counts visible also without hover
- On Matchmaker page, show number of matches together with matching attempt date
- Display all custom inheritance models, both standard and non-standard, as gathered from the gene panel information on the variant page
- Moved PanelApp-related code to distinct modules/extension
### Fixed
- Make BA1 fully stand-alone to Benign prediction
- Modifying Benign terms to "Moderate" has no effect under Richards. Ignored completely before, will retain unmodified significance now
- Extract all fields correctly when exporting a panel to file from gene panel page
- Custom updates to a gene in a panel
- Gene panel PDF export, including gene links
- Cancer SV, Fusion, MEI and Outlier filters are shown on the Institute Filters overview
- CaseS advanced search limit
- Visibility of Matchmaker Exchange matches on dark mode
- When creating a new gene panel from file, all gene fields are saved, including comments and manual inheritance models
- Downloading on gene names from EBI
- Links to gene panels on variant page, summary panel
- Exporting gene variants when one or more variants' genes are missing HGNC symbol

## [4.89.2]
## Fixed
- If OMIM gene panel gene symbols are not mapping to hgnc_id, allow fallback use of a unique gene alias

## [4.89.1]
### Fixed
- General case report crash when encountering STR variants without `source` tags
- Coloring and SV inheritance patterns on general case report

## [4.89]
### Added
- Button on SMN CN page to search variants within SMN1 and SMN2 genes
- Options for selectively updating OMICS variants (fraser, outrider) on a case
- Log users' activity to file by specifying `USERS_ACTIVITY_LOG_PATH` parameter in app config
- `Mean MT coverage`, `Mean chrom 14 coverage` and `Estimated mtDNA copy number` on MT coverage file from chanjo2 if available
- In ClinVar multistep form, preselect ACMG criteria according to the variant's ACMG classification, if available
- Subject id search from caseS page (supporting multiple sample types e.g.) - adding indexes to speed up caseS queries
- Advanced cases search to narrow down results using more than one search parameter
- Coverage report available for any case with samples containing d4 files, even if case has no associated gene panels
- RNA delivery reports
- Two new LRS SV callers (hificnv, severus)
### Changed
- Documentation for OMICS variants and updating a case
- Include both creation and deletion dates in gene panels pages
- Moved code to collect MT copy number stats for the MT report to the chanjo extension
- On the gene panelS page, show expanded gene panel version list in one column only
- IGV.js WTS loci default to zoom to a region around a variant instead of whole gene
- Refactored logging module
- Case general report no longer shows ORPHA inheritance models. OMIM models are shown colored.
- Chromosome alias tab files used in the igv.js browser, which now contain the alias for chromosome "M"
- Renamed "Comment on clinical significance" to "Comment on classification" in ClinVar multistep form
- Enable Gens CN button also for non-wgs cancer track cases
### Fixed
- Broken heading anchors in the documentation (`admin-guide/login-system.md` and `admin-guide/setup-scout.md` files)
- Avoid open login redirect attacks by always redirecting to cases page upon user login
- Stricter check of ID of gene panels to prevent file downloading vulnerability
- Removed link to the retired SPANR service. SPIDEX scores are still parsed and displayed if available from variant annotation.
- Omics variant view test coverage
- String pattern escape warnings
- Code creating Alamut links for variant genes without canonical_transcript set
- Variant delete button in ClinVar submissions page
- Broken search cases by case similarity
- Missing caller tag for TRGT

## [4.88.1]
### Fixed
- Patch update igv.js to 3.0.5

## [4.88]
### Added
- Added CoLoRSdb frequency to Pop Freq column on variantS page
- Hovertip to gene panel names with associated genes in SV variant view, when variant covers more than one gene
- RNA sample ID can be provided in case load config if different from sample_id
### Fixed
- Broken `scout setup database` command
- Update demo VCF header, adding missing keys found on variants
- Broken upload to Codecov step in Tests & Coverage GitHub action
- Tomte DROP column names have been updated (backwards compatibility preserved for main fields)
- WTS outlierS view to display correct individual IDs for cases with multiple individuals
- WTS outlierS not displayed on WTS outlierS view

## [4.87.1]
### Fixed
- Positioning and alignment of genes cell on variantS page

## [4.87]
### Added
- Option to configure RNA build on case load (default '38')
### Changed
- Tooltip on RNA alignments now shows RNA genome build version
- Updated igv.js to v3.0.4
### Fixed
- Style of "SNVs" and "SVs" buttons on WTS Outliers page
- Chromosome alias files for igv.js
- Genes track displayed also when RNA alignments are present without splice junctions track on igv browser
- Genes track displayed again when splice junction tracks are present

## [4.86.1]
### Fixed
- Loading and updating PanelApp panels, including PanelApp green

## [4.86]
### Added
- Display samples' name (tooltip) and affected status directly on caseS page
- Search SVs across all cases, in given genes
- `CLINVAR_API_URL` param can be specified in app settings to override the URL used to send ClinVar submissions to. Intended for testing.
- Support for loading and storing OMICS data
- Parse DROP Fraser and Outrider TSVs
- Display omics variants - wts outliers (Fraser, Outrider)
- Parse GNOMAD `gnomad_af` and `gnomad_popmax_af` keys from variants annotated with `echtvar`
- Make removed panel optionally visible to non-admin or non maintainers
- Parse CoLoRSdb frequencies annotated in the variant INFO field with the `colorsdb_af` key
- Download -omics variants using the `Filter and export button`
- Clickable COSMIC links on IGV tracks
- Possibility to un-audit previously audited filters
- Reverted table style and removed font awesome style from IGV template
- Case status tags displayed on dashboard case overview
### Changed
- Updated igv.js to v3.0.1
- Alphabetically sort IGV track available for custom selection
- Updated wokeignore to avoid unfixable warning
- Update Chart.js to v4.4.3
- Use tornado library version >= 6.4.1
- Fewer variants in the MEI demo file
- Switch to FontAwesome v.6 instead of using icons v.5 + kit with icons v.6
- Show time (hours and minutes) additionally to date on comments and activity panel
### Fixed
- Only add expected caller keys to variant (FOUND_IN or SVDB_ORIGIN)
- Splice junction merged track height offset in IGV.js
- Splice junction initiation crash with empty variant obj
- Splice junction variant routing for cases with WTS but without outlier data
- Variant links to ExAC, now pointing to gnomAD, since the ExAC browser is no longer available
- Style of HPO terms assigned to a case, now one phenotype per line
- RNA sashimi view rendering should work also if the gene track is user disabled
- Respect IGV tracks chosen by user in variant IGV settings

## [4.85]
### Added
- Load also genes which are missing Ensembl gene ID (72 in both builds), including immunoglobulins and fragile sites
### Changed
- Unfreeze werkzeug again
- Show "(Removed)" after removed panels in dropdown
- The REVEL score is collected as the maximum REVEL score from all of the variant's transcripts
- Parse GNOMAD POPMAX values only if they are numerical when loading variants
### Fixed
- Alphabetically sort "select default panels" dropdown menu options on case page
- Show gene panel removed status on case page
- Fixed visibility of the following buttons: remove assignee, remove pinned/causative, remove comment, remove case from group

## [4.84]
### Changed
- Clearer error message when a loqusdb query fails for an instance that initially connected
- Do not load chanjo-report module if not needed and more visible message when it fails loading
- Converted the HgncGene class into a Pydantic class
- Swap menu open and collapse indicator chevrons - down is now displayed-open, right hidden-closed
- Linters and actions now all use python 3.11
### Fixed
- Safer way to update variant genes and compounds that avoids saving temporary decorators into variants' database documents
- Link to HGNC gene report on gene page
- Case file load priority so that e.g. SNV get loaded before SV, or clinical before research, for consistent variant_id collisions

## [4.83]
### Added
- Edit ACMG classifications from variant page (only for classifications with criteria)
- Events for case CLI events (load case, update case, update individual)
- Support for loading and displaying local custom IGV tracks
- MANE IGV track to be used as a local track for igv.js (see scout demo config file)
- Optional separate MT VCFs, for `nf-core/raredisease`
### Changed
- Avoid passing verbs from CaseHandler - functions for case sample and individual in CaseEventHandler
- Hide mtDNA report and coverage report links on case sidebar for cases with WTS data only
- Modified OMIM-AUTO gene panel to include genes in both genome builds
- Moved chanjo code into a dedicated extension
- Optimise the function that collects "match-safe" genes for an institute by avoiding duplicated genes from different panels
- Users must actively select "show matching causatives/managed" on a case page to see matching numbers
- Upgraded python version from 3.8 to 3.11 in Docker images
### Fixed
- Fix several tests that relied on number of events after setup to be 0
- Removed unused load case function
- Artwork logo sync sketch with png and export svg
- Clearer exception handling on chanjo-report setup - fail early and visibly
- mtDNA report crashing when one or more samples from a case is not in the chanjo database
- Case page crashing on missing phenotype terms
- ACMG benign modifiers
- Speed up tests by caching python env correctly in Github action and adding two more test groups
- Agile issue templates were added globally to the CG-org. Adding custom issue templates to avoid exposing customers
- PanelApp panel not saving genes with empty `EnsembleGeneIds` list
- Speed up checking outdated gene panels
- Do not load research variants automatically when loading a case

## [4.82.2]
### Fixed
- Warning icon in case pages for individuals where `confirmed_sex` is false
- Show allele sizes form ExpansionHunter on STR variantS page again

## [4.82.1]
### Fixed
- Revert the installation of flask-ldapconn to use the version available on PyPI to be able to push new scout releases to PyPI

## [4.82]
### Added
- Tooltip for combined score in tables for compounds and overlapping variants
- Checkbox to filter variants by excluding genes listed in selected gene panels, files or provided as list
- STR variant information card with database links, replacing empty frequency panel
- Display paging and number of HPO terms available in the database on Phenotypes page
- On case page, typeahead hints when searching for a disease using substrings containing source ("OMIM:", "ORPHA:")
- Button to monitor the status of submissions on ClinVar Submissions page
- Option to filter cancer variants by number of observations in somatic and germline archived database
- Documentation for integrating chanjo2
- More up-to-date VEP CSQ dbNSFP frequency keys
- Parse PacBio TRGT (Tandem repeat genotyping tool) Short Tandem Repeat VCFs
### Changed
- In the case_report #panel-tables has a fixed width
- Updated IGV.js to 2.15.11
- Fusion variants in case report now contain same info as on fusion variantS page
- Block submission of somatic variants to ClinVar until we harmonise with their changed API
- Additional control on the format of conditions provided in ClinVar form
- Errors while loading managed variants from file are now displayed on the Managed Variants page
- Chanjo2 coverage button visible only when query will contain a list of HGNC gene IDs
- Use Python-Markdown directly instead of the unmaintained Flask-Markdown
- Use Markupsafe instead of long deprecated, now removed Flask Markup
- Prepare to unfreeze Werkzeug, but don't actually activate until chanjo can deal with the change
### Fixed
- Submit requests to Chanjo2 using HTML forms instead of JSON data
- `Research somatic variants` link name on caseS page
- Broken `Install the HTML 2 PDF renderer` step in a GitHub action
- Fix ClinVar form parsing to not include ":" in conditionType.id when condition conditionType.db is Orphanet
- Fix condition dropdown and pre-selection on ClinVar form for cases with associated ORPHA diagnoses
- Improved visibility of ClinVar form in dark mode
- End coordinates for indels in ClinVar form
- Diagnoses API search crashing with empty search string
- Variant's overlapping panels should show overlapping of variant genes against the latest version of the panel
- Case page crashing when case has both variants in a ClinVar submission and pinned not loaded variants
- Installation of git in second build stage of Dockerfile, allowing correct installation of libraries

## [4.81]
### Added
- Tag for somatic SV IGH-DUX4 detection samtools script
### Changed
- Upgraded Bootstrap version in reports from 4.3.1 to 5.1.3
### Fixed
- Buttons layout in HPO genes panel on case page
- Added back old variant rankscore index with different key order to help loading on demo instance
- Cancer case_report panel-table no longer contains inheritance information
- Case report pinned variants card now displays info text if all pinned variants are present in causatives
- Darkmode setting now applies to the comment-box accordion
- Typo in case report causing `cancer_rank_options is undefined` error

## [4.80]
### Added
- Support for .d4 files coverage using chanjo2 (Case page sidebar link) with test
- Link to chanjo2 coverage report and coverage gene overview on gene panel page
- Link to chanjo2 coverage report on Case page, HPO dynamic gene list
- Link to genes coverage overview report on Case page, HPO dynamic gene list
### Changed
- All links in disease table on diagnosis page now open in a new tab
- Dark mode settings applied to multi-selects on institute settings page
- Comments on case and variant pages can be viewed by expanding an accordion
- On case page information on pinned variants and variants submitted to ClinVar are displayed in the same table
- Demo case file paths are now stored as absolute paths
- Optimised indices to address slow queries
- On case page default panels are now found at the top of the table, and it can be sorted by this trait
### Fixed
- On variants page, search for variants in genes present only in build 38 returning no results
- Pin/unpin with API was not able to make event links
- A new field `Explanation for multiple conditions` is available in ClinVar for submitting variants with more than one associated condition
- Fusion genes with partners lacking gene HGNC id will still be fully loaded
- Fusion variantS export now contains fusion variant specific columns
- When Loqusdb observations count is one the table includes information on if observation was for the current or another case

## [4.79.1]
### Fixed
- Exporting variants without rank score causing page to crash
- Display custom annotations also on cancer variant page

## [4.79]
### Added
- Added tags for Sniffles and CNVpytor, two LRS SV callers
- Button on case page for displaying STR variants occurring in the dynamic HPO panel
- Display functional annotation relative to variant gene's MANE transcripts on variant summary, when available
- Links to ACMG structural variant pathogenicity classification guidelines
- Phenomodels checkboxes can now include orpha terms
- Add incidental finding to case tags
- Get an alert on caseS page when somebody validates variants you ordered Sanger sequencing for
### Changed
- In the diagnoses page genes associated with a disease are displayed using hgnc symbol instead of hgnc id
- Refactor view route to allow navigation directly to unique variant document id, improve permissions check
- Do not show MANE and MANE Plus Clinical transcripts annotated from VEP (saved in variants) but collect this info from the transcripts database collection
- Refactor view route to allow navigation directly to unique case id (in particular for gens)
- `Institutes to share cases with` on institute's settings page now displays institutes names and IDs
- View route with document id selects view template based on variant category
### Fixed
- Refactored code in cases blueprints and variant_events adapter (set diseases for partial causative variants) to use "disease" instead of "omim" to encompass also ORPHA terms
- Refactored code in `scout/parse/omim.py` and `scout/parse/disease_terms.py` to use "disease" instead of "phenotype" to differentiate from HPO terms
- Be more careful about checking access to variant on API access
- Show also ACMG VUS on general report (could be missing if not e.g. pinned)

## [4.78]
### Added
- Case status labels can be added, giving more finegrained details on a solved status (provisional, diagnostic, carrier, UPD, SMN, ...)
- New SO terms: `sequence_variant` and `coding_transcript_variant`
- More MEI specific annotation is shown on the variant page
- Parse and save MANE transcripts info when updating genes in build 38
- ClinVar submission can now be downloaded as a json file
- `Mane Select` and `Mane Plus Clinical` badges on Gene page, when available
- ClinVar submission can now be downloaded as a json file
- API endpoint to pin variant
- Display common/uncommon/rare on summary of mei variant page
### Changed
- In the ClinVar form, database and id of assertion criteria citation are now separate inputs
- Customise institute settings to be able to display all cases with a certain status on cases page (admin users)
- Renamed `Clinical Significance` to `Germline Classification` on multistep ClinVar form
- Changed the "x" in cases.utils.remove_form button text to red for better visibility in dark mode
- Update GitHub actions
- Default loglevel up to INFO, making logs with default start easier to read
- Add XTR region to PAR region definition
- Diagnoses can be searched on diagnoses page without waiting for load first
### Fixed
- Removed log info showing hgnc IDs used in variantS search
- Maintain Matchmaker Exchange and Beacon submission status when a case is re-uploaded
- Inheritance mode from ORPHA should not be confounded with the OMIM inheritance model
- Decipher link URL changes
- Refactored code in cases blueprints to use "disease" instead of "omim" to encompass also ORPHA terms

## [4.77]
### Added
- Orpha disease terms now include information on inheritance
- Case loading via .yaml config file accepts subject_id and phenotype_groups (if previously defined as constant default or added per institute)
- Possibility to submit variants associated with Orphanet conditions to ClinVar
- Option update path to .d4 files path for individuals of an existing case using the command line
- More constraint information is displayed per gene in addition to pLi: missense and LoF OE, CI (inluding LOEUF) and Z-score.
### Changed
- Introduce validation in the ClinVar multistep form to make sure users provide at least one variant-associated condition
- CLI scout update individual accepts subject_id
- Update ClinVar inheritance models to reflect changes in ClinVar submission API
- Handle variant-associated condition ID format in background when creating ClinVar submissions
- Replace the code that downloads Ensembl genes, transcripts and exons with the Schug web app
- Add more info to error log when transcript variant frequency parsing fails.
- GnomAD v4 constraint information replaces ExAC constraints (pLi).
### Fixed
- Text input of associated condition in ClinVar form now aligns to the left
- Alignment of contents in the case report has been updated
- Missing number of phenotypes and genes from case diagnoses
- Associate OMIM and/or ORPHA diagnoses with partial causatives
- Visualization of partial causatives' diagnoses on case page: style and links
- Revert style of pinned variants window on the case page
- Rename `Clinical significanc` to `Germline classification` in ClinVar submissions exported files
- Rename `Clinical significance citations` to `Classification citations` in ClinVar submissions exported files
- Rename `Comment on clinical significance` to `Comment on classification` in ClinVar submissions exported files
- Show matching partial causatives on variant page
- Matching causatives shown on case page consisting only of variant matching the default panels of the case - bug introduced since scout v4.72 (Oct 18, 2023)
- Missing somatic variant read depth leading to report division by zero

## [4.76]
### Added
- Orphacodes are visible in phenotype tables
- Pydantic validation of image paths provided in case load config file
- Info on the user which created a ClinVar submission, when available
- Associate .d4 files to case individuals when loading a case via config file
### Changed
- In diagnoses page the load of diseases are initiated by clicking a button
- Revel score, Revel rank score and SpliceAI values are also displayed in Causatives and Validated variants tables
- Remove unused functions and tests
- Analysis type and direct link from cases list for OGM cases
- Removed unused `case_obj` parameter from server/blueprints/variant/controllers/observations function
- Possibility to reset ClinVar submission ID
- Allow ClinVar submissions with custom API key for users registered as ClinVar submitters or when institute doesn't have a preset list of ClinVar submitters
- Ordered event verbs alphabetically and created ClinVar-related user events
- Removed the unused "no-variants" option from the load case command line
### Fixed
- All disease_terms have gene HGNC ids as integers when added to the scout database
- Disease_term identifiers are now prefixed with the name of the coding system
- Command line crashing with error when updating a user that doesn't exist
- Thaw coloredlogs - 15.0.1 restores errorhandler issue
- Thaw crypography - current base image and library version allow Docker builds
- Missing delete icons on phenomodels page
- Missing cryptography lib error while running Scout container on an ARM processor
- Round CADD values with many decimals on causatives and validated variants pages
- Dark-mode visibility of some fields on causatives and validated variants pages
- Clinvar submitters would be cleared when unprivileged users saved institute settings page
- Added a default empty string in cases search form to avoid None default value
- Page crashing when user tries to remove the same variant from a ClinVar submission in different browser tabs
- Update more GnomAD links to GnomAD v4 (v38 SNVs, MT vars, STRs)
- Empty cells for RNA fusion variants in Causatives and Verified variants page
- Submenu icons missing from collapsible actionbar
- The collapsible actionbar had some non-collapsing overly long entries
- Cancer observations for SVs not appearing in the variant details view
- Archived local observations not visible on cancer variantS page
- Empty Population Frequency column in the Cancer SV Variants view
- Capital letters in ClinVar events description shown on case page

## [4.75]
### Added
- Hovertip to gene panel names with associated genes in variant view, when variant covers more than one gene
- Tests for panel to genes
- Download of Orphadata en_product6 and en_product4 from CLI
- Parse and save `database_found` key/values for RNA fusion variants
- Added fusion_score, ffpm, split_reads, junction_reads and fusion_caller to the list of filters on RNA fusion variants page
- Renamed the function `get_mei_info` to `set_mei_info` to be consistent with the other functions
- Fixed removing None key/values from parsed variants
- Orphacodes are included in the database disease_terms
### Changed
- Allow use of projections when retrieving gene panels
- Do not save custom images as binary data into case and variant database documents
- Retrieve and display case and variant custom images using image's saved path
- Cases are activated by viewing FSHD and SMA reports
- Split multi-gene SNV variants into single genes when submitting to Matchmaker Exchange
- Alamut links also on the gene level, using transcript and HGVS: better for indels. Keep variant link for missing HGVS
- Thaw WTForms - explicitly coerce form decimal field entries when filters fetched from db
### Fixed
- Removed some extra characters from top of general report left over from FontAwsome fix
- Do not save fusion variants-specific key/values in other types of variants
- Alamut link for MT variants in build 38
- Convert RNA fusions variants `tool_hits` and `fusion_score` keys from string to numbers
- Fix genotype reference and alternative sequencing depths defaulting to -1 when values are 0
- DecimalFields were limited to two decimal places for several forms - lifting restrictions on AF, CADD etc.

## [4.74.1]
### Changed
- Parse and save into database also OMIM terms not associated to genes
### Fixed
- BioNano API FSHD report requests are GET in Access 1.8, were POST in 1.7
- Update more FontAwesome icons to avoid Pro icons
- Test if files still exist before attempting to load research variants
- Parsing of genotypes error, resulting in -1 values when alt or ref read depths are 0

## [4.74]
### Added
- SNVs and Indels, MEI and str variants genes have links to Decipher
- An `owner + case display name` index for cases database collection
- Test and fixtures for RNA fusion case page
- Load and display fusion variants from VCF files as the other variant types
- Option to update case document with path to mei variants (clinical and research)
### Changed
- Details on variant type and category for audit filters on case general report
- Enable Gens CN profile button also in somatic case view
- Fix case of analysis type check for Gens analysis button - only show for WGS
### Fixed
- loqusdb table no longer has empty row below each loqusid
- MatchMaker submission details page crashing because of change in date format returned by PatientMatcher
- Variant external links buttons style does not change color when visited
- Hide compounds with compounds follow filter for region or function would fail for variants in multiple genes
- Updated FontAwesome version to fix missing icons

## [4.73]
### Added
- Shortcut button for HPO panel MEI variants from case page
- Export managed variants from CLI
### Changed
- STRs visualization on case panel to emphasize abnormal repeat count and associated condition
- Removed cytoband column from STRs variant view on case report
- More long integers formatted with thin spaces, and copy to clipboard buttons added
### Fixed
- OMIM table is scrollable if higher than 700px on SV page
- Pinned variants validation badge is now red for false positives.
- Case display name defaulting to case ID when `family_name` or `display_name` are missing from case upload config file
- Expanded menu visible at screen sizes below 1000px now has background color
- The image in ClinVar howto-modal is now responsive
- Clicking on a case in case groups when case was already removed from group in another browser tab
- Page crashing when saving filters for mei variants
- Link visited color of images

## [4.72.4]
### Changed
- Automatic test mongod version increased to v7
### Fixed
- GnomAD now defaults to hg38 - change build 37 links accordingly

## [4.72.3]
### Fixed
- Somatic general case report small variant table can crash with unclassified variants

## [4.72.2]
### Changed
- A gunicorn maxrequests parameter for Docker server image - default to 1200
- STR export limit increased to 500, as for other variants
- Prevent long number wrapping and use thin spaces for separation, as per standards from SI, NIST, IUPAC, BIPM.
- Speed up case retrieval and lower memory use by projecting case queries
- Make relatedness check fails stand out a little more to new users
- Speed up case retrieval and lower memory use by projecting case queries
- Speed up variant pages by projecting only the necessary keys in disease collection query
### Fixed
- Huge memory use caused by cases and variants pages pulling complete disease documents from DB
- Do not include genes fetched from HPO terms when loading diseases
- Consider the renamed fields `Approved Symbol` -> `Approved Gene Symbol` and `Gene Symbols` -> `Gene/Locus And Other Related Symbols` when parsing OMIM terms from genemap2.txt file

## [4.72.1]
### Fixed
- Jinja filter that renders long integers
- Case cache when looking for causatives in other cases causing the server to hang

## [4.72]
### Added
- A GitHub action that checks for broken internal links in docs pages
- Link validation settings in mkdocs.yml file
- Load and display full RNA alignments on alignment viewer
- Genome build check when loading a case
- Extend event index to previous causative variants and always load them
### Fixed
- Documentation nav links for a few documents
- Slightly extended the BioNano Genomics Access integration docs
- Loading of SVs when VCF is missing the INFO.END field but has INFO.SVLEN field
- Escape protein sequence name (if available) in case general report to render special characters correctly
- CaseS HPO term searches for multiple terms works independent of order
- CaseS search regexp should not allow backslash
- CaseS cohort tags can contain whitespace and still match
- Remove diagnoses from cases even if OMIM term is not found in the database
- Parsing of disease-associated genes
- Removed an annoying warning while updating database's disease terms
- Displaying custom case images loaded with scout version <= 4.71
- Use pydantic version >=2 in requirements.txt file
### Changed
- Column width adjustment on caseS page
- Use Python 3.11 in tests
- Update some github actions
- Upgraded Pydantic to version 2
- Case validation fails on loading when associated files (alignments, VCFs and reports) are not present on disk
- Case validation fails on loading when custom images have format different then ["gif", "svg", "png", "jpg", "jpeg"]
- Custom images keys `case` and `str` in case config yaml file are renamed to `case_images` and `str_variants_images`
- Simplify and speed up case general report code
- Speed up case retrieval in case_matching_causatives
- Upgrade pymongo to version 4
- When updating disease terms, check that all terms are consistent with a DiseaseTerm model before dropping the old collection
- Better separation between modules loading HPO terms and diseases
- Deleted unused scout.build.phenotype module
- Stricter validation of mandatory genome build key when loading a case. Allowed values are ['37','38',37,38]
- Improved readability of variants length and coordinates on variantS pages

## [4.71]
### Added
- Added Balsamic keys for SweGen and loqusdb local archive frequecies, SNV and SV
- New filter option for Cancer variantS: local archive RD loqusdb
- Show annotated observations on SV variantS view, also for cancer somatic SVs
- Revel filter for variantS
- Show case default panel on caseS page
- CADD filter for Cancer Somatic SNV variantS - show score
- SpliceAI-lookup link (BROAD, shows SpliceAI and Pangolin) from variant page
- BioNano Access server API - check projects, samples and fetch FSHD reports
### Fixed
- Name of reference genome build for RNA for compatibility with IGV locus search change
- Howto to run the Docker image on Mac computers in `admin-guide/containers/container-deploy.md`
- Link to Weasyprint installation howto in README file
- Avoid filling up disk by creating a reduced VCF file for every variant that is visualized
- Remove legacy incorrectly formatted CODEOWNERS file
- Restrain variant_type requests to variantS views to "clinical" or "research"
- Visualization of cancer variants where cancer case has no affected individual
- ProteinPaint gene link (small StJude API change)
- Causative MEI variant link on causatives page
- Bionano access api settings commented out by default in Scout demo config file.
- Do not show FSHD button on freshly loaded cases without bionano_access individuals
- Truncate long variants' HGVS on causative/Clinically significant and pinned variants case panels
### Changed
- Remove function call that tracks users' browser version
- Include three more splice variant SO terms in clinical filter severe SO terms
- Drop old HPO term collection only after parsing and validation of new terms completes
- Move score to own column on Cancer Somatic SNV variantS page
- Refactored a few complex case operations, breaking out sub functionalities

## [4.70]
### Added
- Download a list of Gene Variants (max 500) resulting from SNVs and Indels search
- Variant PubMed link to search for gene symbol and any aliases
### Changed
- Clearer gnomAD values in Variants page
### Fixed
- CaseS page uniform column widths
- Include ClinVar variants into a scrollable div element on Case page
- `canonical_transcript` variable not initialized in get_hgvs function (server.blueprints.institutes.controllers.py)
- Catch and display any error while importing Phenopacket info
- Modified Docker files to use python:3.8-slim-bullseye to prevent gunicorn workers booting error

## [4.69]
### Added
- ClinVar submission howto available also on Case page
- Somatic score and filtering for somatic SV callers, if available
- Show caller as a tooltip on variantS list
### Fixed
- Crash when attempting to export phenotype from a case that had never had phenotypes
- Aesthetic fix to Causative and Pinned Variants on Case page
- Structural inconsistency for ClinVar Blueprint templates
- Updated igv.js to 2.15.8 to fix track default color bug
- Fixed release versions for actions.
- Freeze tornado below 6.3.0 for compatibility with livereload 2.6.3
- Force update variants count on case re-upload
- IGV locus search not working - add genome reference id
- Pin links to MEI variants should end up on MEI not SV variant view
- Load also matching MEI variants on forced region load
- Allow excluding MEI from case variant deletion
- Fixed the name of the assigned user when the internal user ID is different from the user email address
- Gene variantS should display gene function, region and full hgvs
### Changed
- FontAwesome integrity check fail (updated resource)
- Removed ClinVar API validation buttons in favour of direct API submission
- Improved layout of Institute settings page
- ClinVar API key and allowed submitters are set in the Institute settings page


## [4.68]
### Added
- Rare Disease Mobile Element Insertion variants view
### Changed
- Updated igv.js to 2.15.6
### Fixed
- Docker stage build pycairo.
- Restore SNV and SV rank models versions on Causatives and Verified pages
- Saving `REVEL_RANKSCORE` value in a field named `revel` in variants database documents

## [4.67]
### Added
- Prepare to filter local SV frequency
### Changed
- Speed up instituteS page loading by refactoring cases/institutes query
- Clinical Filter for SVs includes `splice_polypyrimidine_tract_variant` as a severe consequence
- Clinical Filter for SVs includes local variant frequency freeze ("old") for filtering, starting at 30 counts
- Speed up caseS page loading by adding status to index and refactoring totals count
- HPO file parsing is updated to reflect that HPO have changed a few downloadable file formats with their 230405 release.
### Fixed
- Page crashing when a user tries to edit a comment that was removed
- Warning instead of crashed page when attempting to retrieve a non-existent Phenopacket
- Fixed StJude ProteinPaint gene link (URL change)
- Freeze of werkzeug library to version<2.3 to avoid problems resulting from the consequential upgrade of the Flask lib
- Huge list of genes in case report for megabases-long structural variants.
- Fix displaying institutes without associated cases on institutes page
- Fix default panel selection on SVs in cancer case report

## [4.66]
### Changed
- Moved Phenomodels code under a dedicated blueprint
- Updated the instructions to load custom case report under admin guide
- Keep variants filter window collapsed except when user expands it to filter
### Added
- A summary table of pinned variants on the cancer case general report
- New openable matching causatives and managed variants lists for default gene panels only for convenience
### Fixed
- Gens structural variant page link individual id typo

## [4.65.2]
### Fixed
- Generating general case report with str variants containing comments

## [4.65.1]
### Fixed
- Visibility of `Gene(s)` badges on SV VariantS page
- Hide dismiss bar on SV page not working well
- Delivery report PDF download
- Saving Pipeline version file when loading a case
- Backport compatible import of importlib metadata for old python versions (<3.8)

## [4.65]
### Added
- Option to mark a ClinVar submission as submitted
- Docs on how to create/update the PanelApp green genes as a system admin
- `individual_id`-parameter to both Gens links
- Download a gene panel in TXT format from gene panel page
- Panel gene comments on variant page: genes in panels can have comments that describe the gene in a panel context
### Changed
- Always show each case category on caseS page, even if 0 cases in total or after current query
- Improved sorting of ClinVar submissions
- Pre-populate SV type select in ClinVar submission form, when possible
- Show comment badges in related comments tables on general report
- Updated version of several GitHub actions
- Migrate from deprecated `pkg_resources` lib to `importlib_resources`
- Dismiss bar on variantS pages is thinner.
- Dismiss bar on variantS pages can be toggled open or closed for the duration of a login session.
### Fixed
- Fixed Sanger order / Cancel order modal close buttons
- Visibility of SV type in ClinVar submission form
- Fixed a couple of creations where now was called twice, so updated_at and created_at could differ
- Deprecated Ubuntu version 18.04 in one GitHub action
- Panels that have been removed (hidden) should not be visible in views where overlapping gene panels for genes are shown
- Gene panel test pointing to the right function

## [4.64]
### Added
- Create/Update a gene panel containing all PanelApp green genes (`scout update panelapp-green -i <cust_id>`)
- Links for ACMG pathogenicity impact modification on the ACMG classification page
### Changed
- Open local observation matching cases in new windows
### Fixed
- Matching manual ranked variants are now shown also on the somatic variant page
- VarSome links to hg19/GRCh37
- Managed variants filter settings lost when navigating to additional pages
- Collect the right variant category after submitting filter form from research variantS page
- Beacon links are templated and support variants in genome build 38

## [4.63]
### Added
- Display data sharing info for ClinVar, Matchmaker Exchange and Beacon in a dedicated column on Cases page
- Test for `commands.download.omim.print_omim`
- Display dismissed variants comments on general case report
- Modify ACMG pathogenicity impact (most commonly PVS1, PS3) based on strength of evidence with lab director's professional judgement
- REViewer button on STR variant page
- Alamut institution parameter in institute settings for Alamut Visual Plus software
- Added Manual Ranks Risk Factor, Likely Risk Factor and Uncertain Risk Factor
- Display matching manual ranks from previous cases the user has access to on VariantS and Variant pages
- Link to gnomAD gene SVs v2.1 for SV variants with gnomAD frequency
- Support for nf-core/rnafusion reports
### Changed
- Display chrY for sex unknown
- Deprecate legacy scout_load() method API call.
- Message shown when variant tag is updated for a variant
- When all ACMG classifications are deleted from a variant, the current variant classification status is also reset.
- Refactored the functions that collect causative variants
- Removed `scripts/generate_test_data.py`
### Fixed
- Default IGV tracks (genes, ClinVar, ClinVar CNVs) showing even if user unselects them all
- Freeze Flask-Babel below v3.0 due to issue with a locale decorator
- Thaw Flask-Babel and fix according to v3 standard. Thank you @TkTech!
- Show matching causatives on somatic structural variant page
- Visibility of gene names and functional annotations on Causatives/Verified pages
- Panel version can be manually set to floating point numbers, when modified
- Causatives page showing also non-causative variants matching causatives in other cases
- ClinVar form submission for variants with no selected transcript and HGVS
- Validating and submitting ClinVar objects not containing both Variant and Casedata info

## [4.62.1]
### Fixed
- Case page crashing when adding a case to a group without providing a valid case name

## [4.62]
### Added
- Validate ClinVar submission objects using the ClinVar API
- Wrote tests for case and variant API endpoints
- Create ClinVar submissions from Scout using the ClinVar API
- Export Phenopacket for affected individual
- Import Phenopacket from JSON file or Phenopacket API backend server
- Use the new case name option for GENS requests
- Pre-validate refseq:HGVS items using VariantValidator in ClinVar submission form
### Fixed
- Fallback for empty alignment index for REViewer service
- Source link out for MIP 11.1 reference STR annotation
- Avoid duplicate causatives and pinned variants
- ClinVar clinical significance displays only the ACMG terms when user selects ACMG 2015 as assertion criteria
- Spacing between icon and text on Beacon and MatchMaker links on case page sidebar
- Truncate IDs and HGVS representations in ClinVar pages if longer than 25 characters
- Update ClinVar submission ID form
- Handle connection timeout when sending requests requests to external web services
- Validate any ClinVar submission regardless of its status
- Empty Phenopackets import crashes
- Stop Spinner on Phenopacket JSON download
### Changed
- Updated ClinVar submission instructions

## [4.61.1]
### Fixed
- Added `UMLS` as an option of `Condition ID type` in ClinVar Variant downloaded files
- Missing value for `Condition ID type` in ClinVar Variant downloaded files
- Possibility to open, close or delete a ClinVar submission even if it doesn't have an associated name
- Save SV type, ref and alt n. copies to exported ClinVar files
- Inner and outer start and stop SV coordinates not exported in ClinVar files
- ClinVar submissions page crashing when SV files don't contain breakpoint exact coordinates
- Align OMIM diagnoses with delete diagnosis button on case page
- In ClinVar form, reset condition list and customize help when condition ID changes

## [4.61]
### Added
- Filter case list by cases with variants in ClinVar submission
- Filter case list by cases containing RNA-seq data - gene_fusion_reports and sample-level tracks (splice junctions and RNA coverage)
- Additional case category `Ignored`, to be used for cases that don't fall in the existing 'inactive', 'archived', 'solved', 'prioritized' categories
- Display number of cases shown / total number of cases available for each category on Cases page
- Moved buttons to modify case status from sidebar to main case page
- Link to Mutalyzer Normalizer tool on variant's transcripts overview to retrieve official HVGS descriptions
- Option to manually load RNA MULTIQC report using the command `scout load report -t multiqc_rna`
- Load RNA MULTIQC automatically for a case if config file contains the `multiqc_rna` key/value
- Instructions in admin-guide on how to load case reports via the command line
- Possibility to filter RD variants by a specific genotype call
- Distinct colors for different inheritance models on RD Variant page
- Gene panels PDF export with case variants hits by variant type
- A couple of additional README badges for GitHub stats
- Upload and display of pipeline reference info and executable version yaml files as custom reports
- Testing CLI on hasta in PR template
### Changed
- Instructions on how to call dibs on scout-stage server in pull request template
- Deprecated CLI commands `scout load <delivery_report, gene_fusion_report, coverage_qc_report, cnv_report>` to replace them with command `scout load report -t <report type>`
- Refactored code to display and download custom case reports
- Do not export `Assertion method` and `Assertion method citation` to ClinVar submission files according to changes to ClinVar's submission spreadsheet templates.
- Simplified code to create and download ClinVar CSV files
- Colorize inheritance models badges by category on VariantS page
- `Safe variants matching` badge more visible on case page
### Fixed
- Non-admin users saving institute settings would clear loqusdb instance selection
- Layout of variant position, cytoband and type in SV variant summary
- Broken `Build Status - GitHub badge` on GitHub README page
- Visibility of text on grey badges in gene panels PDF exports
- Labels for dashboard search controls
- Dark mode visibility for ClinVar submission
- Whitespaces on outdated panel in extent report

## [4.60]
### Added
- Mitochondrial deletion signatures (mitosign) can be uploaded and shown with mtDNA report
- A `Type of analysis` column on Causatives and Validated variants pages
- List of "safe" gene panels available for matching causatives and managed variants in institute settings, to avoid secondary findings
- `svdb_origin` as a synonym for `FOUND_IN` to complement `set` for variants found by all callers
### Changed
- Hide removed gene panels by default in panels page
- Removed option for filtering cancer SVs by Tumor and Normal alt AF
- Hide links to coverage report from case dynamic HPO panel if cancer analysis
- Remove rerun emails and redirect users to the analysis order portal instead
- Updated clinical SVs igv.js track (dbVar) and added example of external track from `https://trackhubregistry.org/`
- Rewrote the ClinVar export module to simplify and add one variant at the time
- ClinVar submissions with phenotype conditions from: [OMIM, MedGen, Orphanet, MeSH, HP, MONDO]
### Fixed
- If trying to load a badly formatted .tsv file an error message is displayed.
- Avoid showing case as rerun when first attempt at case upload failed
- Dynamic autocomplete search not working on phenomodels page
- Callers added to variant when loading case
- Now possible to update managed variant from file without deleting it first
- Missing preselected chromosome when editing a managed variant
- Preselected variant type and subtype when editing a managed variant
- Typo in dbVar ClinVar track, hg19


## [4.59]
### Added
- Button to go directly to HPO SV filter variantS page from case
- `Scout-REViewer-Service` integration - show `REViewer` picture if available
- Link to HPO panel coverage overview on Case page
- Specify a confidence threshold (green|amber|red) when loading PanelApp panels
- Functional annotations in variants lists exports (all variants)
- Cancer/Normal VAFs and COSMIC ids in in variants lists exports (cancer variants)
### Changed
- Better visualization of regional annotation for long lists of genes in large SVs in Variants tables
- Order of cells in variants tables
- More evident links to gene coverage from Variant page
- Gene panels sorted by display name in the entire Case page
- Round CADD and GnomAD values in variants export files
### Fixed
- HPO filter button on SV variantS page
- Spacing between region|function cells in SVs lists
- Labels on gene panel Chanjo report
- Fixed ambiguous duplicated response headers when requesting a BAM file from /static
- Visited color link on gene coverage button (Variant page)

## [4.58.1]
### Fixed
- Case search with search strings that contain characters that can be escaped

## [4.58]
### Added
- Documentation on how to create/update PanelApp panels
- Add filter by local observations (archive) to structural variants filters
- Add more splicing consequences to SO term definitions
- Search for a specific gene in all gene panels
- Institute settings option to force show all variants on VariantS page for all cases of an institute
- Filter cases by validation pending status
- Link to The Clinical Knowledgebase (CKB) (https://ckb.jax.org/) in cancer variant's page
### Fixed
- Added a not-authorized `auto-login` fixture according to changes in Flask-Login 0.6.2
- Renamed `cache_timeout` param name of flask.send_file function to `max_age` (Flask 2.2 compliant)
- Replaced deprecated `app.config["JSON_SORT_KEYS"]` with app.json.sort_keys in app settings
- Bug in gene variants page (All SNVs and INDELs) when variant gene doesn't have a hgnc id that is found in the database
- Broken export of causatives table
- Query for genes in build 38 on `Search SNVs and INDELs` page
- Prevent typing special characters `^<>?!=\/` in case search form
- Search matching causatives also among research variants in other cases
- Links to variants in Verified variants page
- Broken filter institute cases by pinned gene
- Better visualization of long lists of genes in large SVs on Causative and Verified Variants page
- Reintroduced missing button to export Causative variants
- Better linking and display of matching causatives and managed variants
- Reduced code complexity in `scout/parse/variant/variant.py`
- Reduced complexity of code in `scout/build/variant/variant.py`

### Changed
- State that loqusdb observation is in current case if observations count is one and no cases are shown
- Better pagination and number of variants returned by queries in `Search SNVs and INDELs` page
- Refactored and simplified code used for collecting gene variants for `Search SNVs and INDELs` page
- Fix sidebar panel icons in Case view
- Fix panel spacing in Case view
- Removed unused database `sanger_ordered` and `case_id,category,rank_score` indexes (variant collection)
- Verified variants displayed in a dedicated page reachable from institute sidebar
- Unified stats in dashboard page
- Improved gene info for large SVs and cancer SVs
- Remove the unused `variant.str_variant` endpoint from variant views
- Easier editing of HPO gene panel on case page
- Assign phenotype panel less cramped on Case page
- Causatives and Verified variants pages to use the same template macro
- Allow hyphens in panel names
- Reduce resolution of example images
- Remove some animations in web gui which where rendered slow


## [4.57.4]
### Fixed
- Parsing of variant.FORMAT "DR" key in parse variant file

## [4.57.3]
### Fixed
- Export of STR verified variants
- Do not download as verified variants first verified and then reset to not validated
- Avoid duplicated lines in downloaded verified variants reflecting changes in variant validation status

## [4.57.2]
### Fixed
- Export of verified variants when variant gene has no transcripts
- HTTP 500 when visiting a the details page for a cancer variant that had been ranked with genmod

## [4.57.1]
### Fixed
- Updating/replacing a gene panel from file with a corrupted or malformed file

## [4.57]
### Added
- Display last 50 or 500 events for a user in a timeline
- Show dismiss count from other cases on matching variantS
- Save Beacon-related events in events collection
- Institute settings allow saving multiple loqusdb instances for one institute
- Display stats from multiple instances of loqusdb on variant page
- Display date and frequency of obs derived from count of local archive observations from MIP11 (requires fix in MIP)
### Changed
- Prior ACMG classifications view is no longer limited by pathogenicity
### Fixed
- Visibility of Sanger ordered badge on case page, light mode
- Some of the DataTables tables (Phenotypes and Diagnoses pages) got a bit dark in dark mode
- Remove all redundancies when displaying timeline events (some events are saved both as case-related and variant-related)
- Missing link in saved MatchMaker-related events
- Genes with mixed case gene symbols missing in PanelApp panels
- Alignment of elements on the Beacon submission modal window
- Locus info links from STR variantS page open in new browser tabs

## [4.56]
### Added
- Test for PanelApp panels loading
- `panel-umi` tag option when loading cancer analyses
### Changed
- Black text to make comments more visible in dark mode
- Loading PanelApp panels replaces pre-existing panels with same version
- Removed sidebar from Causatives page - navigation is available on the top bar for now
- Create ClinVar submissions from pinned variants list in case page
- Select which pinned variants will be included in ClinVar submission documents
### Fixed
- Remove a:visited css style from all buttons
- Update of HPO terms via command line
- Background color of `MIXED` and `PANEL-UMI` sequencing types on cases page
- Fixed regex error when searching for cases with query ending with `\ `
- Gene symbols on Causatives page lighter in dark mode
- SpliceAI tooltip of multigene variants

## [4.55]
### Changed
- Represent different tumor samples as vials in cases page
- Option to force-update the OMIM panel
### Fixed
- Low tumor purity badge alignment in cancer samples table on cancer case view
- VariantS comment popovers reactivate on hover
- Updating database genes in build 37
- ACMG classification summary hidden by sticky navbar
- Logo backgrounds fixed to white on welcome page
- Visited links turn purple again
- Style of link buttons and dropdown menus
- Update KUH and GMS logos
- Link color for Managed variants

## [4.54]
### Added
- Dark mode, using browser/OS media preference
- Allow marking case as solved without defining causative variants
- Admin users can create missing beacon datasets from the institute's settings page
- GenCC links on gene and variant pages
- Deprecation warnings when launching the app using a .yaml config file or loading cases using .ped files
### Changed
- Improved HTML syntax in case report template
- Modified message displayed when variant rank stats could not be calculated
- Expanded instructions on how to test on CG development server (cg-vm1)
- Added more somatic variant callers (Balsamic v9 SNV, develop SV)
### Fixed
- Remove load demo case command from docker-compose.yml
- Text elements being split across pages in PDF reports
- Made login password field of type `password` in LDAP login form
- Gene panels HTML select in institute's settings page
- Bootstrap upgraded to version 5
- Fix some Sourcery and SonarCloud suggestions
- Escape special characters in case search on institute and dashboard pages
- Broken case PDF reports when no Madeline pedigree image can be created
- Removed text-white links style that were invisible in new pages style
- Variants pagination after pressing "Filter variants" or "Clinical filter"
- Layout of buttons Matchmaker submission panel (case page)
- Removing cases from Matchmaker (simplified code and fixed functionality)
- Reintroduce check for missing alignment files purged from server

## [4.53]
### Added
### Changed
- Point Alamut API key docs link to new API version
- Parse dbSNP id from ID only if it says "rs", else use VEP CSQ fields
- Removed MarkupSafe from the dependencies
### Fixed
- Reintroduced loading of SVs for demo case 643595
- Successful parse of FOUND_IN should avoid GATK caller default
- All vulnerabilities flagged by SonarCloud

## [4.52]
### Added
- Demo cancer case gets loaded together with demo RD case in demo instance
- Parse REVEL_score alongside REVEL_rankscore from csq field and display it on SNV variant page
- Rank score results now show the ranking range
- cDNA and protein changes displayed on institute causatives pages
- Optional SESSION_TIMEOUT_MINUTES configuration in app config files
- Script to convert old OMIM case format (list of integers) to new format (list of dictionaries)
- Additional check for user logged in status before serving alignment files
- Download .cgh files from cancer samples table on cancer case page
- Number of documents and date of last update on genes page
### Changed
- Verify user before redirecting to IGV alignments and sashimi plots
- Build case IGV tracks starting from case and variant objects instead of passing all params in a form
- Unfreeze Werkzeug lib since Flask_login v.0.6 with bugfix has been released
- Sort gene panels by name (panelS and variant page)
- Removed unused `server.blueprints.alignviewers.unindexed_remote_static` endpoint
- User sessions to check files served by `server.blueprints.alignviewers.remote_static` endpoint
- Moved Beacon-related functions to a dedicated app extension
- Audit Filter now also loads filter displaying the variants for it
### Fixed
- Handle `attachment_filename` parameter renamed to `download_name` when Flask 2.2 will be released
- Removed cursor timeout param in cases find adapter function to avoid many code warnings
- Removed stream argument deprecation warning in tests
- Handle `no intervals found` warning in load_region test
- Beacon remove variants
- Protect remote_cors function in alignviewers view from Server-Side Request Forgery (SSRF)
- Check creation date of last document in gene collection to display when genes collection was updated last

## [4.51]
### Added
- Config file containing codecov settings for pull requests
- Add an IGV.js direct link button from case page
- Security policy file
- Hide/shade compound variants based on rank score on variantS from filter
- Chromograph legend documentation direct link
### Changed
- Updated deprecated Codecov GitHub action to v.2
- Simplified code of scout/adapter/mongo/variant
- Update IGV.js to v2.11.2
- Show summary number of variant gene panels on general report if more than 3
### Fixed
- Marrvel link for variants in genome build 38 (using liftover to build 37)
- Remove flags from codecov config file
- Fixed filter bug with high negative SPIDEX scores
- Renamed IARC TP53 button to to `TP53 Database`, modified also link since IARC has been moved to the US NCI: `https://tp53.isb-cgc.org/`
- Parsing new format of OMIM case info when exporting patients to Matchmaker
- Remove flask-debugtoolbar lib dependency that is using deprecated code and causes app to crash after new release of Jinja2 (3.1)
- Variant page crashing for cases with old OMIM terms structure (a list of integers instead of dictionary)
- Variant page crashing when creating MARRVEL link for cases with no genome build
- SpliceAI documentation link
- Fix deprecated `safe_str_cmp` import from `werkzeug.security` by freezing Werkzeug lib to v2.0 until Flask_login v.0.6 with bugfix is released
- List gene names densely in general report for SVs that contain more than 3 genes
- Show transcript ids on refseq genes on hg19 in IGV.js, using refgene source
- Display correct number of genes in general report for SVs that contain more than 32 genes
- Broken Google login after new major release of `lepture/authlib`
- Fix frequency and callers display on case general report

## [4.50.1]
### Fixed
- Show matching causative STR_repid for legacy str variants (pre Stranger hgnc_id)

## [4.50]
### Added
- Individual-specific OMIM terms
- OMIM disease descriptions in ClinVar submission form
- Add a toggle for melter rerun monitoring of cases
- Add a config option to show the rerun monitoring toggle
- Add a cli option to export cases with rerun monitoring enabled
- Add a link to STRipy for STR variants; shallow for ARX and HOXA13
- Hide by default variants only present in unaffected individuals in variants filters
- OMIM terms in general case report
- Individual-level info on OMIM and HPO terms in general case report
- PanelApp gene link among the external links on variant page
- Dashboard case filters fields help
- Filter cases by OMIM terms in cases and dashboard pages
### Fixed
- A malformed panel id request would crash with exception: now gives user warning flash with redirect
- Link to HPO resource file hosted on `http://purl.obolibrary.org`
- Gene search form when gene exists only in build 38
- Fixed odd redirect error and poor error message on missing column for gene panel csv upload
- Typo in parse variant transcripts function
- Modified keys name used to parse local observations (archived) frequencies to reflect change in MIP keys naming
- Better error handling for partly broken/timed out chanjo reports
- Broken javascript code when case Chromograph data is malformed
- Broader space for case synopsis in general report
- Show partial causatives on causatives and matching causatives panels
- Partial causative assignment in cases with no OMIM or HPO terms
- Partial causative OMIM select options in variant page
### Changed
- Slightly smaller and improved layout of content in case PDF report
- Relabel more cancer variant pages somatic for navigation
- Unify caseS nav links
- Removed unused `add_compounds` param from variant controllers function
- Changed default hg19 genome for IGV.js to legacy hg19_1kg_decoy to fix a few problematic loci
- Reduce code complexity (parse/ensembl.py)
- Silence certain fields in ClinVar export if prioritised ones exist (chrom-start-end if hgvs exist)
- Made phenotype non-mandatory when marking a variant as partial causative
- Only one phenotype condition type (OMIM or HPO) per variant is used in ClinVar submissions
- ClinVar submission variant condition prefers OMIM over HPO if available
- Use lighter version of gene objects in Omim MongoDB adapter, panels controllers, panels views and institute controllers
- Gene-variants table size is now adaptive
- Remove unused file upload on gene-variants page

## [4.49]
### Fixed
- Pydantic model types for genome_build, madeline_info, peddy_ped_check and peddy_sex_check, rank_model_version and sv_rank_model_version
- Replace `MatchMaker` with `Matchmaker` in all places visible by a user
- Save diagnosis labels along with OMIM terms in Matchmaker Exchange submission objects
- `libegl-mesa0_21.0.3-0ubuntu0.3~20.04.5_amd64.deb` lib not found by GitHub actions Docker build
- Remove unused `chromograph_image_files` and `chromograph_prefixes` keys saved when creating or updating an RD case
- Search managed variants by description and with ignore case
### Changed
- Introduced page margins on exported PDF reports
- Smaller gene fonts in downloaded HPO genes PDF reports
- Reintroduced gene coverage data in the PDF-exported general report of rare-disease cases
- Check for existence of case report files before creating sidebar links
- Better description of HPO and OMIM terms for patients submitted to Matchmaker Exchange
- Remove null non-mandatory key/values when updating a case
- Freeze WTForms<3 due to several form input rendering changes

## [4.48.1]
### Fixed
- General case PDF report for recent cases with no pedigree

## [4.48]
### Added
- Option to cancel a request for research variants in case page
### Changed
- Update igv.js to v2.10.5
- Updated example of a case delivery report
- Unfreeze cyvcf2
- Builder images used in Scout Dockerfiles
- Crash report email subject gives host name
- Export general case report to PDF using PDFKit instead of WeasyPrint
- Do not include coverage report in PDF case report since they might have different orientation
- Export cancer cases's "Coverage and QC report" to PDF using PDFKit instead of Weasyprint
- Updated cancer "Coverage and QC report" example
- Keep portrait orientation in PDF delivery report
- Export delivery report to PDF using PDFKit instead of Weasyprint
- PDF export of clinical and research HPO panels using PDFKit instead of Weasyprint
- Export gene panel report to PDF using PDFKit
- Removed WeasyPrint lib dependency

### Fixed
- Reintroduced missing links to Swegen and Beacon and dbSNP in RD variant page, summary section
- Demo delivery report orientation to fit new columns
- Missing delivery report in demo case
- Cast MNVs to SNV for test
- Export verified variants from all institutes when user is admin
- Cancer coverage and QC report not found for demo cancer case
- Pull request template instructions on how to deploy to test server
- PDF Delivery report not showing Swedac logo
- Fix code typos
- Disable codefactor raised by ESLint for javascript functions located on another file
- Loading spinner stuck after downloading a PDF gene panel report
- IGV browser crashing when file system with alignment files is not mounted

## [4.47]
### Added
- Added CADD, GnomAD and genotype calls to variantS export
### Changed
- Pull request template, to illustrate how to deploy pull request branches on cg-vm1 stage server
### Fixed
- Compiled Docker image contains a patched version (v4.9) of chanjo-report

## [4.46.1]
### Fixed
- Downloading of files generated within the app container (MT-report, verified variants, pedigrees, ..)

## [4.46]
### Added
- Created a Dockefile to be used to serve the dockerized app in production
- Modified the code to collect database params specified as env vars
- Created a GitHub action that pushes the Dockerfile-server image to Docker Hub (scout-server-stage) every time a PR is opened
- Created a GitHub action that pushes the Dockerfile-server image to Docker Hub (scout-server) every time a new release is created
- Reassign MatchMaker Exchange submission to another user when a Scout user is deleted
- Expose public API JSON gene panels endpoint, primarily to enable automated rerun checking for updates
- Add utils for dictionary type
- Filter institute cases using multiple HPO terms
- Vulture GitHub action to identify and remove unused variables and imports
### Changed
- Updated the python config file documentation in admin guide
- Case configuration parsing now uses Pydantic for improved typechecking and config handling
- Removed test matrices to speed up automatic testing of PRs
- Switch from Coveralls to Codecov to handle CI test coverage
- Speed-up CI tests by caching installation of libs and splitting tests into randomized groups using pytest-test-groups
- Improved LDAP login documentation
- Use lib flask-ldapconn instead of flask_ldap3_login> to handle ldap authentication
- Updated Managed variant documentation in user guide
- Fix and simplify creating and editing of gene panels
- Simplified gene variants search code
- Increased the height of the genes track in the IGV viewer
### Fixed
- Validate uploaded managed variant file lines, warning the user.
- Exporting validated variants with missing "genes" database key
- No results returned when searching for gene variants using a phenotype term
- Variants filtering by gene symbols file
- Make gene HGNC symbols field mandatory in gene variants page and run search only on form submit
- Make sure collaborator gene variants are still visible, even if HPO filter is used

## [4.45]
### Added
### Changed
- Start Scout also when loqusdbapi is not reachable
- Clearer definition of manual standard and custom inheritance models in gene panels
- Allow searching multiple chromosomes in filters
### Fixed
- Gene panel crashing on edit action

## [4.44]
### Added
### Changed
- Display Gene track beneath each sample track when displaying splice junctions in igv browser
- Check outdated gene symbols and update with aliases for both RD and cancer variantS
### Fixed
- Added query input check and fixed the Genes API endpoint to return a json formatted error when request is malformed
- Typo in ACMG BP6 tooltip

## [4.43.1]
### Added
- Added database index for OMIM disease term genes
### Changed
### Fixed
- Do not drop HPO terms collection when updating HPO terms via the command line
- Do not drop disease (OMIM) terms collection when updating diseases via the command line

## [4.43]
### Added
- Specify which collection(s) update/build indexes for
### Fixed
- Do not drop genes and transcripts collections when updating genes via the command line

## [4.42.1]
### Added
### Changed
### Fixed
- Freeze PyMongo lib to version<4.0 to keep supporting previous MongoDB versions
- Speed up gene panels creation and update by collecting only light gene info from database
- Avoid case page crash on Phenomizer queries timeout

## [4.42]
### Added
- Choose custom pinned variants to submit to MatchMaker Exchange
- Submit structural variant as genes to the MatchMaker Exchange
- Added function for maintainers and admins to remove gene panels
- Admins can restore deleted gene panels
- A development docker-compose file illustrating the scout/chanjo-report integration
- Show AD on variants view for cancer SV (tumor and normal)
- Cancer SV variants filter AD, AF (tumor and normal)
- Hiding the variants score column also from cancer SVs, as for the SNVs
### Changed
- Enforce same case _id and display_name when updating a case
- Enforce same individual ids, display names and affected status when updating a case
- Improved documentation for connecting to loqusdb instances (including loqusdbapi)
- Display and download HPO gene panels' gene symbols in italics
- A faster-built and lighter Docker image
- Reduce complexity of `panels` endpoint moving some code to the panels controllers
- Update requirements to use flask-ldap3-login>=0.9.17 instead of freezing WTForm
### Fixed
- Use of deprecated TextField after the upgrade of WTF to v3.0
- Freeze to WTForms to version < 3
- Remove the extra files (bed files and madeline.svg) introduced by mistake
- Cli command loading demo data in docker-compose when case custom images exist and is None
- Increased MongoDB connection serverSelectionTimeoutMS parameter to 30K (default value according to MongoDB documentation)
- Better differentiate old obs counts 0 vs N/A
- Broken cancer variants page when default gene panel was deleted
- Typo in tx_overview function in variant controllers file
- Fixed loqusdbapi SV search URL
- SV variants filtering using Decipher criterion
- Removing old gene panels that don't contain the `maintainer` key.

## [4.41.1]
### Fixed
- General reports crash for variant annotations with same variant on other cases

## [4.41]
### Added
- Extended the instructions for running the Scout Docker image (web app and cli).
- Enabled inclusion of custom images to STR variant view
### Fixed
- General case report sorting comments for variants with None genetic models
- Do not crash but redirect to variants page with error when a variant is not found for a case
- UCSC links coordinates for SV variants with start chromosome different than end chromosome
- Human readable variants name in case page for variants having start chromosome different from end chromosome
- Avoid always loading all transcripts when checking gene symbol: introduce gene captions
- Slow queries for evaluated variants on e.g. case page - use events instead
### Changed
- Rearrange variant page again, moving severity predictions down.
- More reactive layout width steps on variant page

## [4.40.1]
### Added
### Fixed
- Variants dismissed with inconsistent inheritance pattern can again be shown in general case report
- General report page for variants with genes=None
- General report crashing when variants have no panels
- Added other missing keys to case and variant dictionaries passed to general report
### Changed

## [4.40]
### Added
- A .cff citation file
- Phenotype search API endpoint
- Added pagination to phenotype API
- Extend case search to include internal MongoDB id
- Support for connecting to a MongoDB replica set (.py config files)
- Support for connecting to a MongoDB replica set (.yaml config files)
### Fixed
- Command to load the OMIM gene panel (`scout load panel --omim`)
- Unify style of pinned and causative variants' badges on case page
- Removed automatic spaces after punctuation in comments
- Remove the hardcoded number of total individuals from the variant's old observations panel
- Send delete requests to a connected Beacon using the DELETE method
- Layout of the SNV and SV variant page - move frequency up
### Changed
- Stop updating database indexes after loading exons via command line
- Display validation status badge also for not Sanger-sequenced variants
- Moved Frequencies, Severity and Local observations panels up in RD variants page
- Enabled Flask CORS to communicate CORS status to js apps
- Moved the code preparing the transcripts overview to the backend
- Refactored and filtered json data used in general case report
- Changed the database used in docker-compose file to use the official MongoDB v4.4 image
- Modified the Python (3.6, 3.8) and MongoDB (3.2, 4.4, 5.0) versions used in testing matrices (GitHub actions)
- Capitalize case search terms on institute and dashboard pages


## [4.39]
### Added
- COSMIC IDs collected from CSQ field named `COSMIC`
### Fixed
- Link to other causative variants on variant page
- Allow multiple COSMIC links for a cancer variant
- Fix floating text in severity box #2808
- Fixed MitoMap and HmtVar links for hg38 cases
- Do not open new browser tabs when downloading files
- Selectable IGV tracks on variant page
- Missing splice junctions button on variant page
- Refactor variantS representative gene selection, and use it also for cancer variant summary
### Changed
- Improve Javascript performance for displaying Chromograph images
- Make ClinVar classification more evident in cancer variant page

## [4.38]
### Added
- Option to hide Alamut button in the app config file
### Fixed
- Library deprecation warning fixed (insert is deprecated. Use insert_one or insert_many instead)
- Update genes command will not trigger an update of database indices any more
- Missing resources in temporary downloading directory when updating genes using the command line
- Restore previous variant ACMG classification in a scrollable div
- Loading spinner not stopping after downloading PDF case reports and variant list export
- Add extra Alamut links higher up on variant pages
- Improve UX for phenotypes in case page
- Filter and export of STR variants
- Update look of variants page navigation buttons
### Changed

## [4.37]
### Added
- Highlight and show version number for RefSeq MANE transcripts.
- Added integration to a rerunner service for toggling reanalysis with updated pedigree information
- SpliceAI display and parsing from VEP CSQ
- Display matching tiered variants for cancer variants
- Display a loading icon (spinner) until the page loads completely
- Display filter badges in cancer variants list
- Update genes from pre-downloaded file resources
- On login, OS, browser version and screen size are saved anonymously to understand how users are using Scout
- API returning institutes data for a given user: `/api/v1/institutes`
- API returning case data for a given institute: `/api/v1/institutes/<institute_id>/cases`
- Added GMS and Lund university hospital logos to login page
- Made display of Swedac logo configurable
- Support for displaying custom images in case view
- Individual-specific HPO terms
- Optional alamut_key in institute settings for Alamut Plus software
- Case report API endpoint
- Tooltip in case explaining that genes with genome build different than case genome build will not be added to dynamic HPO panel.
- Add DeepVariant as a caller
### Fixed
- Updated IGV to v2.8.5 to solve missing gene labels on some zoom levels
- Demo cancer case config file to load somatic SNVs and SVs only.
- Expand list of refseq trancripts in ClinVar submission form
- Renamed `All SNVs and INDELs` institute sidebar element to `Search SNVs and INDELs` and fixed its style.
- Add missing parameters to case load-config documentation
- Allow creating/editing gene panels and dynamic gene panels with genes present in genome build 38
- Bugfix broken Pytests
- Bulk dismissing variants error due to key conversion from string to integer
- Fix typo in index documentation
- Fixed crash in institute settings page if "collaborators" key is not set in database
- Don't stop Scout execution if LoqusDB call fails and print stacktrace to log
- Bug when case contains custom images with value `None`
- Bug introduced when fixing another bug in Scout-LoqusDB interaction
- Loading of OMIM diagnoses in Scout demo instance
- Remove the docker-compose with chanjo integration because it doesn't work yet.
- Fixed standard docker-compose with scout demo data and database
- Clinical variant assessments not present for pinned and causative variants on case page.
- MatchMaker matching one node at the time only
- Remove link from previously tiered variants badge in cancer variants page
- Typo in gene cell on cancer variants page
- Managed variants filter form
### Changed
- Better naming for variants buttons on cancer track (somatic, germline). Also show cancer research button if available.
- Load case with missing panels in config files, but show warning.
- Changing the (Female, Male) symbols to (F/M) letters in individuals_table and case-sma.
- Print stacktrace if case load command fails
- Added sort icon and a pointer to the cursor to all tables with sortable fields
- Moved variant, gene and panel info from the basic pane to summary panel for all variants.
- Renamed `Basics` panel to `Classify` on variant page.
- Revamped `Basics` panel to a panel dedicated to classify variants
- Revamped the summary panel to be more compact.
- Added dedicated template for cancer variants
- Removed Gene models, Gene annotations and Conservation panels for cancer variants
- Reorganized the orders of panels for variant and cancer variant views
- Added dedicated variant quality panel and removed relevant panes
- A more compact case page
- Removed OMIM genes panel
- Make genes panel, pinned variants panel, causative variants panel and ClinVar panel scrollable on case page
- Update to Scilifelab's 2020 logo
- Update Gens URL to support Gens v2.0 format
- Refactor tests for parsing case configurations
- Updated links to HPO downloadable resources
- Managed variants filtering defaults to all variant categories
- Changing the (Kind) drop-down according to (Category) drop-down in Managed variant add variant
- Moved Gens button to individuals table
- Check resource files availability before starting updating OMIM diagnoses
- Fix typo in `SHOW_OBSERVED_VARIANT_ARCHIVE` config param

## [4.36]
### Added
- Parse and save splice junction tracks from case config file
- Tooltip in observations panel, explaining that case variants with no link might be old variants, not uploaded after a case rerun
### Fixed
- Warning on overwriting variants with same position was no longer shown
- Increase the height of the dropdowns to 425px
- More indices for the case table as it grows, specifically for causatives queries
- Splice junction tracks not centered over variant genes
- Total number of research variants count
- Update variants stats in case documents every time new variants are loaded
- Bug in flashing warning messages when filtering variants
### Changed
- Clearer warning messages for genes and gene/gene-panels searches in variants filters

## [4.35]
### Added
- A new index for hgnc_symbol in the hgnc_gene collection
- A Pedigree panel in STR page
- Display Tier I and II variants in case view causatives card for cancer cases
### Fixed
- Send partial file data to igv.js when visualizing sashimi plots with splice junction tracks
- Research variants filtering by gene
- Do not attempt to populate annotations for not loaded pinned/causatives
- Add max-height to all dropdowns in filters
### Changed
- Switch off non-clinical gene warnings when filtering research variants
- Don't display OMIM disease card in case view for cancer cases
- Refactored Individuals and Causative card in case view for cancer cases
- Update and style STR case report

## [4.34]
### Added
- Saved filter lock and unlock
- Filters can optionally be marked audited, logging the filter name, user and date on the case events and general report.
- Added `ClinVar hits` and `Cosmic hits` in cancer SNVs filters
- Added `ClinVar hits` to variants filter (rare disease track)
- Load cancer demo case in docker-compose files (default and demo file)
- Inclusive-language check using [woke](https://github.com/get-woke/woke) github action
- Add link to HmtVar for mitochondrial variants (if VCF is annotated with HmtNote)
- Grey background for dismissed compounds in variants list and variant page
- Pin badge for pinned compounds in variants list and variant page
- Support LoqusDB REST API queries
- Add a docker-compose-matchmaker under scout/containers/development to test matchmaker locally
- Script to investigate consequences of symbol search bug
- Added GATK to list of SV and cancer SV callers
### Fixed
- Make MitoMap link work for hg38 again
- Export Variants feature crashing when one of the variants has no primary transcripts
- Redirect to last visited variantS page when dismissing variants from variants list
- Improved matching of SVs Loqus occurrences in other cases
- Remove padding from the list inside (Matching causatives from other cases) panel
- Pass None to get_app function in CLI base since passing script_info to app factory functions was deprecated in Flask 2.0
- Fixed failing tests due to Flask update to version 2.0
- Speed up user events view
- Causative view sort out of memory error
- Use hgnc_id for gene filter query
- Typo in case controllers displaying an error every time a patient is matched against external MatchMaker nodes
- Do not crash while attempting an update for variant documents that are too big (> 16 MB)
- Old STR causatives (and other variants) may not have HGNC symbols - fix sort lambda
- Check if gene_obj has primary_transcript before trying to access it
- Warn if a gene manually searched is in a clinical panel with an outdated name when filtering variants
- ChrPos split js not needed on STR page yet
### Changed
- Remove parsing of case `genome_version`, since it's not used anywhere downstream
- Introduce deprecation warning for Loqus configs that are not dictionaries
- SV clinical filter no longer filters out sub 100 nt variants
- Count cases in LoqusDB by variant type
- Commit pulse repo badge temporarily set to weekly
- Sort ClinVar submissions objects by ascending "Last evaluated" date
- Refactored the MatchMaker integration as an extension
- Replaced some sensitive words as suggested by woke linter
- Documentation for load-configuration rewritten.
- Add styles to MatchMaker matches table
- More detailed info on the data shared in MatchMaker submission form

## [4.33.1]
### Fixed
- Include markdown for release autodeploy docs
- Use standard inheritance model in ClinVar (https://ftp.ncbi.nlm.nih.gov/pub/GTR/standard_terms/Mode_of_inheritance.txt)
- Fix issue crash with variants that have been unflagged causative not being available in other causatives
### Added
### Changed

## [4.33]
### Fixed
- Command line crashing when updating an individual not found in database
- Dashboard page crashing when filters return no data
- Cancer variants filter by chromosome
- /api/v1/genes now searches for genes in all genome builds by default
- Upgraded igv.js to version 2.8.1 (Fixed Unparsable bed record error)
### Added
- Autodeploy docs on release
- Documentation for updating case individuals tracks
- Filter cases and dashboard stats by analysis track
### Changed
- Changed from deprecated db update method
- Pre-selected fields to run queries with in dashboard page
- Do not filter by any institute when first accessing the dashboard
- Removed OMIM panel in case view for cancer cases
- Display Tier I and II variants in case view causatives panel for cancer cases
- Refactored Individuals and Causative panels in case view for cancer cases

## [4.32.1]
### Fixed
- iSort lint check only
### Changed
- Institute cases page crashing when a case has track:Null
### Added

## [4.32]
### Added
- Load and show MITOMAP associated diseases from VCF (INFO field: MitomapAssociatedDiseases, via HmtNote)
- Show variant allele frequencies for mitochondrial variants (GRCh38 cases)
- Extend "public" json API with diseases (OMIM) and phenotypes (HPO)
- HPO gene list download now has option for clinical and non-clinical genes
- Display gene splice junctions data in sashimi plots
- Update case individuals with splice junctions tracks
- Simple Docker compose for development with local build
- Make Phenomodels subpanels collapsible
- User side documentation of cytogenomics features (Gens, Chromograph, vcf2cytosure, rhocall)
- iSort GitHub Action
- Support LoqusDB REST API queries
### Fixed
- Show other causative once, even if several events point to it
- Filtering variants by mitochondrial chromosome for cases with genome build=38
- HPO gene search button triggers any warnings for clinical / non-existing genes also on first search
- Fixed a bug in variants pages caused by MT variants without alt_frequency
- Tests for CADD score parsing function
- Fixed the look of IGV settings on SNV variant page
- Cases analyzed once shown as `rerun`
- Missing case track on case re-upload
- Fixed severity rank for SO term "regulatory region ablation"
### Changed
- Refactor according to CodeFactor - mostly reuse of duplicated code
- Phenomodels language adjustment
- Open variants in a new window (from variants page)
- Open overlapping and compound variants in a new window (from variant page)
- gnomAD link points to gnomAD v.3 (build GRCh38) for mitochondrial variants.
- Display only number of affected genes for dismissed SVs in general report
- Chromosome build check when populating the variants filter chromosome selection
- Display mitochondrial and rare diseases coverage report in cases with missing 'rare' track

## [4.31.1]
### Added
### Changed
- Remove mitochondrial and coverage report from cancer cases sidebar
### Fixed
- ClinVar page when dbSNP id is None

## [4.31]
### Added
- gnomAD annotation field in admin guide
- Export also dynamic panel genes not associated to an HPO term when downloading the HPO panel
- Primary HGNC transcript info in variant export files
- Show variant quality (QUAL field from vcf) in the variant summary
- Load/update PDF gene fusion reports (clinical and research) generated with Arriba
- Support new MANE annotations from VEP (both MANE Select and MANE Plus Clinical)
- Display on case activity the event of a user resetting all dismissed variants
- Support gnomAD population frequencies for mitochondrial variants
- Anchor links in Casedata ClinVar panels to redirect after renaming individuals
### Fixed
- Replace old docs link www.clinicalgenomics.se/scout with new https://clinical-genomics.github.io/scout
- Page formatting issues whenever case and variant comments contain extremely long strings with no spaces
- Chromograph images can be one column and have scrollbar. Removed legacy code.
- Column labels for ClinVar case submission
- Page crashing looking for LoqusDB observation when variant doesn't exist
- Missing inheritance models and custom inheritance models on newly created gene panels
- Accept only numbers in managed variants filter as position and end coordinates
- SNP id format and links in Variant page, ClinVar submission form and general report
- Case groups tooltip triggered only when mouse is on the panel header
### Changed
- A more compact case groups panel
- Added landscape orientation CSS style to cancer coverage and QC demo report
- Improve user documentation to create and save new gene panels
- Removed option to use space as separator when uploading gene panels
- Separating the columns of standard and custom inheritance models in gene panels
- Improved ClinVar instructions for users using non-English Excel

## [4.30.2]
### Added
### Fixed
- Use VEP RefSeq ID if RefSeq list is empty in RefSeq transcripts overview
- Bug creating variant links for variants with no end_chrom
### Changed

## [4.30.1]
### Added
### Fixed
- Cryptography dependency fixed to use version < 3.4
### Changed

## [4.30]
### Added
- Introduced a `reset dismiss variant` verb
- Button to reset all dismissed variants for a case
- Add black border to Chromograph ideograms
- Show ClinVar annotations on variantS page
- Added integration with GENS, copy number visualization tool
- Added a VUS label to the manual classification variant tags
- Add additional information to SNV verification emails
- Tooltips documenting manual annotations from default panels
- Case groups now show bam files from all cases on align view
### Fixed
- Center initial igv view on variant start with SNV/indels
- Don't set initial igv view to negative coordinates
- Display of GQ for SV and STR
- Parsing of AD and related info for STRs
- LoqusDB field in institute settings accepts only existing Loqus instances
- Fix DECIPHER link to work after DECIPHER migrated to GRCh38
- Removed visibility window param from igv.js genes track
- Updated HPO download URL
- Patch HPO download test correctly
- Reference size on STR hover not needed (also wrong)
- Introduced genome build check (allowed values: 37, 38, "37", "38") on case load
- Improve case searching by assignee full name
- Populating the LoqusDB select in institute settings
### Changed
- Cancer variants table header (pop freq etc)
- Only admin users can modify LoqusDB instance in Institute settings
- Style of case synopsis, variants and case comments
- Switched to igv.js 2.7.5
- Do not choke if case is missing research variants when research requested
- Count cases in LoqusDB by variant type
- Introduce deprecation warning for Loqus configs that are not dictionaries
- Improve create new gene panel form validation
- Make XM- transcripts less visible if they don't overlap with transcript refseq_id in variant page
- Color of gene panels and comments panels on cases and variant pages
- Do not choke if case is missing research variants when reserch requested

## [4.29.1]
### Added
### Fixed
- Always load STR variants regardless of RankScore threshold (hotfix)
### Changed

## [4.29]
### Added
- Added a page about migrating potentially breaking changes to the documentation
- markdown_include in development requirements file
- STR variants filter
- Display source, Z-score, inheritance pattern for STR annotations from Stranger (>0.6.1) if available
- Coverage and quality report to cancer view
### Fixed
- ACMG classification page crashing when trying to visualize a classification that was removed
- Pretty print HGVS on gene variants (URL-decode VEP)
- Broken or missing link in the documentation
- Multiple gene names in ClinVar submission form
- Inheritance model select field in ClinVar submission
- IGV.js >2.7.0 has an issue with the gene track zoom levels - temp freeze at 2.7.0
- Revert CORS-anywhere and introduce a local http proxy for cloud tracks
### Changed

## [4.28]
### Added
- Chromograph integration for displaying PNGs in case-page
- Add VAF to cancer case general report, and remove some of its unused fields
- Variants filter compatible with genome browser location strings
- Support for custom public igv tracks stored on the cloud
- Add tests to increase testing coverage
- Update case variants count after deleting variants
- Update IGV.js to latest (v2.7.4)
- Bypass igv.js CORS check using `https://github.com/Rob--W/cors-anywhere`
- Documentation on default and custom IGV.js tracks (admin docs)
- Lock phenomodels so they're editable by admins only
- Small case group assessment sharing
- Tutorial and files for deploying app on containers (Kubernetes pods)
- Canonical transcript and protein change of canonical transcript in exported variants excel sheet
- Support for Font Awesome version 6
- Submit to Beacon from case page sidebar
- Hide dismissed variants in variants pages and variants export function
- Systemd service files and instruction to deploy Scout using podman
### Fixed
- Bugfix: unused `chromgraph_prefix |tojson` removed
- Freeze coloredlogs temporarily
- Marrvel link
- Don't show TP53 link for silent or synonymous changes
- OMIM gene field accepts any custom number as OMIM gene
- Fix Pytest single quote vs double quote string
- Bug in gene variants search by similar cases and no similar case is found
- Delete unused file `userpanel.py`
- Primary transcripts in variant overview and general report
- Google OAuth2 login setup in README file
- Redirect to 'missing file'-icon if configured Chromograph file is missing
- Javascript error in case page
- Fix compound matching during variant loading for hg38
- Cancer variants view containing variants dismissed with cancer-specific reasons
- Zoom to SV variant length was missing IGV contig select
- Tooltips on case page when case has no default gene panels
### Changed
- Save case variants count in case document and not in sessions
- Style of gene panels multiselect on case page
- Collapse/expand main HPO checkboxes in phenomodel preview
- Replaced GQ (Genotype quality) with VAF (Variant allele frequency) in cancer variants GT table
- Allow loading of cancer cases with no tumor_purity field
- Truncate cDNA and protein changes in case report if longer than 20 characters


## [4.27]
### Added
- Exclude one or more variant categories when running variants delete command
### Fixed
### Changed

## [4.26.1]
### Added
### Fixed
- Links with 1-letter aa codes crash on frameshift etc
### Changed

## [4.26]
### Added
- Extend the delete variants command to print analysis date, track, institute, status and research status
- Delete variants by type of analysis (wgs|wes|panel)
- Links to cBioPortal, MutanTP53, IARC TP53, OncoKB, MyCancerGenome, CIViC
### Fixed
- Deleted variants count
### Changed
- Print output of variants delete command as a tab separated table

## [4.25]
### Added
- Command line function to remove variants from one or all cases
### Fixed
- Parse SMN None calls to None rather than False

## [4.24.1]
### Fixed
- Install requirements.txt via setup file

## [4.24]
### Added
- Institute-level phenotype models with sub-panels containing HPO and OMIM terms
- Runnable Docker demo
- Docker image build and push github action
- Makefile with shortcuts to docker commands
- Parse and save synopsis, phenotype and cohort terms from config files upon case upload
### Fixed
- Update dismissed variant status when variant dismissed key is missing
- Breakpoint two IGV button now shows correct chromosome when different from bp1
- Missing font lib in Docker image causing the PDF report download page to crash
- Sentieon Manta calls lack Somaticscore - load anyway
- ClinVar submissions crashing due to pinned variants that are not loaded
- Point ExAC pLI score to new gnomad server address
- Bug uploading cases missing phenotype terms in config file
- STRs loaded but not shown on browser page
- Bug when using adapter.variant.get_causatives with case_id without causatives
- Problem with fetching "solved" from scout export cases cli
- Better serialising of datetime and bson.ObjectId
- Added `volumes` folder to .gitignore
### Changed
- Make matching causative and managed variants foldable on case page
- Remove calls to PyMongo functions marked as deprecated in backend and frontend(as of version 3.7).
- Improved `scout update individual` command
- Export dynamic phenotypes with ordered gene lists as PDF


## [4.23]
### Added
- Save custom IGV track settings
- Show a flash message with clear info about non-valid genes when gene panel creation fails
- CNV report link in cancer case side navigation
- Return to comment section after editing, deleting or submitting a comment
- Managed variants
- MT vs 14 chromosome mean coverage stats if Scout is connected to Chanjo
### Fixed
- missing `vcf_cancer_sv` and `vcf_cancer_sv_research` to manual.
- Split ClinVar multiple clnsig values (slash-separated) and strip them of underscore for annotations without accession number
- Timeout of `All SNVs and INDELs` page when no valid gene is provided in the search
- Round CADD (MIPv9)
- Missing default panel value
- Invisible other causatives lines when other causatives lack gene symbols
### Changed
- Do not freeze mkdocs-material to version 4.6.1
- Remove pre-commit dependency

## [4.22]
### Added
- Editable cases comments
- Editable variants comments
### Fixed
- Empty variant activity panel
- STRs variants popover
- Split new ClinVar multiple significance terms for a variant
- Edit the selected comment, not the latest
### Changed
- Updated RELEASE docs.
- Pinned variants card style on the case page
- Merged `scout export exons` and `scout view exons` commands


## [4.21.2]
### Added
### Fixed
- Do not pre-filter research variants by (case-default) gene panels
- Show OMIM disease tooltip reliably
### Changed

## [4.21.1]
### Added
### Fixed
- Small change to Pop Freq column in variants ang gene panels to avoid strange text shrinking on small screens
- Direct use of HPO list for Clinical HPO SNV (and cancer SNV) filtering
- PDF coverage report redirecting to login page
### Changed
- Remove the option to dismiss single variants from all variants pages
- Bulk dismiss SNVs, SVs and cancer SNVs from variants pages

## [4.21]
### Added
- Support to configure LoqusDB per institute
- Highlight causative variants in the variants list
- Add tests. Mostly regarding building internal datatypes.
- Remove leading and trailing whitespaces from panel_name and display_name when panel is created
- Mark MANE transcript in list of transcripts in "Transcript overview" on variant page
- Show default panel name in case sidebar
- Previous buttons for variants pagination
- Adds a gh action that checks that the changelog is updated
- Adds a gh action that deploys new releases automatically to pypi
- Warn users if case default panels are outdated
- Define institute-specific gene panels for filtering in institute settings
- Use institute-specific gene panels in variants filtering
- Show somatic VAF for pinned and causative variants on case page

### Fixed
- Report pages redirect to login instead of crashing when session expires
- Variants filter loading in cancer variants page
- User, Causative and Cases tables not scaling to full page
- Improved docs for an initial production setup
- Compatibility with latest version of Black
- Fixed tests for Click>7
- Clinical filter required an extra click to Filter to return variants
- Restore pagination and shrink badges in the variants page tables
- Removing a user from the command line now inactivates the case only if user is last assignee and case is active
- Bugfix, LoqusDB per institute feature crashed when institute id was empty string
- Bugfix, LoqusDB calls where missing case count
- filter removal and upload for filters deleted from another page/other user
- Visualize outdated gene panels info in a popover instead of a tooltip in case page side panel

### Changed
- Highlight color on normal STRs in the variants table from green to blue
- Display breakpoints coordinates in verification emails only for structural variants


## [4.20]
### Added
- Display number of filtered variants vs number of total variants in variants page
- Search case by HPO terms
- Dismiss variant column in the variants tables
- Black and pre-commit packages to dev requirements

### Fixed
- Bug occurring when rerun is requested twice
- Peddy info fields in the demo config file
- Added load config safety check for multiple alignment files for one individual
- Formatting of cancer variants table
- Missing Score in SV variants table

### Changed
- Updated the documentation on how to create a new software release
- Genome build-aware cytobands coordinates
- Styling update of the Matchmaker card
- Select search type in case search form


## [4.19]

### Added
- Show internal ID for case
- Add internal ID for downloaded CGH files
- Export dynamic HPO gene list from case page
- Remove users as case assignees when their account is deleted
- Keep variants filters panel expanded when filters have been used

### Fixed
- Handle the ProxyFix ModuleNotFoundError when Werkzeug installed version is >1.0
- General report formatting issues whenever case and variant comments contain extremely long strings with no spaces

### Changed
- Created an institute wrapper page that contains list of cases, causatives, SNVs & Indels, user list, shared data and institute settings
- Display case name instead of case ID on clinVar submissions
- Changed icon of sample update in clinVar submissions


## [4.18]

### Added
- Filter cancer variants on cytoband coordinates
- Show dismiss reasons in a badge with hover for clinical variants
- Show an ellipsis if 10 cases or more to display with loqusdb matches
- A new blog post for version 4.17
- Tooltip to better describe Tumor and Normal columns in cancer variants
- Filter cancer SNVs and SVs by chromosome coordinates
- Default export of `Assertion method citation` to clinVar variants submission file
- Button to export up to 500 cancer variants, filtered or not
- Rename samples of a clinVar submission file

### Fixed
- Apply default gene panel on return to cancer variantS from variant view
- Revert to certificate checking when asking for Chanjo reports
- `scout download everything` command failing while downloading HPO terms

### Changed
- Turn tumor and normal allelic fraction to decimal numbers in tumor variants page
- Moved clinVar submissions code to the institutes blueprints
- Changed name of clinVar export files to FILENAME.Variant.csv and FILENAME.CaseData.csv
- Switched Google login libraries from Flask-OAuthlib to Authlib


## [4.17.1]

### Fixed
- Load cytobands for cases with chromosome build not "37" or "38"


## [4.17]

### Added
- COSMIC badge shown in cancer variants
- Default gene-panel in non-cancer structural view in url
- Filter SNVs and SVs by cytoband coordinates
- Filter cancer SNV variants by alt allele frequency in tumor
- Correct genome build in UCSC link from structural variant page



### Fixed
- Bug in clinVar form when variant has no gene
- Bug when sharing cases with the same institute twice
- Page crashing when removing causative variant tag
- Do not default to GATK caller when no caller info is provided for cancer SNVs


## [4.16.1]

### Fixed
- Fix the fix for handling of delivery reports for rerun cases

## [4.16]

### Added
- Adds possibility to add "lims_id" to cases. Currently only stored in database, not shown anywhere
- Adds verification comment box to SVs (previously only available for small variants)
- Scrollable pedigree panel

### Fixed
- Error caused by changes in WTForm (new release 2.3.x)
- Bug in OMIM case page form, causing the page to crash when a string was provided instead of a numerical OMIM id
- Fix Alamut link to work properly on hg38
- Better handling of delivery reports for rerun cases
- Small CodeFactor style issues: matchmaker results counting, a couple of incomplete tests and safer external xml
- Fix an issue with Phenomizer introduced by CodeFactor style changes

### Changed
- Updated the version of igv.js to 2.5.4

## [4.15.1]

### Added
- Display gene names in ClinVar submissions page
- Links to Varsome in variant transcripts table

### Fixed
- Small fixes to ClinVar submission form
- Gene panel page crash when old panel has no maintainers

## [4.15]

### Added
- Clinvar CNVs IGV track
- Gene panels can have maintainers
- Keep variant actions (dismissed, manual rank, mosaic, acmg, comments) upon variant re-upload
- Keep variant actions also on full case re-upload

### Fixed
- Fix the link to Ensembl for SV variants when genome build 38.
- Arrange information in columns on variant page
- Fix so that new cosmic identifier (COSV) is also acceptable #1304
- Fixed COSMIC tag in INFO (outside of CSQ) to be parses as well with `&` splitter.
- COSMIC stub URL changed to https://cancer.sanger.ac.uk/cosmic/search?q= instead.
- Updated to a version of IGV where bigBed tracks are visualized correctly
- Clinvar submission files are named according to the content (variant_data and case_data)
- Always show causatives from other cases in case overview
- Correct disease associations for gene symbol aliases that exist as separate genes
- Re-add "custom annotations" for SV variants
- The override ClinVar P/LP add-in in the Clinical Filter failed for new CSQ strings

### Changed
- Runs all CI checks in github actions

## [4.14.1]

### Fixed
- Error when variant found in loqusdb is not loaded for other case

## [4.14]

### Added
- Use github actions to run tests
- Adds CLI command to update individual alignments path
- Update HPO terms using downloaded definitions files
- Option to use alternative flask config when running `scout serve`
- Requirement to use loqusdb >= 2.5 if integrated

### Fixed
- Do not display Pedigree panel in cancer view
- Do not rely on internet connection and services available when running CI tests
- Variant loading assumes GATK if no caller set given and GATK filter status is seen in FILTER
- Pass genome build param all the way in order to get the right gene mappings for cases with build 38
- Parse correctly variants with zero frequency values
- Continue even if there are problems to create a region vcf
- STR and cancer variant navigation back to variants pages could fail

### Changed
- Improved code that sends requests to the external APIs
- Updates ranges for user ranks to fit todays usage
- Run coveralls on github actions instead of travis
- Run pip checks on github actions instead of coveralls
- For hg38 cases, change gnomAD link to point to version 3.0 (which is hg38 based)
- Show pinned or causative STR variants a bit more human readable

## [4.13.1]

### Added
### Fixed
- Typo that caused not all clinvar conflicting interpretations to be loaded no matter what
- Parse and retrieve clinvar annotations from VEP-annotated (VEP 97+) CSQ VCF field
- Variant clinvar significance shown as `not provided` whenever is `Uncertain significance`
- Phenomizer query crashing when case has no HPO terms assigned
- Fixed a bug affecting `All SNVs and INDELs` page when variants don't have canonical transcript
- Add gene name or id in cancer variant view

### Changed
- Cancer Variant view changed "Variant:Transcript:Exon:HGVS" to "Gene:Transcript:Exon:HGVS"

## [4.13]

### Added
- ClinVar SNVs track in IGV
- Add SMA view with SMN Copy Number data
- Easier to assign OMIM diagnoses from case page
- OMIM terms and specific OMIM term page

### Fixed
- Bug when adding a new gene to a panel
- Restored missing recent delivery reports
- Fixed style and links to other reports in case side panel
- Deleting cases using display_name and institute not deleting its variants
- Fixed bug that caused coordinates filter to override other filters
- Fixed a problem with finding some INS in loqusdb
- Layout on SV page when local observations without cases are present
- Make scout compatible with the new HPO definition files from `http://compbio.charite.de/jenkins/`
- General report visualization error when SNVs display names are very long


### Changed


## [4.12.4]

### Fixed
- Layout on SV page when local observations without cases are present

## [4.12.3]

### Fixed
- Case report when causative or pinned SVs have non null allele frequencies

## [4.12.2]

### Fixed
- SV variant links now take you to the SV variant page again
- Cancer variant view has cleaner table data entries for "N/A" data
- Pinned variant case level display hotfix for cancer and str - more on this later
- Cancer variants show correct alt/ref reads mirroring alt frequency now
- Always load all clinical STR variants even if a region load is attempted - index may be missing
- Same case repetition in variant local observations

## [4.12.1]

### Fixed
- Bug in variant.gene when gene has no HGVS description


## [4.12]

### Added
- Accepts `alignment_path` in load config to pass bam/cram files
- Display all phenotypes on variant page
- Display hgvs coordinates on pinned and causatives
- Clear panel pending changes
- Adds option to setup the database with static files
- Adds cli command to download the resources from CLI that scout needs
- Adds test files for merged somatic SV and CNV; as well as merged SNV, and INDEL part of #1279
- Allows for upload of OMIM-AUTO gene panel from static files without api-key

### Fixed
- Cancer case HPO panel variants link
- Fix so that some drop downs have correct size
- First IGV button in str variants page
- Cancer case activates on SNV variants
- Cases activate when STR variants are viewed
- Always calculate code coverage
- Pinned/Classification/comments in all types of variants pages
- Null values for panel's custom_inheritance_models
- Discrepancy between the manual disease transcripts and those in database in gene-edit page
- ACMG classification not showing for some causatives
- Fix bug which caused IGV.js to use hg19 reference files for hg38 data
- Bug when multiple bam files sources with non-null values are available


### Changed
- Renamed `requests` file to `scout_requests`
- Cancer variant view shows two, instead of four, decimals for allele and normal


## [4.11.1]

### Fixed
- Institute settings page
- Link institute settings to sharing institutes choices

## [4.11.0]

### Added
- Display locus name on STR variant page
- Alternative key `GNOMADAF_popmax` for Gnomad popmax allele frequency
- Automatic suggestions on how to improve the code on Pull Requests
- Parse GERP, phastCons and phyloP annotations from vep annotated CSQ fields
- Avoid flickering comment popovers in variant list
- Parse REVEL score from vep annotated CSQ fields
- Allow users to modify general institute settings
- Optionally format code automatically on commit
- Adds command to backup vital parts `scout export database`
- Parsing and displaying cancer SV variants from Manta annotated VCF files
- Dismiss cancer snv variants with cancer-specific options
- Add IGV.js UPD, RHO and TIDDIT coverage wig tracks.


### Fixed
- Slightly darker page background
- Fixed an issued with parsed conservation values from CSQ
- Clinvar submissions accessible to all users of an institute
- Header toolbar when on Clinvar page now shows institute name correctly
- Case should not always inactivate upon update
- Show dismissed snv cancer variants as grey on the cancer variants page
- Improved style of mappability link and local observations on variant page
- Convert all the GET requests to the igv view to POST request
- Error when updating gene panels using a file containing BOM chars
- Add/replace gene radio button not working in gene panels


## [4.10.1]

### Fixed
- Fixed issue with opening research variants
- Problem with coveralls not called by Travis CI
- Handle Biomart service down in tests


## [4.10.0]

### Added
- Rank score model in causatives page
- Exportable HPO terms from phenotypes page
- AMP guideline tiers for cancer variants
- Adds scroll for the transcript tab
- Added CLI option to query cases on time since case event was added
- Shadow clinical assessments also on research variants display
- Support for CRAM alignment files
- Improved str variants view : sorting by locus, grouped by allele.
- Delivery report PDF export
- New mosaicism tag option
- Add or modify individuals' age or tissue type from case page
- Display GC and allele depth in causatives table.
- Included primary reference transcript in general report
- Included partial causative variants in general report
- Remove dependency of loqusdb by utilising the CLI

### Fixed
- Fixed update OMIM command bug due to change in the header of the genemap2 file
- Removed Mosaic Tag from Cancer variants
- Fixes issue with unaligned table headers that comes with hidden Datatables
- Layout in general report PDF export
- Fixed issue on the case statistics view. The validation bars didn't show up when all institutes were selected. Now they do.
- Fixed missing path import by importing pathlib.Path
- Handle index inconsistencies in the update index functions
- Fixed layout problems


## [4.9.0]

### Added
- Improved MatchMaker pages, including visible patient contacts email address
- New badges for the github repo
- Links to [GENEMANIA](genemania.org)
- Sort gene panel list on case view.
- More automatic tests
- Allow loading of custom annotations in VCF using the SCOUT_CUSTOM info tag.

### Fixed
- Fix error when a gene is added to an empty dynamic gene panel
- Fix crash when attempting to add genes on incorrect format to dynamic gene panel
- Manual rank variant tags could be saved in a "Select a tag"-state, a problem in the variants view.
- Same case evaluations are no longer shown as gray previous evaluations on the variants page
- Stay on research pages, even if reset, next first buttons are pressed..
- Overlapping variants will now be visible on variant page again
- Fix missing classification comments and links in evaluations page
- All prioritized cases are shown on cases page


## [4.8.3]

### Added

### Fixed
- Bug when ordering sanger
- Improved scrolling over long list of genes/transcripts


## [4.8.2]

### Added

### Fixed
- Avoid opening extra tab for coverage report
- Fixed a problem when rank model version was saved as floats and not strings
- Fixed a problem with displaying dismiss variant reasons on the general report
- Disable load and delete filter buttons if there are no saved filters
- Fix problem with missing verifications
- Remove duplicate users and merge their data and activity


## [4.8.1]

### Added

### Fixed
- Prevent login fail for users with id defined by ObjectId and not email
- Prevent the app from crashing with `AttributeError: 'NoneType' object has no attribute 'message'`


## [4.8.0]

### Added
- Updated Scout to use Bootstrap 4.3
- New looks for Scout
- Improved dashboard using Chart.js
- Ask before inactivating a case where last assigned user leaves it
- Genes can be manually added to the dynamic gene list directly on the case page
- Dynamic gene panels can optionally be used with clinical filter, instead of default gene panel
- Dynamic gene panels get link out to chanjo-report for coverage report
- Load all clinvar variants with clinvar Pathogenic, Likely Pathogenic and Conflicting pathogenic
- Show transcripts with exon numbers for structural variants
- Case sort order can now be toggled between ascending and descending.
- Variants can be marked as partial causative if phenotype is available for case.
- Show a frequency tooltip hover for SV-variants.
- Added support for LDAP login system
- Search snv and structural variants by chromosomal coordinates
- Structural variants can be marked as partial causative if phenotype is available for case.
- Show normal and pathologic limits for STRs in the STR variants view.
- Institute level persistent variant filter settings that can be retrieved and used.
- export causative variants to Excel
- Add support for ROH, WIG and chromosome PNGs in case-view

### Fixed
- Fixed missing import for variants with comments
- Instructions on how to build docs
- Keep sanger order + verification when updating/reloading variants
- Fixed and moved broken filter actions (HPO gene panel and reset filter)
- Fixed string conversion to number
- UCSC links for structural variants are now separated per breakpoint (and whole variant where applicable)
- Reintroduced missing coverage report
- Fixed a bug preventing loading samples using the command line
- Better inheritance models customization for genes in gene panels
- STR variant page back to list button now does its one job.
- Allows to setup scout without a omim api key
- Fixed error causing "favicon not found" flash messages
- Removed flask --version from base cli
- Request rerun no longer changes case status. Active or archived cases inactivate on upload.
- Fixed missing tooltip on the cancer variants page
- Fixed weird Rank cell in variants page
- Next and first buttons order swap
- Added pagination (and POST capability) to cancer variants.
- Improves loading speed for variant page
- Problem with updating variant rank when no variants
- Improved Clinvar submission form
- General report crashing when dismissed variant has no valid dismiss code
- Also show collaborative case variants on the All variants view.
- Improved phenotype search using dataTables.js on phenotypes page
- Search and delete users with `email` instead of `_id`
- Fixed css styles so that multiselect options will all fit one column


## [4.7.3]

### Added
- RankScore can be used with VCFs for vcf_cancer files

### Fixed
- Fix issue with STR view next page button not doing its one job.

### Deleted
- Removed pileup as a bam viewing option. This is replaced by IGV


## [4.7.2]

### Added
- Show earlier ACMG classification in the variant list

### Fixed
- Fixed igv search not working due to igv.js dist 2.2.17
- Fixed searches for cases with a gene with variants pinned or marked causative.
- Load variant pages faster after fixing other causatives query
- Fixed mitochondrial report bug for variants without genes

## [4.7.1]

### Added

### Fixed
- Fixed bug on genes page


## [4.7.0]

### Added
- Export genes and gene panels in build GRCh38
- Search for cases with variants pinned or marked causative in a given gene.
- Search for cases phenotypically similar to a case also from WUI.
- Case variant searches can be limited to similar cases, matching HPO-terms,
  phenogroups and cohorts.
- De-archive reruns and flag them as 'inactive' if archived
- Sort cases by analysis_date, track or status
- Display cases in the following order: prioritized, active, inactive, archived, solved
- Assign case to user when user activates it or asks for rerun
- Case becomes inactive when it has no assignees
- Fetch refseq version from entrez and use it in clinvar form
- Load and export of exons for all genes, independent on refseq
- Documentation for loading/updating exons
- Showing SV variant annotations: SV cgh frequencies, gnomad-SV, local SV frequencies
- Showing transcripts mapping score in segmental duplications
- Handle requests to Ensembl Rest API
- Handle requests to Ensembl Rest Biomart
- STR variants view now displays GT and IGV link.
- Description field for gene panels
- Export exons in build 37 and 38 using the command line

### Fixed
- Fixes of and induced by build tests
- Fixed bug affecting variant observations in other cases
- Fixed a bug that showed wrong gene coverage in general panel PDF export
- MT report only shows variants occurring in the specific individual of the excel sheet
- Disable SSL certifcate verification in requests to chanjo
- Updates how intervaltree and pymongo is used to void deprecated functions
- Increased size of IGV sample tracks
- Optimized tests


## [4.6.1]

### Added

### Fixed
- Missing 'father' and 'mother' keys when parsing single individual cases


## [4.6.0]

### Added
- Description of Scout branching model in CONTRIBUTING doc
- Causatives in alphabetical order, display ACMG classification and filter by gene.
- Added 'external' to the list of analysis type options
- Adds functionality to display "Tissue type". Passed via load config.
- Update to IGV 2.

### Fixed
- Fixed alignment visualization and vcf2cytosure availability for demo case samples
- Fixed 3 bugs affecting SV pages visualization
- Reintroduced the --version cli option
- Fixed variants query by panel (hpo panel + gene panel).
- Downloaded MT report contains excel files with individuals' display name
- Refactored code in parsing of config files.


## [4.5.1]

### Added

### Fixed
- update requirement to use PyYaml version >= 5.1
- Safer code when loading config params in cli base


## [4.5.0]

### Added
- Search for similar cases from scout view CLI
- Scout cli is now invoked from the app object and works under the app context

### Fixed
- PyYaml dependency fixed to use version >= 5.1


## [4.4.1]

### Added
- Display SV rank model version when available

### Fixed
- Fixed upload of delivery report via API


## [4.4.0]

### Added
- Displaying more info on the Causatives page and hiding those not causative at the case level
- Add a comment text field to Sanger order request form, allowing a message to be included in the email
- MatchMaker Exchange integration
- List cases with empty synopsis, missing HPO terms and phenotype groups.
- Search for cases with open research list, or a given case status (active, inactive, archived)

### Fixed
- Variant query builder split into several functions
- Fixed delivery report load bug


## [4.3.3]

### Added
- Different individual table for cancer cases

### Fixed
- Dashboard collects validated variants from verification events instead of using 'sanger' field
- Cases shared with collaborators are visible again in cases page
- Force users to select a real institute to share cases with (actionbar select fix)


## [4.3.2]

### Added
- Dashboard data can be filtered using filters available in cases page
- Causatives for each institute are displayed on a dedicated page
- SNVs and and SVs are searchable across cases by gene and rank score
- A more complete report with validated variants is downloadable from dashboard

### Fixed
- Clinsig filter is fixed so clinsig numerical values are returned
- Split multi clinsig string values in different elements of clinsig array
- Regex to search in multi clinsig string values or multi revstat string values
- It works to upload vcf files with no variants now
- Combined Pileup and IGV alignments for SVs having variant start and stop on the same chromosome


## [4.3.1]

### Added
- Show calls from all callers even if call is not available
- Instructions to install cairo and pango libs from WeasyPrint page
- Display cases with number of variants from CLI
- Only display cases with number of variants above certain treshold. (Also CLI)
- Export of verified variants by CLI or from the dashboard
- Extend case level queries with default panels, cohorts and phenotype groups.
- Slice dashboard statistics display using case level queries
- Add a view where all variants for an institute can be searched across cases, filtering on gene and rank score. Allows searching research variants for cases that have research open.

### Fixed
- Fixed code to extract variant conservation (gerp, phyloP, phastCons)
- Visualization of PDF-exported gene panels
- Reintroduced the exon/intron number in variant verification email
- Sex and affected status is correctly displayed on general report
- Force number validation in SV filter by size
- Display ensembl transcripts when no refseq exists


## [4.3.0]

### Added
- Mosaicism tag on variants
- Show and filter on SweGen frequency for SVs
- Show annotations for STR variants
- Show all transcripts in verification email
- Added mitochondrial export
- Adds alternative to search for SVs shorter that the given length
- Look for 'bcftools' in the `set` field of VCFs
- Display digenic inheritance from OMIM
- Displays what refseq transcript that is primary in hgnc

### Fixed

- Archived panels displays the correct date (not retroactive change)
- Fixed problem with waiting times in gene panel exports
- Clinvar fiter not working with human readable clinsig values

## [4.2.2]

### Fixed
- Fixed gene panel create/modify from CSV file utf-8 decoding error
- Updating genes in gene panels now supports edit comments and entry version
- Gene panel export timeout error

## [4.2.1]

### Fixed
- Re-introduced gene name(s) in verification email subject
- Better PDF rendering for excluded variants in report
- Problem to access old case when `is_default` did not exist on a panel


## [4.2.0]

### Added
- New index on variant_id for events
- Display overlapping compounds on variants view

### Fixed
- Fixed broken clinical filter


## [4.1.4]

### Added
- Download of filtered SVs

### Fixed
- Fixed broken download of filtered variants
- Fixed visualization issue in gene panel PDF export
- Fixed bug when updating gene names in variant controller


## [4.1.3]

### Fixed
- Displays all primary transcripts


## [4.1.2]

### Added
- Option add/replace when updating a panel via CSV file
- More flexible versioning of the gene panels
- Printing coverage report on the bottom of the pdf case report
- Variant verification option for SVs
- Logs uri without pwd when connecting
- Disease-causing transcripts in case report
- Thicker lines in case report
- Supports HPO search for cases, both terms or if described in synopsis
- Adds sanger information to dashboard

### Fixed
- Use db name instead of **auth** as default for authentication
- Fixes so that reports can be generated even with many variants
- Fixed sanger validation popup to show individual variants queried by user and institute.
- Fixed problem with setting up scout
- Fixes problem when exac file is not available through broad ftp
- Fetch transcripts for correct build in `adapter.hgnc_gene`

## [4.1.1]
- Fix problem with institute authentication flash message in utils
- Fix problem with comments
- Fix problem with ensembl link


## [4.1.0]

### Added
- OMIM phenotypes to case report
- Command to download all panel app gene panels `scout load panel --panel-app`
- Links to genenames.org and omim on gene page
- Popup on gene at variants page with gene information
- reset sanger status to "Not validated" for pinned variants
- highlight cases with variants to be evaluated by Sanger on the cases page
- option to point to local reference files to the genome viewer pileup.js. Documented in `docs.admin-guide.server`
- option to export single variants in `scout export variants`
- option to load a multiqc report together with a case(add line in load config)
- added a view for searching HPO terms. It is accessed from the top left corner menu
- Updates the variants view for cancer variants. Adds a small cancer specific filter for known variants
- Adds hgvs information on cancer variants page
- Adds option to update phenotype groups from CLI

### Fixed
- Improved Clinvar to submit variants from different cases. Fixed HPO terms in casedata according to feedback
- Fixed broken link to case page from Sanger modal in cases view
- Now only cases with non empty lists of causative variants are returned in `adapter.case(has_causatives=True)`
- Can handle Tumor only samples
- Long lists of HGNC symbols are now possible. This was previously difficult with manual, uploaded or by HPO search when changing filter settings due to GET request limitations. Relevant pages now use POST requests. Adds the dynamic HPO panel as a selection on the gene panel dropdown.
- Variant filter defaults to default panels also on SV and Cancer variants pages.

## [4.0.0]

### WARNING ###

This is a major version update and will require that the backend of pre releases is updated.
Run commands:

```
$scout update genes
$scout update hpo
```

- Created a Clinvar submission tool, to speed up Clinvar submission of SNVs and SVs
- Added an analysis report page (html and PDF format) containing phenotype, gene panels and variants that are relevant to solve a case.

### Fixed
- Optimized evaluated variants to speed up creation of case report
- Moved igv and pileup viewer under a common folder
- Fixed MT alignment view pileup.js
- Fixed coordinates for SVs with start chromosome different from end chromosome
- Global comments shown across cases and institutes. Case-specific variant comments are shown only for that specific case.
- Links to clinvar submitted variants at the cases level
- Adapts clinvar parsing to new format
- Fixed problem in `scout update user` when the user object had no roles
- Makes pileup.js use online genome resources when viewing alignments. Now any instance of Scout can make use of this functionality.
- Fix ensembl link for structural variants
- Works even when cases does not have `'madeline_info'`
- Parses Polyphen in correct way again
- Fix problem with parsing gnomad from VEP

### Added
- Added a PDF export function for gene panels
- Added a "Filter and export" button to export custom-filtered SNVs to CSV file
- Dismiss SVs
- Added IGV alignments viewer
- Read delivery report path from case config or CLI command
- Filter for spidex scores
- All HPO terms are now added and fetched from the correct source (https://github.com/obophenotype/human-phenotype-ontology/blob/master/hp.obo)
- New command `scout update hpo`
- New command `scout update genes` will fetch all the latest information about genes and update them
- Load **all** variants found on chromosome **MT**
- Adds choice in cases overview do show as many cases as user like

### Removed
- pileup.min.js and pileup css are imported from a remote web location now
- All source files for HPO information, this is instead fetched directly from source
- All source files for gene information, this is instead fetched directly from source

## [3.0.0]
### Fixed
- hide pedigree panel unless it exists

## [1.5.1] - 2016-07-27
### Fixed
- look for both ".bam.bai" and ".bai" extensions

## [1.4.0] - 2016-03-22
### Added
- support for local frequency through loqusdb
- bunch of other stuff

## [1.3.0] - 2016-02-19
### Fixed
- Update query-phenomizer and add username/password

### Changed
- Update the way a case is checked for rerun-status

### Added
- Add new button to mark a case as "checked"
- Link to clinical variants _without_ 1000G annotation

## [1.2.2] - 2016-02-18
### Fixed
- avoid filtering out variants lacking ExAC and 1000G annotations

## [1.1.3] - 2015-10-01
### Fixed
- persist (clinical) filter when clicking load more
- fix #154 by robustly setting clinical filter func. terms

## [1.1.2] - 2015-09-07
### Fixed
- avoid replacing coverage report with none
- update SO terms, refactored

## [1.1.1] - 2015-08-20
### Fixed
- fetch case based on collaborator status (not owner)

## [1.1.0] - 2015-05-29
### Added
- link(s) to SNPedia based on RS-numbers
- new Jinja filter to "humanize" decimal numbers
- show gene panels in variant view
- new Jinja filter for decoding URL encoding
- add indicator to variants in list that have comments
- add variant number threshold and rank score threshold to load function
- add event methods to mongo adapter
- add tests for models
- show badge "old" if comment was written for a previous analysis

### Changed
- show cDNA change in transcript summary unless variant is exonic
- moved compounds table further up the page
- show dates for case uploads in ISO format
- moved variant comments higher up on page
- updated documentation for pages
- read in coverage report as blob in database and serve directly
- change ``OmimPhenotype`` to ``PhenotypeTerm``
- reorganize models sub-package
- move events (and comments) to separate collection
- only display prev/next links for the research list
- include variant type in breadcrumbs e.g. "Clinical variants"

### Removed
- drop dependency on moment.js

### Fixed
- show the same level of detail for all frequencies on all pages
- properly decode URL encoded symbols in amino acid/cDNA change strings
- fixed issue with wipe permissions in MongoDB
- include default gene lists in "variants" link in breadcrumbs

## [1.0.2] - 2015-05-20
### Changed
- update case fetching function

### Fixed
- handle multiple cases with same id

## [1.0.1] - 2015-04-28
### Fixed
- Fix building URL parameters in cases list Vue component

## [1.0.0] - 2015-04-12
Codename: Sara Lund

![Release 1.0](artwork/releases/release-1-0.jpg)

### Added
- Add email logging for unexpected errors
- New command line tool for deleting case

### Changed
- Much improved logging overall
- Updated documentation/usage guide
- Removed non-working IGV link

### Fixed
- Show sample display name in GT call
- Various small bug fixes
- Make it easier to hover over popups

## [0.0.2-rc1] - 2015-03-04
### Added
- add protein table for each variant
- add many more external links
- add coverage reports as PDFs

### Changed
- incorporate user feedback updates
- big refactor of load scripts

## [0.0.2-rc2] - 2015-03-04
### Changes
- add gene table with gene description
- reorganize inheritance models box

### Fixed
- avoid overwriting gene list on "research" load
- fix various bugs in external links

## [0.0.2-rc3] - 2015-03-05
### Added
- Activity log feed to variant view
- Adds protein change strings to ODM and Sanger email

### Changed
- Extract activity log component to macro

### Fixes
- Make Ensembl transcript links use archive website<|MERGE_RESOLUTION|>--- conflicted
+++ resolved
@@ -7,13 +7,10 @@
 ## [unreleased]
 ### Added
 - Support case status assignment upon loading (by providing case status in the case config file)
-<<<<<<< HEAD
+- Severity predictions on general case report for SNVs and cancer SNVs
+- Variant functional annotation on general case report for SNVs and cancer SNVs
 - Warning and reference to Bieseker et al 2024 when using PP1/PP4 and BS4 in ACMG classifications
 - Warning to not to use PP4 criterion together with PS2/PM6 in ACMG classifications with reference to the SVI Recommendation for De Novo Criteria (PS2 & PM6)
-=======
-- Severity predictions on general case report for SNVs and cancer SNVs
-- Variant functional annotation on general case report for SNVs and cancer SNVs
->>>>>>> c631746b
 ### Fixed
 - Release docs to include instructions for upgrading dependencies
 - Truncated long HGVS descriptions on cancer SNV and SNVs pages
