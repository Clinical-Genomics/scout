--- conflicted
+++ resolved
@@ -26,12 +26,9 @@
 - Updated Managed variant documentation in user guide
 - Fix and simplify creating and editing of gene panels
 - Simplified gene variants search code
-<<<<<<< HEAD
+- Increased the height of the genes track in the IGV viewer
 - Individual-specific OMIM terms
 - OMIM disease descriptions in ClinVar submission form
-=======
-- Increased the height of the genes track in the IGV viewer
->>>>>>> 33f1a34d
 ### Fixed
 - Validate uploaded managed variant file lines, warning the user.
 - Exporting validated variants with missing "genes" database key
