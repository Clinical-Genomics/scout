# Change Log
All notable changes to this project will be documented in this file.
This project adheres to [Semantic Versioning](http://semver.org/).

About changelog [here](https://keepachangelog.com/en/1.0.0/)

## [4.55]
### Changed
- Represent different tumor samples as vials in cases page
- Option to force-update the OMIM panel
### Fixed
- Low tumor purity badge alignment in cancer samples table on cancer case view
- VariantS comment popovers reactivate on hover
- Updating database genes in build 37
- ACMG classification summary hidden by sticky navbar
- Logo backgrounds fixed to white on welcome page
- Visited links turn purple again
- Style of link buttons and dropdown menus
<<<<<<< HEAD
- Bug in gene variants page (All SNVs and INDELs) when variant gene doesn't have a hgnc_id that is found in the database
=======
- Update KUH and GMS logos
- Link color for Managed variants
>>>>>>> 157b37a1

## [4.54]
### Added
- Dark mode, using browser/OS media preference
- Allow marking case as solved without defining causative variants
- Admin users can create missing beacon datasets from the institute's settings page
- GenCC links on gene and variant pages
- Deprecation warnings when launching the app using a .yaml config file or loading cases using .ped files
### Changed
- Improved HTML syntax in case report template
- Modified message displayed when variant rank stats could not be calculated
- Expanded instructions on how to test on CG development server (cg-vm1)
- Added more somatic variant callers (Balsamic v9 SNV, develop SV)
### Fixed
- Remove load demo case command from docker-compose.yml
- Text elements being split across pages in PDF reports
- Made login password field of type `password` in LDAP login form
- Gene panels HTML select in institute's settings page
- Bootstrap upgraded to version 5
- Fix some Sourcery and SonarCloud suggestions
- Escape special characters in case search on institute and dashboard pages
- Broken case PDF reports when no Madeline pedigree image can be created
- Removed text-white links style that were invisible in new pages style
- Variants pagination after pressing "Filter variants" or "Clinical filter"
- Layout of buttons Matchmaker submission panel (case page)
- Removing cases from Matchmaker (simplified code and fixed functionality)
- Reintroduce check for missing alignment files purged from server

## [4.53]
### Added
### Changed
- Point Alamut API key docs link to new API version
- Parse dbSNP id from ID only if it says "rs", else use VEP CSQ fields
- Removed MarkupSafe from the dependencies
### Fixed
- Reintroduced loading of SVs for demo case 643595
- Successful parse of FOUND_IN should avoid GATK caller default
- All vulnerabilities flagged by SonarCloud

## [4.52]
### Added
- Demo cancer case gets loaded together with demo RD case in demo instance
- Parse REVEL_score alongside REVEL_rankscore from csq field and display it on SNV variant page
- Rank score results now show the ranking range
- cDNA and protein changes displayed on institute causatives pages
- Optional SESSION_TIMEOUT_MINUTES configuration in app config files
- Script to convert old OMIM case format (list of integers) to new format (list of dictionaries)
- Additional check for user logged in status before serving alignment files
- Download .cgh files from cancer samples table on cancer case page
- Number of documents and date of last update on genes page
### Changed
- Verify user before redirecting to IGV alignments and sashimi plots
- Build case IGV tracks starting from case and variant objects instead of passing all params in a form
- Unfreeze Werkzeug lib since Flask_login v.0.6 with bugfix has been released
- Sort gene panels by name (panelS and variant page)
- Removed unused `server.blueprints.alignviewers.unindexed_remote_static` endpoint
- User sessions to check files served by `server.blueprints.alignviewers.remote_static` endpoint
- Moved Beacon-related functions to a dedicated app extension
- Audit Filter now also loads filter displaying the variants for it
### Fixed
- Handle `attachment_filename` parameter renamed to `download_name` when Flask 2.2 will be released
- Removed cursor timeout param in cases find adapter function to avoid many code warnings
- Removed stream argument deprecation warning in tests
- Handle `no intervals found` warning in load_region test
- Beacon remove variants
- Protect remote_cors function in alignviewers view from Server-Side Request Forgery (SSRF)
- Check creation date of last document in gene collection to display when genes collection was updated last

## [4.51]
### Added
- Config file containing codecov settings for pull requests
- Add an IGV.js direct link button from case page
- Security policy file
- Hide/shade compound variants based on rank score on variantS from filter
- Chromograph legend documentation direct link
### Changed
- Updated deprecated Codecov GitHub action to v.2
- Simplified code of scout/adapter/mongo/variant
- Update IGV.js to v2.11.2
- Show summary number of variant gene panels on general report if more than 3
### Fixed
- Marrvel link for variants in genome build 38 (using liftover to build 37)
- Remove flags from codecov config file
- Fixed filter bug with high negative SPIDEX scores
- Renamed IARC TP53 button to to `TP53 Database`, modified also link since IARC has been moved to the US NCI: `https://tp53.isb-cgc.org/`
- Parsing new format of OMIM case info when exporting patients to Matchmaker
- Remove flask-debugtoolbar lib dependency that is using deprecated code and causes app to crash after new release of Jinja2 (3.1)
- Variant page crashing for cases with old OMIM terms structure (a list of integers instead of dictionary)
- Variant page crashing when creating MARRVEL link for cases with no genome build
- SpliceAI documentation link
- Fix deprecated `safe_str_cmp` import from `werkzeug.security` by freezing Werkzeug lib to v2.0 until Flask_login v.0.6 with bugfix is released
- List gene names densely in general report for SVs that contain more than 3 genes
- Show transcript ids on refseq genes on hg19 in IGV.js, using refgene source
- Display correct number of genes in general report for SVs that contain more than 32 genes
- Broken Google login after new major release of `lepture/authlib`
- Fix frequency and callers display on case general report

## [4.50.1]
### Fixed
- Show matching causative STR_repid for legacy str variants (pre Stranger hgnc_id)

## [4.50]
### Added
- Individual-specific OMIM terms
- OMIM disease descriptions in ClinVar submission form
- Add a toggle for melter rerun monitoring of cases
- Add a config option to show the rerun monitoring toggle
- Add a cli option to export cases with rerun monitoring enabled
- Add a link to STRipy for STR variants; shallow for ARX and HOXA13
- Hide by default variants only present in unaffected individuals in variants filters
- OMIM terms in general case report
- Individual-level info on OMIM and HPO terms in general case report
- PanelApp gene link among the external links on variant page
- Dashboard case filters fields help
- Filter cases by OMIM terms in cases and dashboard pages
### Fixed
- A malformed panel id request would crash with exception: now gives user warning flash with redirect
- Link to HPO resource file hosted on `http://purl.obolibrary.org`
- Gene search form when gene exists only in build 38
- Fixed odd redirect error and poor error message on missing column for gene panel csv upload
- Typo in parse variant transcripts function
- Modified keys name used to parse local observations (archived) frequencies to reflect change in MIP keys naming
- Better error handling for partly broken/timed out chanjo reports
- Broken javascript code when case Chromograph data is malformed
- Broader space for case synopsis in general report
- Show partial causatives on causatives and matching causatives panels
- Partial causative assignment in cases with no OMIM or HPO terms
- Partial causative OMIM select options in variant page
### Changed
- Slightly smaller and improved layout of content in case PDF report
- Relabel more cancer variant pages somatic for navigation
- Unify caseS nav links
- Removed unused `add_compounds` param from variant controllers function
- Changed default hg19 genome for IGV.js to legacy hg19_1kg_decoy to fix a few problematic loci
- Reduce code complexity (parse/ensembl.py)
- Silence certain fields in ClinVar export if prioritised ones exist (chrom-start-end if hgvs exist)
- Made phenotype non-mandatory when marking a variant as partial causative
- Only one phenotype condition type (OMIM or HPO) per variant is used in ClinVar submissions
- ClinVar submission variant condition prefers OMIM over HPO if available
- Use lighter version of gene objects in Omim MongoDB adapter, panels controllers, panels views and institute controllers
- Gene-variants table size is now adaptive
- Remove unused file upload on gene-variants page

## [4.49]
### Fixed
- Pydantic model types for genome_build, madeline_info, peddy_ped_check and peddy_sex_check, rank_model_version and sv_rank_model_version
- Replace `MatchMaker` with `Matchmaker` in all places visible by a user
- Save diagnosis labels along with OMIM terms in Matchmaker Exchange submission objects
- `libegl-mesa0_21.0.3-0ubuntu0.3~20.04.5_amd64.deb` lib not found by GitHub actions Docker build
- Remove unused `chromograph_image_files` and `chromograph_prefixes` keys saved when creating or updating an RD case
- Search managed variants by description and with ignore case
### Changed
- Introduced page margins on exported PDF reports
- Smaller gene fonts in downloaded HPO genes PDF reports
- Reintroduced gene coverage data in the PDF-exported general report of rare-disease cases
- Check for existence of case report files before creating sidebar links
- Better description of HPO and OMIM terms for patients submitted to Matchmaker Exchange
- Remove null non-mandatory key/values when updating a case
- Freeze WTForms<3 due to several form input rendering changes

## [4.48.1]
### Fixed
- General case PDF report for recent cases with no pedigree

## [4.48]
### Added
- Option to cancel a request for research variants in case page
### Changed
- Update igv.js to v2.10.5
- Updated example of a case delivery report
- Unfreeze cyvcf2
- Builder images used in Scout Dockerfiles
- Crash report email subject gives host name
- Export general case report to PDF using PDFKit instead of WeasyPrint
- Do not include coverage report in PDF case report since they might have different orientation
- Export cancer cases's "Coverage and QC report" to PDF using PDFKit instead of Weasyprint
- Updated cancer "Coverage and QC report" example
- Keep portrait orientation in PDF delivery report
- Export delivery report to PDF using PDFKit instead of Weasyprint
- PDF export of clinical and research HPO panels using PDFKit instead of Weasyprint
- Export gene panel report to PDF using PDFKit
- Removed WeasyPrint lib dependency

### Fixed
- Reintroduced missing links to Swegen and Beacon and dbSNP in RD variant page, summary section
- Demo delivery report orientation to fit new columns
- Missing delivery report in demo case
- Cast MNVs to SNV for test
- Export verified variants from all institutes when user is admin
- Cancer coverage and QC report not found for demo cancer case
- Pull request template instructions on how to deploy to test server
- PDF Delivery report not showing Swedac logo
- Fix code typos
- Disable codefactor raised by ESLint for javascript functions located on another file
- Loading spinner stuck after downloading a PDF gene panel report
- IGV browser crashing when file system with alignment files is not mounted

## [4.47]
### Added
- Added CADD, GnomAD and genotype calls to variantS export
### Changed
- Pull request template, to illustrate how to deploy pull request branches on cg-vm1 stage server
### Fixed
- Compiled Docker image contains a patched version (v4.9) of chanjo-report

## [4.46.1]
### Fixed
- Downloading of files generated within the app container (MT-report, verified variants, pedigrees, ..)

## [4.46]
### Added
- Created a Dockefile to be used to serve the dockerized app in production
- Modified the code to collect database params specified as env vars
- Created a GitHub action that pushes the Dockerfile-server image to Docker Hub (scout-server-stage) every time a PR is opened
- Created a GitHub action that pushes the Dockerfile-server image to Docker Hub (scout-server) every time a new release is created
- Reassign MatchMaker Exchange submission to another user when a Scout user is deleted
- Expose public API JSON gene panels endpoint, primarily to enable automated rerun checking for updates
- Add utils for dictionary type
- Filter institute cases using multiple HPO terms
- Vulture GitHub action to identify and remove unused variables and imports
### Changed
- Updated the python config file documentation in admin guide
- Case configuration parsing now uses Pydantic for improved typechecking and config handling
- Removed test matrices to speed up automatic testing of PRs
- Switch from Coveralls to Codecov to handle CI test coverage
- Speed-up CI tests by caching installation of libs and splitting tests into randomized groups using pytest-test-groups
- Improved LDAP login documentation
- Use lib flask-ldapconn instead of flask_ldap3_login> to handle ldap authentication
- Updated Managed variant documentation in user guide
- Fix and simplify creating and editing of gene panels
- Simplified gene variants search code
- Increased the height of the genes track in the IGV viewer
### Fixed
- Validate uploaded managed variant file lines, warning the user.
- Exporting validated variants with missing "genes" database key
- No results returned when searching for gene variants using a phenotype term
- Variants filtering by gene symbols file
- Make gene HGNC symbols field mandatory in gene variants page and run search only on form submit
- Make sure collaborator gene variants are still visible, even if HPO filter is used

## [4.45]
### Added
### Changed
- Start Scout also when loqusdbapi is not reachable
- Clearer definition of manual standard and custom inheritance models in gene panels
- Allow searching multiple chromosomes in filters
### Fixed
- Gene panel crashing on edit action

## [4.44]
### Added
### Changed
- Display Gene track beneath each sample track when displaying splice junctions in igv browser
- Check outdated gene symbols and update with aliases for both RD and cancer variantS
### Fixed
- Added query input check and fixed the Genes API endpoint to return a json formatted error when request is malformed
- Typo in ACMG BP6 tooltip

## [4.43.1]
### Added
- Added database index for OMIM disease term genes
### Changed
### Fixed
- Do not drop HPO terms collection when updating HPO terms via the command line
- Do not drop disease (OMIM) terms collection when updating diseases via the command line

## [4.43]
### Added
- Specify which collection(s) update/build indexes for
### Fixed
- Do not drop genes and transcripts collections when updating genes via the command line

## [4.42.1]
### Added
### Changed
### Fixed
- Freeze PyMongo lib to version<4.0 to keep supporting previous MongoDB versions
- Speed up gene panels creation and update by collecting only light gene info from database
- Avoid case page crash on Phenomizer queries timeout

## [4.42]
### Added
- Choose custom pinned variants to submit to MatchMaker Exchange
- Submit structural variant as genes to the MatchMaker Exchange
- Added function for maintainers and admins to remove gene panels
- Admins can restore deleted gene panels
- A development docker-compose file illustrating the scout/chanjo-report integration
- Show AD on variants view for cancer SV (tumor and normal)
- Cancer SV variants filter AD, AF (tumor and normal)
- Hiding the variants score column also from cancer SVs, as for the SNVs
### Changed
- Enforce same case _id and display_name when updating a case
- Enforce same individual ids, display names and affected status when updating a case
- Improved documentation for connecting to loqusdb instances (including loqusdbapi)
- Display and download HPO gene panels' gene symbols in italics
- A faster-built and lighter Docker image
- Reduce complexity of `panels` endpoint moving some code to the panels controllers
- Update requirements to use flask-ldap3-login>=0.9.17 instead of freezing WTForm
### Fixed
- Use of deprecated TextField after the upgrade of WTF to v3.0
- Freeze to WTForms to version < 3
- Remove the extra files (bed files and madeline.svg) introduced by mistake
- Cli command loading demo data in docker-compose when case custom images exist and is None
- Increased MongoDB connection serverSelectionTimeoutMS parameter to 30K (default value according to MongoDB documentation)
- Better differentiate old obs counts 0 vs N/A
- Broken cancer variants page when default gene panel was deleted
- Typo in tx_overview function in variant controllers file
- Fixed loqusdbapi SV search URL
- SV variants filtering using Decipher criterion
- Removing old gene panels that don't contain the `maintainer` key.

## [4.41.1]
### Fixed
- General reports crash for variant annotations with same variant on other cases

## [4.41]
### Added
- Extended the instructions for running the Scout Docker image (web app and cli).
- Enabled inclusion of custom images to STR variant view
### Fixed
- General case report sorting comments for variants with None genetic models
- Do not crash but redirect to variants page with error when a variant is not found for a case
- UCSC links coordinates for SV variants with start chromosome different than end chromosome
- Human readable variants name in case page for variants having start chromosome different from end chromosome
- Avoid always loading all transcripts when checking gene symbol: introduce gene captions
- Slow queries for evaluated variants on e.g. case page - use events instead
### Changed
- Rearrange variant page again, moving severity predictions down.
- More reactive layout width steps on variant page

## [4.40.1]
### Added
### Fixed
- Variants dismissed with inconsistent inheritance pattern can again be shown in general case report
- General report page for variants with genes=None
- General report crashing when variants have no panels
- Added other missing keys to case and variant dictionaries passed to general report
### Changed

## [4.40]
### Added
- A .cff citation file
- Phenotype search API endpoint
- Added pagination to phenotype API
- Extend case search to include internal MongoDB id
- Support for connecting to a MongoDB replica set (.py config files)
- Support for connecting to a MongoDB replica set (.yaml config files)
### Fixed
- Command to load the OMIM gene panel (`scout load panel --omim`)
- Unify style of pinned and causative variants' badges on case page
- Removed automatic spaces after punctuation in comments
- Remove the hardcoded number of total individuals from the variant's old observations panel
- Send delete requests to a connected Beacon using the DELETE method
- Layout of the SNV and SV variant page - move frequency up
### Changed
- Stop updating database indexes after loading exons via command line
- Display validation status badge also for not Sanger-sequenced variants
- Moved Frequencies, Severity and Local observations panels up in RD variants page
- Enabled Flask CORS to communicate CORS status to js apps
- Moved the code preparing the transcripts overview to the backend
- Refactored and filtered json data used in general case report
- Changed the database used in docker-compose file to use the official MongoDB v4.4 image
- Modified the Python (3.6, 3.8) and MongoDB (3.2, 4.4, 5.0) versions used in testing matrices (GitHub actions)
- Capitalize case search terms on institute and dashboard pages


## [4.39]
### Added
- COSMIC IDs collected from CSQ field named `COSMIC`
### Fixed
- Link to other causative variants on variant page
- Allow multiple COSMIC links for a cancer variant
- Fix floating text in severity box #2808
- Fixed MitoMap and HmtVar links for hg38 cases
- Do not open new browser tabs when downloading files
- Selectable IGV tracks on variant page
- Missing splice junctions button on variant page
- Refactor variantS representative gene selection, and use it also for cancer variant summary
### Changed
- Improve Javascript performance for displaying Chromograph images
- Make ClinVar classification more evident in cancer variant page

## [4.38]
### Added
- Option to hide Alamut button in the app config file
### Fixed
- Library deprecation warning fixed (insert is deprecated. Use insert_one or insert_many instead)
- Update genes command will not trigger an update of database indices any more
- Missing resources in temporary downloading directory when updating genes using the command line
- Restore previous variant ACMG classification in a scrollable div
- Loading spinner not stopping after downloading PDF case reports and variant list export
- Add extra Alamut links higher up on variant pages
- Improve UX for phenotypes in case page
- Filter and export of STR variants
- Update look of variants page navigation buttons
### Changed

## [4.37]
### Added
- Highlight and show version number for RefSeq MANE transcripts.
- Added integration to a rerunner service for toggling reanalysis with updated pedigree information
- SpliceAI display and parsing from VEP CSQ
- Display matching tiered variants for cancer variants
- Display a loading icon (spinner) until the page loads completely
- Display filter badges in cancer variants list
- Update genes from pre-downloaded file resources
- On login, OS, browser version and screen size are saved anonymously to understand how users are using Scout
- API returning institutes data for a given user: `/api/v1/institutes`
- API returning case data for a given institute: `/api/v1/institutes/<institute_id>/cases`
- Added GMS and Lund university hospital logos to login page
- Made display of Swedac logo configurable
- Support for displaying custom images in case view
- Individual-specific HPO terms
- Optional alamut_key in institute settings for Alamut Plus software
- Case report API endpoint
- Tooltip in case explaining that genes with genome build different than case genome build will not be added to dynamic HPO panel.
- Add DeepVariant as a caller
### Fixed
- Updated IGV to v2.8.5 to solve missing gene labels on some zoom levels
- Demo cancer case config file to load somatic SNVs and SVs only.
- Expand list of refseq trancripts in ClinVar submission form
- Renamed `All SNVs and INDELs` institute sidebar element to `Search SNVs and INDELs` and fixed its style.
- Add missing parameters to case load-config documentation
- Allow creating/editing gene panels and dynamic gene panels with genes present in genome build 38
- Bugfix broken Pytests
- Bulk dismissing variants error due to key conversion from string to integer
- Fix typo in index documentation
- Fixed crash in institute settings page if "collaborators" key is not set in database
- Don't stop Scout execution if LoqusDB call fails and print stacktrace to log
- Bug when case contains custom images with value `None`
- Bug introduced when fixing another bug in Scout-LoqusDB interaction
- Loading of OMIM diagnoses in Scout demo instance
- Remove the docker-compose with chanjo integration because it doesn't work yet.
- Fixed standard docker-compose with scout demo data and database
- Clinical variant assessments not present for pinned and causative variants on case page.
- MatchMaker matching one node at the time only
- Remove link from previously tiered variants badge in cancer variants page
- Typo in gene cell on cancer variants page
- Managed variants filter form
### Changed
- Better naming for variants buttons on cancer track (somatic, germline). Also show cancer research button if available.
- Load case with missing panels in config files, but show warning.
- Changing the (Female, Male) symbols to (F/M) letters in individuals_table and case-sma.
- Print stacktrace if case load command fails
- Added sort icon and a pointer to the cursor to all tables with sortable fields
- Moved variant, gene and panel info from the basic pane to summary panel for all variants.
- Renamed `Basics` panel to `Classify` on variant page.
- Revamped `Basics` panel to a panel dedicated to classify variants
- Revamped the summary panel to be more compact.
- Added dedicated template for cancer variants
- Removed Gene models, Gene annotations and Conservation panels for cancer variants
- Reorganized the orders of panels for variant and cancer variant views
- Added dedicated variant quality panel and removed relevant panes
- A more compact case page
- Removed OMIM genes panel
- Make genes panel, pinned variants panel, causative variants panel and ClinVar panel scrollable on case page
- Update to Scilifelab's 2020 logo
- Update Gens URL to support Gens v2.0 format
- Refactor tests for parsing case configurations
- Updated links to HPO downloadable resources
- Managed variants filtering defaults to all variant categories
- Changing the (Kind) drop-down according to (Category) drop-down in Managed variant add variant
- Moved Gens button to individuals table
- Check resource files availability before starting updating OMIM diagnoses
- Fix typo in `SHOW_OBSERVED_VARIANT_ARCHIVE` config param

## [4.36]
### Added
- Parse and save splice junction tracks from case config file
- Tooltip in observations panel, explaining that case variants with no link might be old variants, not uploaded after a case rerun
### Fixed
- Warning on overwriting variants with same position was no longer shown
- Increase the height of the dropdowns to 425px
- More indices for the case table as it grows, specifically for causatives queries
- Splice junction tracks not centered over variant genes
- Total number of research variants count
- Update variants stats in case documents every time new variants are loaded
- Bug in flashing warning messages when filtering variants
### Changed
- Clearer warning messages for genes and gene/gene-panels searches in variants filters

## [4.35]
### Added
- A new index for hgnc_symbol in the hgnc_gene collection
- A Pedigree panel in STR page
- Display Tier I and II variants in case view causatives card for cancer cases
### Fixed
- Send partial file data to igv.js when visualizing sashimi plots with splice junction tracks
- Research variants filtering by gene
- Do not attempt to populate annotations for not loaded pinned/causatives
- Add max-height to all dropdowns in filters
### Changed
- Switch off non-clinical gene warnings when filtering research variants
- Don't display OMIM disease card in case view for cancer cases
- Refactored Individuals and Causative card in case view for cancer cases
- Update and style STR case report

## [4.34]
### Added
- Saved filter lock and unlock
- Filters can optionally be marked audited, logging the filter name, user and date on the case events and general report.
- Added `ClinVar hits` and `Cosmic hits` in cancer SNVs filters
- Added `ClinVar hits` to variants filter (rare disease track)
- Load cancer demo case in docker-compose files (default and demo file)
- Inclusive-language check using [woke](https://github.com/get-woke/woke) github action
- Add link to HmtVar for mitochondrial variants (if VCF is annotated with HmtNote)
- Grey background for dismissed compounds in variants list and variant page
- Pin badge for pinned compounds in variants list and variant page
- Support LoqusDB REST API queries
- Add a docker-compose-matchmaker under scout/containers/development to test matchmaker locally
- Script to investigate consequences of symbol search bug
- Added GATK to list of SV and cancer SV callers
### Fixed
- Make MitoMap link work for hg38 again
- Export Variants feature crashing when one of the variants has no primary transcripts
- Redirect to last visited variantS page when dismissing variants from variants list
- Improved matching of SVs Loqus occurrences in other cases
- Remove padding from the list inside (Matching causatives from other cases) panel
- Pass None to get_app function in CLI base since passing script_info to app factory functions was deprecated in Flask 2.0
- Fixed failing tests due to Flask update to version 2.0
- Speed up user events view
- Causative view sort out of memory error
- Use hgnc_id for gene filter query
- Typo in case controllers displaying an error every time a patient is matched against external MatchMaker nodes
- Do not crash while attempting an update for variant documents that are too big (> 16 MB)
- Old STR causatives (and other variants) may not have HGNC symbols - fix sort lambda
- Check if gene_obj has primary_transcript before trying to access it
- Warn if a gene manually searched is in a clinical panel with an outdated name when filtering variants
- ChrPos split js not needed on STR page yet
### Changed
- Remove parsing of case `genome_version`, since it's not used anywhere downstream
- Introduce deprecation warning for Loqus configs that are not dictionaries
- SV clinical filter no longer filters out sub 100 nt variants
- Count cases in LoqusDB by variant type
- Commit pulse repo badge temporarily set to weekly
- Sort ClinVar submissions objects by ascending "Last evaluated" date
- Refactored the MatchMaker integration as an extension
- Replaced some sensitive words as suggested by woke linter
- Documentation for load-configuration rewritten.
- Add styles to MatchMaker matches table
- More detailed info on the data shared in MatchMaker submission form

## [4.33.1]
### Fixed
- Include markdown for release autodeploy docs
- Use standard inheritance model in ClinVar (https://ftp.ncbi.nlm.nih.gov/pub/GTR/standard_terms/Mode_of_inheritance.txt)
- Fix issue crash with variants that have been unflagged causative not being available in other causatives
### Added
### Changed

## [4.33]
### Fixed
- Command line crashing when updating an individual not found in database
- Dashboard page crashing when filters return no data
- Cancer variants filter by chromosome
- /api/v1/genes now searches for genes in all genome builds by default
- Upgraded igv.js to version 2.8.1 (Fixed Unparsable bed record error)
### Added
- Autodeploy docs on release
- Documentation for updating case individuals tracks
- Filter cases and dashboard stats by analysis track
### Changed
- Changed from deprecated db update method
- Pre-selected fields to run queries with in dashboard page
- Do not filter by any institute when first accessing the dashboard
- Removed OMIM panel in case view for cancer cases
- Display Tier I and II variants in case view causatives panel for cancer cases
- Refactored Individuals and Causative panels in case view for cancer cases

## [4.32.1]
### Fixed
- iSort lint check only
### Changed
- Institute cases page crashing when a case has track:Null
### Added

## [4.32]
### Added
- Load and show MITOMAP associated diseases from VCF (INFO field: MitomapAssociatedDiseases, via HmtNote)
- Show variant allele frequencies for mitochondrial variants (GRCh38 cases)
- Extend "public" json API with diseases (OMIM) and phenotypes (HPO)
- HPO gene list download now has option for clinical and non-clinical genes
- Display gene splice junctions data in sashimi plots
- Update case individuals with splice junctions tracks
- Simple Docker compose for development with local build
- Make Phenomodels subpanels collapsible
- User side documentation of cytogenomics features (Gens, Chromograph, vcf2cytosure, rhocall)
- iSort GitHub Action
- Support LoqusDB REST API queries
### Fixed
- Show other causative once, even if several events point to it
- Filtering variants by mitochondrial chromosome for cases with genome build=38
- HPO gene search button triggers any warnings for clinical / non-existing genes also on first search
- Fixed a bug in variants pages caused by MT variants without alt_frequency
- Tests for CADD score parsing function
- Fixed the look of IGV settings on SNV variant page
- Cases analyzed once shown as `rerun`
- Missing case track on case re-upload
- Fixed severity rank for SO term "regulatory region ablation"
### Changed
- Refactor according to CodeFactor - mostly reuse of duplicated code
- Phenomodels language adjustment
- Open variants in a new window (from variants page)
- Open overlapping and compound variants in a new window (from variant page)
- gnomAD link points to gnomAD v.3 (build GRCh38) for mitochondrial variants.
- Display only number of affected genes for dismissed SVs in general report
- Chromosome build check when populating the variants filter chromosome selection
- Display mitochondrial and rare diseases coverage report in cases with missing 'rare' track

## [4.31.1]
### Added
### Changed
- Remove mitochondrial and coverage report from cancer cases sidebar
### Fixed
- ClinVar page when dbSNP id is None

## [4.31]
### Added
- gnomAD annotation field in admin guide
- Export also dynamic panel genes not associated to an HPO term when downloading the HPO panel
- Primary HGNC transcript info in variant export files
- Show variant quality (QUAL field from vcf) in the variant summary
- Load/update PDF gene fusion reports (clinical and research) generated with Arriba
- Support new MANE annotations from VEP (both MANE Select and MANE Plus Clinical)
- Display on case activity the event of a user resetting all dismissed variants
- Support gnomAD population frequencies for mitochondrial variants
- Anchor links in Casedata ClinVar panels to redirect after renaming individuals
### Fixed
- Replace old docs link www.clinicalgenomics.se/scout with new https://clinical-genomics.github.io/scout
- Page formatting issues whenever case and variant comments contain extremely long strings with no spaces
- Chromograph images can be one column and have scrollbar. Removed legacy code.
- Column labels for ClinVar case submission
- Page crashing looking for LoqusDB observation when variant doesn't exist
- Missing inheritance models and custom inheritance models on newly created gene panels
- Accept only numbers in managed variants filter as position and end coordinates
- SNP id format and links in Variant page, ClinVar submission form and general report
- Case groups tooltip triggered only when mouse is on the panel header
### Changed
- A more compact case groups panel
- Added landscape orientation CSS style to cancer coverage and QC demo report
- Improve user documentation to create and save new gene panels
- Removed option to use space as separator when uploading gene panels
- Separating the columns of standard and custom inheritance models in gene panels
- Improved ClinVar instructions for users using non-English Excel

## [4.30.2]
### Added
### Fixed
- Use VEP RefSeq ID if RefSeq list is empty in RefSeq transcripts overview
- Bug creating variant links for variants with no end_chrom
### Changed

## [4.30.1]
### Added
### Fixed
- Cryptography dependency fixed to use version < 3.4
### Changed

## [4.30]
### Added
- Introduced a `reset dismiss variant` verb
- Button to reset all dismissed variants for a case
- Add black border to Chromograph ideograms
- Show ClinVar annotations on variantS page
- Added integration with GENS, copy number visualization tool
- Added a VUS label to the manual classification variant tags
- Add additional information to SNV verification emails
- Tooltips documenting manual annotations from default panels
- Case groups now show bam files from all cases on align view
### Fixed
- Center initial igv view on variant start with SNV/indels
- Don't set initial igv view to negative coordinates
- Display of GQ for SV and STR
- Parsing of AD and related info for STRs
- LoqusDB field in institute settings accepts only existing Loqus instances
- Fix DECIPHER link to work after DECIPHER migrated to GRCh38
- Removed visibility window param from igv.js genes track
- Updated HPO download URL
- Patch HPO download test correctly
- Reference size on STR hover not needed (also wrong)
- Introduced genome build check (allowed values: 37, 38, "37", "38") on case load
- Improve case searching by assignee full name
- Populating the LoqusDB select in institute settings
### Changed
- Cancer variants table header (pop freq etc)
- Only admin users can modify LoqusDB instance in Institute settings
- Style of case synopsis, variants and case comments
- Switched to igv.js 2.7.5
- Do not choke if case is missing research variants when research requested
- Count cases in LoqusDB by variant type
- Introduce deprecation warning for Loqus configs that are not dictionaries
- Improve create new gene panel form validation
- Make XM- transcripts less visible if they don't overlap with transcript refseq_id in variant page
- Color of gene panels and comments panels on cases and variant pages
- Do not choke if case is missing research variants when reserch requested

## [4.29.1]
### Added
### Fixed
- Always load STR variants regardless of RankScore threshold (hotfix)
### Changed

## [4.29]
### Added
- Added a page about migrating potentially breaking changes to the documentation
- markdown_include in development requirements file
- STR variants filter
- Display source, Z-score, inheritance pattern for STR annotations from Stranger (>0.6.1) if available
- Coverage and quality report to cancer view
### Fixed
- ACMG classification page crashing when trying to visualize a classification that was removed
- Pretty print HGVS on gene variants (URL-decode VEP)
- Broken or missing link in the documentation
- Multiple gene names in ClinVar submission form
- Inheritance model select field in ClinVar submission
- IGV.js >2.7.0 has an issue with the gene track zoom levels - temp freeze at 2.7.0
- Revert CORS-anywhere and introduce a local http proxy for cloud tracks
### Changed

## [4.28]
### Added
- Chromograph integration for displaying PNGs in case-page
- Add VAF to cancer case general report, and remove some of its unused fields
- Variants filter compatible with genome browser location strings
- Support for custom public igv tracks stored on the cloud
- Add tests to increase testing coverage
- Update case variants count after deleting variants
- Update IGV.js to latest (v2.7.4)
- Bypass igv.js CORS check using `https://github.com/Rob--W/cors-anywhere`
- Documentation on default and custom IGV.js tracks (admin docs)
- Lock phenomodels so they're editable by admins only
- Small case group assessment sharing
- Tutorial and files for deploying app on containers (Kubernetes pods)
- Canonical transcript and protein change of canonical transcript in exported variants excel sheet
- Support for Font Awesome version 6
- Submit to Beacon from case page sidebar
- Hide dismissed variants in variants pages and variants export function
- Systemd service files and instruction to deploy Scout using podman
### Fixed
- Bugfix: unused `chromgraph_prefix |tojson` removed
- Freeze coloredlogs temporarily
- Marrvel link
- Don't show TP53 link for silent or synonymous changes
- OMIM gene field accepts any custom number as OMIM gene
- Fix Pytest single quote vs double quote string
- Bug in gene variants search by similar cases and no similar case is found
- Delete unused file `userpanel.py`
- Primary transcripts in variant overview and general report
- Google OAuth2 login setup in README file
- Redirect to 'missing file'-icon if configured Chromograph file is missing
- Javascript error in case page
- Fix compound matching during variant loading for hg38
- Cancer variants view containing variants dismissed with cancer-specific reasons
- Zoom to SV variant length was missing IGV contig select
- Tooltips on case page when case has no default gene panels
### Changed
- Save case variants count in case document and not in sessions
- Style of gene panels multiselect on case page
- Collapse/expand main HPO checkboxes in phenomodel preview
- Replaced GQ (Genotype quality) with VAF (Variant allele frequency) in cancer variants GT table
- Allow loading of cancer cases with no tumor_purity field
- Truncate cDNA and protein changes in case report if longer than 20 characters


## [4.27]
### Added
- Exclude one or more variant categories when running variants delete command
### Fixed
### Changed

## [4.26.1]
### Added
### Fixed
- Links with 1-letter aa codes crash on frameshift etc
### Changed

## [4.26]
### Added
- Extend the delete variants command to print analysis date, track, institute, status and research status
- Delete variants by type of analysis (wgs|wes|panel)
- Links to cBioPortal, MutanTP53, IARC TP53, OncoKB, MyCancerGenome, CIViC
### Fixed
- Deleted variants count
### Changed
- Print output of variants delete command as a tab separated table

## [4.25]
### Added
- Command line function to remove variants from one or all cases
### Fixed
- Parse SMN None calls to None rather than False

## [4.24.1]
### Fixed
- Install requirements.txt via setup file

## [4.24]
### Added
- Institute-level phenotype models with sub-panels containing HPO and OMIM terms
- Runnable Docker demo
- Docker image build and push github action
- Makefile with shortcuts to docker commands
- Parse and save synopsis, phenotype and cohort terms from config files upon case upload
### Fixed
- Update dismissed variant status when variant dismissed key is missing
- Breakpoint two IGV button now shows correct chromosome when different from bp1
- Missing font lib in Docker image causing the PDF report download page to crash
- Sentieon Manta calls lack Somaticscore - load anyway
- ClinVar submissions crashing due to pinned variants that are not loaded
- Point ExAC pLI score to new gnomad server address
- Bug uploading cases missing phenotype terms in config file
- STRs loaded but not shown on browser page
- Bug when using adapter.variant.get_causatives with case_id without causatives
- Problem with fetching "solved" from scout export cases cli
- Better serialising of datetime and bson.ObjectId
- Added `volumes` folder to .gitignore
### Changed
- Make matching causative and managed variants foldable on case page
- Remove calls to PyMongo functions marked as deprecated in backend and frontend(as of version 3.7).
- Improved `scout update individual` command
- Export dynamic phenotypes with ordered gene lists as PDF


## [4.23]
### Added
- Save custom IGV track settings
- Show a flash message with clear info about non-valid genes when gene panel creation fails
- CNV report link in cancer case side navigation
- Return to comment section after editing, deleting or submitting a comment
- Managed variants
- MT vs 14 chromosome mean coverage stats if Scout is connected to Chanjo
### Fixed
- missing `vcf_cancer_sv` and `vcf_cancer_sv_research` to manual.
- Split ClinVar multiple clnsig values (slash-separated) and strip them of underscore for annotations without accession number
- Timeout of `All SNVs and INDELs` page when no valid gene is provided in the search
- Round CADD (MIPv9)
- Missing default panel value
- Invisible other causatives lines when other causatives lack gene symbols
### Changed
- Do not freeze mkdocs-material to version 4.6.1
- Remove pre-commit dependency

## [4.22]
### Added
- Editable cases comments
- Editable variants comments
### Fixed
- Empty variant activity panel
- STRs variants popover
- Split new ClinVar multiple significance terms for a variant
- Edit the selected comment, not the latest
### Changed
- Updated RELEASE docs.
- Pinned variants card style on the case page
- Merged `scout export exons` and `scout view exons` commands


## [4.21.2]
### Added
### Fixed
- Do not pre-filter research variants by (case-default) gene panels
- Show OMIM disease tooltip reliably
### Changed

## [4.21.1]
### Added
### Fixed
- Small change to Pop Freq column in variants ang gene panels to avoid strange text shrinking on small screens
- Direct use of HPO list for Clinical HPO SNV (and cancer SNV) filtering
- PDF coverage report redirecting to login page
### Changed
- Remove the option to dismiss single variants from all variants pages
- Bulk dismiss SNVs, SVs and cancer SNVs from variants pages

## [4.21]
### Added
- Support to configure LoqusDB per institute
- Highlight causative variants in the variants list
- Add tests. Mostly regarding building internal datatypes.
- Remove leading and trailing whitespaces from panel_name and display_name when panel is created
- Mark MANE transcript in list of transcripts in "Transcript overview" on variant page
- Show default panel name in case sidebar
- Previous buttons for variants pagination
- Adds a gh action that checks that the changelog is updated
- Adds a gh action that deploys new releases automatically to pypi
- Warn users if case default panels are outdated
- Define institute-specific gene panels for filtering in institute settings
- Use institute-specific gene panels in variants filtering
- Show somatic VAF for pinned and causative variants on case page

### Fixed
- Report pages redirect to login instead of crashing when session expires
- Variants filter loading in cancer variants page
- User, Causative and Cases tables not scaling to full page
- Improved docs for an initial production setup
- Compatibility with latest version of Black
- Fixed tests for Click>7
- Clinical filter required an extra click to Filter to return variants
- Restore pagination and shrink badges in the variants page tables
- Removing a user from the command line now inactivates the case only if user is last assignee and case is active
- Bugfix, LoqusDB per institute feature crashed when institute id was empty string
- Bugfix, LoqusDB calls where missing case count
- filter removal and upload for filters deleted from another page/other user
- Visualize outdated gene panels info in a popover instead of a tooltip in case page side panel

### Changed
- Highlight color on normal STRs in the variants table from green to blue
- Display breakpoints coordinates in verification emails only for structural variants


## [4.20]
### Added
- Display number of filtered variants vs number of total variants in variants page
- Search case by HPO terms
- Dismiss variant column in the variants tables
- Black and pre-commit packages to dev requirements

### Fixed
- Bug occurring when rerun is requested twice
- Peddy info fields in the demo config file
- Added load config safety check for multiple alignment files for one individual
- Formatting of cancer variants table
- Missing Score in SV variants table

### Changed
- Updated the documentation on how to create a new software release
- Genome build-aware cytobands coordinates
- Styling update of the Matchmaker card
- Select search type in case search form


## [4.19]

### Added
- Show internal ID for case
- Add internal ID for downloaded CGH files
- Export dynamic HPO gene list from case page
- Remove users as case assignees when their account is deleted
- Keep variants filters panel expanded when filters have been used

### Fixed
- Handle the ProxyFix ModuleNotFoundError when Werkzeug installed version is >1.0
- General report formatting issues whenever case and variant comments contain extremely long strings with no spaces

### Changed
- Created an institute wrapper page that contains list of cases, causatives, SNVs & Indels, user list, shared data and institute settings
- Display case name instead of case ID on clinVar submissions
- Changed icon of sample update in clinVar submissions


## [4.18]

### Added
- Filter cancer variants on cytoband coordinates
- Show dismiss reasons in a badge with hover for clinical variants
- Show an ellipsis if 10 cases or more to display with loqusdb matches
- A new blog post for version 4.17
- Tooltip to better describe Tumor and Normal columns in cancer variants
- Filter cancer SNVs and SVs by chromosome coordinates
- Default export of `Assertion method citation` to clinVar variants submission file
- Button to export up to 500 cancer variants, filtered or not
- Rename samples of a clinVar submission file

### Fixed
- Apply default gene panel on return to cancer variantS from variant view
- Revert to certificate checking when asking for Chanjo reports
- `scout download everything` command failing while downloading HPO terms

### Changed
- Turn tumor and normal allelic fraction to decimal numbers in tumor variants page
- Moved clinVar submissions code to the institutes blueprints
- Changed name of clinVar export files to FILENAME.Variant.csv and FILENAME.CaseData.csv
- Switched Google login libraries from Flask-OAuthlib to Authlib


## [4.17.1]

### Fixed
- Load cytobands for cases with chromosome build not "37" or "38"


## [4.17]

### Added
- COSMIC badge shown in cancer variants
- Default gene-panel in non-cancer structural view in url
- Filter SNVs and SVs by cytoband coordinates
- Filter cancer SNV variants by alt allele frequency in tumor
- Correct genome build in UCSC link from structural variant page



### Fixed
- Bug in clinVar form when variant has no gene
- Bug when sharing cases with the same institute twice
- Page crashing when removing causative variant tag
- Do not default to GATK caller when no caller info is provided for cancer SNVs


## [4.16.1]

### Fixed
- Fix the fix for handling of delivery reports for rerun cases

## [4.16]

### Added
- Adds possibility to add "lims_id" to cases. Currently only stored in database, not shown anywhere
- Adds verification comment box to SVs (previously only available for small variants)
- Scrollable pedigree panel

### Fixed
- Error caused by changes in WTForm (new release 2.3.x)
- Bug in OMIM case page form, causing the page to crash when a string was provided instead of a numerical OMIM id
- Fix Alamut link to work properly on hg38
- Better handling of delivery reports for rerun cases
- Small CodeFactor style issues: matchmaker results counting, a couple of incomplete tests and safer external xml
- Fix an issue with Phenomizer introduced by CodeFactor style changes

### Changed
- Updated the version of igv.js to 2.5.4

## [4.15.1]

### Added
- Display gene names in ClinVar submissions page
- Links to Varsome in variant transcripts table

### Fixed
- Small fixes to ClinVar submission form
- Gene panel page crash when old panel has no maintainers

## [4.15]

### Added
- Clinvar CNVs IGV track
- Gene panels can have maintainers
- Keep variant actions (dismissed, manual rank, mosaic, acmg, comments) upon variant re-upload
- Keep variant actions also on full case re-upload

### Fixed
- Fix the link to Ensembl for SV variants when genome build 38.
- Arrange information in columns on variant page
- Fix so that new cosmic identifier (COSV) is also acceptable #1304
- Fixed COSMIC tag in INFO (outside of CSQ) to be parses as well with `&` splitter.
- COSMIC stub URL changed to https://cancer.sanger.ac.uk/cosmic/search?q= instead.
- Updated to a version of IGV where bigBed tracks are visualized correctly
- Clinvar submission files are named according to the content (variant_data and case_data)
- Always show causatives from other cases in case overview
- Correct disease associations for gene symbol aliases that exist as separate genes
- Re-add "custom annotations" for SV variants
- The override ClinVar P/LP add-in in the Clinical Filter failed for new CSQ strings

### Changed
- Runs all CI checks in github actions

## [4.14.1]

### Fixed
- Error when variant found in loqusdb is not loaded for other case

## [4.14]

### Added
- Use github actions to run tests
- Adds CLI command to update individual alignments path
- Update HPO terms using downloaded definitions files
- Option to use alternative flask config when running `scout serve`
- Requirement to use loqusdb >= 2.5 if integrated

### Fixed
- Do not display Pedigree panel in cancer view
- Do not rely on internet connection and services available when running CI tests
- Variant loading assumes GATK if no caller set given and GATK filter status is seen in FILTER
- Pass genome build param all the way in order to get the right gene mappings for cases with build 38
- Parse correctly variants with zero frequency values
- Continue even if there are problems to create a region vcf
- STR and cancer variant navigation back to variants pages could fail

### Changed
- Improved code that sends requests to the external APIs
- Updates ranges for user ranks to fit todays usage
- Run coveralls on github actions instead of travis
- Run pip checks on github actions instead of coveralls
- For hg38 cases, change gnomAD link to point to version 3.0 (which is hg38 based)
- Show pinned or causative STR variants a bit more human readable

## [4.13.1]

### Added
### Fixed
- Typo that caused not all clinvar conflicting interpretations to be loaded no matter what
- Parse and retrieve clinvar annotations from VEP-annotated (VEP 97+) CSQ VCF field
- Variant clinvar significance shown as `not provided` whenever is `Uncertain significance`
- Phenomizer query crashing when case has no HPO terms assigned
- Fixed a bug affecting `All SNVs and INDELs` page when variants don't have canonical transcript
- Add gene name or id in cancer variant view

### Changed
- Cancer Variant view changed "Variant:Transcript:Exon:HGVS" to "Gene:Transcript:Exon:HGVS"

## [4.13]

### Added
- ClinVar SNVs track in IGV
- Add SMA view with SMN Copy Number data
- Easier to assign OMIM diagnoses from case page
- OMIM terms and specific OMIM term page

### Fixed
- Bug when adding a new gene to a panel
- Restored missing recent delivery reports
- Fixed style and links to other reports in case side panel
- Deleting cases using display_name and institute not deleting its variants
- Fixed bug that caused coordinates filter to override other filters
- Fixed a problem with finding some INS in loqusdb
- Layout on SV page when local observations without cases are present
- Make scout compatible with the new HPO definition files from `http://compbio.charite.de/jenkins/`
- General report visualization error when SNVs display names are very long


### Changed


## [4.12.4]

### Fixed
- Layout on SV page when local observations without cases are present

## [4.12.3]

### Fixed
- Case report when causative or pinned SVs have non null allele frequencies

## [4.12.2]

### Fixed
- SV variant links now take you to the SV variant page again
- Cancer variant view has cleaner table data entries for "N/A" data
- Pinned variant case level display hotfix for cancer and str - more on this later
- Cancer variants show correct alt/ref reads mirroring alt frequency now
- Always load all clinical STR variants even if a region load is attempted - index may be missing
- Same case repetition in variant local observations

## [4.12.1]

### Fixed
- Bug in variant.gene when gene has no HGVS description


## [4.12]

### Added
- Accepts `alignment_path` in load config to pass bam/cram files
- Display all phenotypes on variant page
- Display hgvs coordinates on pinned and causatives
- Clear panel pending changes
- Adds option to setup the database with static files
- Adds cli command to download the resources from CLI that scout needs
- Adds test files for merged somatic SV and CNV; as well as merged SNV, and INDEL part of #1279
- Allows for upload of OMIM-AUTO gene panel from static files without api-key

### Fixed
- Cancer case HPO panel variants link
- Fix so that some drop downs have correct size
- First IGV button in str variants page
- Cancer case activates on SNV variants
- Cases activate when STR variants are viewed
- Always calculate code coverage
- Pinned/Classification/comments in all types of variants pages
- Null values for panel's custom_inheritance_models
- Discrepancy between the manual disease transcripts and those in database in gene-edit page
- ACMG classification not showing for some causatives
- Fix bug which caused IGV.js to use hg19 reference files for hg38 data
- Bug when multiple bam files sources with non-null values are available


### Changed
- Renamed `requests` file to `scout_requests`
- Cancer variant view shows two, instead of four, decimals for allele and normal


## [4.11.1]

### Fixed
- Institute settings page
- Link institute settings to sharing institutes choices

## [4.11.0]

### Added
- Display locus name on STR variant page
- Alternative key `GNOMADAF_popmax` for Gnomad popmax allele frequency
- Automatic suggestions on how to improve the code on Pull Requests
- Parse GERP, phastCons and phyloP annotations from vep annotated CSQ fields
- Avoid flickering comment popovers in variant list
- Parse REVEL score from vep annotated CSQ fields
- Allow users to modify general institute settings
- Optionally format code automatically on commit
- Adds command to backup vital parts `scout export database`
- Parsing and displaying cancer SV variants from Manta annotated VCF files
- Dismiss cancer snv variants with cancer-specific options
- Add IGV.js UPD, RHO and TIDDIT coverage wig tracks.


### Fixed
- Slightly darker page background
- Fixed an issued with parsed conservation values from CSQ
- Clinvar submissions accessible to all users of an institute
- Header toolbar when on Clinvar page now shows institute name correctly
- Case should not always inactivate upon update
- Show dismissed snv cancer variants as grey on the cancer variants page
- Improved style of mappability link and local observations on variant page
- Convert all the GET requests to the igv view to POST request
- Error when updating gene panels using a file containing BOM chars
- Add/replace gene radio button not working in gene panels


## [4.10.1]

### Fixed
- Fixed issue with opening research variants
- Problem with coveralls not called by Travis CI
- Handle Biomart service down in tests


## [4.10.0]

### Added
- Rank score model in causatives page
- Exportable HPO terms from phenotypes page
- AMP guideline tiers for cancer variants
- Adds scroll for the transcript tab
- Added CLI option to query cases on time since case event was added
- Shadow clinical assessments also on research variants display
- Support for CRAM alignment files
- Improved str variants view : sorting by locus, grouped by allele.
- Delivery report PDF export
- New mosaicism tag option
- Add or modify individuals' age or tissue type from case page
- Display GC and allele depth in causatives table.
- Included primary reference transcript in general report
- Included partial causative variants in general report
- Remove dependency of loqusdb by utilising the CLI

### Fixed
- Fixed update OMIM command bug due to change in the header of the genemap2 file
- Removed Mosaic Tag from Cancer variants
- Fixes issue with unaligned table headers that comes with hidden Datatables
- Layout in general report PDF export
- Fixed issue on the case statistics view. The validation bars didn't show up when all institutes were selected. Now they do.
- Fixed missing path import by importing pathlib.Path
- Handle index inconsistencies in the update index functions
- Fixed layout problems


## [4.9.0]

### Added
- Improved MatchMaker pages, including visible patient contacts email address
- New badges for the github repo
- Links to [GENEMANIA](genemania.org)
- Sort gene panel list on case view.
- More automatic tests
- Allow loading of custom annotations in VCF using the SCOUT_CUSTOM info tag.

### Fixed
- Fix error when a gene is added to an empty dynamic gene panel
- Fix crash when attempting to add genes on incorrect format to dynamic gene panel
- Manual rank variant tags could be saved in a "Select a tag"-state, a problem in the variants view.
- Same case evaluations are no longer shown as gray previous evaluations on the variants page
- Stay on research pages, even if reset, next first buttons are pressed..
- Overlapping variants will now be visible on variant page again
- Fix missing classification comments and links in evaluations page
- All prioritized cases are shown on cases page


## [4.8.3]

### Added

### Fixed
- Bug when ordering sanger
- Improved scrolling over long list of genes/transcripts


## [4.8.2]

### Added

### Fixed
- Avoid opening extra tab for coverage report
- Fixed a problem when rank model version was saved as floats and not strings
- Fixed a problem with displaying dismiss variant reasons on the general report
- Disable load and delete filter buttons if there are no saved filters
- Fix problem with missing verifications
- Remove duplicate users and merge their data and activity


## [4.8.1]

### Added

### Fixed
- Prevent login fail for users with id defined by ObjectId and not email
- Prevent the app from crashing with `AttributeError: 'NoneType' object has no attribute 'message'`


## [4.8.0]

### Added
- Updated Scout to use Bootstrap 4.3
- New looks for Scout
- Improved dashboard using Chart.js
- Ask before inactivating a case where last assigned user leaves it
- Genes can be manually added to the dynamic gene list directly on the case page
- Dynamic gene panels can optionally be used with clinical filter, instead of default gene panel
- Dynamic gene panels get link out to chanjo-report for coverage report
- Load all clinvar variants with clinvar Pathogenic, Likely Pathogenic and Conflicting pathogenic
- Show transcripts with exon numbers for structural variants
- Case sort order can now be toggled between ascending and descending.
- Variants can be marked as partial causative if phenotype is available for case.
- Show a frequency tooltip hover for SV-variants.
- Added support for LDAP login system
- Search snv and structural variants by chromosomal coordinates
- Structural variants can be marked as partial causative if phenotype is available for case.
- Show normal and pathologic limits for STRs in the STR variants view.
- Institute level persistent variant filter settings that can be retrieved and used.
- export causative variants to Excel
- Add support for ROH, WIG and chromosome PNGs in case-view

### Fixed
- Fixed missing import for variants with comments
- Instructions on how to build docs
- Keep sanger order + verification when updating/reloading variants
- Fixed and moved broken filter actions (HPO gene panel and reset filter)
- Fixed string conversion to number
- UCSC links for structural variants are now separated per breakpoint (and whole variant where applicable)
- Reintroduced missing coverage report
- Fixed a bug preventing loading samples using the command line
- Better inheritance models customization for genes in gene panels
- STR variant page back to list button now does its one job.
- Allows to setup scout without a omim api key
- Fixed error causing "favicon not found" flash messages
- Removed flask --version from base cli
- Request rerun no longer changes case status. Active or archived cases inactivate on upload.
- Fixed missing tooltip on the cancer variants page
- Fixed weird Rank cell in variants page
- Next and first buttons order swap
- Added pagination (and POST capability) to cancer variants.
- Improves loading speed for variant page
- Problem with updating variant rank when no variants
- Improved Clinvar submission form
- General report crashing when dismissed variant has no valid dismiss code
- Also show collaborative case variants on the All variants view.
- Improved phenotype search using dataTables.js on phenotypes page
- Search and delete users with `email` instead of `_id`
- Fixed css styles so that multiselect options will all fit one column


## [4.7.3]

### Added
- RankScore can be used with VCFs for vcf_cancer files

### Fixed
- Fix issue with STR view next page button not doing its one job.

### Deleted
- Removed pileup as a bam viewing option. This is replaced by IGV


## [4.7.2]

### Added
- Show earlier ACMG classification in the variant list

### Fixed
- Fixed igv search not working due to igv.js dist 2.2.17
- Fixed searches for cases with a gene with variants pinned or marked causative.
- Load variant pages faster after fixing other causatives query
- Fixed mitochondrial report bug for variants without genes

## [4.7.1]

### Added

### Fixed
- Fixed bug on genes page


## [4.7.0]

### Added
- Export genes and gene panels in build GRCh38
- Search for cases with variants pinned or marked causative in a given gene.
- Search for cases phenotypically similar to a case also from WUI.
- Case variant searches can be limited to similar cases, matching HPO-terms,
  phenogroups and cohorts.
- De-archive reruns and flag them as 'inactive' if archived
- Sort cases by analysis_date, track or status
- Display cases in the following order: prioritized, active, inactive, archived, solved
- Assign case to user when user activates it or asks for rerun
- Case becomes inactive when it has no assignees
- Fetch refseq version from entrez and use it in clinvar form
- Load and export of exons for all genes, independent on refseq
- Documentation for loading/updating exons
- Showing SV variant annotations: SV cgh frequencies, gnomad-SV, local SV frequencies
- Showing transcripts mapping score in segmental duplications
- Handle requests to Ensembl Rest API
- Handle requests to Ensembl Rest Biomart
- STR variants view now displays GT and IGV link.
- Description field for gene panels
- Export exons in build 37 and 38 using the command line

### Fixed
- Fixes of and induced by build tests
- Fixed bug affecting variant observations in other cases
- Fixed a bug that showed wrong gene coverage in general panel PDF export
- MT report only shows variants occurring in the specific individual of the excel sheet
- Disable SSL certifcate verification in requests to chanjo
- Updates how intervaltree and pymongo is used to void deprecated functions
- Increased size of IGV sample tracks
- Optimized tests


## [4.6.1]

### Added

### Fixed
- Missing 'father' and 'mother' keys when parsing single individual cases


## [4.6.0]

### Added
- Description of Scout branching model in CONTRIBUTING doc
- Causatives in alphabetical order, display ACMG classification and filter by gene.
- Added 'external' to the list of analysis type options
- Adds functionality to display "Tissue type". Passed via load config.
- Update to IGV 2.

### Fixed
- Fixed alignment visualization and vcf2cytosure availability for demo case samples
- Fixed 3 bugs affecting SV pages visualization
- Reintroduced the --version cli option
- Fixed variants query by panel (hpo panel + gene panel).
- Downloaded MT report contains excel files with individuals' display name
- Refactored code in parsing of config files.


## [4.5.1]

### Added

### Fixed
- update requirement to use PyYaml version >= 5.1
- Safer code when loading config params in cli base


## [4.5.0]

### Added
- Search for similar cases from scout view CLI
- Scout cli is now invoked from the app object and works under the app context

### Fixed
- PyYaml dependency fixed to use version >= 5.1


## [4.4.1]

### Added
- Display SV rank model version when available

### Fixed
- Fixed upload of delivery report via API


## [4.4.0]

### Added
- Displaying more info on the Causatives page and hiding those not causative at the case level
- Add a comment text field to Sanger order request form, allowing a message to be included in the email
- MatchMaker Exchange integration
- List cases with empty synopsis, missing HPO terms and phenotype groups.
- Search for cases with open research list, or a given case status (active, inactive, archived)

### Fixed
- Variant query builder split into several functions
- Fixed delivery report load bug


## [4.3.3]

### Added
- Different individual table for cancer cases

### Fixed
- Dashboard collects validated variants from verification events instead of using 'sanger' field
- Cases shared with collaborators are visible again in cases page
- Force users to select a real institute to share cases with (actionbar select fix)


## [4.3.2]

### Added
- Dashboard data can be filtered using filters available in cases page
- Causatives for each institute are displayed on a dedicated page
- SNVs and and SVs are searchable across cases by gene and rank score
- A more complete report with validated variants is downloadable from dashboard

### Fixed
- Clinsig filter is fixed so clinsig numerical values are returned
- Split multi clinsig string values in different elements of clinsig array
- Regex to search in multi clinsig string values or multi revstat string values
- It works to upload vcf files with no variants now
- Combined Pileup and IGV alignments for SVs having variant start and stop on the same chromosome


## [4.3.1]

### Added
- Show calls from all callers even if call is not available
- Instructions to install cairo and pango libs from WeasyPrint page
- Display cases with number of variants from CLI
- Only display cases with number of variants above certain treshold. (Also CLI)
- Export of verified variants by CLI or from the dashboard
- Extend case level queries with default panels, cohorts and phenotype groups.
- Slice dashboard statistics display using case level queries
- Add a view where all variants for an institute can be searched across cases, filtering on gene and rank score. Allows searching research variants for cases that have research open.

### Fixed
- Fixed code to extract variant conservation (gerp, phyloP, phastCons)
- Visualization of PDF-exported gene panels
- Reintroduced the exon/intron number in variant verification email
- Sex and affected status is correctly displayed on general report
- Force number validation in SV filter by size
- Display ensembl transcripts when no refseq exists


## [4.3.0]

### Added
- Mosaicism tag on variants
- Show and filter on SweGen frequency for SVs
- Show annotations for STR variants
- Show all transcripts in verification email
- Added mitochondrial export
- Adds alternative to search for SVs shorter that the given length
- Look for 'bcftools' in the `set` field of VCFs
- Display digenic inheritance from OMIM
- Displays what refseq transcript that is primary in hgnc

### Fixed

- Archived panels displays the correct date (not retroactive change)
- Fixed problem with waiting times in gene panel exports
- Clinvar fiter not working with human readable clinsig values

## [4.2.2]

### Fixed
- Fixed gene panel create/modify from CSV file utf-8 decoding error
- Updating genes in gene panels now supports edit comments and entry version
- Gene panel export timeout error

## [4.2.1]

### Fixed
- Re-introduced gene name(s) in verification email subject
- Better PDF rendering for excluded variants in report
- Problem to access old case when `is_default` did not exist on a panel


## [4.2.0]

### Added
- New index on variant_id for events
- Display overlapping compounds on variants view

### Fixed
- Fixed broken clinical filter


## [4.1.4]

### Added
- Download of filtered SVs

### Fixed
- Fixed broken download of filtered variants
- Fixed visualization issue in gene panel PDF export
- Fixed bug when updating gene names in variant controller


## [4.1.3]

### Fixed
- Displays all primary transcripts


## [4.1.2]

### Added
- Option add/replace when updating a panel via CSV file
- More flexible versioning of the gene panels
- Printing coverage report on the bottom of the pdf case report
- Variant verification option for SVs
- Logs uri without pwd when connecting
- Disease-causing transcripts in case report
- Thicker lines in case report
- Supports HPO search for cases, both terms or if described in synopsis
- Adds sanger information to dashboard

### Fixed
- Use db name instead of **auth** as default for authentication
- Fixes so that reports can be generated even with many variants
- Fixed sanger validation popup to show individual variants queried by user and institute.
- Fixed problem with setting up scout
- Fixes problem when exac file is not available through broad ftp
- Fetch transcripts for correct build in `adapter.hgnc_gene`

## [4.1.1]
- Fix problem with institute authentication flash message in utils
- Fix problem with comments
- Fix problem with ensembl link


## [4.1.0]

### Added
- OMIM phenotypes to case report
- Command to download all panel app gene panels `scout load panel --panel-app`
- Links to genenames.org and omim on gene page
- Popup on gene at variants page with gene information
- reset sanger status to "Not validated" for pinned variants
- highlight cases with variants to be evaluated by Sanger on the cases page
- option to point to local reference files to the genome viewer pileup.js. Documented in `docs.admin-guide.server`
- option to export single variants in `scout export variants`
- option to load a multiqc report together with a case(add line in load config)
- added a view for searching HPO terms. It is accessed from the top left corner menu
- Updates the variants view for cancer variants. Adds a small cancer specific filter for known variants
- Adds hgvs information on cancer variants page
- Adds option to update phenotype groups from CLI

### Fixed
- Improved Clinvar to submit variants from different cases. Fixed HPO terms in casedata according to feedback
- Fixed broken link to case page from Sanger modal in cases view
- Now only cases with non empty lists of causative variants are returned in `adapter.case(has_causatives=True)`
- Can handle Tumor only samples
- Long lists of HGNC symbols are now possible. This was previously difficult with manual, uploaded or by HPO search when changing filter settings due to GET request limitations. Relevant pages now use POST requests. Adds the dynamic HPO panel as a selection on the gene panel dropdown.
- Variant filter defaults to default panels also on SV and Cancer variants pages.

## [4.0.0]

### WARNING ###

This is a major version update and will require that the backend of pre releases is updated.
Run commands:

```
$scout update genes
$scout update hpo
```

- Created a Clinvar submission tool, to speed up Clinvar submission of SNVs and SVs
- Added an analysis report page (html and PDF format) containing phenotype, gene panels and variants that are relevant to solve a case.

### Fixed
- Optimized evaluated variants to speed up creation of case report
- Moved igv and pileup viewer under a common folder
- Fixed MT alignment view pileup.js
- Fixed coordinates for SVs with start chromosome different from end chromosome
- Global comments shown across cases and institutes. Case-specific variant comments are shown only for that specific case.
- Links to clinvar submitted variants at the cases level
- Adapts clinvar parsing to new format
- Fixed problem in `scout update user` when the user object had no roles
- Makes pileup.js use online genome resources when viewing alignments. Now any instance of Scout can make use of this functionality.
- Fix ensembl link for structural variants
- Works even when cases does not have `'madeline_info'`
- Parses Polyphen in correct way again
- Fix problem with parsing gnomad from VEP

### Added
- Added a PDF export function for gene panels
- Added a "Filter and export" button to export custom-filtered SNVs to CSV file
- Dismiss SVs
- Added IGV alignments viewer
- Read delivery report path from case config or CLI command
- Filter for spidex scores
- All HPO terms are now added and fetched from the correct source (https://github.com/obophenotype/human-phenotype-ontology/blob/master/hp.obo)
- New command `scout update hpo`
- New command `scout update genes` will fetch all the latest information about genes and update them
- Load **all** variants found on chromosome **MT**
- Adds choice in cases overview do show as many cases as user like

### Removed
- pileup.min.js and pileup css are imported from a remote web location now
- All source files for HPO information, this is instead fetched directly from source
- All source files for gene information, this is instead fetched directly from source

## [3.0.0]
### Fixed
- hide pedigree panel unless it exists

## [1.5.1] - 2016-07-27
### Fixed
- look for both ".bam.bai" and ".bai" extensions

## [1.4.0] - 2016-03-22
### Added
- support for local frequency through loqusdb
- bunch of other stuff

## [1.3.0] - 2016-02-19
### Fixed
- Update query-phenomizer and add username/password

### Changed
- Update the way a case is checked for rerun-status

### Added
- Add new button to mark a case as "checked"
- Link to clinical variants _without_ 1000G annotation

## [1.2.2] - 2016-02-18
### Fixed
- avoid filtering out variants lacking ExAC and 1000G annotations

## [1.1.3] - 2015-10-01
### Fixed
- persist (clinical) filter when clicking load more
- fix #154 by robustly setting clinical filter func. terms

## [1.1.2] - 2015-09-07
### Fixed
- avoid replacing coverage report with none
- update SO terms, refactored

## [1.1.1] - 2015-08-20
### Fixed
- fetch case based on collaborator status (not owner)

## [1.1.0] - 2015-05-29
### Added
- link(s) to SNPedia based on RS-numbers
- new Jinja filter to "humanize" decimal numbers
- show gene panels in variant view
- new Jinja filter for decoding URL encoding
- add indicator to variants in list that have comments
- add variant number threshold and rank score threshold to load function
- add event methods to mongo adapter
- add tests for models
- show badge "old" if comment was written for a previous analysis

### Changed
- show cDNA change in transcript summary unless variant is exonic
- moved compounds table further up the page
- show dates for case uploads in ISO format
- moved variant comments higher up on page
- updated documentation for pages
- read in coverage report as blob in database and serve directly
- change ``OmimPhenotype`` to ``PhenotypeTerm``
- reorganize models sub-package
- move events (and comments) to separate collection
- only display prev/next links for the research list
- include variant type in breadcrumbs e.g. "Clinical variants"

### Removed
- drop dependency on moment.js

### Fixed
- show the same level of detail for all frequencies on all pages
- properly decode URL encoded symbols in amino acid/cDNA change strings
- fixed issue with wipe permissions in MongoDB
- include default gene lists in "variants" link in breadcrumbs

## [1.0.2] - 2015-05-20
### Changed
- update case fetching function

### Fixed
- handle multiple cases with same id

## [1.0.1] - 2015-04-28
### Fixed
- Fix building URL parameters in cases list Vue component

## [1.0.0] - 2015-04-12
Codename: Sara Lund

![Release 1.0](artwork/releases/release-1-0.jpg)

### Added
- Add email logging for unexpected errors
- New command line tool for deleting case

### Changed
- Much improved logging overall
- Updated documentation/usage guide
- Removed non-working IGV link

### Fixed
- Show sample display name in GT call
- Various small bug fixes
- Make it easier to hover over popups

## [0.0.2-rc1] - 2015-03-04
### Added
- add protein table for each variant
- add many more external links
- add coverage reports as PDFs

### Changed
- incorporate user feedback updates
- big refactor of load scripts

## [0.0.2-rc2] - 2015-03-04
### Changes
- add gene table with gene description
- reorganize inheritance models box

### Fixed
- avoid overwriting gene list on "research" load
- fix various bugs in external links

## [0.0.2-rc3] - 2015-03-05
### Added
- Activity log feed to variant view
- Adds protein change strings to ODM and Sanger email

### Changed
- Extract activity log component to macro

### Fixes
- Make Ensembl transcript links use archive website<|MERGE_RESOLUTION|>--- conflicted
+++ resolved
@@ -3,6 +3,11 @@
 This project adheres to [Semantic Versioning](http://semver.org/).
 
 About changelog [here](https://keepachangelog.com/en/1.0.0/)
+
+## []
+### Fixed
+- Bug in gene variants page (All SNVs and INDELs) when variant gene doesn't have a hgnc_id that is found in the database
+
 
 ## [4.55]
 ### Changed
@@ -16,12 +21,8 @@
 - Logo backgrounds fixed to white on welcome page
 - Visited links turn purple again
 - Style of link buttons and dropdown menus
-<<<<<<< HEAD
-- Bug in gene variants page (All SNVs and INDELs) when variant gene doesn't have a hgnc_id that is found in the database
-=======
 - Update KUH and GMS logos
 - Link color for Managed variants
->>>>>>> 157b37a1
 
 ## [4.54]
 ### Added
