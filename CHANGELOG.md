# Change Log
All notable changes to this project will be documented in this file.
This project adheres to [Semantic Versioning](http://semver.org/).

About changelog [here](https://keepachangelog.com/en/1.0.0/)

## [unreleased]
### Added
- Add cancer SNVs to Oncogenicity ClinVar submissions (downloadable json document only) (#5449)
### Changed
<<<<<<< HEAD
- On `Search SNVs and SVs` page, display multiple HGVS descriptors when variant has more than one gene (#5513)
=======
- Improved test that checks code collecting other categories of variants overlapping a variant (#5521)
>>>>>>> 57ba07ac
### Fixed
- Instance badge class and config option documentation (#5500)
- Fix incorrect reference to non-existent pymongo.synchronous (#5517)
- More clearly dim cases for empty queries (#5507)
- Case search form enforces numeric input for number of results returned (`Limit` field) (#5519)
- Parsing of canonical transcript in variants genes when variant is outside the coding sequence (#5515)

## [4.102]
### Added
- ClinVar data with link to ClinVar for variants present on the general case report (#5478)
- Customise Scout instance color and name, by adding INSTANCE_NAME and INSTANCE_COLOR parameters in the app config file (#5479)
- Display local archived frequencies on general case report (#5492)
### Changed
- Refactored and simplified code that fetches case's genome build (#5443)
- On caseS page, dim cases only included from the always display cases with status option (#5464)
- Reuse the variant frequencies table from variant page on case reports (#5478)
- Loading of outliers files (Fraser and Outrider) do not raise error when path to these files is missing or wrong, just a warning (#5486)
- Updated libraries on uv lock file (#5495)
### Fixed
- Fix long STR variant pinned display on case page (#5455)
- Variant page crashing when Loqusdb instance is chosen on institute settings but is not found at the given URL (#5447)
- Show assignees in case list when user ID is different from email (#5460)
- When removing a germline variant from a ClinVar submission, make sure to remove also its associated observations from the database (#5463)
- Chanjo2 genes full coverage check when variant has no genes (#5468)
- Full Flask user logout blocked by session clear (#5470)
- SV page UCSC link for breakpoints did not detect genome build 38 (#5489)
- HPO term deep link URL updated to a working one (#5488)
- Add `str_trid` as a sorting criterion when selecting STRs. This fixes the sort order problem of STRs from cases with genome build 38 (#5491)
- Always use GitHub original for igv.js genomes.json config - it is intended as official backup URL already (#5496)
- Update igv.js to v3.3.0 (#5496)
- Introduced a function that checks redirect URLs to avoid redirection to external sites (#5458)
- Loading of missing outliers files should also not raise error if key exists but is unset (#5497)
- Do not add null references to HPO-associated genes when parsing errors occur (#5472)
- Possibility to change user immediately after logging out from Google Oauth or Keycloak (#5493)
- Trust hgnc_id for unique aliases for HPO-associated genes (#5498)

## [4.101]
### Changed
- Institutes are now sorted by ID on gene panels page (#5436)
- Simplified visualization of previous ACMG and CCV classifications for a variant on variantS page (#5439 & #5440)
- On ClinVar multistep submission form, skip fetching transcript versions for build 38 transcripts which are not MANE Select or MANE Plus Clinical (#5426)
### Fixed
- Malformatted table cell for analysis date on caseS page (#5438)
- Remove "Add to ClinVar submission" button for pinned MEI variants as submission is not supported at the moment (#5442)
- Clinical variant files could once again be read in arbitrary order on load (#5452)
- Fix test_sanger_validation test to be run with a mock app instantiated (#5453)

## [4.100.2]
### Fixed
- Keyerror 'ensembl_transcript_id' when loading transcripts from a pre-downloaded Ensembl transcripts file (#5435)

## [4.100.1]
### Fixed
- Removed an extra `x` from compounds functional annotation cells (#5432)

## [4.100]
### Added
- Button with link to cancerhotspots.org on variant page for cancer cases (#5359)
- Link to ClinGen ACMG CSPEC Criteria Specification Registry from ACMG classification page (#5364)
- Documentation on how to export data from the scout database using the command line (#5373)
- Filter cancer SNVs by ClinVar oncogenicity. OBS: since annotations are still sparse in ClinVar, relying solely on them could be too restrictive (#5367)
- Include eventual gene-matching WTS outliers on variantS page (Overlap column) and variant page (Gene overlapping non-SNVs table) (#5371)
- Minor Allele Frequency (HiFiCNV) IGV.js track for Nallo cases (#5401)
- A page showing all cases submitted to the Matchmaker Exchange, accessible from the institute's sidebar (#5378)
- Variants' loader progress bar (#5411)
### Changed
- Allow matching compounded subcategories from SV callers e.g. DUP:INV (#5360)
- Adjust the link to the chanjo2 gene coverage report to reflect the type of analyses used for the samples (#5368)
- Gene panels open in new tabs from case panels and display case name on the top of the page (#5369)
- When uploading research variants, use rank threshold defined in case settings, if available, otherwise use the default threshold of 8 (#5370)
- Display genome build version on case general report (#5381)
- On pull request template, fixed instructions on how to deploy a branch to the development server (#5382)
- On case general report, when a variant is classified (ACMG or CCV), tagged, commented and also dismissed, will only be displayed among the dismissed variants (#5377)
- If case is re-runned/re-uploaded with the `--keep-actions` tag, remember also previously assigned diseases, HPO terms, phenotype groups and HPO panels (#5365)
- Case load config alias and updated track label for TIDDIT coverage tracks to accommodate HiFiCNV dito (#5401)
- On variants page, compounds popup table, truncate the display name of compound variants with display name that exceeds 20 characters (#5404)
- Update dataTables js (#5407)
- Load variants command prints more clearly which categories of variants are being loaded (#5409)
- Tooltips instead of popovers (no click needed) for matching indicators on variantS page (#5419)
- Call chanjo2 coverage completeness indicator via API after window loading completes (#5366)
- On ClinVar multistep submission form, silence warnings coming from missing HGVS version using Entrez Eutils (#5424)
### Fixed
- Style of Alamut button on variant page (#5358)
- Scope of overlapping functions (#5385)
- Tests involving the variants controllers, which failed when not run in a specific order (#5391)
- Option to return to the previous step in each of the steps of the ClinVar submission form (#5393)
- chanjo2 MT report for cases in build 38 (#5397)
- Fixed some variantS view tests accessing database out of app context (#5415)
- Display of matching manual rank on the SV variant page (#5419)
- Broken `scout setup database` command (#5422)
- Collecting submission data for cases which have been removed (#5421)
- Speed up query for gene overlapping variants (#5413)
- Removing submission data for cases which have been removed (#5430)

## [4.99]
### Added
- De novo assembly alignment file load and display (#5284)
- Paraphase bam-let alignment file load and display (#5284)
- Parsing and showing ClinVar somatic oncogenicity anontations, when available (#5304)
- Gene overlapping variants (superset of compounds) for SVs (#5332)
- Gene overlapping variants for MEIs (#5332)
- Gene overlapping variants for cancer (and cancer_sv) (#5332)
- Tests for the Google login functionality (#5335)
- Support for login using Keycloak (#5337)
- Documentation on Keycloak login system integration (#5342)
- Integrity check for genes/transcripts/exons files downloaded from Ensembl (#5353)
- Options for custom ID/display name for PanelApp Green updates (#5355)
### Changed
- Allow ACMG criteria strength modification to Very strong/Stand-alone (#5297)
- Mocked the Ensembl liftover service in igv tracks tests (#5319)
- Refactored the login function into smaller functions, handling respectively: user consent, LDAP login, Google login, database login and user validation (#5331)
- Allow loading of mixed analysis type cases where some individuals are fully WTS and do not appear in DNA VCFs (#5327)
- Documentation available in dark mode, and expanded installation instructions (#5343)
### Fixed
- Re-enable display of case and individual specific tracks (pre-computed coverage, UPD, zygosity) (#5300)
- Disable 2-color mode in IGV.js by default, since it obscures variant proportion of reads. Can be manually enabled (#5311)
- Institute settings reset (#5309)
- Updated color scheme for variant assessment badges that were hard to see in light mode, notably Risk Factor (#5318)
- Avoid page timeout by skipping HGVS validations in ClinVar multistep submission for non-MANE transcripts from variants in build 38 (#5302)
- Sashimi view page displaying an error message when Ensembl REST API (LiftOver) is not available (#5322)
- Refactored the liftover functionality to avoid using the old Ensembl REST API (#5326)
- Downloading of Ensembl resources by fixing the URL to the schug server, pointing to the production instance instead of the staging one (#5348)
- Missing MT genes from the IGV track (#5339)
- Paraphase and de novo assembly tracks could mismatch alignment sample labels - refactor to case specific tracks (#5357)

## [4.98]
### Added
- Documentation on how to delete variants for one or more cases
- Document the option to collect green genes from any panel when updating the PanelApp green genes panel
- On the institute's filters page, display also any soft filters applied to institute's variants
### Fixed
- Case page patch for research cases without WTS outliers

## [4.97]
### Added
- Software version and link to the relative release on GitHub on the top left dropdown menu
- Option to sort WTS outliers by p_value, Δψ, ψ value, zscore or l2fc
- Display pLI score and LOEUF on rare diseases and cancer SNV pages
- Preselect MANE SELECT transcripts in the multi-step ClinVar variant add to submission process
- Allow updating case with WTS Fraser and Outrider research files
- Load research WTS outliers using the `scout load variants --outliers-research` command
- Chanjo2 gene coverage completeness indicator and report from variant page, summary card
- Enhanced SNV and SV filtering for cancer and rare disease cases, now supporting size thresholds (≥ or < a specified base pair length)
- Option to exclude ClinVar significance status in SNVs filters form
- Made HRD a config parameter and display it for cancer cases.
- Preset institute-level soft filters for variants (filtering based on "filters" values on variant documents). Settings editable by admins on the institute's settings page. Allows e.g. hiding tumor `in_normal` and `germline_risk` filter status variants.
- Load pedigree and sex check from Somalier, provided by e.g. the Nallo pipeline
- Expand the command line to remove more types of variants. Now supports: `cancer`, `cancer_sv`, `fusion`, `mei`, `outlier`, `snv`, `str`, and `sv`.
- New `prioritise_clinvar` checkbox on rare diseases cases, SNVs page, used by clinical filter or for expanding the search to always return variants that match the selected ClinVar conditions
- ClinVar CLNSIG Exclude option on cancer variantS filters
### Changed
- Do not show overlapping gene panels badge on variants from cases runned without gene panels
- Set case as research case if it contains any type of research variants
- Update igv.js to 3.2.0
- IGV DNA alignment track defaults to group by tag:HP and color by methylation (useful for LRS), and show soft-clips
- Update gnomAD constraint to v4.1
- HG38 genes track in igv.js browser, to correctly display gene names
- Refactored code for prioritizing the order of variant loading
- Modified the web pages body style to adapt content to smaller screens
- Refactored filters to filter variants by ClinVar significance, CLINSIG Confident and ClinVar hits at the same time
- Improved tooltips for ClinVar filter in SNVs filter form
- `showSoftClips` parameter in igv.js is set to false by default for WES and PANEL samples
- Updated dependencies in uv.lock file
### Fixed
- Don't save any "-1", "." or "0" frequency values for SNVs - same as for SVs
- Downloading and parsing of genes from Ensembl (including MT-TP)
- Don't parse SV frequencies for SNVs even if the name matches. Also accept "." as missing value for SV frequencies.
- HPO search on WTS Outliers page
- Stop using dynamic gene panel (HPO generated list) for clinical filter when the last gene is removed from the dynamic gene panel
- Return only variants with ClinVar annotation when `ClinVar hits` checkbox is checked on variants search form
- Legacy variant filter option `clinsig_confident_always_returned` on saved filters is remapped as `prioritised_clivar` and `clinvar_trusted_revstat`
- Variants queries excluding ClinVar tags without `prioritise_clinvar` checkbox checked
- Pedigree QC Somalier loading demo ancestry file and operator priority

## [4.96]
### Added
- Support case status assignment upon loading (by providing case status in the case config file)
- Severity predictions on general case report for SNVs and cancer SNVs
- Variant functional annotation on general case report for SNVs and cancer SNVs
- Version of Scout used when the case was loaded is displayed on case page and general report
### Removed
- Discontinue ClinVar submissions via CSV files and support only submission via API: removed buttons for downloading ClinVar submission objects as CSV files
### Changed
- Display STR variant filter status on corresponding variantS page
- Warning and reference to Biesecker et al when using PP1/BS4 and PP4 together in ACMG classifications
- Warning to not use PP4 criterion together with PS2/PM6 in ACMG classifications with reference to the SVI Recommendation for _de novo_ Criteria (PS2 & PM6)
- Button to directly remove accepted submissions from ClinVar
- Upgraded libs in uv.lock file
### Fixed
- Release docs to include instructions for upgrading dependencies
- Truncated long HGVS descriptions on cancer SNV and SNVs pages
- Avoid recurrent error by removing variant ranking settings in unranked demo case
- Actually re-raise exception after load aborts and has rolled back variant insertion

## [4.95]
### Added
- CCV score / temperature on case reports
- ACMG SNV classification form also accessible from SV variant page
- Simplify updating of the PanelApp Green panel from all source types in the command line interactive session
### Changed
- Clearer link to `Richards 2015` on ACMG classification section on SVs and cancer SVs variants pages
- Parse HGNC Ids directly from PanelApp when updating/downloading PanelApp panels
- Skip variant genotype matching check and just return True when matching causative is found in a case with only one individual/sample
- Reduced number of research MEI variants present in the demo case from 17K to 145 to speed up automatic tests
### Fixed
- ACMG temperature on case general report should respect term modifiers
- Missing inheritance, constraint info for genes with symbols matching other genes previous aliases with some lower case letters
- Loading of all PanelApp panels from command line
- Saving gene inheritance models when loading/updating specific/all PanelApp panels (doesn't apply to the `PanelApp Green Genes panel`)
- Save also complete penetrance status (in addition to incomplete) if available when loading specific/all PanelApp panels (does not apply to the `PanelApp Green Genes panel`)
- Variants and managed variants query by coordinates, which was returning all variants in the chromosome if start position was 0
- Compound loading matches also "chr"-containing compound variant names

## [4.94.1]
### Fixed
- Temporary directory generation for MT reports and pedigree file for case general report

## [4.94]
### Added
- Max-level provenance and Software Bill Of Materials (SBOM) to the Docker images pushed to Docker Hub
- ACMG VUS Bayesian score / temperature on case reports
- Button to filter and download case individuals/samples from institute's caseS page
### Changed
- On variant page, RefSeq transcripts panel, truncate very long protein change descriptions
- Build system changed to uv/hatchling, remove setuptools, version file, add project toml and associated files
- On variantS pages, display chromosome directly on start and end chromosome if different
- On cancer variantS pages, display allele counts and frequency the same way for SNVs and SVs (refactor macro)
- Stricter coordinate check in BND variants queries (affecting search results on SV variants page)
### Fixed
- UCSC hg38 links are updated
- Variants page tooltip errors
- Cancer variantS page had poor visibility of VAF and chromosome coordinate on causatives (green background)

## [4.93.1]
### Fixed
- Updated PyPi build GitHub action to explicitly include setuptools (for Python 3.12 distro)

## [4.93]
### Added
- ClinGen-CGC-VICC oncogenicity classification for cancer SNVs
- A warning to not to post sensitive or personal info when opening an issue
### Changed
- "Show more/less" button to toggle showing 50 (instead of 10) observed cases in LoqusDB observation panel
- Show customer id on share and revoke sharing case collapsible sidebar dialog
- Switch to python v.3.12 in Dockerfiles and automatic tests
### Fixed
- Limit the size of custom images displayed on case and variant pages and add a link to display them in full size in a new tab
- Classified variants not showing on case report when collaborator adds classification
- On variantS page, when a variant has more than one gene, then the gene panel badge reflect the panels each gene is actually in
- Updating genes on a gene panel using a file
- Link out to Horak 2020 from CCV classify page opens in new tab

## [4.92]
### Added
- PanelApp link on gene page and on gene panels description
- Add more filters to the delete variants command (institute ID and text file with list of case IDs)
### Changed
- Use the `clinicalgenomics/python3.11-venv:1.0` image everywhere in the Dockerfiles
### Fixed
- list/List typing issue on PanelApp extension module

## [4.91.2]
### Fixed
- Stranger TRGT parsing of `.` in `FORMAT.MC`
- Parse ClinVar low-penetrance info and display it alongside Pathogenic and likely pathogenic on SNVs pages
- Gene panel indexes to reflect the indexes used in production database
- Panel version check while editing the genes of a panel
- Display unknown filter tags as "danger" marked badges
- Open WTS variantS SNVs and SVs in new tabs
- PanelApp panels update documentation to reflect the latest changes in the command line
- Display panel IDs alongside panel display names on gene panels page
- Just one `Hide removed panels` checkbox for all panels on gene panels page
- Variant filters redecoration from multiple classifications crash on general case report

## [4.91.1]
### Fixed
- Update IGV.js to v3.1.0
- Columns/headings on SV variantS shifted

## [4.91]
### Added
- Variant link to Franklin in database buttons (different depending on rare or cancer track)
- MANE badges on list of variant's Genes/Transcripts/Proteins table, this way also SVs will display MANE annotations
- Export variant type and callers-related info fields when exporting variants from variantS pages
- Cases advanced search on the dashboard page
- Possibility to use only signed off panels when building the PanelApp GREEN panel
### Changed
- On genes panel page and gene panel PDF export, it's more evident which genes were newly introduced into the panel
- WTS outlier position copy button on WTS outliers page
- Update IGV.js to v3.0.9
- Managed variants VCF export more verbose on SVs
- `/api/v1/hpo-terms` returns pymongo OperationFailure errors when provided query string contains problematic characters
- When parsing variants, prioritise caller AF if set in FORMAT over recalculation from AD
- Expand the submissions information section on the ClinVar submissions page to fully display long text entries
- Jarvik et al for PP1 added to ACMG modification guidelines
- Display institute `_id` + display name on dashboard filters
- ClinVar category 8 has changed to "Conflicting classifications of pathogenicity" instead of "interpretations"
- Simplify always loading ClinVar `CLNSIG` P, LP and conflicting annotations slightly
- Increased visibility of variant callers's "Pass" or "Filtered" on the following pages: SNV variants (cancer cases), SV variants (both RD and cancer cases)
- Names on IGV buttons, including an overview level IGV MT button
- Cases query no longer accepts strings for the `name_query` parameter, only ImmutableMultiDict (form data)
- Refactor the loading of PanelApp panels to use the maintained API - Customised PanelApp GREEN panels
- Better layout for Consequence cell on cancer SNVs page
- Merged `Qual` and `Callers` cell on cancer SNVs page
### Fixed
- Empty custom_images dicts in case load config do not crash
- Tracks missing alignment files are skipped on generating IGV views
- ClinVar form to accept MedGen phenotypes
- Cancer SV variantS page spinner on variant export
- STRs variants export (do not allow null estimated variant size and repeat locus ID)
- STRs variants page when one or more variants have SweGen mean frequency but lack Short Tandem Repeat motif count
- ClinVar submission enquiry status for all submissions after the latest
- CLI scout update type hint error when running commands using Python 3.9
- Missing alignment files but present index files could crash the function creating alignment tracks for IGV display
- Fix missing "Repeat locus" info on STRs export

## [4.90.1]
### Fixed
- Parsing Matchmaker Exchange's matches dates

## [4.90]
### Added
- Link to chanjo2 MANE coverage overview on case page and panel page
- More SVI recommendation links on the ACMG page
- IGV buttons for SMN CN page
- Warnings on ACMG classifications for potentially conflicting classification pairs
- ACMG Bayesian foundation point scale after Tavtigian for variant heat profile
### Changed
- Variants query backend allows rank_score filtering
- Added script to tabulate causatives clinical filter rank
- Do not display inheritance models associated to ORPHA terms on variant page
- Moved edit and delete buttons close to gene names on gene panel page and other aesthetical fixes
- SNV VariantS page functional annotation and region annotation columns merged
- VariantS pages (not cancer) gene cells show OMIM inheritance pattern badges also without hover
- STR variantS page to show STR inheritance model without hover (fallback to OMIM for non-Stranger annotation)
- VariantS page local observation badges have counts visible also without hover
- On Matchmaker page, show number of matches together with matching attempt date
- Display all custom inheritance models, both standard and non-standard, as gathered from the gene panel information on the variant page
- Moved PanelApp-related code to distinct modules/extension
### Fixed
- Make BA1 fully stand-alone to Benign prediction
- Modifying Benign terms to "Moderate" has no effect under Richards. Ignored completely before, will retain unmodified significance now
- Extract all fields correctly when exporting a panel to file from gene panel page
- Custom updates to a gene in a panel
- Gene panel PDF export, including gene links
- Cancer SV, Fusion, MEI and Outlier filters are shown on the Institute Filters overview
- CaseS advanced search limit
- Visibility of Matchmaker Exchange matches on dark mode
- When creating a new gene panel from file, all gene fields are saved, including comments and manual inheritance models
- Downloading on gene names from EBI
- Links to gene panels on variant page, summary panel
- Exporting gene variants when one or more variants' genes are missing HGNC symbol

## [4.89.2]
## Fixed
- If OMIM gene panel gene symbols are not mapping to hgnc_id, allow fallback use of a unique gene alias

## [4.89.1]
### Fixed
- General case report crash when encountering STR variants without `source` tags
- Coloring and SV inheritance patterns on general case report

## [4.89]
### Added
- Button on SMN CN page to search variants within SMN1 and SMN2 genes
- Options for selectively updating OMICS variants (fraser, outrider) on a case
- Log users' activity to file by specifying `USERS_ACTIVITY_LOG_PATH` parameter in app config
- `Mean MT coverage`, `Mean chrom 14 coverage` and `Estimated mtDNA copy number` on MT coverage file from chanjo2 if available
- In ClinVar multistep form, preselect ACMG criteria according to the variant's ACMG classification, if available
- Subject id search from caseS page (supporting multiple sample types e.g.) - adding indexes to speed up caseS queries
- Advanced cases search to narrow down results using more than one search parameter
- Coverage report available for any case with samples containing d4 files, even if case has no associated gene panels
- RNA delivery reports
- Two new LRS SV callers (hificnv, severus)
### Changed
- Documentation for OMICS variants and updating a case
- Include both creation and deletion dates in gene panels pages
- Moved code to collect MT copy number stats for the MT report to the chanjo extension
- On the gene panelS page, show expanded gene panel version list in one column only
- IGV.js WTS loci default to zoom to a region around a variant instead of whole gene
- Refactored logging module
- Case general report no longer shows ORPHA inheritance models. OMIM models are shown colored.
- Chromosome alias tab files used in the igv.js browser, which now contain the alias for chromosome "M"
- Renamed "Comment on clinical significance" to "Comment on classification" in ClinVar multistep form
- Enable Gens CN button also for non-wgs cancer track cases
### Fixed
- Broken heading anchors in the documentation (`admin-guide/login-system.md` and `admin-guide/setup-scout.md` files)
- Avoid open login redirect attacks by always redirecting to cases page upon user login
- Stricter check of ID of gene panels to prevent file downloading vulnerability
- Removed link to the retired SPANR service. SPIDEX scores are still parsed and displayed if available from variant annotation.
- Omics variant view test coverage
- String pattern escape warnings
- Code creating Alamut links for variant genes without canonical_transcript set
- Variant delete button in ClinVar submissions page
- Broken search cases by case similarity
- Missing caller tag for TRGT

## [4.88.1]
### Fixed
- Patch update igv.js to 3.0.5

## [4.88]
### Added
- Added CoLoRSdb frequency to Pop Freq column on variantS page
- Hovertip to gene panel names with associated genes in SV variant view, when variant covers more than one gene
- RNA sample ID can be provided in case load config if different from sample_id
### Fixed
- Broken `scout setup database` command
- Update demo VCF header, adding missing keys found on variants
- Broken upload to Codecov step in Tests & Coverage GitHub action
- Tomte DROP column names have been updated (backwards compatibility preserved for main fields)
- WTS outlierS view to display correct individual IDs for cases with multiple individuals
- WTS outlierS not displayed on WTS outlierS view

## [4.87.1]
### Fixed
- Positioning and alignment of genes cell on variantS page

## [4.87]
### Added
- Option to configure RNA build on case load (default '38')
### Changed
- Tooltip on RNA alignments now shows RNA genome build version
- Updated igv.js to v3.0.4
### Fixed
- Style of "SNVs" and "SVs" buttons on WTS Outliers page
- Chromosome alias files for igv.js
- Genes track displayed also when RNA alignments are present without splice junctions track on igv browser
- Genes track displayed again when splice junction tracks are present

## [4.86.1]
### Fixed
- Loading and updating PanelApp panels, including PanelApp green

## [4.86]
### Added
- Display samples' name (tooltip) and affected status directly on caseS page
- Search SVs across all cases, in given genes
- `CLINVAR_API_URL` param can be specified in app settings to override the URL used to send ClinVar submissions to. Intended for testing.
- Support for loading and storing OMICS data
- Parse DROP Fraser and Outrider TSVs
- Display omics variants - wts outliers (Fraser, Outrider)
- Parse GNOMAD `gnomad_af` and `gnomad_popmax_af` keys from variants annotated with `echtvar`
- Make removed panel optionally visible to non-admin or non maintainers
- Parse CoLoRSdb frequencies annotated in the variant INFO field with the `colorsdb_af` key
- Download -omics variants using the `Filter and export button`
- Clickable COSMIC links on IGV tracks
- Possibility to un-audit previously audited filters
- Reverted table style and removed font awesome style from IGV template
- Case status tags displayed on dashboard case overview
### Changed
- Updated igv.js to v3.0.1
- Alphabetically sort IGV track available for custom selection
- Updated wokeignore to avoid unfixable warning
- Update Chart.js to v4.4.3
- Use tornado library version >= 6.4.1
- Fewer variants in the MEI demo file
- Switch to FontAwesome v.6 instead of using icons v.5 + kit with icons v.6
- Show time (hours and minutes) additionally to date on comments and activity panel
### Fixed
- Only add expected caller keys to variant (FOUND_IN or SVDB_ORIGIN)
- Splice junction merged track height offset in IGV.js
- Splice junction initiation crash with empty variant obj
- Splice junction variant routing for cases with WTS but without outlier data
- Variant links to ExAC, now pointing to gnomAD, since the ExAC browser is no longer available
- Style of HPO terms assigned to a case, now one phenotype per line
- RNA sashimi view rendering should work also if the gene track is user disabled
- Respect IGV tracks chosen by user in variant IGV settings

## [4.85]
### Added
- Load also genes which are missing Ensembl gene ID (72 in both builds), including immunoglobulins and fragile sites
### Changed
- Unfreeze werkzeug again
- Show "(Removed)" after removed panels in dropdown
- The REVEL score is collected as the maximum REVEL score from all of the variant's transcripts
- Parse GNOMAD POPMAX values only if they are numerical when loading variants
### Fixed
- Alphabetically sort "select default panels" dropdown menu options on case page
- Show gene panel removed status on case page
- Fixed visibility of the following buttons: remove assignee, remove pinned/causative, remove comment, remove case from group

## [4.84]
### Changed
- Clearer error message when a loqusdb query fails for an instance that initially connected
- Do not load chanjo-report module if not needed and more visible message when it fails loading
- Converted the HgncGene class into a Pydantic class
- Swap menu open and collapse indicator chevrons - down is now displayed-open, right hidden-closed
- Linters and actions now all use python 3.11
### Fixed
- Safer way to update variant genes and compounds that avoids saving temporary decorators into variants' database documents
- Link to HGNC gene report on gene page
- Case file load priority so that e.g. SNV get loaded before SV, or clinical before research, for consistent variant_id collisions

## [4.83]
### Added
- Edit ACMG classifications from variant page (only for classifications with criteria)
- Events for case CLI events (load case, update case, update individual)
- Support for loading and displaying local custom IGV tracks
- MANE IGV track to be used as a local track for igv.js (see scout demo config file)
- Optional separate MT VCFs, for `nf-core/raredisease`
### Changed
- Avoid passing verbs from CaseHandler - functions for case sample and individual in CaseEventHandler
- Hide mtDNA report and coverage report links on case sidebar for cases with WTS data only
- Modified OMIM-AUTO gene panel to include genes in both genome builds
- Moved chanjo code into a dedicated extension
- Optimise the function that collects "match-safe" genes for an institute by avoiding duplicated genes from different panels
- Users must actively select "show matching causatives/managed" on a case page to see matching numbers
- Upgraded python version from 3.8 to 3.11 in Docker images
### Fixed
- Fix several tests that relied on number of events after setup to be 0
- Removed unused load case function
- Artwork logo sync sketch with png and export svg
- Clearer exception handling on chanjo-report setup - fail early and visibly
- mtDNA report crashing when one or more samples from a case is not in the chanjo database
- Case page crashing on missing phenotype terms
- ACMG benign modifiers
- Speed up tests by caching python env correctly in Github action and adding two more test groups
- Agile issue templates were added globally to the CG-org. Adding custom issue templates to avoid exposing customers
- PanelApp panel not saving genes with empty `EnsembleGeneIds` list
- Speed up checking outdated gene panels
- Do not load research variants automatically when loading a case

## [4.82.2]
### Fixed
- Warning icon in case pages for individuals where `confirmed_sex` is false
- Show allele sizes form ExpansionHunter on STR variantS page again

## [4.82.1]
### Fixed
- Revert the installation of flask-ldapconn to use the version available on PyPI to be able to push new scout releases to PyPI

## [4.82]
### Added
- Tooltip for combined score in tables for compounds and overlapping variants
- Checkbox to filter variants by excluding genes listed in selected gene panels, files or provided as list
- STR variant information card with database links, replacing empty frequency panel
- Display paging and number of HPO terms available in the database on Phenotypes page
- On case page, typeahead hints when searching for a disease using substrings containing source ("OMIM:", "ORPHA:")
- Button to monitor the status of submissions on ClinVar Submissions page
- Option to filter cancer variants by number of observations in somatic and germline archived database
- Documentation for integrating chanjo2
- More up-to-date VEP CSQ dbNSFP frequency keys
- Parse PacBio TRGT (Tandem repeat genotyping tool) Short Tandem Repeat VCFs
### Changed
- In the case_report #panel-tables has a fixed width
- Updated IGV.js to 2.15.11
- Fusion variants in case report now contain same info as on fusion variantS page
- Block submission of somatic variants to ClinVar until we harmonise with their changed API
- Additional control on the format of conditions provided in ClinVar form
- Errors while loading managed variants from file are now displayed on the Managed Variants page
- Chanjo2 coverage button visible only when query will contain a list of HGNC gene IDs
- Use Python-Markdown directly instead of the unmaintained Flask-Markdown
- Use Markupsafe instead of long deprecated, now removed Flask Markup
- Prepare to unfreeze Werkzeug, but don't actually activate until chanjo can deal with the change
### Fixed
- Submit requests to Chanjo2 using HTML forms instead of JSON data
- `Research somatic variants` link name on caseS page
- Broken `Install the HTML 2 PDF renderer` step in a GitHub action
- Fix ClinVar form parsing to not include ":" in conditionType.id when condition conditionType.db is Orphanet
- Fix condition dropdown and pre-selection on ClinVar form for cases with associated ORPHA diagnoses
- Improved visibility of ClinVar form in dark mode
- End coordinates for indels in ClinVar form
- Diagnoses API search crashing with empty search string
- Variant's overlapping panels should show overlapping of variant genes against the latest version of the panel
- Case page crashing when case has both variants in a ClinVar submission and pinned not loaded variants
- Installation of git in second build stage of Dockerfile, allowing correct installation of libraries

## [4.81]
### Added
- Tag for somatic SV IGH-DUX4 detection samtools script
### Changed
- Upgraded Bootstrap version in reports from 4.3.1 to 5.1.3
### Fixed
- Buttons layout in HPO genes panel on case page
- Added back old variant rankscore index with different key order to help loading on demo instance
- Cancer case_report panel-table no longer contains inheritance information
- Case report pinned variants card now displays info text if all pinned variants are present in causatives
- Darkmode setting now applies to the comment-box accordion
- Typo in case report causing `cancer_rank_options is undefined` error

## [4.80]
### Added
- Support for .d4 files coverage using chanjo2 (Case page sidebar link) with test
- Link to chanjo2 coverage report and coverage gene overview on gene panel page
- Link to chanjo2 coverage report on Case page, HPO dynamic gene list
- Link to genes coverage overview report on Case page, HPO dynamic gene list
### Changed
- All links in disease table on diagnosis page now open in a new tab
- Dark mode settings applied to multi-selects on institute settings page
- Comments on case and variant pages can be viewed by expanding an accordion
- On case page information on pinned variants and variants submitted to ClinVar are displayed in the same table
- Demo case file paths are now stored as absolute paths
- Optimised indices to address slow queries
- On case page default panels are now found at the top of the table, and it can be sorted by this trait
### Fixed
- On variants page, search for variants in genes present only in build 38 returning no results
- Pin/unpin with API was not able to make event links
- A new field `Explanation for multiple conditions` is available in ClinVar for submitting variants with more than one associated condition
- Fusion genes with partners lacking gene HGNC id will still be fully loaded
- Fusion variantS export now contains fusion variant specific columns
- When Loqusdb observations count is one the table includes information on if observation was for the current or another case

## [4.79.1]
### Fixed
- Exporting variants without rank score causing page to crash
- Display custom annotations also on cancer variant page

## [4.79]
### Added
- Added tags for Sniffles and CNVpytor, two LRS SV callers
- Button on case page for displaying STR variants occurring in the dynamic HPO panel
- Display functional annotation relative to variant gene's MANE transcripts on variant summary, when available
- Links to ACMG structural variant pathogenicity classification guidelines
- Phenomodels checkboxes can now include orpha terms
- Add incidental finding to case tags
- Get an alert on caseS page when somebody validates variants you ordered Sanger sequencing for
### Changed
- In the diagnoses page genes associated with a disease are displayed using hgnc symbol instead of hgnc id
- Refactor view route to allow navigation directly to unique variant document id, improve permissions check
- Do not show MANE and MANE Plus Clinical transcripts annotated from VEP (saved in variants) but collect this info from the transcripts database collection
- Refactor view route to allow navigation directly to unique case id (in particular for gens)
- `Institutes to share cases with` on institute's settings page now displays institutes names and IDs
- View route with document id selects view template based on variant category
### Fixed
- Refactored code in cases blueprints and variant_events adapter (set diseases for partial causative variants) to use "disease" instead of "omim" to encompass also ORPHA terms
- Refactored code in `scout/parse/omim.py` and `scout/parse/disease_terms.py` to use "disease" instead of "phenotype" to differentiate from HPO terms
- Be more careful about checking access to variant on API access
- Show also ACMG VUS on general report (could be missing if not e.g. pinned)

## [4.78]
### Added
- Case status labels can be added, giving more finegrained details on a solved status (provisional, diagnostic, carrier, UPD, SMN, ...)
- New SO terms: `sequence_variant` and `coding_transcript_variant`
- More MEI specific annotation is shown on the variant page
- Parse and save MANE transcripts info when updating genes in build 38
- ClinVar submission can now be downloaded as a json file
- `Mane Select` and `Mane Plus Clinical` badges on Gene page, when available
- ClinVar submission can now be downloaded as a json file
- API endpoint to pin variant
- Display common/uncommon/rare on summary of mei variant page
### Changed
- In the ClinVar form, database and id of assertion criteria citation are now separate inputs
- Customise institute settings to be able to display all cases with a certain status on cases page (admin users)
- Renamed `Clinical Significance` to `Germline Classification` on multistep ClinVar form
- Changed the "x" in cases.utils.remove_form button text to red for better visibility in dark mode
- Update GitHub actions
- Default loglevel up to INFO, making logs with default start easier to read
- Add XTR region to PAR region definition
- Diagnoses can be searched on diagnoses page without waiting for load first
### Fixed
- Removed log info showing hgnc IDs used in variantS search
- Maintain Matchmaker Exchange and Beacon submission status when a case is re-uploaded
- Inheritance mode from ORPHA should not be confounded with the OMIM inheritance model
- Decipher link URL changes
- Refactored code in cases blueprints to use "disease" instead of "omim" to encompass also ORPHA terms

## [4.77]
### Added
- Orpha disease terms now include information on inheritance
- Case loading via .yaml config file accepts subject_id and phenotype_groups (if previously defined as constant default or added per institute)
- Possibility to submit variants associated with Orphanet conditions to ClinVar
- Option update path to .d4 files path for individuals of an existing case using the command line
- More constraint information is displayed per gene in addition to pLi: missense and LoF OE, CI (inluding LOEUF) and Z-score.
### Changed
- Introduce validation in the ClinVar multistep form to make sure users provide at least one variant-associated condition
- CLI scout update individual accepts subject_id
- Update ClinVar inheritance models to reflect changes in ClinVar submission API
- Handle variant-associated condition ID format in background when creating ClinVar submissions
- Replace the code that downloads Ensembl genes, transcripts and exons with the Schug web app
- Add more info to error log when transcript variant frequency parsing fails.
- GnomAD v4 constraint information replaces ExAC constraints (pLi).
### Fixed
- Text input of associated condition in ClinVar form now aligns to the left
- Alignment of contents in the case report has been updated
- Missing number of phenotypes and genes from case diagnoses
- Associate OMIM and/or ORPHA diagnoses with partial causatives
- Visualization of partial causatives' diagnoses on case page: style and links
- Revert style of pinned variants window on the case page
- Rename `Clinical significanc` to `Germline classification` in ClinVar submissions exported files
- Rename `Clinical significance citations` to `Classification citations` in ClinVar submissions exported files
- Rename `Comment on clinical significance` to `Comment on classification` in ClinVar submissions exported files
- Show matching partial causatives on variant page
- Matching causatives shown on case page consisting only of variant matching the default panels of the case - bug introduced since scout v4.72 (Oct 18, 2023)
- Missing somatic variant read depth leading to report division by zero

## [4.76]
### Added
- Orphacodes are visible in phenotype tables
- Pydantic validation of image paths provided in case load config file
- Info on the user which created a ClinVar submission, when available
- Associate .d4 files to case individuals when loading a case via config file
### Changed
- In diagnoses page the load of diseases are initiated by clicking a button
- Revel score, Revel rank score and SpliceAI values are also displayed in Causatives and Validated variants tables
- Remove unused functions and tests
- Analysis type and direct link from cases list for OGM cases
- Removed unused `case_obj` parameter from server/blueprints/variant/controllers/observations function
- Possibility to reset ClinVar submission ID
- Allow ClinVar submissions with custom API key for users registered as ClinVar submitters or when institute doesn't have a preset list of ClinVar submitters
- Ordered event verbs alphabetically and created ClinVar-related user events
- Removed the unused "no-variants" option from the load case command line
### Fixed
- All disease_terms have gene HGNC ids as integers when added to the scout database
- Disease_term identifiers are now prefixed with the name of the coding system
- Command line crashing with error when updating a user that doesn't exist
- Thaw coloredlogs - 15.0.1 restores errorhandler issue
- Thaw crypography - current base image and library version allow Docker builds
- Missing delete icons on phenomodels page
- Missing cryptography lib error while running Scout container on an ARM processor
- Round CADD values with many decimals on causatives and validated variants pages
- Dark-mode visibility of some fields on causatives and validated variants pages
- Clinvar submitters would be cleared when unprivileged users saved institute settings page
- Added a default empty string in cases search form to avoid None default value
- Page crashing when user tries to remove the same variant from a ClinVar submission in different browser tabs
- Update more GnomAD links to GnomAD v4 (v38 SNVs, MT vars, STRs)
- Empty cells for RNA fusion variants in Causatives and Verified variants page
- Submenu icons missing from collapsible actionbar
- The collapsible actionbar had some non-collapsing overly long entries
- Cancer observations for SVs not appearing in the variant details view
- Archived local observations not visible on cancer variantS page
- Empty Population Frequency column in the Cancer SV Variants view
- Capital letters in ClinVar events description shown on case page

## [4.75]
### Added
- Hovertip to gene panel names with associated genes in variant view, when variant covers more than one gene
- Tests for panel to genes
- Download of Orphadata en_product6 and en_product4 from CLI
- Parse and save `database_found` key/values for RNA fusion variants
- Added fusion_score, ffpm, split_reads, junction_reads and fusion_caller to the list of filters on RNA fusion variants page
- Renamed the function `get_mei_info` to `set_mei_info` to be consistent with the other functions
- Fixed removing None key/values from parsed variants
- Orphacodes are included in the database disease_terms
### Changed
- Allow use of projections when retrieving gene panels
- Do not save custom images as binary data into case and variant database documents
- Retrieve and display case and variant custom images using image's saved path
- Cases are activated by viewing FSHD and SMA reports
- Split multi-gene SNV variants into single genes when submitting to Matchmaker Exchange
- Alamut links also on the gene level, using transcript and HGVS: better for indels. Keep variant link for missing HGVS
- Thaw WTForms - explicitly coerce form decimal field entries when filters fetched from db
### Fixed
- Removed some extra characters from top of general report left over from FontAwsome fix
- Do not save fusion variants-specific key/values in other types of variants
- Alamut link for MT variants in build 38
- Convert RNA fusions variants `tool_hits` and `fusion_score` keys from string to numbers
- Fix genotype reference and alternative sequencing depths defaulting to -1 when values are 0
- DecimalFields were limited to two decimal places for several forms - lifting restrictions on AF, CADD etc.

## [4.74.1]
### Changed
- Parse and save into database also OMIM terms not associated to genes
### Fixed
- BioNano API FSHD report requests are GET in Access 1.8, were POST in 1.7
- Update more FontAwesome icons to avoid Pro icons
- Test if files still exist before attempting to load research variants
- Parsing of genotypes error, resulting in -1 values when alt or ref read depths are 0

## [4.74]
### Added
- SNVs and Indels, MEI and str variants genes have links to Decipher
- An `owner + case display name` index for cases database collection
- Test and fixtures for RNA fusion case page
- Load and display fusion variants from VCF files as the other variant types
- Option to update case document with path to mei variants (clinical and research)
### Changed
- Details on variant type and category for audit filters on case general report
- Enable Gens CN profile button also in somatic case view
- Fix case of analysis type check for Gens analysis button - only show for WGS
### Fixed
- loqusdb table no longer has empty row below each loqusid
- MatchMaker submission details page crashing because of change in date format returned by PatientMatcher
- Variant external links buttons style does not change color when visited
- Hide compounds with compounds follow filter for region or function would fail for variants in multiple genes
- Updated FontAwesome version to fix missing icons

## [4.73]
### Added
- Shortcut button for HPO panel MEI variants from case page
- Export managed variants from CLI
### Changed
- STRs visualization on case panel to emphasize abnormal repeat count and associated condition
- Removed cytoband column from STRs variant view on case report
- More long integers formatted with thin spaces, and copy to clipboard buttons added
### Fixed
- OMIM table is scrollable if higher than 700px on SV page
- Pinned variants validation badge is now red for false positives.
- Case display name defaulting to case ID when `family_name` or `display_name` are missing from case upload config file
- Expanded menu visible at screen sizes below 1000px now has background color
- The image in ClinVar howto-modal is now responsive
- Clicking on a case in case groups when case was already removed from group in another browser tab
- Page crashing when saving filters for mei variants
- Link visited color of images

## [4.72.4]
### Changed
- Automatic test mongod version increased to v7
### Fixed
- GnomAD now defaults to hg38 - change build 37 links accordingly

## [4.72.3]
### Fixed
- Somatic general case report small variant table can crash with unclassified variants

## [4.72.2]
### Changed
- A gunicorn maxrequests parameter for Docker server image - default to 1200
- STR export limit increased to 500, as for other variants
- Prevent long number wrapping and use thin spaces for separation, as per standards from SI, NIST, IUPAC, BIPM.
- Speed up case retrieval and lower memory use by projecting case queries
- Make relatedness check fails stand out a little more to new users
- Speed up case retrieval and lower memory use by projecting case queries
- Speed up variant pages by projecting only the necessary keys in disease collection query
### Fixed
- Huge memory use caused by cases and variants pages pulling complete disease documents from DB
- Do not include genes fetched from HPO terms when loading diseases
- Consider the renamed fields `Approved Symbol` -> `Approved Gene Symbol` and `Gene Symbols` -> `Gene/Locus And Other Related Symbols` when parsing OMIM terms from genemap2.txt file

## [4.72.1]
### Fixed
- Jinja filter that renders long integers
- Case cache when looking for causatives in other cases causing the server to hang

## [4.72]
### Added
- A GitHub action that checks for broken internal links in docs pages
- Link validation settings in mkdocs.yml file
- Load and display full RNA alignments on alignment viewer
- Genome build check when loading a case
- Extend event index to previous causative variants and always load them
### Fixed
- Documentation nav links for a few documents
- Slightly extended the BioNano Genomics Access integration docs
- Loading of SVs when VCF is missing the INFO.END field but has INFO.SVLEN field
- Escape protein sequence name (if available) in case general report to render special characters correctly
- CaseS HPO term searches for multiple terms works independent of order
- CaseS search regexp should not allow backslash
- CaseS cohort tags can contain whitespace and still match
- Remove diagnoses from cases even if OMIM term is not found in the database
- Parsing of disease-associated genes
- Removed an annoying warning while updating database's disease terms
- Displaying custom case images loaded with scout version <= 4.71
- Use pydantic version >=2 in requirements.txt file
### Changed
- Column width adjustment on caseS page
- Use Python 3.11 in tests
- Update some github actions
- Upgraded Pydantic to version 2
- Case validation fails on loading when associated files (alignments, VCFs and reports) are not present on disk
- Case validation fails on loading when custom images have format different then ["gif", "svg", "png", "jpg", "jpeg"]
- Custom images keys `case` and `str` in case config yaml file are renamed to `case_images` and `str_variants_images`
- Simplify and speed up case general report code
- Speed up case retrieval in case_matching_causatives
- Upgrade pymongo to version 4
- When updating disease terms, check that all terms are consistent with a DiseaseTerm model before dropping the old collection
- Better separation between modules loading HPO terms and diseases
- Deleted unused scout.build.phenotype module
- Stricter validation of mandatory genome build key when loading a case. Allowed values are ['37','38',37,38]
- Improved readability of variants length and coordinates on variantS pages

## [4.71]
### Added
- Added Balsamic keys for SweGen and loqusdb local archive frequecies, SNV and SV
- New filter option for Cancer variantS: local archive RD loqusdb
- Show annotated observations on SV variantS view, also for cancer somatic SVs
- Revel filter for variantS
- Show case default panel on caseS page
- CADD filter for Cancer Somatic SNV variantS - show score
- SpliceAI-lookup link (BROAD, shows SpliceAI and Pangolin) from variant page
- BioNano Access server API - check projects, samples and fetch FSHD reports
### Fixed
- Name of reference genome build for RNA for compatibility with IGV locus search change
- Howto to run the Docker image on Mac computers in `admin-guide/containers/container-deploy.md`
- Link to Weasyprint installation howto in README file
- Avoid filling up disk by creating a reduced VCF file for every variant that is visualized
- Remove legacy incorrectly formatted CODEOWNERS file
- Restrain variant_type requests to variantS views to "clinical" or "research"
- Visualization of cancer variants where cancer case has no affected individual
- ProteinPaint gene link (small StJude API change)
- Causative MEI variant link on causatives page
- Bionano access api settings commented out by default in Scout demo config file.
- Do not show FSHD button on freshly loaded cases without bionano_access individuals
- Truncate long variants' HGVS on causative/Clinically significant and pinned variants case panels
### Changed
- Remove function call that tracks users' browser version
- Include three more splice variant SO terms in clinical filter severe SO terms
- Drop old HPO term collection only after parsing and validation of new terms completes
- Move score to own column on Cancer Somatic SNV variantS page
- Refactored a few complex case operations, breaking out sub functionalities

## [4.70]
### Added
- Download a list of Gene Variants (max 500) resulting from SNVs and Indels search
- Variant PubMed link to search for gene symbol and any aliases
### Changed
- Clearer gnomAD values in Variants page
### Fixed
- CaseS page uniform column widths
- Include ClinVar variants into a scrollable div element on Case page
- `canonical_transcript` variable not initialized in get_hgvs function (server.blueprints.institutes.controllers.py)
- Catch and display any error while importing Phenopacket info
- Modified Docker files to use python:3.8-slim-bullseye to prevent gunicorn workers booting error

## [4.69]
### Added
- ClinVar submission howto available also on Case page
- Somatic score and filtering for somatic SV callers, if available
- Show caller as a tooltip on variantS list
### Fixed
- Crash when attempting to export phenotype from a case that had never had phenotypes
- Aesthetic fix to Causative and Pinned Variants on Case page
- Structural inconsistency for ClinVar Blueprint templates
- Updated igv.js to 2.15.8 to fix track default color bug
- Fixed release versions for actions.
- Freeze tornado below 6.3.0 for compatibility with livereload 2.6.3
- Force update variants count on case re-upload
- IGV locus search not working - add genome reference id
- Pin links to MEI variants should end up on MEI not SV variant view
- Load also matching MEI variants on forced region load
- Allow excluding MEI from case variant deletion
- Fixed the name of the assigned user when the internal user ID is different from the user email address
- Gene variantS should display gene function, region and full hgvs
### Changed
- FontAwesome integrity check fail (updated resource)
- Removed ClinVar API validation buttons in favour of direct API submission
- Improved layout of Institute settings page
- ClinVar API key and allowed submitters are set in the Institute settings page


## [4.68]
### Added
- Rare Disease Mobile Element Insertion variants view
### Changed
- Updated igv.js to 2.15.6
### Fixed
- Docker stage build pycairo.
- Restore SNV and SV rank models versions on Causatives and Verified pages
- Saving `REVEL_RANKSCORE` value in a field named `revel` in variants database documents

## [4.67]
### Added
- Prepare to filter local SV frequency
### Changed
- Speed up instituteS page loading by refactoring cases/institutes query
- Clinical Filter for SVs includes `splice_polypyrimidine_tract_variant` as a severe consequence
- Clinical Filter for SVs includes local variant frequency freeze ("old") for filtering, starting at 30 counts
- Speed up caseS page loading by adding status to index and refactoring totals count
- HPO file parsing is updated to reflect that HPO have changed a few downloadable file formats with their 230405 release.
### Fixed
- Page crashing when a user tries to edit a comment that was removed
- Warning instead of crashed page when attempting to retrieve a non-existent Phenopacket
- Fixed StJude ProteinPaint gene link (URL change)
- Freeze of werkzeug library to version<2.3 to avoid problems resulting from the consequential upgrade of the Flask lib
- Huge list of genes in case report for megabases-long structural variants.
- Fix displaying institutes without associated cases on institutes page
- Fix default panel selection on SVs in cancer case report

## [4.66]
### Changed
- Moved Phenomodels code under a dedicated blueprint
- Updated the instructions to load custom case report under admin guide
- Keep variants filter window collapsed except when user expands it to filter
### Added
- A summary table of pinned variants on the cancer case general report
- New openable matching causatives and managed variants lists for default gene panels only for convenience
### Fixed
- Gens structural variant page link individual id typo

## [4.65.2]
### Fixed
- Generating general case report with str variants containing comments

## [4.65.1]
### Fixed
- Visibility of `Gene(s)` badges on SV VariantS page
- Hide dismiss bar on SV page not working well
- Delivery report PDF download
- Saving Pipeline version file when loading a case
- Backport compatible import of importlib metadata for old python versions (<3.8)

## [4.65]
### Added
- Option to mark a ClinVar submission as submitted
- Docs on how to create/update the PanelApp green genes as a system admin
- `individual_id`-parameter to both Gens links
- Download a gene panel in TXT format from gene panel page
- Panel gene comments on variant page: genes in panels can have comments that describe the gene in a panel context
### Changed
- Always show each case category on caseS page, even if 0 cases in total or after current query
- Improved sorting of ClinVar submissions
- Pre-populate SV type select in ClinVar submission form, when possible
- Show comment badges in related comments tables on general report
- Updated version of several GitHub actions
- Migrate from deprecated `pkg_resources` lib to `importlib_resources`
- Dismiss bar on variantS pages is thinner.
- Dismiss bar on variantS pages can be toggled open or closed for the duration of a login session.
### Fixed
- Fixed Sanger order / Cancel order modal close buttons
- Visibility of SV type in ClinVar submission form
- Fixed a couple of creations where now was called twice, so updated_at and created_at could differ
- Deprecated Ubuntu version 18.04 in one GitHub action
- Panels that have been removed (hidden) should not be visible in views where overlapping gene panels for genes are shown
- Gene panel test pointing to the right function

## [4.64]
### Added
- Create/Update a gene panel containing all PanelApp green genes (`scout update panelapp-green -i <cust_id>`)
- Links for ACMG pathogenicity impact modification on the ACMG classification page
### Changed
- Open local observation matching cases in new windows
### Fixed
- Matching manual ranked variants are now shown also on the somatic variant page
- VarSome links to hg19/GRCh37
- Managed variants filter settings lost when navigating to additional pages
- Collect the right variant category after submitting filter form from research variantS page
- Beacon links are templated and support variants in genome build 38

## [4.63]
### Added
- Display data sharing info for ClinVar, Matchmaker Exchange and Beacon in a dedicated column on Cases page
- Test for `commands.download.omim.print_omim`
- Display dismissed variants comments on general case report
- Modify ACMG pathogenicity impact (most commonly PVS1, PS3) based on strength of evidence with lab director's professional judgement
- REViewer button on STR variant page
- Alamut institution parameter in institute settings for Alamut Visual Plus software
- Added Manual Ranks Risk Factor, Likely Risk Factor and Uncertain Risk Factor
- Display matching manual ranks from previous cases the user has access to on VariantS and Variant pages
- Link to gnomAD gene SVs v2.1 for SV variants with gnomAD frequency
- Support for nf-core/rnafusion reports
### Changed
- Display chrY for sex unknown
- Deprecate legacy scout_load() method API call.
- Message shown when variant tag is updated for a variant
- When all ACMG classifications are deleted from a variant, the current variant classification status is also reset.
- Refactored the functions that collect causative variants
- Removed `scripts/generate_test_data.py`
### Fixed
- Default IGV tracks (genes, ClinVar, ClinVar CNVs) showing even if user unselects them all
- Freeze Flask-Babel below v3.0 due to issue with a locale decorator
- Thaw Flask-Babel and fix according to v3 standard. Thank you @TkTech!
- Show matching causatives on somatic structural variant page
- Visibility of gene names and functional annotations on Causatives/Verified pages
- Panel version can be manually set to floating point numbers, when modified
- Causatives page showing also non-causative variants matching causatives in other cases
- ClinVar form submission for variants with no selected transcript and HGVS
- Validating and submitting ClinVar objects not containing both Variant and Casedata info

## [4.62.1]
### Fixed
- Case page crashing when adding a case to a group without providing a valid case name

## [4.62]
### Added
- Validate ClinVar submission objects using the ClinVar API
- Wrote tests for case and variant API endpoints
- Create ClinVar submissions from Scout using the ClinVar API
- Export Phenopacket for affected individual
- Import Phenopacket from JSON file or Phenopacket API backend server
- Use the new case name option for GENS requests
- Pre-validate refseq:HGVS items using VariantValidator in ClinVar submission form
### Fixed
- Fallback for empty alignment index for REViewer service
- Source link out for MIP 11.1 reference STR annotation
- Avoid duplicate causatives and pinned variants
- ClinVar clinical significance displays only the ACMG terms when user selects ACMG 2015 as assertion criteria
- Spacing between icon and text on Beacon and MatchMaker links on case page sidebar
- Truncate IDs and HGVS representations in ClinVar pages if longer than 25 characters
- Update ClinVar submission ID form
- Handle connection timeout when sending requests requests to external web services
- Validate any ClinVar submission regardless of its status
- Empty Phenopackets import crashes
- Stop Spinner on Phenopacket JSON download
### Changed
- Updated ClinVar submission instructions

## [4.61.1]
### Fixed
- Added `UMLS` as an option of `Condition ID type` in ClinVar Variant downloaded files
- Missing value for `Condition ID type` in ClinVar Variant downloaded files
- Possibility to open, close or delete a ClinVar submission even if it doesn't have an associated name
- Save SV type, ref and alt n. copies to exported ClinVar files
- Inner and outer start and stop SV coordinates not exported in ClinVar files
- ClinVar submissions page crashing when SV files don't contain breakpoint exact coordinates
- Align OMIM diagnoses with delete diagnosis button on case page
- In ClinVar form, reset condition list and customize help when condition ID changes

## [4.61]
### Added
- Filter case list by cases with variants in ClinVar submission
- Filter case list by cases containing RNA-seq data - gene_fusion_reports and sample-level tracks (splice junctions and RNA coverage)
- Additional case category `Ignored`, to be used for cases that don't fall in the existing 'inactive', 'archived', 'solved', 'prioritized' categories
- Display number of cases shown / total number of cases available for each category on Cases page
- Moved buttons to modify case status from sidebar to main case page
- Link to Mutalyzer Normalizer tool on variant's transcripts overview to retrieve official HVGS descriptions
- Option to manually load RNA MULTIQC report using the command `scout load report -t multiqc_rna`
- Load RNA MULTIQC automatically for a case if config file contains the `multiqc_rna` key/value
- Instructions in admin-guide on how to load case reports via the command line
- Possibility to filter RD variants by a specific genotype call
- Distinct colors for different inheritance models on RD Variant page
- Gene panels PDF export with case variants hits by variant type
- A couple of additional README badges for GitHub stats
- Upload and display of pipeline reference info and executable version yaml files as custom reports
- Testing CLI on hasta in PR template
### Changed
- Instructions on how to call dibs on scout-stage server in pull request template
- Deprecated CLI commands `scout load <delivery_report, gene_fusion_report, coverage_qc_report, cnv_report>` to replace them with command `scout load report -t <report type>`
- Refactored code to display and download custom case reports
- Do not export `Assertion method` and `Assertion method citation` to ClinVar submission files according to changes to ClinVar's submission spreadsheet templates.
- Simplified code to create and download ClinVar CSV files
- Colorize inheritance models badges by category on VariantS page
- `Safe variants matching` badge more visible on case page
### Fixed
- Non-admin users saving institute settings would clear loqusdb instance selection
- Layout of variant position, cytoband and type in SV variant summary
- Broken `Build Status - GitHub badge` on GitHub README page
- Visibility of text on grey badges in gene panels PDF exports
- Labels for dashboard search controls
- Dark mode visibility for ClinVar submission
- Whitespaces on outdated panel in extent report

## [4.60]
### Added
- Mitochondrial deletion signatures (mitosign) can be uploaded and shown with mtDNA report
- A `Type of analysis` column on Causatives and Validated variants pages
- List of "safe" gene panels available for matching causatives and managed variants in institute settings, to avoid secondary findings
- `svdb_origin` as a synonym for `FOUND_IN` to complement `set` for variants found by all callers
### Changed
- Hide removed gene panels by default in panels page
- Removed option for filtering cancer SVs by Tumor and Normal alt AF
- Hide links to coverage report from case dynamic HPO panel if cancer analysis
- Remove rerun emails and redirect users to the analysis order portal instead
- Updated clinical SVs igv.js track (dbVar) and added example of external track from `https://trackhubregistry.org/`
- Rewrote the ClinVar export module to simplify and add one variant at the time
- ClinVar submissions with phenotype conditions from: [OMIM, MedGen, Orphanet, MeSH, HP, MONDO]
### Fixed
- If trying to load a badly formatted .tsv file an error message is displayed.
- Avoid showing case as rerun when first attempt at case upload failed
- Dynamic autocomplete search not working on phenomodels page
- Callers added to variant when loading case
- Now possible to update managed variant from file without deleting it first
- Missing preselected chromosome when editing a managed variant
- Preselected variant type and subtype when editing a managed variant
- Typo in dbVar ClinVar track, hg19


## [4.59]
### Added
- Button to go directly to HPO SV filter variantS page from case
- `Scout-REViewer-Service` integration - show `REViewer` picture if available
- Link to HPO panel coverage overview on Case page
- Specify a confidence threshold (green|amber|red) when loading PanelApp panels
- Functional annotations in variants lists exports (all variants)
- Cancer/Normal VAFs and COSMIC ids in in variants lists exports (cancer variants)
### Changed
- Better visualization of regional annotation for long lists of genes in large SVs in Variants tables
- Order of cells in variants tables
- More evident links to gene coverage from Variant page
- Gene panels sorted by display name in the entire Case page
- Round CADD and GnomAD values in variants export files
### Fixed
- HPO filter button on SV variantS page
- Spacing between region|function cells in SVs lists
- Labels on gene panel Chanjo report
- Fixed ambiguous duplicated response headers when requesting a BAM file from /static
- Visited color link on gene coverage button (Variant page)

## [4.58.1]
### Fixed
- Case search with search strings that contain characters that can be escaped

## [4.58]
### Added
- Documentation on how to create/update PanelApp panels
- Add filter by local observations (archive) to structural variants filters
- Add more splicing consequences to SO term definitions
- Search for a specific gene in all gene panels
- Institute settings option to force show all variants on VariantS page for all cases of an institute
- Filter cases by validation pending status
- Link to The Clinical Knowledgebase (CKB) (https://ckb.jax.org/) in cancer variant's page
### Fixed
- Added a not-authorized `auto-login` fixture according to changes in Flask-Login 0.6.2
- Renamed `cache_timeout` param name of flask.send_file function to `max_age` (Flask 2.2 compliant)
- Replaced deprecated `app.config["JSON_SORT_KEYS"]` with app.json.sort_keys in app settings
- Bug in gene variants page (All SNVs and INDELs) when variant gene doesn't have a hgnc id that is found in the database
- Broken export of causatives table
- Query for genes in build 38 on `Search SNVs and INDELs` page
- Prevent typing special characters `^<>?!=\/` in case search form
- Search matching causatives also among research variants in other cases
- Links to variants in Verified variants page
- Broken filter institute cases by pinned gene
- Better visualization of long lists of genes in large SVs on Causative and Verified Variants page
- Reintroduced missing button to export Causative variants
- Better linking and display of matching causatives and managed variants
- Reduced code complexity in `scout/parse/variant/variant.py`
- Reduced complexity of code in `scout/build/variant/variant.py`

### Changed
- State that loqusdb observation is in current case if observations count is one and no cases are shown
- Better pagination and number of variants returned by queries in `Search SNVs and INDELs` page
- Refactored and simplified code used for collecting gene variants for `Search SNVs and INDELs` page
- Fix sidebar panel icons in Case view
- Fix panel spacing in Case view
- Removed unused database `sanger_ordered` and `case_id,category,rank_score` indexes (variant collection)
- Verified variants displayed in a dedicated page reachable from institute sidebar
- Unified stats in dashboard page
- Improved gene info for large SVs and cancer SVs
- Remove the unused `variant.str_variant` endpoint from variant views
- Easier editing of HPO gene panel on case page
- Assign phenotype panel less cramped on Case page
- Causatives and Verified variants pages to use the same template macro
- Allow hyphens in panel names
- Reduce resolution of example images
- Remove some animations in web gui which where rendered slow


## [4.57.4]
### Fixed
- Parsing of variant.FORMAT "DR" key in parse variant file

## [4.57.3]
### Fixed
- Export of STR verified variants
- Do not download as verified variants first verified and then reset to not validated
- Avoid duplicated lines in downloaded verified variants reflecting changes in variant validation status

## [4.57.2]
### Fixed
- Export of verified variants when variant gene has no transcripts
- HTTP 500 when visiting a the details page for a cancer variant that had been ranked with genmod

## [4.57.1]
### Fixed
- Updating/replacing a gene panel from file with a corrupted or malformed file

## [4.57]
### Added
- Display last 50 or 500 events for a user in a timeline
- Show dismiss count from other cases on matching variantS
- Save Beacon-related events in events collection
- Institute settings allow saving multiple loqusdb instances for one institute
- Display stats from multiple instances of loqusdb on variant page
- Display date and frequency of obs derived from count of local archive observations from MIP11 (requires fix in MIP)
### Changed
- Prior ACMG classifications view is no longer limited by pathogenicity
### Fixed
- Visibility of Sanger ordered badge on case page, light mode
- Some of the DataTables tables (Phenotypes and Diagnoses pages) got a bit dark in dark mode
- Remove all redundancies when displaying timeline events (some events are saved both as case-related and variant-related)
- Missing link in saved MatchMaker-related events
- Genes with mixed case gene symbols missing in PanelApp panels
- Alignment of elements on the Beacon submission modal window
- Locus info links from STR variantS page open in new browser tabs

## [4.56]
### Added
- Test for PanelApp panels loading
- `panel-umi` tag option when loading cancer analyses
### Changed
- Black text to make comments more visible in dark mode
- Loading PanelApp panels replaces pre-existing panels with same version
- Removed sidebar from Causatives page - navigation is available on the top bar for now
- Create ClinVar submissions from pinned variants list in case page
- Select which pinned variants will be included in ClinVar submission documents
### Fixed
- Remove a:visited css style from all buttons
- Update of HPO terms via command line
- Background color of `MIXED` and `PANEL-UMI` sequencing types on cases page
- Fixed regex error when searching for cases with query ending with `\ `
- Gene symbols on Causatives page lighter in dark mode
- SpliceAI tooltip of multigene variants

## [4.55]
### Changed
- Represent different tumor samples as vials in cases page
- Option to force-update the OMIM panel
### Fixed
- Low tumor purity badge alignment in cancer samples table on cancer case view
- VariantS comment popovers reactivate on hover
- Updating database genes in build 37
- ACMG classification summary hidden by sticky navbar
- Logo backgrounds fixed to white on welcome page
- Visited links turn purple again
- Style of link buttons and dropdown menus
- Update KUH and GMS logos
- Link color for Managed variants

## [4.54]
### Added
- Dark mode, using browser/OS media preference
- Allow marking case as solved without defining causative variants
- Admin users can create missing beacon datasets from the institute's settings page
- GenCC links on gene and variant pages
- Deprecation warnings when launching the app using a .yaml config file or loading cases using .ped files
### Changed
- Improved HTML syntax in case report template
- Modified message displayed when variant rank stats could not be calculated
- Expanded instructions on how to test on CG development server (cg-vm1)
- Added more somatic variant callers (Balsamic v9 SNV, develop SV)
### Fixed
- Remove load demo case command from docker-compose.yml
- Text elements being split across pages in PDF reports
- Made login password field of type `password` in LDAP login form
- Gene panels HTML select in institute's settings page
- Bootstrap upgraded to version 5
- Fix some Sourcery and SonarCloud suggestions
- Escape special characters in case search on institute and dashboard pages
- Broken case PDF reports when no Madeline pedigree image can be created
- Removed text-white links style that were invisible in new pages style
- Variants pagination after pressing "Filter variants" or "Clinical filter"
- Layout of buttons Matchmaker submission panel (case page)
- Removing cases from Matchmaker (simplified code and fixed functionality)
- Reintroduce check for missing alignment files purged from server

## [4.53]
### Added
### Changed
- Point Alamut API key docs link to new API version
- Parse dbSNP id from ID only if it says "rs", else use VEP CSQ fields
- Removed MarkupSafe from the dependencies
### Fixed
- Reintroduced loading of SVs for demo case 643595
- Successful parse of FOUND_IN should avoid GATK caller default
- All vulnerabilities flagged by SonarCloud

## [4.52]
### Added
- Demo cancer case gets loaded together with demo RD case in demo instance
- Parse REVEL_score alongside REVEL_rankscore from csq field and display it on SNV variant page
- Rank score results now show the ranking range
- cDNA and protein changes displayed on institute causatives pages
- Optional SESSION_TIMEOUT_MINUTES configuration in app config files
- Script to convert old OMIM case format (list of integers) to new format (list of dictionaries)
- Additional check for user logged in status before serving alignment files
- Download .cgh files from cancer samples table on cancer case page
- Number of documents and date of last update on genes page
### Changed
- Verify user before redirecting to IGV alignments and sashimi plots
- Build case IGV tracks starting from case and variant objects instead of passing all params in a form
- Unfreeze Werkzeug lib since Flask_login v.0.6 with bugfix has been released
- Sort gene panels by name (panelS and variant page)
- Removed unused `server.blueprints.alignviewers.unindexed_remote_static` endpoint
- User sessions to check files served by `server.blueprints.alignviewers.remote_static` endpoint
- Moved Beacon-related functions to a dedicated app extension
- Audit Filter now also loads filter displaying the variants for it
### Fixed
- Handle `attachment_filename` parameter renamed to `download_name` when Flask 2.2 will be released
- Removed cursor timeout param in cases find adapter function to avoid many code warnings
- Removed stream argument deprecation warning in tests
- Handle `no intervals found` warning in load_region test
- Beacon remove variants
- Protect remote_cors function in alignviewers view from Server-Side Request Forgery (SSRF)
- Check creation date of last document in gene collection to display when genes collection was updated last

## [4.51]
### Added
- Config file containing codecov settings for pull requests
- Add an IGV.js direct link button from case page
- Security policy file
- Hide/shade compound variants based on rank score on variantS from filter
- Chromograph legend documentation direct link
### Changed
- Updated deprecated Codecov GitHub action to v.2
- Simplified code of scout/adapter/mongo/variant
- Update IGV.js to v2.11.2
- Show summary number of variant gene panels on general report if more than 3
### Fixed
- Marrvel link for variants in genome build 38 (using liftover to build 37)
- Remove flags from codecov config file
- Fixed filter bug with high negative SPIDEX scores
- Renamed IARC TP53 button to to `TP53 Database`, modified also link since IARC has been moved to the US NCI: `https://tp53.isb-cgc.org/`
- Parsing new format of OMIM case info when exporting patients to Matchmaker
- Remove flask-debugtoolbar lib dependency that is using deprecated code and causes app to crash after new release of Jinja2 (3.1)
- Variant page crashing for cases with old OMIM terms structure (a list of integers instead of dictionary)
- Variant page crashing when creating MARRVEL link for cases with no genome build
- SpliceAI documentation link
- Fix deprecated `safe_str_cmp` import from `werkzeug.security` by freezing Werkzeug lib to v2.0 until Flask_login v.0.6 with bugfix is released
- List gene names densely in general report for SVs that contain more than 3 genes
- Show transcript ids on refseq genes on hg19 in IGV.js, using refgene source
- Display correct number of genes in general report for SVs that contain more than 32 genes
- Broken Google login after new major release of `lepture/authlib`
- Fix frequency and callers display on case general report

## [4.50.1]
### Fixed
- Show matching causative STR_repid for legacy str variants (pre Stranger hgnc_id)

## [4.50]
### Added
- Individual-specific OMIM terms
- OMIM disease descriptions in ClinVar submission form
- Add a toggle for melter rerun monitoring of cases
- Add a config option to show the rerun monitoring toggle
- Add a cli option to export cases with rerun monitoring enabled
- Add a link to STRipy for STR variants; shallow for ARX and HOXA13
- Hide by default variants only present in unaffected individuals in variants filters
- OMIM terms in general case report
- Individual-level info on OMIM and HPO terms in general case report
- PanelApp gene link among the external links on variant page
- Dashboard case filters fields help
- Filter cases by OMIM terms in cases and dashboard pages
### Fixed
- A malformed panel id request would crash with exception: now gives user warning flash with redirect
- Link to HPO resource file hosted on `http://purl.obolibrary.org`
- Gene search form when gene exists only in build 38
- Fixed odd redirect error and poor error message on missing column for gene panel csv upload
- Typo in parse variant transcripts function
- Modified keys name used to parse local observations (archived) frequencies to reflect change in MIP keys naming
- Better error handling for partly broken/timed out chanjo reports
- Broken javascript code when case Chromograph data is malformed
- Broader space for case synopsis in general report
- Show partial causatives on causatives and matching causatives panels
- Partial causative assignment in cases with no OMIM or HPO terms
- Partial causative OMIM select options in variant page
### Changed
- Slightly smaller and improved layout of content in case PDF report
- Relabel more cancer variant pages somatic for navigation
- Unify caseS nav links
- Removed unused `add_compounds` param from variant controllers function
- Changed default hg19 genome for IGV.js to legacy hg19_1kg_decoy to fix a few problematic loci
- Reduce code complexity (parse/ensembl.py)
- Silence certain fields in ClinVar export if prioritised ones exist (chrom-start-end if hgvs exist)
- Made phenotype non-mandatory when marking a variant as partial causative
- Only one phenotype condition type (OMIM or HPO) per variant is used in ClinVar submissions
- ClinVar submission variant condition prefers OMIM over HPO if available
- Use lighter version of gene objects in Omim MongoDB adapter, panels controllers, panels views and institute controllers
- Gene-variants table size is now adaptive
- Remove unused file upload on gene-variants page

## [4.49]
### Fixed
- Pydantic model types for genome_build, madeline_info, peddy_ped_check and peddy_sex_check, rank_model_version and sv_rank_model_version
- Replace `MatchMaker` with `Matchmaker` in all places visible by a user
- Save diagnosis labels along with OMIM terms in Matchmaker Exchange submission objects
- `libegl-mesa0_21.0.3-0ubuntu0.3~20.04.5_amd64.deb` lib not found by GitHub actions Docker build
- Remove unused `chromograph_image_files` and `chromograph_prefixes` keys saved when creating or updating an RD case
- Search managed variants by description and with ignore case
### Changed
- Introduced page margins on exported PDF reports
- Smaller gene fonts in downloaded HPO genes PDF reports
- Reintroduced gene coverage data in the PDF-exported general report of rare-disease cases
- Check for existence of case report files before creating sidebar links
- Better description of HPO and OMIM terms for patients submitted to Matchmaker Exchange
- Remove null non-mandatory key/values when updating a case
- Freeze WTForms<3 due to several form input rendering changes

## [4.48.1]
### Fixed
- General case PDF report for recent cases with no pedigree

## [4.48]
### Added
- Option to cancel a request for research variants in case page
### Changed
- Update igv.js to v2.10.5
- Updated example of a case delivery report
- Unfreeze cyvcf2
- Builder images used in Scout Dockerfiles
- Crash report email subject gives host name
- Export general case report to PDF using PDFKit instead of WeasyPrint
- Do not include coverage report in PDF case report since they might have different orientation
- Export cancer cases's "Coverage and QC report" to PDF using PDFKit instead of Weasyprint
- Updated cancer "Coverage and QC report" example
- Keep portrait orientation in PDF delivery report
- Export delivery report to PDF using PDFKit instead of Weasyprint
- PDF export of clinical and research HPO panels using PDFKit instead of Weasyprint
- Export gene panel report to PDF using PDFKit
- Removed WeasyPrint lib dependency

### Fixed
- Reintroduced missing links to Swegen and Beacon and dbSNP in RD variant page, summary section
- Demo delivery report orientation to fit new columns
- Missing delivery report in demo case
- Cast MNVs to SNV for test
- Export verified variants from all institutes when user is admin
- Cancer coverage and QC report not found for demo cancer case
- Pull request template instructions on how to deploy to test server
- PDF Delivery report not showing Swedac logo
- Fix code typos
- Disable codefactor raised by ESLint for javascript functions located on another file
- Loading spinner stuck after downloading a PDF gene panel report
- IGV browser crashing when file system with alignment files is not mounted

## [4.47]
### Added
- Added CADD, GnomAD and genotype calls to variantS export
### Changed
- Pull request template, to illustrate how to deploy pull request branches on cg-vm1 stage server
### Fixed
- Compiled Docker image contains a patched version (v4.9) of chanjo-report

## [4.46.1]
### Fixed
- Downloading of files generated within the app container (MT-report, verified variants, pedigrees, ..)

## [4.46]
### Added
- Created a Dockefile to be used to serve the dockerized app in production
- Modified the code to collect database params specified as env vars
- Created a GitHub action that pushes the Dockerfile-server image to Docker Hub (scout-server-stage) every time a PR is opened
- Created a GitHub action that pushes the Dockerfile-server image to Docker Hub (scout-server) every time a new release is created
- Reassign MatchMaker Exchange submission to another user when a Scout user is deleted
- Expose public API JSON gene panels endpoint, primarily to enable automated rerun checking for updates
- Add utils for dictionary type
- Filter institute cases using multiple HPO terms
- Vulture GitHub action to identify and remove unused variables and imports
### Changed
- Updated the python config file documentation in admin guide
- Case configuration parsing now uses Pydantic for improved typechecking and config handling
- Removed test matrices to speed up automatic testing of PRs
- Switch from Coveralls to Codecov to handle CI test coverage
- Speed-up CI tests by caching installation of libs and splitting tests into randomized groups using pytest-test-groups
- Improved LDAP login documentation
- Use lib flask-ldapconn instead of flask_ldap3_login> to handle ldap authentication
- Updated Managed variant documentation in user guide
- Fix and simplify creating and editing of gene panels
- Simplified gene variants search code
- Increased the height of the genes track in the IGV viewer
### Fixed
- Validate uploaded managed variant file lines, warning the user.
- Exporting validated variants with missing "genes" database key
- No results returned when searching for gene variants using a phenotype term
- Variants filtering by gene symbols file
- Make gene HGNC symbols field mandatory in gene variants page and run search only on form submit
- Make sure collaborator gene variants are still visible, even if HPO filter is used

## [4.45]
### Added
### Changed
- Start Scout also when loqusdbapi is not reachable
- Clearer definition of manual standard and custom inheritance models in gene panels
- Allow searching multiple chromosomes in filters
### Fixed
- Gene panel crashing on edit action

## [4.44]
### Added
### Changed
- Display Gene track beneath each sample track when displaying splice junctions in igv browser
- Check outdated gene symbols and update with aliases for both RD and cancer variantS
### Fixed
- Added query input check and fixed the Genes API endpoint to return a json formatted error when request is malformed
- Typo in ACMG BP6 tooltip

## [4.43.1]
### Added
- Added database index for OMIM disease term genes
### Changed
### Fixed
- Do not drop HPO terms collection when updating HPO terms via the command line
- Do not drop disease (OMIM) terms collection when updating diseases via the command line

## [4.43]
### Added
- Specify which collection(s) update/build indexes for
### Fixed
- Do not drop genes and transcripts collections when updating genes via the command line

## [4.42.1]
### Added
### Changed
### Fixed
- Freeze PyMongo lib to version<4.0 to keep supporting previous MongoDB versions
- Speed up gene panels creation and update by collecting only light gene info from database
- Avoid case page crash on Phenomizer queries timeout

## [4.42]
### Added
- Choose custom pinned variants to submit to MatchMaker Exchange
- Submit structural variant as genes to the MatchMaker Exchange
- Added function for maintainers and admins to remove gene panels
- Admins can restore deleted gene panels
- A development docker-compose file illustrating the scout/chanjo-report integration
- Show AD on variants view for cancer SV (tumor and normal)
- Cancer SV variants filter AD, AF (tumor and normal)
- Hiding the variants score column also from cancer SVs, as for the SNVs
### Changed
- Enforce same case _id and display_name when updating a case
- Enforce same individual ids, display names and affected status when updating a case
- Improved documentation for connecting to loqusdb instances (including loqusdbapi)
- Display and download HPO gene panels' gene symbols in italics
- A faster-built and lighter Docker image
- Reduce complexity of `panels` endpoint moving some code to the panels controllers
- Update requirements to use flask-ldap3-login>=0.9.17 instead of freezing WTForm
### Fixed
- Use of deprecated TextField after the upgrade of WTF to v3.0
- Freeze to WTForms to version < 3
- Remove the extra files (bed files and madeline.svg) introduced by mistake
- Cli command loading demo data in docker-compose when case custom images exist and is None
- Increased MongoDB connection serverSelectionTimeoutMS parameter to 30K (default value according to MongoDB documentation)
- Better differentiate old obs counts 0 vs N/A
- Broken cancer variants page when default gene panel was deleted
- Typo in tx_overview function in variant controllers file
- Fixed loqusdbapi SV search URL
- SV variants filtering using Decipher criterion
- Removing old gene panels that don't contain the `maintainer` key.

## [4.41.1]
### Fixed
- General reports crash for variant annotations with same variant on other cases

## [4.41]
### Added
- Extended the instructions for running the Scout Docker image (web app and cli).
- Enabled inclusion of custom images to STR variant view
### Fixed
- General case report sorting comments for variants with None genetic models
- Do not crash but redirect to variants page with error when a variant is not found for a case
- UCSC links coordinates for SV variants with start chromosome different than end chromosome
- Human readable variants name in case page for variants having start chromosome different from end chromosome
- Avoid always loading all transcripts when checking gene symbol: introduce gene captions
- Slow queries for evaluated variants on e.g. case page - use events instead
### Changed
- Rearrange variant page again, moving severity predictions down.
- More reactive layout width steps on variant page

## [4.40.1]
### Added
### Fixed
- Variants dismissed with inconsistent inheritance pattern can again be shown in general case report
- General report page for variants with genes=None
- General report crashing when variants have no panels
- Added other missing keys to case and variant dictionaries passed to general report
### Changed

## [4.40]
### Added
- A .cff citation file
- Phenotype search API endpoint
- Added pagination to phenotype API
- Extend case search to include internal MongoDB id
- Support for connecting to a MongoDB replica set (.py config files)
- Support for connecting to a MongoDB replica set (.yaml config files)
### Fixed
- Command to load the OMIM gene panel (`scout load panel --omim`)
- Unify style of pinned and causative variants' badges on case page
- Removed automatic spaces after punctuation in comments
- Remove the hardcoded number of total individuals from the variant's old observations panel
- Send delete requests to a connected Beacon using the DELETE method
- Layout of the SNV and SV variant page - move frequency up
### Changed
- Stop updating database indexes after loading exons via command line
- Display validation status badge also for not Sanger-sequenced variants
- Moved Frequencies, Severity and Local observations panels up in RD variants page
- Enabled Flask CORS to communicate CORS status to js apps
- Moved the code preparing the transcripts overview to the backend
- Refactored and filtered json data used in general case report
- Changed the database used in docker-compose file to use the official MongoDB v4.4 image
- Modified the Python (3.6, 3.8) and MongoDB (3.2, 4.4, 5.0) versions used in testing matrices (GitHub actions)
- Capitalize case search terms on institute and dashboard pages


## [4.39]
### Added
- COSMIC IDs collected from CSQ field named `COSMIC`
### Fixed
- Link to other causative variants on variant page
- Allow multiple COSMIC links for a cancer variant
- Fix floating text in severity box #2808
- Fixed MitoMap and HmtVar links for hg38 cases
- Do not open new browser tabs when downloading files
- Selectable IGV tracks on variant page
- Missing splice junctions button on variant page
- Refactor variantS representative gene selection, and use it also for cancer variant summary
### Changed
- Improve Javascript performance for displaying Chromograph images
- Make ClinVar classification more evident in cancer variant page

## [4.38]
### Added
- Option to hide Alamut button in the app config file
### Fixed
- Library deprecation warning fixed (insert is deprecated. Use insert_one or insert_many instead)
- Update genes command will not trigger an update of database indices any more
- Missing resources in temporary downloading directory when updating genes using the command line
- Restore previous variant ACMG classification in a scrollable div
- Loading spinner not stopping after downloading PDF case reports and variant list export
- Add extra Alamut links higher up on variant pages
- Improve UX for phenotypes in case page
- Filter and export of STR variants
- Update look of variants page navigation buttons
### Changed

## [4.37]
### Added
- Highlight and show version number for RefSeq MANE transcripts.
- Added integration to a rerunner service for toggling reanalysis with updated pedigree information
- SpliceAI display and parsing from VEP CSQ
- Display matching tiered variants for cancer variants
- Display a loading icon (spinner) until the page loads completely
- Display filter badges in cancer variants list
- Update genes from pre-downloaded file resources
- On login, OS, browser version and screen size are saved anonymously to understand how users are using Scout
- API returning institutes data for a given user: `/api/v1/institutes`
- API returning case data for a given institute: `/api/v1/institutes/<institute_id>/cases`
- Added GMS and Lund university hospital logos to login page
- Made display of Swedac logo configurable
- Support for displaying custom images in case view
- Individual-specific HPO terms
- Optional alamut_key in institute settings for Alamut Plus software
- Case report API endpoint
- Tooltip in case explaining that genes with genome build different than case genome build will not be added to dynamic HPO panel.
- Add DeepVariant as a caller
### Fixed
- Updated IGV to v2.8.5 to solve missing gene labels on some zoom levels
- Demo cancer case config file to load somatic SNVs and SVs only.
- Expand list of refseq trancripts in ClinVar submission form
- Renamed `All SNVs and INDELs` institute sidebar element to `Search SNVs and INDELs` and fixed its style.
- Add missing parameters to case load-config documentation
- Allow creating/editing gene panels and dynamic gene panels with genes present in genome build 38
- Bugfix broken Pytests
- Bulk dismissing variants error due to key conversion from string to integer
- Fix typo in index documentation
- Fixed crash in institute settings page if "collaborators" key is not set in database
- Don't stop Scout execution if LoqusDB call fails and print stacktrace to log
- Bug when case contains custom images with value `None`
- Bug introduced when fixing another bug in Scout-LoqusDB interaction
- Loading of OMIM diagnoses in Scout demo instance
- Remove the docker-compose with chanjo integration because it doesn't work yet.
- Fixed standard docker-compose with scout demo data and database
- Clinical variant assessments not present for pinned and causative variants on case page.
- MatchMaker matching one node at the time only
- Remove link from previously tiered variants badge in cancer variants page
- Typo in gene cell on cancer variants page
- Managed variants filter form
### Changed
- Better naming for variants buttons on cancer track (somatic, germline). Also show cancer research button if available.
- Load case with missing panels in config files, but show warning.
- Changing the (Female, Male) symbols to (F/M) letters in individuals_table and case-sma.
- Print stacktrace if case load command fails
- Added sort icon and a pointer to the cursor to all tables with sortable fields
- Moved variant, gene and panel info from the basic pane to summary panel for all variants.
- Renamed `Basics` panel to `Classify` on variant page.
- Revamped `Basics` panel to a panel dedicated to classify variants
- Revamped the summary panel to be more compact.
- Added dedicated template for cancer variants
- Removed Gene models, Gene annotations and Conservation panels for cancer variants
- Reorganized the orders of panels for variant and cancer variant views
- Added dedicated variant quality panel and removed relevant panes
- A more compact case page
- Removed OMIM genes panel
- Make genes panel, pinned variants panel, causative variants panel and ClinVar panel scrollable on case page
- Update to Scilifelab's 2020 logo
- Update Gens URL to support Gens v2.0 format
- Refactor tests for parsing case configurations
- Updated links to HPO downloadable resources
- Managed variants filtering defaults to all variant categories
- Changing the (Kind) drop-down according to (Category) drop-down in Managed variant add variant
- Moved Gens button to individuals table
- Check resource files availability before starting updating OMIM diagnoses
- Fix typo in `SHOW_OBSERVED_VARIANT_ARCHIVE` config param

## [4.36]
### Added
- Parse and save splice junction tracks from case config file
- Tooltip in observations panel, explaining that case variants with no link might be old variants, not uploaded after a case rerun
### Fixed
- Warning on overwriting variants with same position was no longer shown
- Increase the height of the dropdowns to 425px
- More indices for the case table as it grows, specifically for causatives queries
- Splice junction tracks not centered over variant genes
- Total number of research variants count
- Update variants stats in case documents every time new variants are loaded
- Bug in flashing warning messages when filtering variants
### Changed
- Clearer warning messages for genes and gene/gene-panels searches in variants filters

## [4.35]
### Added
- A new index for hgnc_symbol in the hgnc_gene collection
- A Pedigree panel in STR page
- Display Tier I and II variants in case view causatives card for cancer cases
### Fixed
- Send partial file data to igv.js when visualizing sashimi plots with splice junction tracks
- Research variants filtering by gene
- Do not attempt to populate annotations for not loaded pinned/causatives
- Add max-height to all dropdowns in filters
### Changed
- Switch off non-clinical gene warnings when filtering research variants
- Don't display OMIM disease card in case view for cancer cases
- Refactored Individuals and Causative card in case view for cancer cases
- Update and style STR case report

## [4.34]
### Added
- Saved filter lock and unlock
- Filters can optionally be marked audited, logging the filter name, user and date on the case events and general report.
- Added `ClinVar hits` and `Cosmic hits` in cancer SNVs filters
- Added `ClinVar hits` to variants filter (rare disease track)
- Load cancer demo case in docker-compose files (default and demo file)
- Inclusive-language check using [woke](https://github.com/get-woke/woke) github action
- Add link to HmtVar for mitochondrial variants (if VCF is annotated with HmtNote)
- Grey background for dismissed compounds in variants list and variant page
- Pin badge for pinned compounds in variants list and variant page
- Support LoqusDB REST API queries
- Add a docker-compose-matchmaker under scout/containers/development to test matchmaker locally
- Script to investigate consequences of symbol search bug
- Added GATK to list of SV and cancer SV callers
### Fixed
- Make MitoMap link work for hg38 again
- Export Variants feature crashing when one of the variants has no primary transcripts
- Redirect to last visited variantS page when dismissing variants from variants list
- Improved matching of SVs Loqus occurrences in other cases
- Remove padding from the list inside (Matching causatives from other cases) panel
- Pass None to get_app function in CLI base since passing script_info to app factory functions was deprecated in Flask 2.0
- Fixed failing tests due to Flask update to version 2.0
- Speed up user events view
- Causative view sort out of memory error
- Use hgnc_id for gene filter query
- Typo in case controllers displaying an error every time a patient is matched against external MatchMaker nodes
- Do not crash while attempting an update for variant documents that are too big (> 16 MB)
- Old STR causatives (and other variants) may not have HGNC symbols - fix sort lambda
- Check if gene_obj has primary_transcript before trying to access it
- Warn if a gene manually searched is in a clinical panel with an outdated name when filtering variants
- ChrPos split js not needed on STR page yet
### Changed
- Remove parsing of case `genome_version`, since it's not used anywhere downstream
- Introduce deprecation warning for Loqus configs that are not dictionaries
- SV clinical filter no longer filters out sub 100 nt variants
- Count cases in LoqusDB by variant type
- Commit pulse repo badge temporarily set to weekly
- Sort ClinVar submissions objects by ascending "Last evaluated" date
- Refactored the MatchMaker integration as an extension
- Replaced some sensitive words as suggested by woke linter
- Documentation for load-configuration rewritten.
- Add styles to MatchMaker matches table
- More detailed info on the data shared in MatchMaker submission form

## [4.33.1]
### Fixed
- Include markdown for release autodeploy docs
- Use standard inheritance model in ClinVar (https://ftp.ncbi.nlm.nih.gov/pub/GTR/standard_terms/Mode_of_inheritance.txt)
- Fix issue crash with variants that have been unflagged causative not being available in other causatives
### Added
### Changed

## [4.33]
### Fixed
- Command line crashing when updating an individual not found in database
- Dashboard page crashing when filters return no data
- Cancer variants filter by chromosome
- /api/v1/genes now searches for genes in all genome builds by default
- Upgraded igv.js to version 2.8.1 (Fixed Unparsable bed record error)
### Added
- Autodeploy docs on release
- Documentation for updating case individuals tracks
- Filter cases and dashboard stats by analysis track
### Changed
- Changed from deprecated db update method
- Pre-selected fields to run queries with in dashboard page
- Do not filter by any institute when first accessing the dashboard
- Removed OMIM panel in case view for cancer cases
- Display Tier I and II variants in case view causatives panel for cancer cases
- Refactored Individuals and Causative panels in case view for cancer cases

## [4.32.1]
### Fixed
- iSort lint check only
### Changed
- Institute cases page crashing when a case has track:Null
### Added

## [4.32]
### Added
- Load and show MITOMAP associated diseases from VCF (INFO field: MitomapAssociatedDiseases, via HmtNote)
- Show variant allele frequencies for mitochondrial variants (GRCh38 cases)
- Extend "public" json API with diseases (OMIM) and phenotypes (HPO)
- HPO gene list download now has option for clinical and non-clinical genes
- Display gene splice junctions data in sashimi plots
- Update case individuals with splice junctions tracks
- Simple Docker compose for development with local build
- Make Phenomodels subpanels collapsible
- User side documentation of cytogenomics features (Gens, Chromograph, vcf2cytosure, rhocall)
- iSort GitHub Action
- Support LoqusDB REST API queries
### Fixed
- Show other causative once, even if several events point to it
- Filtering variants by mitochondrial chromosome for cases with genome build=38
- HPO gene search button triggers any warnings for clinical / non-existing genes also on first search
- Fixed a bug in variants pages caused by MT variants without alt_frequency
- Tests for CADD score parsing function
- Fixed the look of IGV settings on SNV variant page
- Cases analyzed once shown as `rerun`
- Missing case track on case re-upload
- Fixed severity rank for SO term "regulatory region ablation"
### Changed
- Refactor according to CodeFactor - mostly reuse of duplicated code
- Phenomodels language adjustment
- Open variants in a new window (from variants page)
- Open overlapping and compound variants in a new window (from variant page)
- gnomAD link points to gnomAD v.3 (build GRCh38) for mitochondrial variants.
- Display only number of affected genes for dismissed SVs in general report
- Chromosome build check when populating the variants filter chromosome selection
- Display mitochondrial and rare diseases coverage report in cases with missing 'rare' track

## [4.31.1]
### Added
### Changed
- Remove mitochondrial and coverage report from cancer cases sidebar
### Fixed
- ClinVar page when dbSNP id is None

## [4.31]
### Added
- gnomAD annotation field in admin guide
- Export also dynamic panel genes not associated to an HPO term when downloading the HPO panel
- Primary HGNC transcript info in variant export files
- Show variant quality (QUAL field from vcf) in the variant summary
- Load/update PDF gene fusion reports (clinical and research) generated with Arriba
- Support new MANE annotations from VEP (both MANE Select and MANE Plus Clinical)
- Display on case activity the event of a user resetting all dismissed variants
- Support gnomAD population frequencies for mitochondrial variants
- Anchor links in Casedata ClinVar panels to redirect after renaming individuals
### Fixed
- Replace old docs link www.clinicalgenomics.se/scout with new https://clinical-genomics.github.io/scout
- Page formatting issues whenever case and variant comments contain extremely long strings with no spaces
- Chromograph images can be one column and have scrollbar. Removed legacy code.
- Column labels for ClinVar case submission
- Page crashing looking for LoqusDB observation when variant doesn't exist
- Missing inheritance models and custom inheritance models on newly created gene panels
- Accept only numbers in managed variants filter as position and end coordinates
- SNP id format and links in Variant page, ClinVar submission form and general report
- Case groups tooltip triggered only when mouse is on the panel header
- Loadable filters displayed in alphabetical order on variants page
### Changed
- A more compact case groups panel
- Added landscape orientation CSS style to cancer coverage and QC demo report
- Improve user documentation to create and save new gene panels
- Removed option to use space as separator when uploading gene panels
- Separating the columns of standard and custom inheritance models in gene panels
- Improved ClinVar instructions for users using non-English Excel

## [4.30.2]
### Added
### Fixed
- Use VEP RefSeq ID if RefSeq list is empty in RefSeq transcripts overview
- Bug creating variant links for variants with no end_chrom
### Changed

## [4.30.1]
### Added
### Fixed
- Cryptography dependency fixed to use version < 3.4
### Changed

## [4.30]
### Added
- Introduced a `reset dismiss variant` verb
- Button to reset all dismissed variants for a case
- Add black border to Chromograph ideograms
- Show ClinVar annotations on variantS page
- Added integration with GENS, copy number visualization tool
- Added a VUS label to the manual classification variant tags
- Add additional information to SNV verification emails
- Tooltips documenting manual annotations from default panels
- Case groups now show bam files from all cases on align view
### Fixed
- Center initial igv view on variant start with SNV/indels
- Don't set initial igv view to negative coordinates
- Display of GQ for SV and STR
- Parsing of AD and related info for STRs
- LoqusDB field in institute settings accepts only existing Loqus instances
- Fix DECIPHER link to work after DECIPHER migrated to GRCh38
- Removed visibility window param from igv.js genes track
- Updated HPO download URL
- Patch HPO download test correctly
- Reference size on STR hover not needed (also wrong)
- Introduced genome build check (allowed values: 37, 38, "37", "38") on case load
- Improve case searching by assignee full name
- Populating the LoqusDB select in institute settings
### Changed
- Cancer variants table header (pop freq etc)
- Only admin users can modify LoqusDB instance in Institute settings
- Style of case synopsis, variants and case comments
- Switched to igv.js 2.7.5
- Do not choke if case is missing research variants when research requested
- Count cases in LoqusDB by variant type
- Introduce deprecation warning for Loqus configs that are not dictionaries
- Improve create new gene panel form validation
- Make XM- transcripts less visible if they don't overlap with transcript refseq_id in variant page
- Color of gene panels and comments panels on cases and variant pages
- Do not choke if case is missing research variants when reserch requested

## [4.29.1]
### Added
### Fixed
- Always load STR variants regardless of RankScore threshold (hotfix)
### Changed

## [4.29]
### Added
- Added a page about migrating potentially breaking changes to the documentation
- markdown_include in development requirements file
- STR variants filter
- Display source, Z-score, inheritance pattern for STR annotations from Stranger (>0.6.1) if available
- Coverage and quality report to cancer view
### Fixed
- ACMG classification page crashing when trying to visualize a classification that was removed
- Pretty print HGVS on gene variants (URL-decode VEP)
- Broken or missing link in the documentation
- Multiple gene names in ClinVar submission form
- Inheritance model select field in ClinVar submission
- IGV.js >2.7.0 has an issue with the gene track zoom levels - temp freeze at 2.7.0
- Revert CORS-anywhere and introduce a local http proxy for cloud tracks
### Changed

## [4.28]
### Added
- Chromograph integration for displaying PNGs in case-page
- Add VAF to cancer case general report, and remove some of its unused fields
- Variants filter compatible with genome browser location strings
- Support for custom public igv tracks stored on the cloud
- Add tests to increase testing coverage
- Update case variants count after deleting variants
- Update IGV.js to latest (v2.7.4)
- Bypass igv.js CORS check using `https://github.com/Rob--W/cors-anywhere`
- Documentation on default and custom IGV.js tracks (admin docs)
- Lock phenomodels so they're editable by admins only
- Small case group assessment sharing
- Tutorial and files for deploying app on containers (Kubernetes pods)
- Canonical transcript and protein change of canonical transcript in exported variants excel sheet
- Support for Font Awesome version 6
- Submit to Beacon from case page sidebar
- Hide dismissed variants in variants pages and variants export function
- Systemd service files and instruction to deploy Scout using podman
### Fixed
- Bugfix: unused `chromgraph_prefix |tojson` removed
- Freeze coloredlogs temporarily
- Marrvel link
- Don't show TP53 link for silent or synonymous changes
- OMIM gene field accepts any custom number as OMIM gene
- Fix Pytest single quote vs double quote string
- Bug in gene variants search by similar cases and no similar case is found
- Delete unused file `userpanel.py`
- Primary transcripts in variant overview and general report
- Google OAuth2 login setup in README file
- Redirect to 'missing file'-icon if configured Chromograph file is missing
- Javascript error in case page
- Fix compound matching during variant loading for hg38
- Cancer variants view containing variants dismissed with cancer-specific reasons
- Zoom to SV variant length was missing IGV contig select
- Tooltips on case page when case has no default gene panels
### Changed
- Save case variants count in case document and not in sessions
- Style of gene panels multiselect on case page
- Collapse/expand main HPO checkboxes in phenomodel preview
- Replaced GQ (Genotype quality) with VAF (Variant allele frequency) in cancer variants GT table
- Allow loading of cancer cases with no tumor_purity field
- Truncate cDNA and protein changes in case report if longer than 20 characters


## [4.27]
### Added
- Exclude one or more variant categories when running variants delete command
### Fixed
### Changed

## [4.26.1]
### Added
### Fixed
- Links with 1-letter aa codes crash on frameshift etc
### Changed

## [4.26]
### Added
- Extend the delete variants command to print analysis date, track, institute, status and research status
- Delete variants by type of analysis (wgs|wes|panel)
- Links to cBioPortal, MutanTP53, IARC TP53, OncoKB, MyCancerGenome, CIViC
### Fixed
- Deleted variants count
### Changed
- Print output of variants delete command as a tab separated table

## [4.25]
### Added
- Command line function to remove variants from one or all cases
### Fixed
- Parse SMN None calls to None rather than False

## [4.24.1]
### Fixed
- Install requirements.txt via setup file

## [4.24]
### Added
- Institute-level phenotype models with sub-panels containing HPO and OMIM terms
- Runnable Docker demo
- Docker image build and push github action
- Makefile with shortcuts to docker commands
- Parse and save synopsis, phenotype and cohort terms from config files upon case upload
### Fixed
- Update dismissed variant status when variant dismissed key is missing
- Breakpoint two IGV button now shows correct chromosome when different from bp1
- Missing font lib in Docker image causing the PDF report download page to crash
- Sentieon Manta calls lack Somaticscore - load anyway
- ClinVar submissions crashing due to pinned variants that are not loaded
- Point ExAC pLI score to new gnomad server address
- Bug uploading cases missing phenotype terms in config file
- STRs loaded but not shown on browser page
- Bug when using adapter.variant.get_causatives with case_id without causatives
- Problem with fetching "solved" from scout export cases cli
- Better serialising of datetime and bson.ObjectId
- Added `volumes` folder to .gitignore
### Changed
- Make matching causative and managed variants foldable on case page
- Remove calls to PyMongo functions marked as deprecated in backend and frontend(as of version 3.7).
- Improved `scout update individual` command
- Export dynamic phenotypes with ordered gene lists as PDF


## [4.23]
### Added
- Save custom IGV track settings
- Show a flash message with clear info about non-valid genes when gene panel creation fails
- CNV report link in cancer case side navigation
- Return to comment section after editing, deleting or submitting a comment
- Managed variants
- MT vs 14 chromosome mean coverage stats if Scout is connected to Chanjo
### Fixed
- missing `vcf_cancer_sv` and `vcf_cancer_sv_research` to manual.
- Split ClinVar multiple clnsig values (slash-separated) and strip them of underscore for annotations without accession number
- Timeout of `All SNVs and INDELs` page when no valid gene is provided in the search
- Round CADD (MIPv9)
- Missing default panel value
- Invisible other causatives lines when other causatives lack gene symbols
### Changed
- Do not freeze mkdocs-material to version 4.6.1
- Remove pre-commit dependency

## [4.22]
### Added
- Editable cases comments
- Editable variants comments
### Fixed
- Empty variant activity panel
- STRs variants popover
- Split new ClinVar multiple significance terms for a variant
- Edit the selected comment, not the latest
### Changed
- Updated RELEASE docs.
- Pinned variants card style on the case page
- Merged `scout export exons` and `scout view exons` commands


## [4.21.2]
### Added
### Fixed
- Do not pre-filter research variants by (case-default) gene panels
- Show OMIM disease tooltip reliably
### Changed

## [4.21.1]
### Added
### Fixed
- Small change to Pop Freq column in variants ang gene panels to avoid strange text shrinking on small screens
- Direct use of HPO list for Clinical HPO SNV (and cancer SNV) filtering
- PDF coverage report redirecting to login page
### Changed
- Remove the option to dismiss single variants from all variants pages
- Bulk dismiss SNVs, SVs and cancer SNVs from variants pages

## [4.21]
### Added
- Support to configure LoqusDB per institute
- Highlight causative variants in the variants list
- Add tests. Mostly regarding building internal datatypes.
- Remove leading and trailing whitespaces from panel_name and display_name when panel is created
- Mark MANE transcript in list of transcripts in "Transcript overview" on variant page
- Show default panel name in case sidebar
- Previous buttons for variants pagination
- Adds a gh action that checks that the changelog is updated
- Adds a gh action that deploys new releases automatically to pypi
- Warn users if case default panels are outdated
- Define institute-specific gene panels for filtering in institute settings
- Use institute-specific gene panels in variants filtering
- Show somatic VAF for pinned and causative variants on case page

### Fixed
- Report pages redirect to login instead of crashing when session expires
- Variants filter loading in cancer variants page
- User, Causative and Cases tables not scaling to full page
- Improved docs for an initial production setup
- Compatibility with latest version of Black
- Fixed tests for Click>7
- Clinical filter required an extra click to Filter to return variants
- Restore pagination and shrink badges in the variants page tables
- Removing a user from the command line now inactivates the case only if user is last assignee and case is active
- Bugfix, LoqusDB per institute feature crashed when institute id was empty string
- Bugfix, LoqusDB calls where missing case count
- filter removal and upload for filters deleted from another page/other user
- Visualize outdated gene panels info in a popover instead of a tooltip in case page side panel

### Changed
- Highlight color on normal STRs in the variants table from green to blue
- Display breakpoints coordinates in verification emails only for structural variants


## [4.20]
### Added
- Display number of filtered variants vs number of total variants in variants page
- Search case by HPO terms
- Dismiss variant column in the variants tables
- Black and pre-commit packages to dev requirements

### Fixed
- Bug occurring when rerun is requested twice
- Peddy info fields in the demo config file
- Added load config safety check for multiple alignment files for one individual
- Formatting of cancer variants table
- Missing Score in SV variants table

### Changed
- Updated the documentation on how to create a new software release
- Genome build-aware cytobands coordinates
- Styling update of the Matchmaker card
- Select search type in case search form


## [4.19]

### Added
- Show internal ID for case
- Add internal ID for downloaded CGH files
- Export dynamic HPO gene list from case page
- Remove users as case assignees when their account is deleted
- Keep variants filters panel expanded when filters have been used

### Fixed
- Handle the ProxyFix ModuleNotFoundError when Werkzeug installed version is >1.0
- General report formatting issues whenever case and variant comments contain extremely long strings with no spaces

### Changed
- Created an institute wrapper page that contains list of cases, causatives, SNVs & Indels, user list, shared data and institute settings
- Display case name instead of case ID on clinVar submissions
- Changed icon of sample update in clinVar submissions


## [4.18]

### Added
- Filter cancer variants on cytoband coordinates
- Show dismiss reasons in a badge with hover for clinical variants
- Show an ellipsis if 10 cases or more to display with loqusdb matches
- A new blog post for version 4.17
- Tooltip to better describe Tumor and Normal columns in cancer variants
- Filter cancer SNVs and SVs by chromosome coordinates
- Default export of `Assertion method citation` to clinVar variants submission file
- Button to export up to 500 cancer variants, filtered or not
- Rename samples of a clinVar submission file

### Fixed
- Apply default gene panel on return to cancer variantS from variant view
- Revert to certificate checking when asking for Chanjo reports
- `scout download everything` command failing while downloading HPO terms

### Changed
- Turn tumor and normal allelic fraction to decimal numbers in tumor variants page
- Moved clinVar submissions code to the institutes blueprints
- Changed name of clinVar export files to FILENAME.Variant.csv and FILENAME.CaseData.csv
- Switched Google login libraries from Flask-OAuthlib to Authlib


## [4.17.1]

### Fixed
- Load cytobands for cases with chromosome build not "37" or "38"


## [4.17]

### Added
- COSMIC badge shown in cancer variants
- Default gene-panel in non-cancer structural view in url
- Filter SNVs and SVs by cytoband coordinates
- Filter cancer SNV variants by alt allele frequency in tumor
- Correct genome build in UCSC link from structural variant page



### Fixed
- Bug in clinVar form when variant has no gene
- Bug when sharing cases with the same institute twice
- Page crashing when removing causative variant tag
- Do not default to GATK caller when no caller info is provided for cancer SNVs


## [4.16.1]

### Fixed
- Fix the fix for handling of delivery reports for rerun cases

## [4.16]

### Added
- Adds possibility to add "lims_id" to cases. Currently only stored in database, not shown anywhere
- Adds verification comment box to SVs (previously only available for small variants)
- Scrollable pedigree panel

### Fixed
- Error caused by changes in WTForm (new release 2.3.x)
- Bug in OMIM case page form, causing the page to crash when a string was provided instead of a numerical OMIM id
- Fix Alamut link to work properly on hg38
- Better handling of delivery reports for rerun cases
- Small CodeFactor style issues: matchmaker results counting, a couple of incomplete tests and safer external xml
- Fix an issue with Phenomizer introduced by CodeFactor style changes

### Changed
- Updated the version of igv.js to 2.5.4

## [4.15.1]

### Added
- Display gene names in ClinVar submissions page
- Links to Varsome in variant transcripts table

### Fixed
- Small fixes to ClinVar submission form
- Gene panel page crash when old panel has no maintainers

## [4.15]

### Added
- Clinvar CNVs IGV track
- Gene panels can have maintainers
- Keep variant actions (dismissed, manual rank, mosaic, acmg, comments) upon variant re-upload
- Keep variant actions also on full case re-upload

### Fixed
- Fix the link to Ensembl for SV variants when genome build 38.
- Arrange information in columns on variant page
- Fix so that new cosmic identifier (COSV) is also acceptable #1304
- Fixed COSMIC tag in INFO (outside of CSQ) to be parses as well with `&` splitter.
- COSMIC stub URL changed to https://cancer.sanger.ac.uk/cosmic/search?q= instead.
- Updated to a version of IGV where bigBed tracks are visualized correctly
- Clinvar submission files are named according to the content (variant_data and case_data)
- Always show causatives from other cases in case overview
- Correct disease associations for gene symbol aliases that exist as separate genes
- Re-add "custom annotations" for SV variants
- The override ClinVar P/LP add-in in the Clinical Filter failed for new CSQ strings

### Changed
- Runs all CI checks in github actions

## [4.14.1]

### Fixed
- Error when variant found in loqusdb is not loaded for other case

## [4.14]

### Added
- Use github actions to run tests
- Adds CLI command to update individual alignments path
- Update HPO terms using downloaded definitions files
- Option to use alternative flask config when running `scout serve`
- Requirement to use loqusdb >= 2.5 if integrated

### Fixed
- Do not display Pedigree panel in cancer view
- Do not rely on internet connection and services available when running CI tests
- Variant loading assumes GATK if no caller set given and GATK filter status is seen in FILTER
- Pass genome build param all the way in order to get the right gene mappings for cases with build 38
- Parse correctly variants with zero frequency values
- Continue even if there are problems to create a region vcf
- STR and cancer variant navigation back to variants pages could fail

### Changed
- Improved code that sends requests to the external APIs
- Updates ranges for user ranks to fit todays usage
- Run coveralls on github actions instead of travis
- Run pip checks on github actions instead of coveralls
- For hg38 cases, change gnomAD link to point to version 3.0 (which is hg38 based)
- Show pinned or causative STR variants a bit more human readable

## [4.13.1]

### Added
### Fixed
- Typo that caused not all clinvar conflicting interpretations to be loaded no matter what
- Parse and retrieve clinvar annotations from VEP-annotated (VEP 97+) CSQ VCF field
- Variant clinvar significance shown as `not provided` whenever is `Uncertain significance`
- Phenomizer query crashing when case has no HPO terms assigned
- Fixed a bug affecting `All SNVs and INDELs` page when variants don't have canonical transcript
- Add gene name or id in cancer variant view

### Changed
- Cancer Variant view changed "Variant:Transcript:Exon:HGVS" to "Gene:Transcript:Exon:HGVS"

## [4.13]

### Added
- ClinVar SNVs track in IGV
- Add SMA view with SMN Copy Number data
- Easier to assign OMIM diagnoses from case page
- OMIM terms and specific OMIM term page

### Fixed
- Bug when adding a new gene to a panel
- Restored missing recent delivery reports
- Fixed style and links to other reports in case side panel
- Deleting cases using display_name and institute not deleting its variants
- Fixed bug that caused coordinates filter to override other filters
- Fixed a problem with finding some INS in loqusdb
- Layout on SV page when local observations without cases are present
- Make scout compatible with the new HPO definition files from `http://compbio.charite.de/jenkins/`
- General report visualization error when SNVs display names are very long


### Changed


## [4.12.4]

### Fixed
- Layout on SV page when local observations without cases are present

## [4.12.3]

### Fixed
- Case report when causative or pinned SVs have non null allele frequencies

## [4.12.2]

### Fixed
- SV variant links now take you to the SV variant page again
- Cancer variant view has cleaner table data entries for "N/A" data
- Pinned variant case level display hotfix for cancer and str - more on this later
- Cancer variants show correct alt/ref reads mirroring alt frequency now
- Always load all clinical STR variants even if a region load is attempted - index may be missing
- Same case repetition in variant local observations

## [4.12.1]

### Fixed
- Bug in variant.gene when gene has no HGVS description


## [4.12]

### Added
- Accepts `alignment_path` in load config to pass bam/cram files
- Display all phenotypes on variant page
- Display hgvs coordinates on pinned and causatives
- Clear panel pending changes
- Adds option to setup the database with static files
- Adds cli command to download the resources from CLI that scout needs
- Adds test files for merged somatic SV and CNV; as well as merged SNV, and INDEL part of #1279
- Allows for upload of OMIM-AUTO gene panel from static files without api-key

### Fixed
- Cancer case HPO panel variants link
- Fix so that some drop downs have correct size
- First IGV button in str variants page
- Cancer case activates on SNV variants
- Cases activate when STR variants are viewed
- Always calculate code coverage
- Pinned/Classification/comments in all types of variants pages
- Null values for panel's custom_inheritance_models
- Discrepancy between the manual disease transcripts and those in database in gene-edit page
- ACMG classification not showing for some causatives
- Fix bug which caused IGV.js to use hg19 reference files for hg38 data
- Bug when multiple bam files sources with non-null values are available


### Changed
- Renamed `requests` file to `scout_requests`
- Cancer variant view shows two, instead of four, decimals for allele and normal


## [4.11.1]

### Fixed
- Institute settings page
- Link institute settings to sharing institutes choices

## [4.11.0]

### Added
- Display locus name on STR variant page
- Alternative key `GNOMADAF_popmax` for Gnomad popmax allele frequency
- Automatic suggestions on how to improve the code on Pull Requests
- Parse GERP, phastCons and phyloP annotations from vep annotated CSQ fields
- Avoid flickering comment popovers in variant list
- Parse REVEL score from vep annotated CSQ fields
- Allow users to modify general institute settings
- Optionally format code automatically on commit
- Adds command to backup vital parts `scout export database`
- Parsing and displaying cancer SV variants from Manta annotated VCF files
- Dismiss cancer snv variants with cancer-specific options
- Add IGV.js UPD, RHO and TIDDIT coverage wig tracks.


### Fixed
- Slightly darker page background
- Fixed an issued with parsed conservation values from CSQ
- Clinvar submissions accessible to all users of an institute
- Header toolbar when on Clinvar page now shows institute name correctly
- Case should not always inactivate upon update
- Show dismissed snv cancer variants as grey on the cancer variants page
- Improved style of mappability link and local observations on variant page
- Convert all the GET requests to the igv view to POST request
- Error when updating gene panels using a file containing BOM chars
- Add/replace gene radio button not working in gene panels


## [4.10.1]

### Fixed
- Fixed issue with opening research variants
- Problem with coveralls not called by Travis CI
- Handle Biomart service down in tests


## [4.10.0]

### Added
- Rank score model in causatives page
- Exportable HPO terms from phenotypes page
- AMP guideline tiers for cancer variants
- Adds scroll for the transcript tab
- Added CLI option to query cases on time since case event was added
- Shadow clinical assessments also on research variants display
- Support for CRAM alignment files
- Improved str variants view : sorting by locus, grouped by allele.
- Delivery report PDF export
- New mosaicism tag option
- Add or modify individuals' age or tissue type from case page
- Display GC and allele depth in causatives table.
- Included primary reference transcript in general report
- Included partial causative variants in general report
- Remove dependency of loqusdb by utilising the CLI

### Fixed
- Fixed update OMIM command bug due to change in the header of the genemap2 file
- Removed Mosaic Tag from Cancer variants
- Fixes issue with unaligned table headers that comes with hidden Datatables
- Layout in general report PDF export
- Fixed issue on the case statistics view. The validation bars didn't show up when all institutes were selected. Now they do.
- Fixed missing path import by importing pathlib.Path
- Handle index inconsistencies in the update index functions
- Fixed layout problems


## [4.9.0]

### Added
- Improved MatchMaker pages, including visible patient contacts email address
- New badges for the github repo
- Links to [GENEMANIA](genemania.org)
- Sort gene panel list on case view.
- More automatic tests
- Allow loading of custom annotations in VCF using the SCOUT_CUSTOM info tag.

### Fixed
- Fix error when a gene is added to an empty dynamic gene panel
- Fix crash when attempting to add genes on incorrect format to dynamic gene panel
- Manual rank variant tags could be saved in a "Select a tag"-state, a problem in the variants view.
- Same case evaluations are no longer shown as gray previous evaluations on the variants page
- Stay on research pages, even if reset, next first buttons are pressed..
- Overlapping variants will now be visible on variant page again
- Fix missing classification comments and links in evaluations page
- All prioritized cases are shown on cases page


## [4.8.3]

### Added

### Fixed
- Bug when ordering sanger
- Improved scrolling over long list of genes/transcripts


## [4.8.2]

### Added

### Fixed
- Avoid opening extra tab for coverage report
- Fixed a problem when rank model version was saved as floats and not strings
- Fixed a problem with displaying dismiss variant reasons on the general report
- Disable load and delete filter buttons if there are no saved filters
- Fix problem with missing verifications
- Remove duplicate users and merge their data and activity


## [4.8.1]

### Added

### Fixed
- Prevent login fail for users with id defined by ObjectId and not email
- Prevent the app from crashing with `AttributeError: 'NoneType' object has no attribute 'message'`


## [4.8.0]

### Added
- Updated Scout to use Bootstrap 4.3
- New looks for Scout
- Improved dashboard using Chart.js
- Ask before inactivating a case where last assigned user leaves it
- Genes can be manually added to the dynamic gene list directly on the case page
- Dynamic gene panels can optionally be used with clinical filter, instead of default gene panel
- Dynamic gene panels get link out to chanjo-report for coverage report
- Load all clinvar variants with clinvar Pathogenic, Likely Pathogenic and Conflicting pathogenic
- Show transcripts with exon numbers for structural variants
- Case sort order can now be toggled between ascending and descending.
- Variants can be marked as partial causative if phenotype is available for case.
- Show a frequency tooltip hover for SV-variants.
- Added support for LDAP login system
- Search snv and structural variants by chromosomal coordinates
- Structural variants can be marked as partial causative if phenotype is available for case.
- Show normal and pathologic limits for STRs in the STR variants view.
- Institute level persistent variant filter settings that can be retrieved and used.
- export causative variants to Excel
- Add support for ROH, WIG and chromosome PNGs in case-view

### Fixed
- Fixed missing import for variants with comments
- Instructions on how to build docs
- Keep sanger order + verification when updating/reloading variants
- Fixed and moved broken filter actions (HPO gene panel and reset filter)
- Fixed string conversion to number
- UCSC links for structural variants are now separated per breakpoint (and whole variant where applicable)
- Reintroduced missing coverage report
- Fixed a bug preventing loading samples using the command line
- Better inheritance models customization for genes in gene panels
- STR variant page back to list button now does its one job.
- Allows to setup scout without a omim api key
- Fixed error causing "favicon not found" flash messages
- Removed flask --version from base cli
- Request rerun no longer changes case status. Active or archived cases inactivate on upload.
- Fixed missing tooltip on the cancer variants page
- Fixed weird Rank cell in variants page
- Next and first buttons order swap
- Added pagination (and POST capability) to cancer variants.
- Improves loading speed for variant page
- Problem with updating variant rank when no variants
- Improved Clinvar submission form
- General report crashing when dismissed variant has no valid dismiss code
- Also show collaborative case variants on the All variants view.
- Improved phenotype search using dataTables.js on phenotypes page
- Search and delete users with `email` instead of `_id`
- Fixed css styles so that multiselect options will all fit one column


## [4.7.3]

### Added
- RankScore can be used with VCFs for vcf_cancer files

### Fixed
- Fix issue with STR view next page button not doing its one job.

### Deleted
- Removed pileup as a bam viewing option. This is replaced by IGV


## [4.7.2]

### Added
- Show earlier ACMG classification in the variant list

### Fixed
- Fixed igv search not working due to igv.js dist 2.2.17
- Fixed searches for cases with a gene with variants pinned or marked causative.
- Load variant pages faster after fixing other causatives query
- Fixed mitochondrial report bug for variants without genes

## [4.7.1]

### Added

### Fixed
- Fixed bug on genes page


## [4.7.0]

### Added
- Export genes and gene panels in build GRCh38
- Search for cases with variants pinned or marked causative in a given gene.
- Search for cases phenotypically similar to a case also from WUI.
- Case variant searches can be limited to similar cases, matching HPO-terms,
  phenogroups and cohorts.
- De-archive reruns and flag them as 'inactive' if archived
- Sort cases by analysis_date, track or status
- Display cases in the following order: prioritized, active, inactive, archived, solved
- Assign case to user when user activates it or asks for rerun
- Case becomes inactive when it has no assignees
- Fetch refseq version from entrez and use it in clinvar form
- Load and export of exons for all genes, independent on refseq
- Documentation for loading/updating exons
- Showing SV variant annotations: SV cgh frequencies, gnomad-SV, local SV frequencies
- Showing transcripts mapping score in segmental duplications
- Handle requests to Ensembl Rest API
- Handle requests to Ensembl Rest Biomart
- STR variants view now displays GT and IGV link.
- Description field for gene panels
- Export exons in build 37 and 38 using the command line

### Fixed
- Fixes of and induced by build tests
- Fixed bug affecting variant observations in other cases
- Fixed a bug that showed wrong gene coverage in general panel PDF export
- MT report only shows variants occurring in the specific individual of the excel sheet
- Disable SSL certifcate verification in requests to chanjo
- Updates how intervaltree and pymongo is used to void deprecated functions
- Increased size of IGV sample tracks
- Optimized tests


## [4.6.1]

### Added

### Fixed
- Missing 'father' and 'mother' keys when parsing single individual cases


## [4.6.0]

### Added
- Description of Scout branching model in CONTRIBUTING doc
- Causatives in alphabetical order, display ACMG classification and filter by gene.
- Added 'external' to the list of analysis type options
- Adds functionality to display "Tissue type". Passed via load config.
- Update to IGV 2.

### Fixed
- Fixed alignment visualization and vcf2cytosure availability for demo case samples
- Fixed 3 bugs affecting SV pages visualization
- Reintroduced the --version cli option
- Fixed variants query by panel (hpo panel + gene panel).
- Downloaded MT report contains excel files with individuals' display name
- Refactored code in parsing of config files.


## [4.5.1]

### Added

### Fixed
- update requirement to use PyYaml version >= 5.1
- Safer code when loading config params in cli base


## [4.5.0]

### Added
- Search for similar cases from scout view CLI
- Scout cli is now invoked from the app object and works under the app context

### Fixed
- PyYaml dependency fixed to use version >= 5.1


## [4.4.1]

### Added
- Display SV rank model version when available

### Fixed
- Fixed upload of delivery report via API


## [4.4.0]

### Added
- Displaying more info on the Causatives page and hiding those not causative at the case level
- Add a comment text field to Sanger order request form, allowing a message to be included in the email
- MatchMaker Exchange integration
- List cases with empty synopsis, missing HPO terms and phenotype groups.
- Search for cases with open research list, or a given case status (active, inactive, archived)

### Fixed
- Variant query builder split into several functions
- Fixed delivery report load bug


## [4.3.3]

### Added
- Different individual table for cancer cases

### Fixed
- Dashboard collects validated variants from verification events instead of using 'sanger' field
- Cases shared with collaborators are visible again in cases page
- Force users to select a real institute to share cases with (actionbar select fix)


## [4.3.2]

### Added
- Dashboard data can be filtered using filters available in cases page
- Causatives for each institute are displayed on a dedicated page
- SNVs and and SVs are searchable across cases by gene and rank score
- A more complete report with validated variants is downloadable from dashboard

### Fixed
- Clinsig filter is fixed so clinsig numerical values are returned
- Split multi clinsig string values in different elements of clinsig array
- Regex to search in multi clinsig string values or multi revstat string values
- It works to upload vcf files with no variants now
- Combined Pileup and IGV alignments for SVs having variant start and stop on the same chromosome


## [4.3.1]

### Added
- Show calls from all callers even if call is not available
- Instructions to install cairo and pango libs from WeasyPrint page
- Display cases with number of variants from CLI
- Only display cases with number of variants above certain treshold. (Also CLI)
- Export of verified variants by CLI or from the dashboard
- Extend case level queries with default panels, cohorts and phenotype groups.
- Slice dashboard statistics display using case level queries
- Add a view where all variants for an institute can be searched across cases, filtering on gene and rank score. Allows searching research variants for cases that have research open.

### Fixed
- Fixed code to extract variant conservation (gerp, phyloP, phastCons)
- Visualization of PDF-exported gene panels
- Reintroduced the exon/intron number in variant verification email
- Sex and affected status is correctly displayed on general report
- Force number validation in SV filter by size
- Display ensembl transcripts when no refseq exists


## [4.3.0]

### Added
- Mosaicism tag on variants
- Show and filter on SweGen frequency for SVs
- Show annotations for STR variants
- Show all transcripts in verification email
- Added mitochondrial export
- Adds alternative to search for SVs shorter that the given length
- Look for 'bcftools' in the `set` field of VCFs
- Display digenic inheritance from OMIM
- Displays what refseq transcript that is primary in hgnc

### Fixed

- Archived panels displays the correct date (not retroactive change)
- Fixed problem with waiting times in gene panel exports
- Clinvar fiter not working with human readable clinsig values

## [4.2.2]

### Fixed
- Fixed gene panel create/modify from CSV file utf-8 decoding error
- Updating genes in gene panels now supports edit comments and entry version
- Gene panel export timeout error

## [4.2.1]

### Fixed
- Re-introduced gene name(s) in verification email subject
- Better PDF rendering for excluded variants in report
- Problem to access old case when `is_default` did not exist on a panel


## [4.2.0]

### Added
- New index on variant_id for events
- Display overlapping compounds on variants view

### Fixed
- Fixed broken clinical filter


## [4.1.4]

### Added
- Download of filtered SVs

### Fixed
- Fixed broken download of filtered variants
- Fixed visualization issue in gene panel PDF export
- Fixed bug when updating gene names in variant controller


## [4.1.3]

### Fixed
- Displays all primary transcripts


## [4.1.2]

### Added
- Option add/replace when updating a panel via CSV file
- More flexible versioning of the gene panels
- Printing coverage report on the bottom of the pdf case report
- Variant verification option for SVs
- Logs uri without pwd when connecting
- Disease-causing transcripts in case report
- Thicker lines in case report
- Supports HPO search for cases, both terms or if described in synopsis
- Adds sanger information to dashboard

### Fixed
- Use db name instead of **auth** as default for authentication
- Fixes so that reports can be generated even with many variants
- Fixed sanger validation popup to show individual variants queried by user and institute.
- Fixed problem with setting up scout
- Fixes problem when exac file is not available through broad ftp
- Fetch transcripts for correct build in `adapter.hgnc_gene`

## [4.1.1]
- Fix problem with institute authentication flash message in utils
- Fix problem with comments
- Fix problem with ensembl link


## [4.1.0]

### Added
- OMIM phenotypes to case report
- Command to download all panel app gene panels `scout load panel --panel-app`
- Links to genenames.org and omim on gene page
- Popup on gene at variants page with gene information
- reset sanger status to "Not validated" for pinned variants
- highlight cases with variants to be evaluated by Sanger on the cases page
- option to point to local reference files to the genome viewer pileup.js. Documented in `docs.admin-guide.server`
- option to export single variants in `scout export variants`
- option to load a multiqc report together with a case(add line in load config)
- added a view for searching HPO terms. It is accessed from the top left corner menu
- Updates the variants view for cancer variants. Adds a small cancer specific filter for known variants
- Adds hgvs information on cancer variants page
- Adds option to update phenotype groups from CLI

### Fixed
- Improved Clinvar to submit variants from different cases. Fixed HPO terms in casedata according to feedback
- Fixed broken link to case page from Sanger modal in cases view
- Now only cases with non empty lists of causative variants are returned in `adapter.case(has_causatives=True)`
- Can handle Tumor only samples
- Long lists of HGNC symbols are now possible. This was previously difficult with manual, uploaded or by HPO search when changing filter settings due to GET request limitations. Relevant pages now use POST requests. Adds the dynamic HPO panel as a selection on the gene panel dropdown.
- Variant filter defaults to default panels also on SV and Cancer variants pages.

## [4.0.0]

### WARNING ###

This is a major version update and will require that the backend of pre releases is updated.
Run commands:

```
$scout update genes
$scout update hpo
```

- Created a Clinvar submission tool, to speed up Clinvar submission of SNVs and SVs
- Added an analysis report page (html and PDF format) containing phenotype, gene panels and variants that are relevant to solve a case.

### Fixed
- Optimized evaluated variants to speed up creation of case report
- Moved igv and pileup viewer under a common folder
- Fixed MT alignment view pileup.js
- Fixed coordinates for SVs with start chromosome different from end chromosome
- Global comments shown across cases and institutes. Case-specific variant comments are shown only for that specific case.
- Links to clinvar submitted variants at the cases level
- Adapts clinvar parsing to new format
- Fixed problem in `scout update user` when the user object had no roles
- Makes pileup.js use online genome resources when viewing alignments. Now any instance of Scout can make use of this functionality.
- Fix ensembl link for structural variants
- Works even when cases does not have `'madeline_info'`
- Parses Polyphen in correct way again
- Fix problem with parsing gnomad from VEP

### Added
- Added a PDF export function for gene panels
- Added a "Filter and export" button to export custom-filtered SNVs to CSV file
- Dismiss SVs
- Added IGV alignments viewer
- Read delivery report path from case config or CLI command
- Filter for spidex scores
- All HPO terms are now added and fetched from the correct source (https://github.com/obophenotype/human-phenotype-ontology/blob/master/hp.obo)
- New command `scout update hpo`
- New command `scout update genes` will fetch all the latest information about genes and update them
- Load **all** variants found on chromosome **MT**
- Adds choice in cases overview do show as many cases as user like

### Removed
- pileup.min.js and pileup css are imported from a remote web location now
- All source files for HPO information, this is instead fetched directly from source
- All source files for gene information, this is instead fetched directly from source

## [3.0.0]
### Fixed
- hide pedigree panel unless it exists

## [1.5.1] - 2016-07-27
### Fixed
- look for both ".bam.bai" and ".bai" extensions

## [1.4.0] - 2016-03-22
### Added
- support for local frequency through loqusdb
- bunch of other stuff

## [1.3.0] - 2016-02-19
### Fixed
- Update query-phenomizer and add username/password

### Changed
- Update the way a case is checked for rerun-status

### Added
- Add new button to mark a case as "checked"
- Link to clinical variants _without_ 1000G annotation

## [1.2.2] - 2016-02-18
### Fixed
- avoid filtering out variants lacking ExAC and 1000G annotations

## [1.1.3] - 2015-10-01
### Fixed
- persist (clinical) filter when clicking load more
- fix #154 by robustly setting clinical filter func. terms

## [1.1.2] - 2015-09-07
### Fixed
- avoid replacing coverage report with none
- update SO terms, refactored

## [1.1.1] - 2015-08-20
### Fixed
- fetch case based on collaborator status (not owner)

## [1.1.0] - 2015-05-29
### Added
- link(s) to SNPedia based on RS-numbers
- new Jinja filter to "humanize" decimal numbers
- show gene panels in variant view
- new Jinja filter for decoding URL encoding
- add indicator to variants in list that have comments
- add variant number threshold and rank score threshold to load function
- add event methods to mongo adapter
- add tests for models
- show badge "old" if comment was written for a previous analysis

### Changed
- show cDNA change in transcript summary unless variant is exonic
- moved compounds table further up the page
- show dates for case uploads in ISO format
- moved variant comments higher up on page
- updated documentation for pages
- read in coverage report as blob in database and serve directly
- change ``OmimPhenotype`` to ``PhenotypeTerm``
- reorganize models sub-package
- move events (and comments) to separate collection
- only display prev/next links for the research list
- include variant type in breadcrumbs e.g. "Clinical variants"

### Removed
- drop dependency on moment.js

### Fixed
- show the same level of detail for all frequencies on all pages
- properly decode URL encoded symbols in amino acid/cDNA change strings
- fixed issue with wipe permissions in MongoDB
- include default gene lists in "variants" link in breadcrumbs

## [1.0.2] - 2015-05-20
### Changed
- update case fetching function

### Fixed
- handle multiple cases with same id

## [1.0.1] - 2015-04-28
### Fixed
- Fix building URL parameters in cases list Vue component

## [1.0.0] - 2015-04-12
Codename: Sara Lund

![Release 1.0](artwork/releases/release-1-0.jpg)

### Added
- Add email logging for unexpected errors
- New command line tool for deleting case

### Changed
- Much improved logging overall
- Updated documentation/usage guide
- Removed non-working IGV link

### Fixed
- Show sample display name in GT call
- Various small bug fixes
- Make it easier to hover over popups

## [0.0.2-rc1] - 2015-03-04
### Added
- add protein table for each variant
- add many more external links
- add coverage reports as PDFs

### Changed
- incorporate user feedback updates
- big refactor of load scripts

## [0.0.2-rc2] - 2015-03-04
### Changes
- add gene table with gene description
- reorganize inheritance models box

### Fixed
- avoid overwriting gene list on "research" load
- fix various bugs in external links

## [0.0.2-rc3] - 2015-03-05
### Added
- Activity log feed to variant view
- Adds protein change strings to ODM and Sanger email

### Changed
- Extract activity log component to macro

### Fixes
- Make Ensembl transcript links use archive website<|MERGE_RESOLUTION|>--- conflicted
+++ resolved
@@ -8,11 +8,8 @@
 ### Added
 - Add cancer SNVs to Oncogenicity ClinVar submissions (downloadable json document only) (#5449)
 ### Changed
-<<<<<<< HEAD
+- Improved test that checks code collecting other categories of variants overlapping a variant (#5521)
 - On `Search SNVs and SVs` page, display multiple HGVS descriptors when variant has more than one gene (#5513)
-=======
-- Improved test that checks code collecting other categories of variants overlapping a variant (#5521)
->>>>>>> 57ba07ac
 ### Fixed
 - Instance badge class and config option documentation (#5500)
 - Fix incorrect reference to non-existent pymongo.synchronous (#5517)
