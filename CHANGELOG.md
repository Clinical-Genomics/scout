--- conflicted
+++ resolved
@@ -7,11 +7,8 @@
 ## [x.x.x]
 
 ### Added
-<<<<<<< HEAD
 - Show dismiss reasons in a badge with hover for clinical variants
-=======
 - A new blog post for version 4.17
->>>>>>> ea2136e3
 
 ### Fixed
 ### Changed
