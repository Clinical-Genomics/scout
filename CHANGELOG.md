--- conflicted
+++ resolved
@@ -7,15 +7,11 @@
 ## [unreleased]
 ### Added
 - Filter case list by cases with variants in ClinVar submission
-<<<<<<< HEAD
 - Gene panels PDF export with case variants hits by variant type
 ### Fixed
+- Non-admin users saving institute settings would clear loqusdb instance selection
 - Visibility of text on grey badges in gene panels PDF exports
 
-=======
-### Fixed
-- Non-admin users saving institute settings would clear loqusdb instance selection
->>>>>>> 80af0c5a
 
 ## [4.60]
 ### Added
