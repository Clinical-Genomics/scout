# Change Log
All notable changes to this project will be documented in this file.
This project adheres to [Semantic Versioning](http://semver.org/).

About changelog [here](https://keepachangelog.com/en/1.0.0/)

## [unreleased]
### Added
- Edit ACMG classifications from variant page (only for classifications with criteria)
- Events for case CLI events (load case, update case, update individual)
- Support for loading and displaying local custom IGV tracks
- MANE IGV track to be used as a local track for igv.js (see scout demo config file)
### Changed
- Avoid passing verbs from CaseHandler - functions for case sample and individual in CaseEventHandler
- Hide mtDNA report and coverage report links on case sidebar for cases with WTS data only
- Modified OMIM-AUTO gene panel to include genes in both genome builds
### Fixed
- Fix several tests that relied on number of events after setup to be 0
- Removed unused load case function
- Artwork logo sync sketch with png and export svg
- Clearer exception handling on chanjo-report setup - fail early and visibly
- mtDNA report crashing when one or more samples from a case is not in the chanjo database
- Case page crashing on missing phenotype terms
- ACMG benign modifiers
<<<<<<< HEAD
- PanelApp panel not saving genes with empty `EnsembleGeneIds` list
=======
- Speed up tests by caching python env correctly in Github action
>>>>>>> a8e95c5d

## [4.82.2]
### Fixed
- Warning icon in case pages for individuals where `confirmed_sex` is false
- Show allele sizes form ExpansionHunter on STR variantS page again

## [4.82.1]
### Fixed
- Revert the installation of flask-ldapconn to use the version available on PyPI to be able to push new scout releases to PyPI

## [4.82]
### Added
- Tooltip for combined score in tables for compounds and overlapping variants
- Checkbox to filter variants by excluding genes listed in selected gene panels, files or provided as list
- STR variant information card with database links, replacing empty frequency panel
- Display paging and number of HPO terms available in the database on Phenotypes page
- On case page, typeahead hints when searching for a disease using substrings containing source ("OMIM:", "ORPHA:")
- Button to monitor the status of submissions on ClinVar Submissions page
- Option to filter cancer variants by number of observations in somatic and germline archived database
- Documentation for integrating chanjo2
- More up-to-date VEP CSQ dbNSFP frequency keys
- Parse PacBio TRGT (Tandem repeat genotyping tool) Short Tandem Repeat VCFs
- Optional separate MT VCFs, for `nf-core/raredisease`
### Changed
- In the case_report #panel-tables has a fixed width
- Updated IGV.js to 2.15.11
- Fusion variants in case report now contain same info as on fusion variantS page
- Block submission of somatic variants to ClinVar until we harmonise with their changed API
- Additional control on the format of conditions provided in ClinVar form
- Errors while loading managed variants from file are now displayed on the Managed Variants page
- Chanjo2 coverage button visible only when query will contain a list of HGNC gene IDs
- Use Python-Markdown directly instead of the unmaintained Flask-Markdown
- Use Markupsafe instead of long deprecated, now removed Flask Markup
- Prepare to unfreeze Werkzeug, but don't actually activate until chanjo can deal with the change
### Fixed
- Submit requests to Chanjo2 using HTML forms instead of JSON data
- `Research somatic variants` link name on caseS page
- Broken `Install the HTML 2 PDF renderer` step in a GitHub action
- Fix ClinVar form parsing to not include ":" in conditionType.id when condition conditionType.db is Orphanet
- Fix condition dropdown and pre-selection on ClinVar form for cases with associated ORPHA diagnoses
- Improved visibility of ClinVar form in dark mode
- End coordinates for indels in ClinVar form
- Diagnoses API search crashing with empty search string
- Variant's overlapping panels should show overlapping of variant genes against the latest version of the panel
- Case page crashing when case has both variants in a ClinVar submission and pinned not loaded variants
- Installation of git in second build stage of Dockerfile, allowing correct installation of libraries

## [4.81]
### Added
- Tag for somatic SV IGH-DUX4 detection samtools script
### Changed
- Upgraded Bootstrap version in reports from 4.3.1 to 5.1.3
### Fixed
- Buttons layout in HPO genes panel on case page
- Added back old variant rankscore index with different key order to help loading on demo instance
- Cancer case_report panel-table no longer contains inheritance information
- Case report pinned variants card now displays info text if all pinned variants are present in causatives
- Darkmode setting now applies to the comment-box accordion
- Typo in case report causing `cancer_rank_options is undefined` error

## [4.80]
### Added
- Support for .d4 files coverage using chanjo2 (Case page sidebar link) with test
- Link to chanjo2 coverage report and coverage gene overview on gene panel page
- Link to chanjo2 coverage report on Case page, HPO dynamic gene list
- Link to genes coverage overview report on Case page, HPO dynamic gene list
### Changed
- All links in disease table on diagnosis page now open in a new tab
- Dark mode settings applied to multi-selects on institute settings page
- Comments on case and variant pages can be viewed by expanding an accordion
- On case page information on pinned variants and variants submitted to ClinVar are displayed in the same table
- Demo case file paths are now stored as absolute paths
- Optimised indices to address slow queries
- On case page default panels are now found at the top of the table, and it can be sorted by this trait
### Fixed
- On variants page, search for variants in genes present only in build 38 returning no results
- Pin/unpin with API was not able to make event links
- A new field `Explanation for multiple conditions` is available in ClinVar for submitting variants with more than one associated condition
- Fusion genes with partners lacking gene HGNC id will still be fully loaded
- Fusion variantS export now contains fusion variant specific columns
- When Loqusdb observations count is one the table includes information on if observation was for the current or another case

## [4.79.1]
### Fixed
- Exporting variants without rank score causing page to crash
- Display custom annotations also on cancer variant page

## [4.79]
### Added
- Added tags for Sniffles and CNVpytor, two LRS SV callers
- Button on case page for displaying STR variants occurring in the dynamic HPO panel
- Display functional annotation relative to variant gene's MANE transcripts on variant summary, when available
- Links to ACMG structural variant pathogenicity classification guidelines
- Phenomodels checkboxes can now include orpha terms
- Add incidental finding to case tags
- Get an alert on caseS page when somebody validates variants you ordered Sanger sequencing for
### Changed
- In the diagnoses page genes associated with a disease are displayed using hgnc symbol instead of hgnc id
- Refactor view route to allow navigation directly to unique variant document id, improve permissions check
- Do not show MANE and MANE Plus Clinical transcripts annotated from VEP (saved in variants) but collect this info from the transcripts database collection
- Refactor view route to allow navigation directly to unique case id (in particular for gens)
- `Institutes to share cases with` on institute's settings page now displays institutes names and IDs
- View route with document id selects view template based on variant category
### Fixed
- Refactored code in cases blueprints and variant_events adapter (set diseases for partial causative variants) to use "disease" instead of "omim" to encompass also ORPHA terms
- Refactored code in `scout/parse/omim.py` and `scout/parse/disease_terms.py` to use "disease" instead of "phenotype" to differentiate from HPO terms
- Be more careful about checking access to variant on API access
- Show also ACMG VUS on general report (could be missing if not e.g. pinned)

## [4.78]
### Added
- Case status labels can be added, giving more finegrained details on a solved status (provisional, diagnostic, carrier, UPD, SMN, ...)
- New SO terms: `sequence_variant` and `coding_transcript_variant`
- More MEI specific annotation is shown on the variant page
- Parse and save MANE transcripts info when updating genes in build 38
- ClinVar submission can now be downloaded as a json file
- `Mane Select` and `Mane Plus Clinical` badges on Gene page, when available
- ClinVar submission can now be downloaded as a json file
- API endpoint to pin variant
- Display common/uncommon/rare on summary of mei variant page
### Changed
- In the ClinVar form, database and id of assertion criteria citation are now separate inputs
- Customise institute settings to be able to display all cases with a certain status on cases page (admin users)
- Renamed `Clinical Significance` to `Germline Classification` on multistep ClinVar form
- Changed the "x" in cases.utils.remove_form button text to red for better visibility in dark mode
- Update GitHub actions
- Default loglevel up to INFO, making logs with default start easier to read
- Add XTR region to PAR region definition
- Diagnoses can be searched on diagnoses page without waiting for load first
### Fixed
- Removed log info showing hgnc IDs used in variantS search
- Maintain Matchmaker Exchange and Beacon submission status when a case is re-uploaded
- Inheritance mode from ORPHA should not be confounded with the OMIM inheritance model
- Decipher link URL changes
- Refactored code in cases blueprints to use "disease" instead of "omim" to encompass also ORPHA terms

## [4.77]
### Added
- Orpha disease terms now include information on inheritance
- Case loading via .yaml config file accepts subject_id and phenotype_groups (if previously defined as constant default or added per institute)
- Possibility to submit variants associated with Orphanet conditions to ClinVar
- Option update path to .d4 files path for individuals of an existing case using the command line
- More constraint information is displayed per gene in addition to pLi: missense and LoF OE, CI (inluding LOEUF) and Z-score.
### Changed
- Introduce validation in the ClinVar multistep form to make sure users provide at least one variant-associated condition
- CLI scout update individual accepts subject_id
- Update ClinVar inheritance models to reflect changes in ClinVar submission API
- Handle variant-associated condition ID format in background when creating ClinVar submissions
- Replace the code that downloads Ensembl genes, transcripts and exons with the Schug web app
- Add more info to error log when transcript variant frequency parsing fails.
- GnomAD v4 constraint information replaces ExAC constraints (pLi).
### Fixed
- Text input of associated condition in ClinVar form now aligns to the left
- Alignment of contents in the case report has been updated
- Missing number of phenotypes and genes from case diagnoses
- Associate OMIM and/or ORPHA diagnoses with partial causatives
- Visualization of partial causatives' diagnoses on case page: style and links
- Revert style of pinned variants window on the case page
- Rename `Clinical significanc` to `Germline classification` in ClinVar submissions exported files
- Rename `Clinical significance citations` to `Classification citations` in ClinVar submissions exported files
- Rename `Comment on clinical significance` to `Comment on classification` in ClinVar submissions exported files
- Show matching partial causatives on variant page
- Matching causatives shown on case page consisting only of variant matching the default panels of the case - bug introduced since scout v4.72 (Oct 18, 2023)
- Missing somatic variant read depth leading to report division by zero

## [4.76]
### Added
- Orphacodes are visible in phenotype tables
- Pydantic validation of image paths provided in case load config file
- Info on the user which created a ClinVar submission, when available
- Associate .d4 files to case individuals when loading a case via config file
### Changed
- In diagnoses page the load of diseases are initiated by clicking a button
- Revel score, Revel rank score and SpliceAI values are also displayed in Causatives and Validated variants tables
- Remove unused functions and tests
- Analysis type and direct link from cases list for OGM cases
- Removed unused `case_obj` parameter from server/blueprints/variant/controllers/observations function
- Possibility to reset ClinVar submission ID
- Allow ClinVar submissions with custom API key for users registered as ClinVar submitters or when institute doesn't have a preset list of ClinVar submitters
- Ordered event verbs alphabetically and created ClinVar-related user events
- Removed the unused "no-variants" option from the load case command line
### Fixed
- All disease_terms have gene HGNC ids as integers when added to the scout database
- Disease_term identifiers are now prefixed with the name of the coding system
- Command line crashing with error when updating a user that doesn't exist
- Thaw coloredlogs - 15.0.1 restores errorhandler issue
- Thaw crypography - current base image and library version allow Docker builds
- Missing delete icons on phenomodels page
- Missing cryptography lib error while running Scout container on an ARM processor
- Round CADD values with many decimals on causatives and validated variants pages
- Dark-mode visibility of some fields on causatives and validated variants pages
- Clinvar submitters would be cleared when unprivileged users saved institute settings page
- Added a default empty string in cases search form to avoid None default value
- Page crashing when user tries to remove the same variant from a ClinVar submission in different browser tabs
- Update more GnomAD links to GnomAD v4 (v38 SNVs, MT vars, STRs)
- Empty cells for RNA fusion variants in Causatives and Verified variants page
- Submenu icons missing from collapsible actionbar
- The collapsible actionbar had some non-collapsing overly long entries
- Cancer observations for SVs not appearing in the variant details view
- Archived local observations not visible on cancer variantS page
- Empty Population Frequency column in the Cancer SV Variants view
- Capital letters in ClinVar events description shown on case page

## [4.75]
### Added
- Hovertip to gene panel names with associated genes in variant view, when variant covers more than one gene
- Tests for panel to genes
- Download of Orphadata en_product6 and en_product4 from CLI
- Parse and save `database_found` key/values for RNA fusion variants
- Added fusion_score, ffpm, split_reads, junction_reads and fusion_caller to the list of filters on RNA fusion variants page
- Renamed the function `get_mei_info` to `set_mei_info` to be consistent with the other functions
- Fixed removing None key/values from parsed variants
- Orphacodes are included in the database disease_terms
### Changed
- Allow use of projections when retrieving gene panels
- Do not save custom images as binary data into case and variant database documents
- Retrieve and display case and variant custom images using image's saved path
- Cases are activated by viewing FSHD and SMA reports
- Split multi-gene SNV variants into single genes when submitting to Matchmaker Exchange
- Alamut links also on the gene level, using transcript and HGVS: better for indels. Keep variant link for missing HGVS
- Thaw WTForms - explicitly coerce form decimal field entries when filters fetched from db
### Fixed
- Removed some extra characters from top of general report left over from FontAwsome fix
- Do not save fusion variants-specific key/values in other types of variants
- Alamut link for MT variants in build 38
- Convert RNA fusions variants `tool_hits` and `fusion_score` keys from string to numbers
- Fix genotype reference and alternative sequencing depths defaulting to -1 when values are 0
- DecimalFields were limited to two decimal places for several forms - lifting restrictions on AF, CADD etc.

## [4.74.1]
### Changed
- Parse and save into database also OMIM terms not associated to genes
### Fixed
- BioNano API FSHD report requests are GET in Access 1.8, were POST in 1.7
- Update more FontAwesome icons to avoid Pro icons
- Test if files still exist before attempting to load research variants
- Parsing of genotypes error, resulting in -1 values when alt or ref read depths are 0

## [4.74]
### Added
- SNVs and Indels, MEI and str variants genes have links to Decipher
- An `owner + case display name` index for cases database collection
- Test and fixtures for RNA fusion case page
- Load and display fusion variants from VCF files as the other variant types
- Option to update case document with path to mei variants (clinical and research)
### Changed
- Details on variant type and category for audit filters on case general report
- Enable Gens CN profile button also in somatic case view
- Fix case of analysis type check for Gens analysis button - only show for WGS
### Fixed
- loqusdb table no longer has empty row below each loqusid
- MatchMaker submission details page crashing because of change in date format returned by PatientMatcher
- Variant external links buttons style does not change color when visited
- Hide compounds with compounds follow filter for region or function would fail for variants in multiple genes
- Updated FontAwesome version to fix missing icons

## [4.73]
### Added
- Shortcut button for HPO panel MEI variants from case page
- Export managed variants from CLI
### Changed
- STRs visualization on case panel to emphasize abnormal repeat count and associated condition
- Removed cytoband column from STRs variant view on case report
- More long integers formatted with thin spaces, and copy to clipboard buttons added
### Fixed
- OMIM table is scrollable if higher than 700px on SV page
- Pinned variants validation badge is now red for false positives.
- Case display name defaulting to case ID when `family_name` or `display_name` are missing from case upload config file
- Expanded menu visible at screen sizes below 1000px now has background color
- The image in ClinVar howto-modal is now responsive
- Clicking on a case in case groups when case was already removed from group in another browser tab
- Page crashing when saving filters for mei variants
- Link visited color of images

## [4.72.4]
### Changed
- Automatic test mongod version increased to v7
### Fixed
- GnomAD now defaults to hg38 - change build 37 links accordingly

## [4.72.3]
### Fixed
- Somatic general case report small variant table can crash with unclassified variants

## [4.72.2]
### Changed
- A gunicorn maxrequests parameter for Docker server image - default to 1200
- STR export limit increased to 500, as for other variants
- Prevent long number wrapping and use thin spaces for separation, as per standards from SI, NIST, IUPAC, BIPM.
- Speed up case retrieval and lower memory use by projecting case queries
- Make relatedness check fails stand out a little more to new users
- Speed up case retrieval and lower memory use by projecting case queries
- Speed up variant pages by projecting only the necessary keys in disease collection query
### Fixed
- Huge memory use caused by cases and variants pages pulling complete disease documents from DB
- Do not include genes fetched from HPO terms when loading diseases
- Consider the renamed fields `Approved Symbol` -> `Approved Gene Symbol` and `Gene Symbols` -> `Gene/Locus And Other Related Symbols` when parsing OMIM terms from genemap2.txt file

## [4.72.1]
### Fixed
- Jinja filter that renders long integers
- Case cache when looking for causatives in other cases causing the server to hang

## [4.72]
### Added
- A GitHub action that checks for broken internal links in docs pages
- Link validation settings in mkdocs.yml file
- Load and display full RNA alignments on alignment viewer
- Genome build check when loading a case
- Extend event index to previous causative variants and always load them
### Fixed
- Documentation nav links for a few documents
- Slightly extended the BioNano Genomics Access integration docs
- Loading of SVs when VCF is missing the INFO.END field but has INFO.SVLEN field
- Escape protein sequence name (if available) in case general report to render special characters correctly
- CaseS HPO term searches for multiple terms works independent of order
- CaseS search regexp should not allow backslash
- CaseS cohort tags can contain whitespace and still match
- Remove diagnoses from cases even if OMIM term is not found in the database
- Parsing of disease-associated genes
- Removed an annoying warning while updating database's disease terms
- Displaying custom case images loaded with scout version <= 4.71
- Use pydantic version >=2 in requirements.txt file
### Changed
- Column width adjustment on caseS page
- Use Python 3.11 in tests
- Update some github actions
- Upgraded Pydantic to version 2
- Case validation fails on loading when associated files (alignments, VCFs and reports) are not present on disk
- Case validation fails on loading when custom images have format different then ["gif", "svg", "png", "jpg", "jpeg"]
- Custom images keys `case` and `str` in case config yaml file are renamed to `case_images` and `str_variants_images`
- Simplify and speed up case general report code
- Speed up case retrieval in case_matching_causatives
- Upgrade pymongo to version 4
- When updating disease terms, check that all terms are consistent with a DiseaseTerm model before dropping the old collection
- Better separation between modules loading HPO terms and diseases
- Deleted unused scout.build.phenotype module
- Stricter validation of mandatory genome build key when loading a case. Allowed values are ['37','38',37,38]
- Improved readability of variants length and coordinates on variantS pages

## [4.71]
### Added
- Added Balsamic keys for SweGen and loqusdb local archive frequecies, SNV and SV
- New filter option for Cancer variantS: local archive RD loqusdb
- Show annotated observations on SV variantS view, also for cancer somatic SVs
- Revel filter for variantS
- Show case default panel on caseS page
- CADD filter for Cancer Somatic SNV variantS - show score
- SpliceAI-lookup link (BROAD, shows SpliceAI and Pangolin) from variant page
- BioNano Access server API - check projects, samples and fetch FSHD reports
### Fixed
- Name of reference genome build for RNA for compatibility with IGV locus search change
- Howto to run the Docker image on Mac computers in `admin-guide/containers/container-deploy.md`
- Link to Weasyprint installation howto in README file
- Avoid filling up disk by creating a reduced VCF file for every variant that is visualized
- Remove legacy incorrectly formatted CODEOWNERS file
- Restrain variant_type requests to variantS views to "clinical" or "research"
- Visualization of cancer variants where cancer case has no affected individual
- ProteinPaint gene link (small StJude API change)
- Causative MEI variant link on causatives page
- Bionano access api settings commented out by default in Scout demo config file.
- Do not show FSHD button on freshly loaded cases without bionano_access individuals
- Truncate long variants' HGVS on causative/Clinically significant and pinned variants case panels
### Changed
- Remove function call that tracks users' browser version
- Include three more splice variant SO terms in clinical filter severe SO terms
- Drop old HPO term collection only after parsing and validation of new terms completes
- Move score to own column on Cancer Somatic SNV variantS page
- Refactored a few complex case operations, breaking out sub functionalities

## [4.70]
### Added
- Download a list of Gene Variants (max 500) resulting from SNVs and Indels search
- Variant PubMed link to search for gene symbol and any aliases
### Changed
- Clearer gnomAD values in Variants page
### Fixed
- CaseS page uniform column widths
- Include ClinVar variants into a scrollable div element on Case page
- `canonical_transcript` variable not initialized in get_hgvs function (server.blueprints.institutes.controllers.py)
- Catch and display any error while importing Phenopacket info
- Modified Docker files to use python:3.8-slim-bullseye to prevent gunicorn workers booting error

## [4.69]
### Added
- ClinVar submission howto available also on Case page
- Somatic score and filtering for somatic SV callers, if available
- Show caller as a tooltip on variantS list
### Fixed
- Crash when attempting to export phenotype from a case that had never had phenotypes
- Aesthetic fix to Causative and Pinned Variants on Case page
- Structural inconsistency for ClinVar Blueprint templates
- Updated igv.js to 2.15.8 to fix track default color bug
- Fixed release versions for actions.
- Freeze tornado below 6.3.0 for compatibility with livereload 2.6.3
- Force update variants count on case re-upload
- IGV locus search not working - add genome reference id
- Pin links to MEI variants should end up on MEI not SV variant view
- Load also matching MEI variants on forced region load
- Allow excluding MEI from case variant deletion
- Fixed the name of the assigned user when the internal user ID is different from the user email address
- Gene variantS should display gene function, region and full hgvs
### Changed
- FontAwesome integrity check fail (updated resource)
- Removed ClinVar API validation buttons in favour of direct API submission
- Improved layout of Institute settings page
- ClinVar API key and allowed submitters are set in the Institute settings page


## [4.68]
### Added
- Rare Disease Mobile Element Insertion variants view
### Changed
- Updated igv.js to 2.15.6
### Fixed
- Docker stage build pycairo.
- Restore SNV and SV rank models versions on Causatives and Verified pages
- Saving `REVEL_RANKSCORE` value in a field named `revel` in variants database documents

## [4.67]
### Added
- Prepare to filter local SV frequency
### Changed
- Speed up instituteS page loading by refactoring cases/institutes query
- Clinical Filter for SVs includes `splice_polypyrimidine_tract_variant` as a severe consequence
- Clinical Filter for SVs includes local variant frequency freeze ("old") for filtering, starting at 30 counts
- Speed up caseS page loading by adding status to index and refactoring totals count
- HPO file parsing is updated to reflect that HPO have changed a few downloadable file formats with their 230405 release.
### Fixed
- Page crashing when a user tries to edit a comment that was removed
- Warning instead of crashed page when attempting to retrieve a non-existent Phenopacket
- Fixed StJude ProteinPaint gene link (URL change)
- Freeze of werkzeug library to version<2.3 to avoid problems resulting from the consequential upgrade of the Flask lib
- Huge list of genes in case report for megabases-long structural variants.
- Fix displaying institutes without associated cases on institutes page
- Fix default panel selection on SVs in cancer case report

## [4.66]
### Changed
- Moved Phenomodels code under a dedicated blueprint
- Updated the instructions to load custom case report under admin guide
- Keep variants filter window collapsed except when user expands it to filter
### Added
- A summary table of pinned variants on the cancer case general report
- New openable matching causatives and managed variants lists for default gene panels only for convenience
### Fixed
- Gens structural variant page link individual id typo

## [4.65.2]
### Fixed
- Generating general case report with str variants containing comments

## [4.65.1]
### Fixed
- Visibility of `Gene(s)` badges on SV VariantS page
- Hide dismiss bar on SV page not working well
- Delivery report PDF download
- Saving Pipeline version file when loading a case
- Backport compatible import of importlib metadata for old python versions (<3.8)

## [4.65]
### Added
- Option to mark a ClinVar submission as submitted
- Docs on how to create/update the PanelApp green genes as a system admin
- `individual_id`-parameter to both Gens links
- Download a gene panel in TXT format from gene panel page
- Panel gene comments on variant page: genes in panels can have comments that describe the gene in a panel context
### Changed
- Always show each case category on caseS page, even if 0 cases in total or after current query
- Improved sorting of ClinVar submissions
- Pre-populate SV type select in ClinVar submission form, when possible
- Show comment badges in related comments tables on general report
- Updated version of several GitHub actions
- Migrate from deprecated `pkg_resources` lib to `importlib_resources`
- Dismiss bar on variantS pages is thinner.
- Dismiss bar on variantS pages can be toggled open or closed for the duration of a login session.
### Fixed
- Fixed Sanger order / Cancel order modal close buttons
- Visibility of SV type in ClinVar submission form
- Fixed a couple of creations where now was called twice, so updated_at and created_at could differ
- Deprecated Ubuntu version 18.04 in one GitHub action
- Panels that have been removed (hidden) should not be visible in views where overlapping gene panels for genes are shown
- Gene panel test pointing to the right function

## [4.64]
### Added
- Create/Update a gene panel containing all PanelApp green genes (`scout update panelapp-green -i <cust_id>`)
- Links for ACMG pathogenicity impact modification on the ACMG classification page
### Changed
- Open local observation matching cases in new windows
### Fixed
- Matching manual ranked variants are now shown also on the somatic variant page
- VarSome links to hg19/GRCh37
- Managed variants filter settings lost when navigating to additional pages
- Collect the right variant category after submitting filter form from research variantS page
- Beacon links are templated and support variants in genome build 38

## [4.63]
### Added
- Display data sharing info for ClinVar, Matchmaker Exchange and Beacon in a dedicated column on Cases page
- Test for `commands.download.omim.print_omim`
- Display dismissed variants comments on general case report
- Modify ACMG pathogenicity impact (most commonly PVS1, PS3) based on strength of evidence with lab director's professional judgement
- REViewer button on STR variant page
- Alamut institution parameter in institute settings for Alamut Visual Plus software
- Added Manual Ranks Risk Factor, Likely Risk Factor and Uncertain Risk Factor
- Display matching manual ranks from previous cases the user has access to on VariantS and Variant pages
- Link to gnomAD gene SVs v2.1 for SV variants with gnomAD frequency
- Support for nf-core/rnafusion reports
### Changed
- Display chrY for sex unknown
- Deprecate legacy scout_load() method API call.
- Message shown when variant tag is updated for a variant
- When all ACMG classifications are deleted from a variant, the current variant classification status is also reset.
- Refactored the functions that collect causative variants
- Removed `scripts/generate_test_data.py`
### Fixed
- Default IGV tracks (genes, ClinVar, ClinVar CNVs) showing even if user unselects them all
- Freeze Flask-Babel below v3.0 due to issue with a locale decorator
- Thaw Flask-Babel and fix according to v3 standard. Thank you @TkTech!
- Show matching causatives on somatic structural variant page
- Visibility of gene names and functional annotations on Causatives/Verified pages
- Panel version can be manually set to floating point numbers, when modified
- Causatives page showing also non-causative variants matching causatives in other cases
- ClinVar form submission for variants with no selected transcript and HGVS
- Validating and submitting ClinVar objects not containing both Variant and Casedata info

## [4.62.1]
### Fixed
- Case page crashing when adding a case to a group without providing a valid case name

## [4.62]
### Added
- Validate ClinVar submission objects using the ClinVar API
- Wrote tests for case and variant API endpoints
- Create ClinVar submissions from Scout using the ClinVar API
- Export Phenopacket for affected individual
- Import Phenopacket from JSON file or Phenopacket API backend server
- Use the new case name option for GENS requests
- Pre-validate refseq:HGVS items using VariantValidator in ClinVar submission form
### Fixed
- Fallback for empty alignment index for REViewer service
- Source link out for MIP 11.1 reference STR annotation
- Avoid duplicate causatives and pinned variants
- ClinVar clinical significance displays only the ACMG terms when user selects ACMG 2015 as assertion criteria
- Spacing between icon and text on Beacon and MatchMaker links on case page sidebar
- Truncate IDs and HGVS representations in ClinVar pages if longer than 25 characters
- Update ClinVar submission ID form
- Handle connection timeout when sending requests requests to external web services
- Validate any ClinVar submission regardless of its status
- Empty Phenopackets import crashes
- Stop Spinner on Phenopacket JSON download
### Changed
- Updated ClinVar submission instructions

## [4.61.1]
### Fixed
- Added `UMLS` as an option of `Condition ID type` in ClinVar Variant downloaded files
- Missing value for `Condition ID type` in ClinVar Variant downloaded files
- Possibility to open, close or delete a ClinVar submission even if it doesn't have an associated name
- Save SV type, ref and alt n. copies to exported ClinVar files
- Inner and outer start and stop SV coordinates not exported in ClinVar files
- ClinVar submissions page crashing when SV files don't contain breakpoint exact coordinates
- Align OMIM diagnoses with delete diagnosis button on case page
- In ClinVar form, reset condition list and customize help when condition ID changes

## [4.61]
### Added
- Filter case list by cases with variants in ClinVar submission
- Filter case list by cases containing RNA-seq data - gene_fusion_reports and sample-level tracks (splice junctions and RNA coverage)
- Additional case category `Ignored`, to be used for cases that don't fall in the existing 'inactive', 'archived', 'solved', 'prioritized' categories
- Display number of cases shown / total number of cases available for each category on Cases page
- Moved buttons to modify case status from sidebar to main case page
- Link to Mutalyzer Normalizer tool on variant's transcripts overview to retrieve official HVGS descriptions
- Option to manually load RNA MULTIQC report using the command `scout load report -t multiqc_rna`
- Load RNA MULTIQC automatically for a case if config file contains the `multiqc_rna` key/value
- Instructions in admin-guide on how to load case reports via the command line
- Possibility to filter RD variants by a specific genotype call
- Distinct colors for different inheritance models on RD Variant page
- Gene panels PDF export with case variants hits by variant type
- A couple of additional README badges for GitHub stats
- Upload and display of pipeline reference info and executable version yaml files as custom reports
- Testing CLI on hasta in PR template
### Changed
- Instructions on how to call dibs on scout-stage server in pull request template
- Deprecated CLI commands `scout load <delivery_report, gene_fusion_report, coverage_qc_report, cnv_report>` to replace them with command `scout load report -t <report type>`
- Refactored code to display and download custom case reports
- Do not export `Assertion method` and `Assertion method citation` to ClinVar submission files according to changes to ClinVar's submission spreadsheet templates.
- Simplified code to create and download ClinVar CSV files
- Colorize inheritance models badges by category on VariantS page
- `Safe variants matching` badge more visible on case page
### Fixed
- Non-admin users saving institute settings would clear loqusdb instance selection
- Layout of variant position, cytoband and type in SV variant summary
- Broken `Build Status - GitHub badge` on GitHub README page
- Visibility of text on grey badges in gene panels PDF exports
- Labels for dashboard search controls
- Dark mode visibility for ClinVar submission
- Whitespaces on outdated panel in extent report

## [4.60]
### Added
- Mitochondrial deletion signatures (mitosign) can be uploaded and shown with mtDNA report
- A `Type of analysis` column on Causatives and Validated variants pages
- List of "safe" gene panels available for matching causatives and managed variants in institute settings, to avoid secondary findings
- `svdb_origin` as a synonym for `FOUND_IN` to complement `set` for variants found by all callers
### Changed
- Hide removed gene panels by default in panels page
- Removed option for filtering cancer SVs by Tumor and Normal alt AF
- Hide links to coverage report from case dynamic HPO panel if cancer analysis
- Remove rerun emails and redirect users to the analysis order portal instead
- Updated clinical SVs igv.js track (dbVar) and added example of external track from `https://trackhubregistry.org/`
- Rewrote the ClinVar export module to simplify and add one variant at the time
- ClinVar submissions with phenotype conditions from: [OMIM, MedGen, Orphanet, MeSH, HP, MONDO]
### Fixed
- If trying to load a badly formatted .tsv file an error message is displayed.
- Avoid showing case as rerun when first attempt at case upload failed
- Dynamic autocomplete search not working on phenomodels page
- Callers added to variant when loading case
- Now possible to update managed variant from file without deleting it first
- Missing preselected chromosome when editing a managed variant
- Preselected variant type and subtype when editing a managed variant
- Typo in dbVar ClinVar track, hg19


## [4.59]
### Added
- Button to go directly to HPO SV filter variantS page from case
- `Scout-REViewer-Service` integration - show `REViewer` picture if available
- Link to HPO panel coverage overview on Case page
- Specify a confidence threshold (green|amber|red) when loading PanelApp panels
- Functional annotations in variants lists exports (all variants)
- Cancer/Normal VAFs and COSMIC ids in in variants lists exports (cancer variants)
### Changed
- Better visualization of regional annotation for long lists of genes in large SVs in Variants tables
- Order of cells in variants tables
- More evident links to gene coverage from Variant page
- Gene panels sorted by display name in the entire Case page
- Round CADD and GnomAD values in variants export files
### Fixed
- HPO filter button on SV variantS page
- Spacing between region|function cells in SVs lists
- Labels on gene panel Chanjo report
- Fixed ambiguous duplicated response headers when requesting a BAM file from /static
- Visited color link on gene coverage button (Variant page)

## [4.58.1]
### Fixed
- Case search with search strings that contain characters that can be escaped

## [4.58]
### Added
- Documentation on how to create/update PanelApp panels
- Add filter by local observations (archive) to structural variants filters
- Add more splicing consequences to SO term definitions
- Search for a specific gene in all gene panels
- Institute settings option to force show all variants on VariantS page for all cases of an institute
- Filter cases by validation pending status
- Link to The Clinical Knowledgebase (CKB) (https://ckb.jax.org/) in cancer variant's page
### Fixed
- Added a not-authorized `auto-login` fixture according to changes in Flask-Login 0.6.2
- Renamed `cache_timeout` param name of flask.send_file function to `max_age` (Flask 2.2 compliant)
- Replaced deprecated `app.config["JSON_SORT_KEYS"]` with app.json.sort_keys in app settings
- Bug in gene variants page (All SNVs and INDELs) when variant gene doesn't have a hgnc id that is found in the database
- Broken export of causatives table
- Query for genes in build 38 on `Search SNVs and INDELs` page
- Prevent typing special characters `^<>?!=\/` in case search form
- Search matching causatives also among research variants in other cases
- Links to variants in Verified variants page
- Broken filter institute cases by pinned gene
- Better visualization of long lists of genes in large SVs on Causative and Verified Variants page
- Reintroduced missing button to export Causative variants
- Better linking and display of matching causatives and managed variants
- Reduced code complexity in `scout/parse/variant/variant.py`
- Reduced complexity of code in `scout/build/variant/variant.py`

### Changed
- State that loqusdb observation is in current case if observations count is one and no cases are shown
- Better pagination and number of variants returned by queries in `Search SNVs and INDELs` page
- Refactored and simplified code used for collecting gene variants for `Search SNVs and INDELs` page
- Fix sidebar panel icons in Case view
- Fix panel spacing in Case view
- Removed unused database `sanger_ordered` and `case_id,category,rank_score` indexes (variant collection)
- Verified variants displayed in a dedicated page reachable from institute sidebar
- Unified stats in dashboard page
- Improved gene info for large SVs and cancer SVs
- Remove the unused `variant.str_variant` endpoint from variant views
- Easier editing of HPO gene panel on case page
- Assign phenotype panel less cramped on Case page
- Causatives and Verified variants pages to use the same template macro
- Allow hyphens in panel names
- Reduce resolution of example images
- Remove some animations in web gui which where rendered slow


## [4.57.4]
### Fixed
- Parsing of variant.FORMAT "DR" key in parse variant file

## [4.57.3]
### Fixed
- Export of STR verified variants
- Do not download as verified variants first verified and then reset to not validated
- Avoid duplicated lines in downloaded verified variants reflecting changes in variant validation status

## [4.57.2]
### Fixed
- Export of verified variants when variant gene has no transcripts
- HTTP 500 when visiting a the details page for a cancer variant that had been ranked with genmod

## [4.57.1]
### Fixed
- Updating/replacing a gene panel from file with a corrupted or malformed file

## [4.57]
### Added
- Display last 50 or 500 events for a user in a timeline
- Show dismiss count from other cases on matching variantS
- Save Beacon-related events in events collection
- Institute settings allow saving multiple loqusdb instances for one institute
- Display stats from multiple instances of loqusdb on variant page
- Display date and frequency of obs derived from count of local archive observations from MIP11 (requires fix in MIP)
### Changed
- Prior ACMG classifications view is no longer limited by pathogenicity
### Fixed
- Visibility of Sanger ordered badge on case page, light mode
- Some of the DataTables tables (Phenotypes and Diagnoses pages) got a bit dark in dark mode
- Remove all redundancies when displaying timeline events (some events are saved both as case-related and variant-related)
- Missing link in saved MatchMaker-related events
- Genes with mixed case gene symbols missing in PanelApp panels
- Alignment of elements on the Beacon submission modal window
- Locus info links from STR variantS page open in new browser tabs

## [4.56]
### Added
- Test for PanelApp panels loading
- `panel-umi` tag option when loading cancer analyses
### Changed
- Black text to make comments more visible in dark mode
- Loading PanelApp panels replaces pre-existing panels with same version
- Removed sidebar from Causatives page - navigation is available on the top bar for now
- Create ClinVar submissions from pinned variants list in case page
- Select which pinned variants will be included in ClinVar submission documents
### Fixed
- Remove a:visited css style from all buttons
- Update of HPO terms via command line
- Background color of `MIXED` and `PANEL-UMI` sequencing types on cases page
- Fixed regex error when searching for cases with query ending with `\ `
- Gene symbols on Causatives page lighter in dark mode
- SpliceAI tooltip of multigene variants

## [4.55]
### Changed
- Represent different tumor samples as vials in cases page
- Option to force-update the OMIM panel
### Fixed
- Low tumor purity badge alignment in cancer samples table on cancer case view
- VariantS comment popovers reactivate on hover
- Updating database genes in build 37
- ACMG classification summary hidden by sticky navbar
- Logo backgrounds fixed to white on welcome page
- Visited links turn purple again
- Style of link buttons and dropdown menus
- Update KUH and GMS logos
- Link color for Managed variants

## [4.54]
### Added
- Dark mode, using browser/OS media preference
- Allow marking case as solved without defining causative variants
- Admin users can create missing beacon datasets from the institute's settings page
- GenCC links on gene and variant pages
- Deprecation warnings when launching the app using a .yaml config file or loading cases using .ped files
### Changed
- Improved HTML syntax in case report template
- Modified message displayed when variant rank stats could not be calculated
- Expanded instructions on how to test on CG development server (cg-vm1)
- Added more somatic variant callers (Balsamic v9 SNV, develop SV)
### Fixed
- Remove load demo case command from docker-compose.yml
- Text elements being split across pages in PDF reports
- Made login password field of type `password` in LDAP login form
- Gene panels HTML select in institute's settings page
- Bootstrap upgraded to version 5
- Fix some Sourcery and SonarCloud suggestions
- Escape special characters in case search on institute and dashboard pages
- Broken case PDF reports when no Madeline pedigree image can be created
- Removed text-white links style that were invisible in new pages style
- Variants pagination after pressing "Filter variants" or "Clinical filter"
- Layout of buttons Matchmaker submission panel (case page)
- Removing cases from Matchmaker (simplified code and fixed functionality)
- Reintroduce check for missing alignment files purged from server

## [4.53]
### Added
### Changed
- Point Alamut API key docs link to new API version
- Parse dbSNP id from ID only if it says "rs", else use VEP CSQ fields
- Removed MarkupSafe from the dependencies
### Fixed
- Reintroduced loading of SVs for demo case 643595
- Successful parse of FOUND_IN should avoid GATK caller default
- All vulnerabilities flagged by SonarCloud

## [4.52]
### Added
- Demo cancer case gets loaded together with demo RD case in demo instance
- Parse REVEL_score alongside REVEL_rankscore from csq field and display it on SNV variant page
- Rank score results now show the ranking range
- cDNA and protein changes displayed on institute causatives pages
- Optional SESSION_TIMEOUT_MINUTES configuration in app config files
- Script to convert old OMIM case format (list of integers) to new format (list of dictionaries)
- Additional check for user logged in status before serving alignment files
- Download .cgh files from cancer samples table on cancer case page
- Number of documents and date of last update on genes page
### Changed
- Verify user before redirecting to IGV alignments and sashimi plots
- Build case IGV tracks starting from case and variant objects instead of passing all params in a form
- Unfreeze Werkzeug lib since Flask_login v.0.6 with bugfix has been released
- Sort gene panels by name (panelS and variant page)
- Removed unused `server.blueprints.alignviewers.unindexed_remote_static` endpoint
- User sessions to check files served by `server.blueprints.alignviewers.remote_static` endpoint
- Moved Beacon-related functions to a dedicated app extension
- Audit Filter now also loads filter displaying the variants for it
### Fixed
- Handle `attachment_filename` parameter renamed to `download_name` when Flask 2.2 will be released
- Removed cursor timeout param in cases find adapter function to avoid many code warnings
- Removed stream argument deprecation warning in tests
- Handle `no intervals found` warning in load_region test
- Beacon remove variants
- Protect remote_cors function in alignviewers view from Server-Side Request Forgery (SSRF)
- Check creation date of last document in gene collection to display when genes collection was updated last

## [4.51]
### Added
- Config file containing codecov settings for pull requests
- Add an IGV.js direct link button from case page
- Security policy file
- Hide/shade compound variants based on rank score on variantS from filter
- Chromograph legend documentation direct link
### Changed
- Updated deprecated Codecov GitHub action to v.2
- Simplified code of scout/adapter/mongo/variant
- Update IGV.js to v2.11.2
- Show summary number of variant gene panels on general report if more than 3
### Fixed
- Marrvel link for variants in genome build 38 (using liftover to build 37)
- Remove flags from codecov config file
- Fixed filter bug with high negative SPIDEX scores
- Renamed IARC TP53 button to to `TP53 Database`, modified also link since IARC has been moved to the US NCI: `https://tp53.isb-cgc.org/`
- Parsing new format of OMIM case info when exporting patients to Matchmaker
- Remove flask-debugtoolbar lib dependency that is using deprecated code and causes app to crash after new release of Jinja2 (3.1)
- Variant page crashing for cases with old OMIM terms structure (a list of integers instead of dictionary)
- Variant page crashing when creating MARRVEL link for cases with no genome build
- SpliceAI documentation link
- Fix deprecated `safe_str_cmp` import from `werkzeug.security` by freezing Werkzeug lib to v2.0 until Flask_login v.0.6 with bugfix is released
- List gene names densely in general report for SVs that contain more than 3 genes
- Show transcript ids on refseq genes on hg19 in IGV.js, using refgene source
- Display correct number of genes in general report for SVs that contain more than 32 genes
- Broken Google login after new major release of `lepture/authlib`
- Fix frequency and callers display on case general report

## [4.50.1]
### Fixed
- Show matching causative STR_repid for legacy str variants (pre Stranger hgnc_id)

## [4.50]
### Added
- Individual-specific OMIM terms
- OMIM disease descriptions in ClinVar submission form
- Add a toggle for melter rerun monitoring of cases
- Add a config option to show the rerun monitoring toggle
- Add a cli option to export cases with rerun monitoring enabled
- Add a link to STRipy for STR variants; shallow for ARX and HOXA13
- Hide by default variants only present in unaffected individuals in variants filters
- OMIM terms in general case report
- Individual-level info on OMIM and HPO terms in general case report
- PanelApp gene link among the external links on variant page
- Dashboard case filters fields help
- Filter cases by OMIM terms in cases and dashboard pages
### Fixed
- A malformed panel id request would crash with exception: now gives user warning flash with redirect
- Link to HPO resource file hosted on `http://purl.obolibrary.org`
- Gene search form when gene exists only in build 38
- Fixed odd redirect error and poor error message on missing column for gene panel csv upload
- Typo in parse variant transcripts function
- Modified keys name used to parse local observations (archived) frequencies to reflect change in MIP keys naming
- Better error handling for partly broken/timed out chanjo reports
- Broken javascript code when case Chromograph data is malformed
- Broader space for case synopsis in general report
- Show partial causatives on causatives and matching causatives panels
- Partial causative assignment in cases with no OMIM or HPO terms
- Partial causative OMIM select options in variant page
### Changed
- Slightly smaller and improved layout of content in case PDF report
- Relabel more cancer variant pages somatic for navigation
- Unify caseS nav links
- Removed unused `add_compounds` param from variant controllers function
- Changed default hg19 genome for IGV.js to legacy hg19_1kg_decoy to fix a few problematic loci
- Reduce code complexity (parse/ensembl.py)
- Silence certain fields in ClinVar export if prioritised ones exist (chrom-start-end if hgvs exist)
- Made phenotype non-mandatory when marking a variant as partial causative
- Only one phenotype condition type (OMIM or HPO) per variant is used in ClinVar submissions
- ClinVar submission variant condition prefers OMIM over HPO if available
- Use lighter version of gene objects in Omim MongoDB adapter, panels controllers, panels views and institute controllers
- Gene-variants table size is now adaptive
- Remove unused file upload on gene-variants page

## [4.49]
### Fixed
- Pydantic model types for genome_build, madeline_info, peddy_ped_check and peddy_sex_check, rank_model_version and sv_rank_model_version
- Replace `MatchMaker` with `Matchmaker` in all places visible by a user
- Save diagnosis labels along with OMIM terms in Matchmaker Exchange submission objects
- `libegl-mesa0_21.0.3-0ubuntu0.3~20.04.5_amd64.deb` lib not found by GitHub actions Docker build
- Remove unused `chromograph_image_files` and `chromograph_prefixes` keys saved when creating or updating an RD case
- Search managed variants by description and with ignore case
### Changed
- Introduced page margins on exported PDF reports
- Smaller gene fonts in downloaded HPO genes PDF reports
- Reintroduced gene coverage data in the PDF-exported general report of rare-disease cases
- Check for existence of case report files before creating sidebar links
- Better description of HPO and OMIM terms for patients submitted to Matchmaker Exchange
- Remove null non-mandatory key/values when updating a case
- Freeze WTForms<3 due to several form input rendering changes

## [4.48.1]
### Fixed
- General case PDF report for recent cases with no pedigree

## [4.48]
### Added
- Option to cancel a request for research variants in case page
### Changed
- Update igv.js to v2.10.5
- Updated example of a case delivery report
- Unfreeze cyvcf2
- Builder images used in Scout Dockerfiles
- Crash report email subject gives host name
- Export general case report to PDF using PDFKit instead of WeasyPrint
- Do not include coverage report in PDF case report since they might have different orientation
- Export cancer cases's "Coverage and QC report" to PDF using PDFKit instead of Weasyprint
- Updated cancer "Coverage and QC report" example
- Keep portrait orientation in PDF delivery report
- Export delivery report to PDF using PDFKit instead of Weasyprint
- PDF export of clinical and research HPO panels using PDFKit instead of Weasyprint
- Export gene panel report to PDF using PDFKit
- Removed WeasyPrint lib dependency

### Fixed
- Reintroduced missing links to Swegen and Beacon and dbSNP in RD variant page, summary section
- Demo delivery report orientation to fit new columns
- Missing delivery report in demo case
- Cast MNVs to SNV for test
- Export verified variants from all institutes when user is admin
- Cancer coverage and QC report not found for demo cancer case
- Pull request template instructions on how to deploy to test server
- PDF Delivery report not showing Swedac logo
- Fix code typos
- Disable codefactor raised by ESLint for javascript functions located on another file
- Loading spinner stuck after downloading a PDF gene panel report
- IGV browser crashing when file system with alignment files is not mounted

## [4.47]
### Added
- Added CADD, GnomAD and genotype calls to variantS export
### Changed
- Pull request template, to illustrate how to deploy pull request branches on cg-vm1 stage server
### Fixed
- Compiled Docker image contains a patched version (v4.9) of chanjo-report

## [4.46.1]
### Fixed
- Downloading of files generated within the app container (MT-report, verified variants, pedigrees, ..)

## [4.46]
### Added
- Created a Dockefile to be used to serve the dockerized app in production
- Modified the code to collect database params specified as env vars
- Created a GitHub action that pushes the Dockerfile-server image to Docker Hub (scout-server-stage) every time a PR is opened
- Created a GitHub action that pushes the Dockerfile-server image to Docker Hub (scout-server) every time a new release is created
- Reassign MatchMaker Exchange submission to another user when a Scout user is deleted
- Expose public API JSON gene panels endpoint, primarily to enable automated rerun checking for updates
- Add utils for dictionary type
- Filter institute cases using multiple HPO terms
- Vulture GitHub action to identify and remove unused variables and imports
### Changed
- Updated the python config file documentation in admin guide
- Case configuration parsing now uses Pydantic for improved typechecking and config handling
- Removed test matrices to speed up automatic testing of PRs
- Switch from Coveralls to Codecov to handle CI test coverage
- Speed-up CI tests by caching installation of libs and splitting tests into randomized groups using pytest-test-groups
- Improved LDAP login documentation
- Use lib flask-ldapconn instead of flask_ldap3_login> to handle ldap authentication
- Updated Managed variant documentation in user guide
- Fix and simplify creating and editing of gene panels
- Simplified gene variants search code
- Increased the height of the genes track in the IGV viewer
### Fixed
- Validate uploaded managed variant file lines, warning the user.
- Exporting validated variants with missing "genes" database key
- No results returned when searching for gene variants using a phenotype term
- Variants filtering by gene symbols file
- Make gene HGNC symbols field mandatory in gene variants page and run search only on form submit
- Make sure collaborator gene variants are still visible, even if HPO filter is used

## [4.45]
### Added
### Changed
- Start Scout also when loqusdbapi is not reachable
- Clearer definition of manual standard and custom inheritance models in gene panels
- Allow searching multiple chromosomes in filters
### Fixed
- Gene panel crashing on edit action

## [4.44]
### Added
### Changed
- Display Gene track beneath each sample track when displaying splice junctions in igv browser
- Check outdated gene symbols and update with aliases for both RD and cancer variantS
### Fixed
- Added query input check and fixed the Genes API endpoint to return a json formatted error when request is malformed
- Typo in ACMG BP6 tooltip

## [4.43.1]
### Added
- Added database index for OMIM disease term genes
### Changed
### Fixed
- Do not drop HPO terms collection when updating HPO terms via the command line
- Do not drop disease (OMIM) terms collection when updating diseases via the command line

## [4.43]
### Added
- Specify which collection(s) update/build indexes for
### Fixed
- Do not drop genes and transcripts collections when updating genes via the command line

## [4.42.1]
### Added
### Changed
### Fixed
- Freeze PyMongo lib to version<4.0 to keep supporting previous MongoDB versions
- Speed up gene panels creation and update by collecting only light gene info from database
- Avoid case page crash on Phenomizer queries timeout

## [4.42]
### Added
- Choose custom pinned variants to submit to MatchMaker Exchange
- Submit structural variant as genes to the MatchMaker Exchange
- Added function for maintainers and admins to remove gene panels
- Admins can restore deleted gene panels
- A development docker-compose file illustrating the scout/chanjo-report integration
- Show AD on variants view for cancer SV (tumor and normal)
- Cancer SV variants filter AD, AF (tumor and normal)
- Hiding the variants score column also from cancer SVs, as for the SNVs
### Changed
- Enforce same case _id and display_name when updating a case
- Enforce same individual ids, display names and affected status when updating a case
- Improved documentation for connecting to loqusdb instances (including loqusdbapi)
- Display and download HPO gene panels' gene symbols in italics
- A faster-built and lighter Docker image
- Reduce complexity of `panels` endpoint moving some code to the panels controllers
- Update requirements to use flask-ldap3-login>=0.9.17 instead of freezing WTForm
### Fixed
- Use of deprecated TextField after the upgrade of WTF to v3.0
- Freeze to WTForms to version < 3
- Remove the extra files (bed files and madeline.svg) introduced by mistake
- Cli command loading demo data in docker-compose when case custom images exist and is None
- Increased MongoDB connection serverSelectionTimeoutMS parameter to 30K (default value according to MongoDB documentation)
- Better differentiate old obs counts 0 vs N/A
- Broken cancer variants page when default gene panel was deleted
- Typo in tx_overview function in variant controllers file
- Fixed loqusdbapi SV search URL
- SV variants filtering using Decipher criterion
- Removing old gene panels that don't contain the `maintainer` key.

## [4.41.1]
### Fixed
- General reports crash for variant annotations with same variant on other cases

## [4.41]
### Added
- Extended the instructions for running the Scout Docker image (web app and cli).
- Enabled inclusion of custom images to STR variant view
### Fixed
- General case report sorting comments for variants with None genetic models
- Do not crash but redirect to variants page with error when a variant is not found for a case
- UCSC links coordinates for SV variants with start chromosome different than end chromosome
- Human readable variants name in case page for variants having start chromosome different from end chromosome
- Avoid always loading all transcripts when checking gene symbol: introduce gene captions
- Slow queries for evaluated variants on e.g. case page - use events instead
### Changed
- Rearrange variant page again, moving severity predictions down.
- More reactive layout width steps on variant page

## [4.40.1]
### Added
### Fixed
- Variants dismissed with inconsistent inheritance pattern can again be shown in general case report
- General report page for variants with genes=None
- General report crashing when variants have no panels
- Added other missing keys to case and variant dictionaries passed to general report
### Changed

## [4.40]
### Added
- A .cff citation file
- Phenotype search API endpoint
- Added pagination to phenotype API
- Extend case search to include internal MongoDB id
- Support for connecting to a MongoDB replica set (.py config files)
- Support for connecting to a MongoDB replica set (.yaml config files)
### Fixed
- Command to load the OMIM gene panel (`scout load panel --omim`)
- Unify style of pinned and causative variants' badges on case page
- Removed automatic spaces after punctuation in comments
- Remove the hardcoded number of total individuals from the variant's old observations panel
- Send delete requests to a connected Beacon using the DELETE method
- Layout of the SNV and SV variant page - move frequency up
### Changed
- Stop updating database indexes after loading exons via command line
- Display validation status badge also for not Sanger-sequenced variants
- Moved Frequencies, Severity and Local observations panels up in RD variants page
- Enabled Flask CORS to communicate CORS status to js apps
- Moved the code preparing the transcripts overview to the backend
- Refactored and filtered json data used in general case report
- Changed the database used in docker-compose file to use the official MongoDB v4.4 image
- Modified the Python (3.6, 3.8) and MongoDB (3.2, 4.4, 5.0) versions used in testing matrices (GitHub actions)
- Capitalize case search terms on institute and dashboard pages


## [4.39]
### Added
- COSMIC IDs collected from CSQ field named `COSMIC`
### Fixed
- Link to other causative variants on variant page
- Allow multiple COSMIC links for a cancer variant
- Fix floating text in severity box #2808
- Fixed MitoMap and HmtVar links for hg38 cases
- Do not open new browser tabs when downloading files
- Selectable IGV tracks on variant page
- Missing splice junctions button on variant page
- Refactor variantS representative gene selection, and use it also for cancer variant summary
### Changed
- Improve Javascript performance for displaying Chromograph images
- Make ClinVar classification more evident in cancer variant page

## [4.38]
### Added
- Option to hide Alamut button in the app config file
### Fixed
- Library deprecation warning fixed (insert is deprecated. Use insert_one or insert_many instead)
- Update genes command will not trigger an update of database indices any more
- Missing resources in temporary downloading directory when updating genes using the command line
- Restore previous variant ACMG classification in a scrollable div
- Loading spinner not stopping after downloading PDF case reports and variant list export
- Add extra Alamut links higher up on variant pages
- Improve UX for phenotypes in case page
- Filter and export of STR variants
- Update look of variants page navigation buttons
### Changed

## [4.37]
### Added
- Highlight and show version number for RefSeq MANE transcripts.
- Added integration to a rerunner service for toggling reanalysis with updated pedigree information
- SpliceAI display and parsing from VEP CSQ
- Display matching tiered variants for cancer variants
- Display a loading icon (spinner) until the page loads completely
- Display filter badges in cancer variants list
- Update genes from pre-downloaded file resources
- On login, OS, browser version and screen size are saved anonymously to understand how users are using Scout
- API returning institutes data for a given user: `/api/v1/institutes`
- API returning case data for a given institute: `/api/v1/institutes/<institute_id>/cases`
- Added GMS and Lund university hospital logos to login page
- Made display of Swedac logo configurable
- Support for displaying custom images in case view
- Individual-specific HPO terms
- Optional alamut_key in institute settings for Alamut Plus software
- Case report API endpoint
- Tooltip in case explaining that genes with genome build different than case genome build will not be added to dynamic HPO panel.
- Add DeepVariant as a caller
### Fixed
- Updated IGV to v2.8.5 to solve missing gene labels on some zoom levels
- Demo cancer case config file to load somatic SNVs and SVs only.
- Expand list of refseq trancripts in ClinVar submission form
- Renamed `All SNVs and INDELs` institute sidebar element to `Search SNVs and INDELs` and fixed its style.
- Add missing parameters to case load-config documentation
- Allow creating/editing gene panels and dynamic gene panels with genes present in genome build 38
- Bugfix broken Pytests
- Bulk dismissing variants error due to key conversion from string to integer
- Fix typo in index documentation
- Fixed crash in institute settings page if "collaborators" key is not set in database
- Don't stop Scout execution if LoqusDB call fails and print stacktrace to log
- Bug when case contains custom images with value `None`
- Bug introduced when fixing another bug in Scout-LoqusDB interaction
- Loading of OMIM diagnoses in Scout demo instance
- Remove the docker-compose with chanjo integration because it doesn't work yet.
- Fixed standard docker-compose with scout demo data and database
- Clinical variant assessments not present for pinned and causative variants on case page.
- MatchMaker matching one node at the time only
- Remove link from previously tiered variants badge in cancer variants page
- Typo in gene cell on cancer variants page
- Managed variants filter form
### Changed
- Better naming for variants buttons on cancer track (somatic, germline). Also show cancer research button if available.
- Load case with missing panels in config files, but show warning.
- Changing the (Female, Male) symbols to (F/M) letters in individuals_table and case-sma.
- Print stacktrace if case load command fails
- Added sort icon and a pointer to the cursor to all tables with sortable fields
- Moved variant, gene and panel info from the basic pane to summary panel for all variants.
- Renamed `Basics` panel to `Classify` on variant page.
- Revamped `Basics` panel to a panel dedicated to classify variants
- Revamped the summary panel to be more compact.
- Added dedicated template for cancer variants
- Removed Gene models, Gene annotations and Conservation panels for cancer variants
- Reorganized the orders of panels for variant and cancer variant views
- Added dedicated variant quality panel and removed relevant panes
- A more compact case page
- Removed OMIM genes panel
- Make genes panel, pinned variants panel, causative variants panel and ClinVar panel scrollable on case page
- Update to Scilifelab's 2020 logo
- Update Gens URL to support Gens v2.0 format
- Refactor tests for parsing case configurations
- Updated links to HPO downloadable resources
- Managed variants filtering defaults to all variant categories
- Changing the (Kind) drop-down according to (Category) drop-down in Managed variant add variant
- Moved Gens button to individuals table
- Check resource files availability before starting updating OMIM diagnoses
- Fix typo in `SHOW_OBSERVED_VARIANT_ARCHIVE` config param

## [4.36]
### Added
- Parse and save splice junction tracks from case config file
- Tooltip in observations panel, explaining that case variants with no link might be old variants, not uploaded after a case rerun
### Fixed
- Warning on overwriting variants with same position was no longer shown
- Increase the height of the dropdowns to 425px
- More indices for the case table as it grows, specifically for causatives queries
- Splice junction tracks not centered over variant genes
- Total number of research variants count
- Update variants stats in case documents every time new variants are loaded
- Bug in flashing warning messages when filtering variants
### Changed
- Clearer warning messages for genes and gene/gene-panels searches in variants filters

## [4.35]
### Added
- A new index for hgnc_symbol in the hgnc_gene collection
- A Pedigree panel in STR page
- Display Tier I and II variants in case view causatives card for cancer cases
### Fixed
- Send partial file data to igv.js when visualizing sashimi plots with splice junction tracks
- Research variants filtering by gene
- Do not attempt to populate annotations for not loaded pinned/causatives
- Add max-height to all dropdowns in filters
### Changed
- Switch off non-clinical gene warnings when filtering research variants
- Don't display OMIM disease card in case view for cancer cases
- Refactored Individuals and Causative card in case view for cancer cases
- Update and style STR case report

## [4.34]
### Added
- Saved filter lock and unlock
- Filters can optionally be marked audited, logging the filter name, user and date on the case events and general report.
- Added `ClinVar hits` and `Cosmic hits` in cancer SNVs filters
- Added `ClinVar hits` to variants filter (rare disease track)
- Load cancer demo case in docker-compose files (default and demo file)
- Inclusive-language check using [woke](https://github.com/get-woke/woke) github action
- Add link to HmtVar for mitochondrial variants (if VCF is annotated with HmtNote)
- Grey background for dismissed compounds in variants list and variant page
- Pin badge for pinned compounds in variants list and variant page
- Support LoqusDB REST API queries
- Add a docker-compose-matchmaker under scout/containers/development to test matchmaker locally
- Script to investigate consequences of symbol search bug
- Added GATK to list of SV and cancer SV callers
### Fixed
- Make MitoMap link work for hg38 again
- Export Variants feature crashing when one of the variants has no primary transcripts
- Redirect to last visited variantS page when dismissing variants from variants list
- Improved matching of SVs Loqus occurrences in other cases
- Remove padding from the list inside (Matching causatives from other cases) panel
- Pass None to get_app function in CLI base since passing script_info to app factory functions was deprecated in Flask 2.0
- Fixed failing tests due to Flask update to version 2.0
- Speed up user events view
- Causative view sort out of memory error
- Use hgnc_id for gene filter query
- Typo in case controllers displaying an error every time a patient is matched against external MatchMaker nodes
- Do not crash while attempting an update for variant documents that are too big (> 16 MB)
- Old STR causatives (and other variants) may not have HGNC symbols - fix sort lambda
- Check if gene_obj has primary_transcript before trying to access it
- Warn if a gene manually searched is in a clinical panel with an outdated name when filtering variants
- ChrPos split js not needed on STR page yet
### Changed
- Remove parsing of case `genome_version`, since it's not used anywhere downstream
- Introduce deprecation warning for Loqus configs that are not dictionaries
- SV clinical filter no longer filters out sub 100 nt variants
- Count cases in LoqusDB by variant type
- Commit pulse repo badge temporarily set to weekly
- Sort ClinVar submissions objects by ascending "Last evaluated" date
- Refactored the MatchMaker integration as an extension
- Replaced some sensitive words as suggested by woke linter
- Documentation for load-configuration rewritten.
- Add styles to MatchMaker matches table
- More detailed info on the data shared in MatchMaker submission form

## [4.33.1]
### Fixed
- Include markdown for release autodeploy docs
- Use standard inheritance model in ClinVar (https://ftp.ncbi.nlm.nih.gov/pub/GTR/standard_terms/Mode_of_inheritance.txt)
- Fix issue crash with variants that have been unflagged causative not being available in other causatives
### Added
### Changed

## [4.33]
### Fixed
- Command line crashing when updating an individual not found in database
- Dashboard page crashing when filters return no data
- Cancer variants filter by chromosome
- /api/v1/genes now searches for genes in all genome builds by default
- Upgraded igv.js to version 2.8.1 (Fixed Unparsable bed record error)
### Added
- Autodeploy docs on release
- Documentation for updating case individuals tracks
- Filter cases and dashboard stats by analysis track
### Changed
- Changed from deprecated db update method
- Pre-selected fields to run queries with in dashboard page
- Do not filter by any institute when first accessing the dashboard
- Removed OMIM panel in case view for cancer cases
- Display Tier I and II variants in case view causatives panel for cancer cases
- Refactored Individuals and Causative panels in case view for cancer cases

## [4.32.1]
### Fixed
- iSort lint check only
### Changed
- Institute cases page crashing when a case has track:Null
### Added

## [4.32]
### Added
- Load and show MITOMAP associated diseases from VCF (INFO field: MitomapAssociatedDiseases, via HmtNote)
- Show variant allele frequencies for mitochondrial variants (GRCh38 cases)
- Extend "public" json API with diseases (OMIM) and phenotypes (HPO)
- HPO gene list download now has option for clinical and non-clinical genes
- Display gene splice junctions data in sashimi plots
- Update case individuals with splice junctions tracks
- Simple Docker compose for development with local build
- Make Phenomodels subpanels collapsible
- User side documentation of cytogenomics features (Gens, Chromograph, vcf2cytosure, rhocall)
- iSort GitHub Action
- Support LoqusDB REST API queries
### Fixed
- Show other causative once, even if several events point to it
- Filtering variants by mitochondrial chromosome for cases with genome build=38
- HPO gene search button triggers any warnings for clinical / non-existing genes also on first search
- Fixed a bug in variants pages caused by MT variants without alt_frequency
- Tests for CADD score parsing function
- Fixed the look of IGV settings on SNV variant page
- Cases analyzed once shown as `rerun`
- Missing case track on case re-upload
- Fixed severity rank for SO term "regulatory region ablation"
### Changed
- Refactor according to CodeFactor - mostly reuse of duplicated code
- Phenomodels language adjustment
- Open variants in a new window (from variants page)
- Open overlapping and compound variants in a new window (from variant page)
- gnomAD link points to gnomAD v.3 (build GRCh38) for mitochondrial variants.
- Display only number of affected genes for dismissed SVs in general report
- Chromosome build check when populating the variants filter chromosome selection
- Display mitochondrial and rare diseases coverage report in cases with missing 'rare' track

## [4.31.1]
### Added
### Changed
- Remove mitochondrial and coverage report from cancer cases sidebar
### Fixed
- ClinVar page when dbSNP id is None

## [4.31]
### Added
- gnomAD annotation field in admin guide
- Export also dynamic panel genes not associated to an HPO term when downloading the HPO panel
- Primary HGNC transcript info in variant export files
- Show variant quality (QUAL field from vcf) in the variant summary
- Load/update PDF gene fusion reports (clinical and research) generated with Arriba
- Support new MANE annotations from VEP (both MANE Select and MANE Plus Clinical)
- Display on case activity the event of a user resetting all dismissed variants
- Support gnomAD population frequencies for mitochondrial variants
- Anchor links in Casedata ClinVar panels to redirect after renaming individuals
### Fixed
- Replace old docs link www.clinicalgenomics.se/scout with new https://clinical-genomics.github.io/scout
- Page formatting issues whenever case and variant comments contain extremely long strings with no spaces
- Chromograph images can be one column and have scrollbar. Removed legacy code.
- Column labels for ClinVar case submission
- Page crashing looking for LoqusDB observation when variant doesn't exist
- Missing inheritance models and custom inheritance models on newly created gene panels
- Accept only numbers in managed variants filter as position and end coordinates
- SNP id format and links in Variant page, ClinVar submission form and general report
- Case groups tooltip triggered only when mouse is on the panel header
### Changed
- A more compact case groups panel
- Added landscape orientation CSS style to cancer coverage and QC demo report
- Improve user documentation to create and save new gene panels
- Removed option to use space as separator when uploading gene panels
- Separating the columns of standard and custom inheritance models in gene panels
- Improved ClinVar instructions for users using non-English Excel

## [4.30.2]
### Added
### Fixed
- Use VEP RefSeq ID if RefSeq list is empty in RefSeq transcripts overview
- Bug creating variant links for variants with no end_chrom
### Changed

## [4.30.1]
### Added
### Fixed
- Cryptography dependency fixed to use version < 3.4
### Changed

## [4.30]
### Added
- Introduced a `reset dismiss variant` verb
- Button to reset all dismissed variants for a case
- Add black border to Chromograph ideograms
- Show ClinVar annotations on variantS page
- Added integration with GENS, copy number visualization tool
- Added a VUS label to the manual classification variant tags
- Add additional information to SNV verification emails
- Tooltips documenting manual annotations from default panels
- Case groups now show bam files from all cases on align view
### Fixed
- Center initial igv view on variant start with SNV/indels
- Don't set initial igv view to negative coordinates
- Display of GQ for SV and STR
- Parsing of AD and related info for STRs
- LoqusDB field in institute settings accepts only existing Loqus instances
- Fix DECIPHER link to work after DECIPHER migrated to GRCh38
- Removed visibility window param from igv.js genes track
- Updated HPO download URL
- Patch HPO download test correctly
- Reference size on STR hover not needed (also wrong)
- Introduced genome build check (allowed values: 37, 38, "37", "38") on case load
- Improve case searching by assignee full name
- Populating the LoqusDB select in institute settings
### Changed
- Cancer variants table header (pop freq etc)
- Only admin users can modify LoqusDB instance in Institute settings
- Style of case synopsis, variants and case comments
- Switched to igv.js 2.7.5
- Do not choke if case is missing research variants when research requested
- Count cases in LoqusDB by variant type
- Introduce deprecation warning for Loqus configs that are not dictionaries
- Improve create new gene panel form validation
- Make XM- transcripts less visible if they don't overlap with transcript refseq_id in variant page
- Color of gene panels and comments panels on cases and variant pages
- Do not choke if case is missing research variants when reserch requested

## [4.29.1]
### Added
### Fixed
- Always load STR variants regardless of RankScore threshold (hotfix)
### Changed

## [4.29]
### Added
- Added a page about migrating potentially breaking changes to the documentation
- markdown_include in development requirements file
- STR variants filter
- Display source, Z-score, inheritance pattern for STR annotations from Stranger (>0.6.1) if available
- Coverage and quality report to cancer view
### Fixed
- ACMG classification page crashing when trying to visualize a classification that was removed
- Pretty print HGVS on gene variants (URL-decode VEP)
- Broken or missing link in the documentation
- Multiple gene names in ClinVar submission form
- Inheritance model select field in ClinVar submission
- IGV.js >2.7.0 has an issue with the gene track zoom levels - temp freeze at 2.7.0
- Revert CORS-anywhere and introduce a local http proxy for cloud tracks
### Changed

## [4.28]
### Added
- Chromograph integration for displaying PNGs in case-page
- Add VAF to cancer case general report, and remove some of its unused fields
- Variants filter compatible with genome browser location strings
- Support for custom public igv tracks stored on the cloud
- Add tests to increase testing coverage
- Update case variants count after deleting variants
- Update IGV.js to latest (v2.7.4)
- Bypass igv.js CORS check using `https://github.com/Rob--W/cors-anywhere`
- Documentation on default and custom IGV.js tracks (admin docs)
- Lock phenomodels so they're editable by admins only
- Small case group assessment sharing
- Tutorial and files for deploying app on containers (Kubernetes pods)
- Canonical transcript and protein change of canonical transcript in exported variants excel sheet
- Support for Font Awesome version 6
- Submit to Beacon from case page sidebar
- Hide dismissed variants in variants pages and variants export function
- Systemd service files and instruction to deploy Scout using podman
### Fixed
- Bugfix: unused `chromgraph_prefix |tojson` removed
- Freeze coloredlogs temporarily
- Marrvel link
- Don't show TP53 link for silent or synonymous changes
- OMIM gene field accepts any custom number as OMIM gene
- Fix Pytest single quote vs double quote string
- Bug in gene variants search by similar cases and no similar case is found
- Delete unused file `userpanel.py`
- Primary transcripts in variant overview and general report
- Google OAuth2 login setup in README file
- Redirect to 'missing file'-icon if configured Chromograph file is missing
- Javascript error in case page
- Fix compound matching during variant loading for hg38
- Cancer variants view containing variants dismissed with cancer-specific reasons
- Zoom to SV variant length was missing IGV contig select
- Tooltips on case page when case has no default gene panels
### Changed
- Save case variants count in case document and not in sessions
- Style of gene panels multiselect on case page
- Collapse/expand main HPO checkboxes in phenomodel preview
- Replaced GQ (Genotype quality) with VAF (Variant allele frequency) in cancer variants GT table
- Allow loading of cancer cases with no tumor_purity field
- Truncate cDNA and protein changes in case report if longer than 20 characters


## [4.27]
### Added
- Exclude one or more variant categories when running variants delete command
### Fixed
### Changed

## [4.26.1]
### Added
### Fixed
- Links with 1-letter aa codes crash on frameshift etc
### Changed

## [4.26]
### Added
- Extend the delete variants command to print analysis date, track, institute, status and research status
- Delete variants by type of analysis (wgs|wes|panel)
- Links to cBioPortal, MutanTP53, IARC TP53, OncoKB, MyCancerGenome, CIViC
### Fixed
- Deleted variants count
### Changed
- Print output of variants delete command as a tab separated table

## [4.25]
### Added
- Command line function to remove variants from one or all cases
### Fixed
- Parse SMN None calls to None rather than False

## [4.24.1]
### Fixed
- Install requirements.txt via setup file

## [4.24]
### Added
- Institute-level phenotype models with sub-panels containing HPO and OMIM terms
- Runnable Docker demo
- Docker image build and push github action
- Makefile with shortcuts to docker commands
- Parse and save synopsis, phenotype and cohort terms from config files upon case upload
### Fixed
- Update dismissed variant status when variant dismissed key is missing
- Breakpoint two IGV button now shows correct chromosome when different from bp1
- Missing font lib in Docker image causing the PDF report download page to crash
- Sentieon Manta calls lack Somaticscore - load anyway
- ClinVar submissions crashing due to pinned variants that are not loaded
- Point ExAC pLI score to new gnomad server address
- Bug uploading cases missing phenotype terms in config file
- STRs loaded but not shown on browser page
- Bug when using adapter.variant.get_causatives with case_id without causatives
- Problem with fetching "solved" from scout export cases cli
- Better serialising of datetime and bson.ObjectId
- Added `volumes` folder to .gitignore
### Changed
- Make matching causative and managed variants foldable on case page
- Remove calls to PyMongo functions marked as deprecated in backend and frontend(as of version 3.7).
- Improved `scout update individual` command
- Export dynamic phenotypes with ordered gene lists as PDF


## [4.23]
### Added
- Save custom IGV track settings
- Show a flash message with clear info about non-valid genes when gene panel creation fails
- CNV report link in cancer case side navigation
- Return to comment section after editing, deleting or submitting a comment
- Managed variants
- MT vs 14 chromosome mean coverage stats if Scout is connected to Chanjo
### Fixed
- missing `vcf_cancer_sv` and `vcf_cancer_sv_research` to manual.
- Split ClinVar multiple clnsig values (slash-separated) and strip them of underscore for annotations without accession number
- Timeout of `All SNVs and INDELs` page when no valid gene is provided in the search
- Round CADD (MIPv9)
- Missing default panel value
- Invisible other causatives lines when other causatives lack gene symbols
### Changed
- Do not freeze mkdocs-material to version 4.6.1
- Remove pre-commit dependency

## [4.22]
### Added
- Editable cases comments
- Editable variants comments
### Fixed
- Empty variant activity panel
- STRs variants popover
- Split new ClinVar multiple significance terms for a variant
- Edit the selected comment, not the latest
### Changed
- Updated RELEASE docs.
- Pinned variants card style on the case page
- Merged `scout export exons` and `scout view exons` commands


## [4.21.2]
### Added
### Fixed
- Do not pre-filter research variants by (case-default) gene panels
- Show OMIM disease tooltip reliably
### Changed

## [4.21.1]
### Added
### Fixed
- Small change to Pop Freq column in variants ang gene panels to avoid strange text shrinking on small screens
- Direct use of HPO list for Clinical HPO SNV (and cancer SNV) filtering
- PDF coverage report redirecting to login page
### Changed
- Remove the option to dismiss single variants from all variants pages
- Bulk dismiss SNVs, SVs and cancer SNVs from variants pages

## [4.21]
### Added
- Support to configure LoqusDB per institute
- Highlight causative variants in the variants list
- Add tests. Mostly regarding building internal datatypes.
- Remove leading and trailing whitespaces from panel_name and display_name when panel is created
- Mark MANE transcript in list of transcripts in "Transcript overview" on variant page
- Show default panel name in case sidebar
- Previous buttons for variants pagination
- Adds a gh action that checks that the changelog is updated
- Adds a gh action that deploys new releases automatically to pypi
- Warn users if case default panels are outdated
- Define institute-specific gene panels for filtering in institute settings
- Use institute-specific gene panels in variants filtering
- Show somatic VAF for pinned and causative variants on case page

### Fixed
- Report pages redirect to login instead of crashing when session expires
- Variants filter loading in cancer variants page
- User, Causative and Cases tables not scaling to full page
- Improved docs for an initial production setup
- Compatibility with latest version of Black
- Fixed tests for Click>7
- Clinical filter required an extra click to Filter to return variants
- Restore pagination and shrink badges in the variants page tables
- Removing a user from the command line now inactivates the case only if user is last assignee and case is active
- Bugfix, LoqusDB per institute feature crashed when institute id was empty string
- Bugfix, LoqusDB calls where missing case count
- filter removal and upload for filters deleted from another page/other user
- Visualize outdated gene panels info in a popover instead of a tooltip in case page side panel

### Changed
- Highlight color on normal STRs in the variants table from green to blue
- Display breakpoints coordinates in verification emails only for structural variants


## [4.20]
### Added
- Display number of filtered variants vs number of total variants in variants page
- Search case by HPO terms
- Dismiss variant column in the variants tables
- Black and pre-commit packages to dev requirements

### Fixed
- Bug occurring when rerun is requested twice
- Peddy info fields in the demo config file
- Added load config safety check for multiple alignment files for one individual
- Formatting of cancer variants table
- Missing Score in SV variants table

### Changed
- Updated the documentation on how to create a new software release
- Genome build-aware cytobands coordinates
- Styling update of the Matchmaker card
- Select search type in case search form


## [4.19]

### Added
- Show internal ID for case
- Add internal ID for downloaded CGH files
- Export dynamic HPO gene list from case page
- Remove users as case assignees when their account is deleted
- Keep variants filters panel expanded when filters have been used

### Fixed
- Handle the ProxyFix ModuleNotFoundError when Werkzeug installed version is >1.0
- General report formatting issues whenever case and variant comments contain extremely long strings with no spaces

### Changed
- Created an institute wrapper page that contains list of cases, causatives, SNVs & Indels, user list, shared data and institute settings
- Display case name instead of case ID on clinVar submissions
- Changed icon of sample update in clinVar submissions


## [4.18]

### Added
- Filter cancer variants on cytoband coordinates
- Show dismiss reasons in a badge with hover for clinical variants
- Show an ellipsis if 10 cases or more to display with loqusdb matches
- A new blog post for version 4.17
- Tooltip to better describe Tumor and Normal columns in cancer variants
- Filter cancer SNVs and SVs by chromosome coordinates
- Default export of `Assertion method citation` to clinVar variants submission file
- Button to export up to 500 cancer variants, filtered or not
- Rename samples of a clinVar submission file

### Fixed
- Apply default gene panel on return to cancer variantS from variant view
- Revert to certificate checking when asking for Chanjo reports
- `scout download everything` command failing while downloading HPO terms

### Changed
- Turn tumor and normal allelic fraction to decimal numbers in tumor variants page
- Moved clinVar submissions code to the institutes blueprints
- Changed name of clinVar export files to FILENAME.Variant.csv and FILENAME.CaseData.csv
- Switched Google login libraries from Flask-OAuthlib to Authlib


## [4.17.1]

### Fixed
- Load cytobands for cases with chromosome build not "37" or "38"


## [4.17]

### Added
- COSMIC badge shown in cancer variants
- Default gene-panel in non-cancer structural view in url
- Filter SNVs and SVs by cytoband coordinates
- Filter cancer SNV variants by alt allele frequency in tumor
- Correct genome build in UCSC link from structural variant page



### Fixed
- Bug in clinVar form when variant has no gene
- Bug when sharing cases with the same institute twice
- Page crashing when removing causative variant tag
- Do not default to GATK caller when no caller info is provided for cancer SNVs


## [4.16.1]

### Fixed
- Fix the fix for handling of delivery reports for rerun cases

## [4.16]

### Added
- Adds possibility to add "lims_id" to cases. Currently only stored in database, not shown anywhere
- Adds verification comment box to SVs (previously only available for small variants)
- Scrollable pedigree panel

### Fixed
- Error caused by changes in WTForm (new release 2.3.x)
- Bug in OMIM case page form, causing the page to crash when a string was provided instead of a numerical OMIM id
- Fix Alamut link to work properly on hg38
- Better handling of delivery reports for rerun cases
- Small CodeFactor style issues: matchmaker results counting, a couple of incomplete tests and safer external xml
- Fix an issue with Phenomizer introduced by CodeFactor style changes

### Changed
- Updated the version of igv.js to 2.5.4

## [4.15.1]

### Added
- Display gene names in ClinVar submissions page
- Links to Varsome in variant transcripts table

### Fixed
- Small fixes to ClinVar submission form
- Gene panel page crash when old panel has no maintainers

## [4.15]

### Added
- Clinvar CNVs IGV track
- Gene panels can have maintainers
- Keep variant actions (dismissed, manual rank, mosaic, acmg, comments) upon variant re-upload
- Keep variant actions also on full case re-upload

### Fixed
- Fix the link to Ensembl for SV variants when genome build 38.
- Arrange information in columns on variant page
- Fix so that new cosmic identifier (COSV) is also acceptable #1304
- Fixed COSMIC tag in INFO (outside of CSQ) to be parses as well with `&` splitter.
- COSMIC stub URL changed to https://cancer.sanger.ac.uk/cosmic/search?q= instead.
- Updated to a version of IGV where bigBed tracks are visualized correctly
- Clinvar submission files are named according to the content (variant_data and case_data)
- Always show causatives from other cases in case overview
- Correct disease associations for gene symbol aliases that exist as separate genes
- Re-add "custom annotations" for SV variants
- The override ClinVar P/LP add-in in the Clinical Filter failed for new CSQ strings

### Changed
- Runs all CI checks in github actions

## [4.14.1]

### Fixed
- Error when variant found in loqusdb is not loaded for other case

## [4.14]

### Added
- Use github actions to run tests
- Adds CLI command to update individual alignments path
- Update HPO terms using downloaded definitions files
- Option to use alternative flask config when running `scout serve`
- Requirement to use loqusdb >= 2.5 if integrated

### Fixed
- Do not display Pedigree panel in cancer view
- Do not rely on internet connection and services available when running CI tests
- Variant loading assumes GATK if no caller set given and GATK filter status is seen in FILTER
- Pass genome build param all the way in order to get the right gene mappings for cases with build 38
- Parse correctly variants with zero frequency values
- Continue even if there are problems to create a region vcf
- STR and cancer variant navigation back to variants pages could fail

### Changed
- Improved code that sends requests to the external APIs
- Updates ranges for user ranks to fit todays usage
- Run coveralls on github actions instead of travis
- Run pip checks on github actions instead of coveralls
- For hg38 cases, change gnomAD link to point to version 3.0 (which is hg38 based)
- Show pinned or causative STR variants a bit more human readable

## [4.13.1]

### Added
### Fixed
- Typo that caused not all clinvar conflicting interpretations to be loaded no matter what
- Parse and retrieve clinvar annotations from VEP-annotated (VEP 97+) CSQ VCF field
- Variant clinvar significance shown as `not provided` whenever is `Uncertain significance`
- Phenomizer query crashing when case has no HPO terms assigned
- Fixed a bug affecting `All SNVs and INDELs` page when variants don't have canonical transcript
- Add gene name or id in cancer variant view

### Changed
- Cancer Variant view changed "Variant:Transcript:Exon:HGVS" to "Gene:Transcript:Exon:HGVS"

## [4.13]

### Added
- ClinVar SNVs track in IGV
- Add SMA view with SMN Copy Number data
- Easier to assign OMIM diagnoses from case page
- OMIM terms and specific OMIM term page

### Fixed
- Bug when adding a new gene to a panel
- Restored missing recent delivery reports
- Fixed style and links to other reports in case side panel
- Deleting cases using display_name and institute not deleting its variants
- Fixed bug that caused coordinates filter to override other filters
- Fixed a problem with finding some INS in loqusdb
- Layout on SV page when local observations without cases are present
- Make scout compatible with the new HPO definition files from `http://compbio.charite.de/jenkins/`
- General report visualization error when SNVs display names are very long


### Changed


## [4.12.4]

### Fixed
- Layout on SV page when local observations without cases are present

## [4.12.3]

### Fixed
- Case report when causative or pinned SVs have non null allele frequencies

## [4.12.2]

### Fixed
- SV variant links now take you to the SV variant page again
- Cancer variant view has cleaner table data entries for "N/A" data
- Pinned variant case level display hotfix for cancer and str - more on this later
- Cancer variants show correct alt/ref reads mirroring alt frequency now
- Always load all clinical STR variants even if a region load is attempted - index may be missing
- Same case repetition in variant local observations

## [4.12.1]

### Fixed
- Bug in variant.gene when gene has no HGVS description


## [4.12]

### Added
- Accepts `alignment_path` in load config to pass bam/cram files
- Display all phenotypes on variant page
- Display hgvs coordinates on pinned and causatives
- Clear panel pending changes
- Adds option to setup the database with static files
- Adds cli command to download the resources from CLI that scout needs
- Adds test files for merged somatic SV and CNV; as well as merged SNV, and INDEL part of #1279
- Allows for upload of OMIM-AUTO gene panel from static files without api-key

### Fixed
- Cancer case HPO panel variants link
- Fix so that some drop downs have correct size
- First IGV button in str variants page
- Cancer case activates on SNV variants
- Cases activate when STR variants are viewed
- Always calculate code coverage
- Pinned/Classification/comments in all types of variants pages
- Null values for panel's custom_inheritance_models
- Discrepancy between the manual disease transcripts and those in database in gene-edit page
- ACMG classification not showing for some causatives
- Fix bug which caused IGV.js to use hg19 reference files for hg38 data
- Bug when multiple bam files sources with non-null values are available


### Changed
- Renamed `requests` file to `scout_requests`
- Cancer variant view shows two, instead of four, decimals for allele and normal


## [4.11.1]

### Fixed
- Institute settings page
- Link institute settings to sharing institutes choices

## [4.11.0]

### Added
- Display locus name on STR variant page
- Alternative key `GNOMADAF_popmax` for Gnomad popmax allele frequency
- Automatic suggestions on how to improve the code on Pull Requests
- Parse GERP, phastCons and phyloP annotations from vep annotated CSQ fields
- Avoid flickering comment popovers in variant list
- Parse REVEL score from vep annotated CSQ fields
- Allow users to modify general institute settings
- Optionally format code automatically on commit
- Adds command to backup vital parts `scout export database`
- Parsing and displaying cancer SV variants from Manta annotated VCF files
- Dismiss cancer snv variants with cancer-specific options
- Add IGV.js UPD, RHO and TIDDIT coverage wig tracks.


### Fixed
- Slightly darker page background
- Fixed an issued with parsed conservation values from CSQ
- Clinvar submissions accessible to all users of an institute
- Header toolbar when on Clinvar page now shows institute name correctly
- Case should not always inactivate upon update
- Show dismissed snv cancer variants as grey on the cancer variants page
- Improved style of mappability link and local observations on variant page
- Convert all the GET requests to the igv view to POST request
- Error when updating gene panels using a file containing BOM chars
- Add/replace gene radio button not working in gene panels


## [4.10.1]

### Fixed
- Fixed issue with opening research variants
- Problem with coveralls not called by Travis CI
- Handle Biomart service down in tests


## [4.10.0]

### Added
- Rank score model in causatives page
- Exportable HPO terms from phenotypes page
- AMP guideline tiers for cancer variants
- Adds scroll for the transcript tab
- Added CLI option to query cases on time since case event was added
- Shadow clinical assessments also on research variants display
- Support for CRAM alignment files
- Improved str variants view : sorting by locus, grouped by allele.
- Delivery report PDF export
- New mosaicism tag option
- Add or modify individuals' age or tissue type from case page
- Display GC and allele depth in causatives table.
- Included primary reference transcript in general report
- Included partial causative variants in general report
- Remove dependency of loqusdb by utilising the CLI

### Fixed
- Fixed update OMIM command bug due to change in the header of the genemap2 file
- Removed Mosaic Tag from Cancer variants
- Fixes issue with unaligned table headers that comes with hidden Datatables
- Layout in general report PDF export
- Fixed issue on the case statistics view. The validation bars didn't show up when all institutes were selected. Now they do.
- Fixed missing path import by importing pathlib.Path
- Handle index inconsistencies in the update index functions
- Fixed layout problems


## [4.9.0]

### Added
- Improved MatchMaker pages, including visible patient contacts email address
- New badges for the github repo
- Links to [GENEMANIA](genemania.org)
- Sort gene panel list on case view.
- More automatic tests
- Allow loading of custom annotations in VCF using the SCOUT_CUSTOM info tag.

### Fixed
- Fix error when a gene is added to an empty dynamic gene panel
- Fix crash when attempting to add genes on incorrect format to dynamic gene panel
- Manual rank variant tags could be saved in a "Select a tag"-state, a problem in the variants view.
- Same case evaluations are no longer shown as gray previous evaluations on the variants page
- Stay on research pages, even if reset, next first buttons are pressed..
- Overlapping variants will now be visible on variant page again
- Fix missing classification comments and links in evaluations page
- All prioritized cases are shown on cases page


## [4.8.3]

### Added

### Fixed
- Bug when ordering sanger
- Improved scrolling over long list of genes/transcripts


## [4.8.2]

### Added

### Fixed
- Avoid opening extra tab for coverage report
- Fixed a problem when rank model version was saved as floats and not strings
- Fixed a problem with displaying dismiss variant reasons on the general report
- Disable load and delete filter buttons if there are no saved filters
- Fix problem with missing verifications
- Remove duplicate users and merge their data and activity


## [4.8.1]

### Added

### Fixed
- Prevent login fail for users with id defined by ObjectId and not email
- Prevent the app from crashing with `AttributeError: 'NoneType' object has no attribute 'message'`


## [4.8.0]

### Added
- Updated Scout to use Bootstrap 4.3
- New looks for Scout
- Improved dashboard using Chart.js
- Ask before inactivating a case where last assigned user leaves it
- Genes can be manually added to the dynamic gene list directly on the case page
- Dynamic gene panels can optionally be used with clinical filter, instead of default gene panel
- Dynamic gene panels get link out to chanjo-report for coverage report
- Load all clinvar variants with clinvar Pathogenic, Likely Pathogenic and Conflicting pathogenic
- Show transcripts with exon numbers for structural variants
- Case sort order can now be toggled between ascending and descending.
- Variants can be marked as partial causative if phenotype is available for case.
- Show a frequency tooltip hover for SV-variants.
- Added support for LDAP login system
- Search snv and structural variants by chromosomal coordinates
- Structural variants can be marked as partial causative if phenotype is available for case.
- Show normal and pathologic limits for STRs in the STR variants view.
- Institute level persistent variant filter settings that can be retrieved and used.
- export causative variants to Excel
- Add support for ROH, WIG and chromosome PNGs in case-view

### Fixed
- Fixed missing import for variants with comments
- Instructions on how to build docs
- Keep sanger order + verification when updating/reloading variants
- Fixed and moved broken filter actions (HPO gene panel and reset filter)
- Fixed string conversion to number
- UCSC links for structural variants are now separated per breakpoint (and whole variant where applicable)
- Reintroduced missing coverage report
- Fixed a bug preventing loading samples using the command line
- Better inheritance models customization for genes in gene panels
- STR variant page back to list button now does its one job.
- Allows to setup scout without a omim api key
- Fixed error causing "favicon not found" flash messages
- Removed flask --version from base cli
- Request rerun no longer changes case status. Active or archived cases inactivate on upload.
- Fixed missing tooltip on the cancer variants page
- Fixed weird Rank cell in variants page
- Next and first buttons order swap
- Added pagination (and POST capability) to cancer variants.
- Improves loading speed for variant page
- Problem with updating variant rank when no variants
- Improved Clinvar submission form
- General report crashing when dismissed variant has no valid dismiss code
- Also show collaborative case variants on the All variants view.
- Improved phenotype search using dataTables.js on phenotypes page
- Search and delete users with `email` instead of `_id`
- Fixed css styles so that multiselect options will all fit one column


## [4.7.3]

### Added
- RankScore can be used with VCFs for vcf_cancer files

### Fixed
- Fix issue with STR view next page button not doing its one job.

### Deleted
- Removed pileup as a bam viewing option. This is replaced by IGV


## [4.7.2]

### Added
- Show earlier ACMG classification in the variant list

### Fixed
- Fixed igv search not working due to igv.js dist 2.2.17
- Fixed searches for cases with a gene with variants pinned or marked causative.
- Load variant pages faster after fixing other causatives query
- Fixed mitochondrial report bug for variants without genes

## [4.7.1]

### Added

### Fixed
- Fixed bug on genes page


## [4.7.0]

### Added
- Export genes and gene panels in build GRCh38
- Search for cases with variants pinned or marked causative in a given gene.
- Search for cases phenotypically similar to a case also from WUI.
- Case variant searches can be limited to similar cases, matching HPO-terms,
  phenogroups and cohorts.
- De-archive reruns and flag them as 'inactive' if archived
- Sort cases by analysis_date, track or status
- Display cases in the following order: prioritized, active, inactive, archived, solved
- Assign case to user when user activates it or asks for rerun
- Case becomes inactive when it has no assignees
- Fetch refseq version from entrez and use it in clinvar form
- Load and export of exons for all genes, independent on refseq
- Documentation for loading/updating exons
- Showing SV variant annotations: SV cgh frequencies, gnomad-SV, local SV frequencies
- Showing transcripts mapping score in segmental duplications
- Handle requests to Ensembl Rest API
- Handle requests to Ensembl Rest Biomart
- STR variants view now displays GT and IGV link.
- Description field for gene panels
- Export exons in build 37 and 38 using the command line

### Fixed
- Fixes of and induced by build tests
- Fixed bug affecting variant observations in other cases
- Fixed a bug that showed wrong gene coverage in general panel PDF export
- MT report only shows variants occurring in the specific individual of the excel sheet
- Disable SSL certifcate verification in requests to chanjo
- Updates how intervaltree and pymongo is used to void deprecated functions
- Increased size of IGV sample tracks
- Optimized tests


## [4.6.1]

### Added

### Fixed
- Missing 'father' and 'mother' keys when parsing single individual cases


## [4.6.0]

### Added
- Description of Scout branching model in CONTRIBUTING doc
- Causatives in alphabetical order, display ACMG classification and filter by gene.
- Added 'external' to the list of analysis type options
- Adds functionality to display "Tissue type". Passed via load config.
- Update to IGV 2.

### Fixed
- Fixed alignment visualization and vcf2cytosure availability for demo case samples
- Fixed 3 bugs affecting SV pages visualization
- Reintroduced the --version cli option
- Fixed variants query by panel (hpo panel + gene panel).
- Downloaded MT report contains excel files with individuals' display name
- Refactored code in parsing of config files.


## [4.5.1]

### Added

### Fixed
- update requirement to use PyYaml version >= 5.1
- Safer code when loading config params in cli base


## [4.5.0]

### Added
- Search for similar cases from scout view CLI
- Scout cli is now invoked from the app object and works under the app context

### Fixed
- PyYaml dependency fixed to use version >= 5.1


## [4.4.1]

### Added
- Display SV rank model version when available

### Fixed
- Fixed upload of delivery report via API


## [4.4.0]

### Added
- Displaying more info on the Causatives page and hiding those not causative at the case level
- Add a comment text field to Sanger order request form, allowing a message to be included in the email
- MatchMaker Exchange integration
- List cases with empty synopsis, missing HPO terms and phenotype groups.
- Search for cases with open research list, or a given case status (active, inactive, archived)

### Fixed
- Variant query builder split into several functions
- Fixed delivery report load bug


## [4.3.3]

### Added
- Different individual table for cancer cases

### Fixed
- Dashboard collects validated variants from verification events instead of using 'sanger' field
- Cases shared with collaborators are visible again in cases page
- Force users to select a real institute to share cases with (actionbar select fix)


## [4.3.2]

### Added
- Dashboard data can be filtered using filters available in cases page
- Causatives for each institute are displayed on a dedicated page
- SNVs and and SVs are searchable across cases by gene and rank score
- A more complete report with validated variants is downloadable from dashboard

### Fixed
- Clinsig filter is fixed so clinsig numerical values are returned
- Split multi clinsig string values in different elements of clinsig array
- Regex to search in multi clinsig string values or multi revstat string values
- It works to upload vcf files with no variants now
- Combined Pileup and IGV alignments for SVs having variant start and stop on the same chromosome


## [4.3.1]

### Added
- Show calls from all callers even if call is not available
- Instructions to install cairo and pango libs from WeasyPrint page
- Display cases with number of variants from CLI
- Only display cases with number of variants above certain treshold. (Also CLI)
- Export of verified variants by CLI or from the dashboard
- Extend case level queries with default panels, cohorts and phenotype groups.
- Slice dashboard statistics display using case level queries
- Add a view where all variants for an institute can be searched across cases, filtering on gene and rank score. Allows searching research variants for cases that have research open.

### Fixed
- Fixed code to extract variant conservation (gerp, phyloP, phastCons)
- Visualization of PDF-exported gene panels
- Reintroduced the exon/intron number in variant verification email
- Sex and affected status is correctly displayed on general report
- Force number validation in SV filter by size
- Display ensembl transcripts when no refseq exists


## [4.3.0]

### Added
- Mosaicism tag on variants
- Show and filter on SweGen frequency for SVs
- Show annotations for STR variants
- Show all transcripts in verification email
- Added mitochondrial export
- Adds alternative to search for SVs shorter that the given length
- Look for 'bcftools' in the `set` field of VCFs
- Display digenic inheritance from OMIM
- Displays what refseq transcript that is primary in hgnc

### Fixed

- Archived panels displays the correct date (not retroactive change)
- Fixed problem with waiting times in gene panel exports
- Clinvar fiter not working with human readable clinsig values

## [4.2.2]

### Fixed
- Fixed gene panel create/modify from CSV file utf-8 decoding error
- Updating genes in gene panels now supports edit comments and entry version
- Gene panel export timeout error

## [4.2.1]

### Fixed
- Re-introduced gene name(s) in verification email subject
- Better PDF rendering for excluded variants in report
- Problem to access old case when `is_default` did not exist on a panel


## [4.2.0]

### Added
- New index on variant_id for events
- Display overlapping compounds on variants view

### Fixed
- Fixed broken clinical filter


## [4.1.4]

### Added
- Download of filtered SVs

### Fixed
- Fixed broken download of filtered variants
- Fixed visualization issue in gene panel PDF export
- Fixed bug when updating gene names in variant controller


## [4.1.3]

### Fixed
- Displays all primary transcripts


## [4.1.2]

### Added
- Option add/replace when updating a panel via CSV file
- More flexible versioning of the gene panels
- Printing coverage report on the bottom of the pdf case report
- Variant verification option for SVs
- Logs uri without pwd when connecting
- Disease-causing transcripts in case report
- Thicker lines in case report
- Supports HPO search for cases, both terms or if described in synopsis
- Adds sanger information to dashboard

### Fixed
- Use db name instead of **auth** as default for authentication
- Fixes so that reports can be generated even with many variants
- Fixed sanger validation popup to show individual variants queried by user and institute.
- Fixed problem with setting up scout
- Fixes problem when exac file is not available through broad ftp
- Fetch transcripts for correct build in `adapter.hgnc_gene`

## [4.1.1]
- Fix problem with institute authentication flash message in utils
- Fix problem with comments
- Fix problem with ensembl link


## [4.1.0]

### Added
- OMIM phenotypes to case report
- Command to download all panel app gene panels `scout load panel --panel-app`
- Links to genenames.org and omim on gene page
- Popup on gene at variants page with gene information
- reset sanger status to "Not validated" for pinned variants
- highlight cases with variants to be evaluated by Sanger on the cases page
- option to point to local reference files to the genome viewer pileup.js. Documented in `docs.admin-guide.server`
- option to export single variants in `scout export variants`
- option to load a multiqc report together with a case(add line in load config)
- added a view for searching HPO terms. It is accessed from the top left corner menu
- Updates the variants view for cancer variants. Adds a small cancer specific filter for known variants
- Adds hgvs information on cancer variants page
- Adds option to update phenotype groups from CLI

### Fixed
- Improved Clinvar to submit variants from different cases. Fixed HPO terms in casedata according to feedback
- Fixed broken link to case page from Sanger modal in cases view
- Now only cases with non empty lists of causative variants are returned in `adapter.case(has_causatives=True)`
- Can handle Tumor only samples
- Long lists of HGNC symbols are now possible. This was previously difficult with manual, uploaded or by HPO search when changing filter settings due to GET request limitations. Relevant pages now use POST requests. Adds the dynamic HPO panel as a selection on the gene panel dropdown.
- Variant filter defaults to default panels also on SV and Cancer variants pages.

## [4.0.0]

### WARNING ###

This is a major version update and will require that the backend of pre releases is updated.
Run commands:

```
$scout update genes
$scout update hpo
```

- Created a Clinvar submission tool, to speed up Clinvar submission of SNVs and SVs
- Added an analysis report page (html and PDF format) containing phenotype, gene panels and variants that are relevant to solve a case.

### Fixed
- Optimized evaluated variants to speed up creation of case report
- Moved igv and pileup viewer under a common folder
- Fixed MT alignment view pileup.js
- Fixed coordinates for SVs with start chromosome different from end chromosome
- Global comments shown across cases and institutes. Case-specific variant comments are shown only for that specific case.
- Links to clinvar submitted variants at the cases level
- Adapts clinvar parsing to new format
- Fixed problem in `scout update user` when the user object had no roles
- Makes pileup.js use online genome resources when viewing alignments. Now any instance of Scout can make use of this functionality.
- Fix ensembl link for structural variants
- Works even when cases does not have `'madeline_info'`
- Parses Polyphen in correct way again
- Fix problem with parsing gnomad from VEP

### Added
- Added a PDF export function for gene panels
- Added a "Filter and export" button to export custom-filtered SNVs to CSV file
- Dismiss SVs
- Added IGV alignments viewer
- Read delivery report path from case config or CLI command
- Filter for spidex scores
- All HPO terms are now added and fetched from the correct source (https://github.com/obophenotype/human-phenotype-ontology/blob/master/hp.obo)
- New command `scout update hpo`
- New command `scout update genes` will fetch all the latest information about genes and update them
- Load **all** variants found on chromosome **MT**
- Adds choice in cases overview do show as many cases as user like

### Removed
- pileup.min.js and pileup css are imported from a remote web location now
- All source files for HPO information, this is instead fetched directly from source
- All source files for gene information, this is instead fetched directly from source

## [3.0.0]
### Fixed
- hide pedigree panel unless it exists

## [1.5.1] - 2016-07-27
### Fixed
- look for both ".bam.bai" and ".bai" extensions

## [1.4.0] - 2016-03-22
### Added
- support for local frequency through loqusdb
- bunch of other stuff

## [1.3.0] - 2016-02-19
### Fixed
- Update query-phenomizer and add username/password

### Changed
- Update the way a case is checked for rerun-status

### Added
- Add new button to mark a case as "checked"
- Link to clinical variants _without_ 1000G annotation

## [1.2.2] - 2016-02-18
### Fixed
- avoid filtering out variants lacking ExAC and 1000G annotations

## [1.1.3] - 2015-10-01
### Fixed
- persist (clinical) filter when clicking load more
- fix #154 by robustly setting clinical filter func. terms

## [1.1.2] - 2015-09-07
### Fixed
- avoid replacing coverage report with none
- update SO terms, refactored

## [1.1.1] - 2015-08-20
### Fixed
- fetch case based on collaborator status (not owner)

## [1.1.0] - 2015-05-29
### Added
- link(s) to SNPedia based on RS-numbers
- new Jinja filter to "humanize" decimal numbers
- show gene panels in variant view
- new Jinja filter for decoding URL encoding
- add indicator to variants in list that have comments
- add variant number threshold and rank score threshold to load function
- add event methods to mongo adapter
- add tests for models
- show badge "old" if comment was written for a previous analysis

### Changed
- show cDNA change in transcript summary unless variant is exonic
- moved compounds table further up the page
- show dates for case uploads in ISO format
- moved variant comments higher up on page
- updated documentation for pages
- read in coverage report as blob in database and serve directly
- change ``OmimPhenotype`` to ``PhenotypeTerm``
- reorganize models sub-package
- move events (and comments) to separate collection
- only display prev/next links for the research list
- include variant type in breadcrumbs e.g. "Clinical variants"

### Removed
- drop dependency on moment.js

### Fixed
- show the same level of detail for all frequencies on all pages
- properly decode URL encoded symbols in amino acid/cDNA change strings
- fixed issue with wipe permissions in MongoDB
- include default gene lists in "variants" link in breadcrumbs

## [1.0.2] - 2015-05-20
### Changed
- update case fetching function

### Fixed
- handle multiple cases with same id

## [1.0.1] - 2015-04-28
### Fixed
- Fix building URL parameters in cases list Vue component

## [1.0.0] - 2015-04-12
Codename: Sara Lund

![Release 1.0](artwork/releases/release-1-0.jpg)

### Added
- Add email logging for unexpected errors
- New command line tool for deleting case

### Changed
- Much improved logging overall
- Updated documentation/usage guide
- Removed non-working IGV link

### Fixed
- Show sample display name in GT call
- Various small bug fixes
- Make it easier to hover over popups

## [0.0.2-rc1] - 2015-03-04
### Added
- add protein table for each variant
- add many more external links
- add coverage reports as PDFs

### Changed
- incorporate user feedback updates
- big refactor of load scripts

## [0.0.2-rc2] - 2015-03-04
### Changes
- add gene table with gene description
- reorganize inheritance models box

### Fixed
- avoid overwriting gene list on "research" load
- fix various bugs in external links

## [0.0.2-rc3] - 2015-03-05
### Added
- Activity log feed to variant view
- Adds protein change strings to ODM and Sanger email

### Changed
- Extract activity log component to macro

### Fixes
- Make Ensembl transcript links use archive website<|MERGE_RESOLUTION|>--- conflicted
+++ resolved
@@ -22,11 +22,8 @@
 - mtDNA report crashing when one or more samples from a case is not in the chanjo database
 - Case page crashing on missing phenotype terms
 - ACMG benign modifiers
-<<<<<<< HEAD
+- Speed up tests by caching python env correctly in Github action and agging 2 more test groups
 - PanelApp panel not saving genes with empty `EnsembleGeneIds` list
-=======
-- Speed up tests by caching python env correctly in Github action
->>>>>>> a8e95c5d
 
 ## [4.82.2]
 ### Fixed
