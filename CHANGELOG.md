# Change Log
All notable changes to this project will be documented in this file.
This project adheres to [Semantic Versioning](http://semver.org/).

About changelog [here](https://keepachangelog.com/en/1.0.0/)

## [unreleased]
### Added
<<<<<<< HEAD
- RNA sample ID can be provided in case load config if different from sample_id
=======
- Added CoLoRSdb frequency to Pop Freq column on variantS page
>>>>>>> 9e671467
### Fixed
- Broken `scout setup database` command
- Update demo VCF header, adding missing keys found on variants
- Broken upload to Codecov step in Tests & Coverage GitHub action
- Tomte DROP column names have been updated (backwards compatibility preserved for main fields)
- WTS outlierS view to display correct individual IDs for cases with multiple individuals

## [4.87.1]
### Fixed
- Positioning and alignment of genes cell on variantS page

## [4.87]
### Added
- Option to configure RNA build on case load (default '38')
### Changed
- Tooltip on RNA alignments now shows RNA genome build version
- Updated igv.js to v3.0.4
### Fixed
- Style of "SNVs" and "SVs" buttons on WTS Outliers page
- Chromosome alias files for igv.js
- Genes track displayed also when RNA alignments are present without splice junctions track on igv browser
- Genes track displayed again when splice junction tracks are present

## [4.86.1]
### Fixed
- Loading and updating PanelApp panels, including PanelApp green

## [4.86]
### Added
- Display samples' name (tooltip) and affected status directly on caseS page
- Search SVs across all cases, in given genes
- `CLINVAR_API_URL` param can be specified in app settings to override the URL used to send ClinVar submissions to. Intended for testing.
- Support for loading and storing OMICS data
- Parse DROP Fraser and Outrider TSVs
- Display omics variants - wts outliers (Fraser, Outrider)
- Parse GNOMAD `gnomad_af` and `gnomad_popmax_af` keys from variants annotated with `echtvar`
- Make removed panel optionally visible to non-admin or non maintainers
- Parse CoLoRSdb frequencies annotated in the variant INFO field with the `colorsdb_af` key
- Download -omics variants using the `Filter and export button`
- Clickable COSMIC links on IGV tracks
- Possibility to un-audit previously audited filters
- Reverted table style and removed font awesome style from IGV template
- Case status tags displayed on dashboard case overview
### Changed
- Updated igv.js to v3.0.1
- Alphabetically sort IGV track available for custom selection
- Updated wokeignore to avoid unfixable warning
- Update Chart.js to v4.4.3
- Use tornado library version >= 6.4.1
- Fewer variants in the MEI demo file
- Switch to FontAwesome v.6 instead of using icons v.5 + kit with icons v.6
- Show time (hours and minutes) additionally to date on comments and activity panel
### Fixed
- Only add expected caller keys to variant (FOUND_IN or SVDB_ORIGIN)
- Splice junction merged track height offset in IGV.js
- Splice junction initiation crash with empty variant obj
- Splice junction variant routing for cases with WTS but without outlier data
- Variant links to ExAC, now pointing to gnomAD, since the ExAC browser is no longer available
- Style of HPO terms assigned to a case, now one phenotype per line
- RNA sashimi view rendering should work also if the gene track is user disabled
- Respect IGV tracks chosen by user in variant IGV settings

## [4.85]
### Added
- Load also genes which are missing Ensembl gene ID (72 in both builds), including immunoglobulins and fragile sites
### Changed
- Unfreeze werkzeug again
- Show "(Removed)" after removed panels in dropdown
- The REVEL score is collected as the maximum REVEL score from all of the variant's transcripts
- Parse GNOMAD POPMAX values only if they are numerical when loading variants
### Fixed
- Alphabetically sort "select default panels" dropdown menu options on case page
- Show gene panel removed status on case page
- Fixed visibility of the following buttons: remove assignee, remove pinned/causative, remove comment, remove case from group

## [4.84]
### Changed
- Clearer error message when a loqusdb query fails for an instance that initially connected
- Do not load chanjo-report module if not needed and more visible message when it fails loading
- Converted the HgncGene class into a Pydantic class
- Swap menu open and collapse indicator chevrons - down is now displayed-open, right hidden-closed
- Linters and actions now all use python 3.11
### Fixed
- Safer way to update variant genes and compounds that avoids saving temporary decorators into variants' database documents
- Link to HGNC gene report on gene page
- Case file load priority so that e.g. SNV get loaded before SV, or clinical before research, for consistent variant_id collisions

## [4.83]
### Added
- Edit ACMG classifications from variant page (only for classifications with criteria)
- Events for case CLI events (load case, update case, update individual)
- Support for loading and displaying local custom IGV tracks
- MANE IGV track to be used as a local track for igv.js (see scout demo config file)
- Optional separate MT VCFs, for `nf-core/raredisease`
### Changed
- Avoid passing verbs from CaseHandler - functions for case sample and individual in CaseEventHandler
- Hide mtDNA report and coverage report links on case sidebar for cases with WTS data only
- Modified OMIM-AUTO gene panel to include genes in both genome builds
- Moved chanjo code into a dedicated extension
- Optimise the function that collects "match-safe" genes for an institute by avoiding duplicated genes from different panels
- Users must actively select "show matching causatives/managed" on a case page to see matching numbers
- Upgraded python version from 3.8 to 3.11 in Docker images
### Fixed
- Fix several tests that relied on number of events after setup to be 0
- Removed unused load case function
- Artwork logo sync sketch with png and export svg
- Clearer exception handling on chanjo-report setup - fail early and visibly
- mtDNA report crashing when one or more samples from a case is not in the chanjo database
- Case page crashing on missing phenotype terms
- ACMG benign modifiers
- Speed up tests by caching python env correctly in Github action and adding two more test groups
- Agile issue templates were added globally to the CG-org. Adding custom issue templates to avoid exposing customers
- PanelApp panel not saving genes with empty `EnsembleGeneIds` list
- Speed up checking outdated gene panels
- Do not load research variants automatically when loading a case

## [4.82.2]
### Fixed
- Warning icon in case pages for individuals where `confirmed_sex` is false
- Show allele sizes form ExpansionHunter on STR variantS page again

## [4.82.1]
### Fixed
- Revert the installation of flask-ldapconn to use the version available on PyPI to be able to push new scout releases to PyPI

## [4.82]
### Added
- Tooltip for combined score in tables for compounds and overlapping variants
- Checkbox to filter variants by excluding genes listed in selected gene panels, files or provided as list
- STR variant information card with database links, replacing empty frequency panel
- Display paging and number of HPO terms available in the database on Phenotypes page
- On case page, typeahead hints when searching for a disease using substrings containing source ("OMIM:", "ORPHA:")
- Button to monitor the status of submissions on ClinVar Submissions page
- Option to filter cancer variants by number of observations in somatic and germline archived database
- Documentation for integrating chanjo2
- More up-to-date VEP CSQ dbNSFP frequency keys
- Parse PacBio TRGT (Tandem repeat genotyping tool) Short Tandem Repeat VCFs
### Changed
- In the case_report #panel-tables has a fixed width
- Updated IGV.js to 2.15.11
- Fusion variants in case report now contain same info as on fusion variantS page
- Block submission of somatic variants to ClinVar until we harmonise with their changed API
- Additional control on the format of conditions provided in ClinVar form
- Errors while loading managed variants from file are now displayed on the Managed Variants page
- Chanjo2 coverage button visible only when query will contain a list of HGNC gene IDs
- Use Python-Markdown directly instead of the unmaintained Flask-Markdown
- Use Markupsafe instead of long deprecated, now removed Flask Markup
- Prepare to unfreeze Werkzeug, but don't actually activate until chanjo can deal with the change
### Fixed
- Submit requests to Chanjo2 using HTML forms instead of JSON data
- `Research somatic variants` link name on caseS page
- Broken `Install the HTML 2 PDF renderer` step in a GitHub action
- Fix ClinVar form parsing to not include ":" in conditionType.id when condition conditionType.db is Orphanet
- Fix condition dropdown and pre-selection on ClinVar form for cases with associated ORPHA diagnoses
- Improved visibility of ClinVar form in dark mode
- End coordinates for indels in ClinVar form
- Diagnoses API search crashing with empty search string
- Variant's overlapping panels should show overlapping of variant genes against the latest version of the panel
- Case page crashing when case has both variants in a ClinVar submission and pinned not loaded variants
- Installation of git in second build stage of Dockerfile, allowing correct installation of libraries

## [4.81]
### Added
- Tag for somatic SV IGH-DUX4 detection samtools script
### Changed
- Upgraded Bootstrap version in reports from 4.3.1 to 5.1.3
### Fixed
- Buttons layout in HPO genes panel on case page
- Added back old variant rankscore index with different key order to help loading on demo instance
- Cancer case_report panel-table no longer contains inheritance information
- Case report pinned variants card now displays info text if all pinned variants are present in causatives
- Darkmode setting now applies to the comment-box accordion
- Typo in case report causing `cancer_rank_options is undefined` error

## [4.80]
### Added
- Support for .d4 files coverage using chanjo2 (Case page sidebar link) with test
- Link to chanjo2 coverage report and coverage gene overview on gene panel page
- Link to chanjo2 coverage report on Case page, HPO dynamic gene list
- Link to genes coverage overview report on Case page, HPO dynamic gene list
### Changed
- All links in disease table on diagnosis page now open in a new tab
- Dark mode settings applied to multi-selects on institute settings page
- Comments on case and variant pages can be viewed by expanding an accordion
- On case page information on pinned variants and variants submitted to ClinVar are displayed in the same table
- Demo case file paths are now stored as absolute paths
- Optimised indices to address slow queries
- On case page default panels are now found at the top of the table, and it can be sorted by this trait
### Fixed
- On variants page, search for variants in genes present only in build 38 returning no results
- Pin/unpin with API was not able to make event links
- A new field `Explanation for multiple conditions` is available in ClinVar for submitting variants with more than one associated condition
- Fusion genes with partners lacking gene HGNC id will still be fully loaded
- Fusion variantS export now contains fusion variant specific columns
- When Loqusdb observations count is one the table includes information on if observation was for the current or another case

## [4.79.1]
### Fixed
- Exporting variants without rank score causing page to crash
- Display custom annotations also on cancer variant page

## [4.79]
### Added
- Added tags for Sniffles and CNVpytor, two LRS SV callers
- Button on case page for displaying STR variants occurring in the dynamic HPO panel
- Display functional annotation relative to variant gene's MANE transcripts on variant summary, when available
- Links to ACMG structural variant pathogenicity classification guidelines
- Phenomodels checkboxes can now include orpha terms
- Add incidental finding to case tags
- Get an alert on caseS page when somebody validates variants you ordered Sanger sequencing for
### Changed
- In the diagnoses page genes associated with a disease are displayed using hgnc symbol instead of hgnc id
- Refactor view route to allow navigation directly to unique variant document id, improve permissions check
- Do not show MANE and MANE Plus Clinical transcripts annotated from VEP (saved in variants) but collect this info from the transcripts database collection
- Refactor view route to allow navigation directly to unique case id (in particular for gens)
- `Institutes to share cases with` on institute's settings page now displays institutes names and IDs
- View route with document id selects view template based on variant category
### Fixed
- Refactored code in cases blueprints and variant_events adapter (set diseases for partial causative variants) to use "disease" instead of "omim" to encompass also ORPHA terms
- Refactored code in `scout/parse/omim.py` and `scout/parse/disease_terms.py` to use "disease" instead of "phenotype" to differentiate from HPO terms
- Be more careful about checking access to variant on API access
- Show also ACMG VUS on general report (could be missing if not e.g. pinned)

## [4.78]
### Added
- Case status labels can be added, giving more finegrained details on a solved status (provisional, diagnostic, carrier, UPD, SMN, ...)
- New SO terms: `sequence_variant` and `coding_transcript_variant`
- More MEI specific annotation is shown on the variant page
- Parse and save MANE transcripts info when updating genes in build 38
- ClinVar submission can now be downloaded as a json file
- `Mane Select` and `Mane Plus Clinical` badges on Gene page, when available
- ClinVar submission can now be downloaded as a json file
- API endpoint to pin variant
- Display common/uncommon/rare on summary of mei variant page
### Changed
- In the ClinVar form, database and id of assertion criteria citation are now separate inputs
- Customise institute settings to be able to display all cases with a certain status on cases page (admin users)
- Renamed `Clinical Significance` to `Germline Classification` on multistep ClinVar form
- Changed the "x" in cases.utils.remove_form button text to red for better visibility in dark mode
- Update GitHub actions
- Default loglevel up to INFO, making logs with default start easier to read
- Add XTR region to PAR region definition
- Diagnoses can be searched on diagnoses page without waiting for load first
### Fixed
- Removed log info showing hgnc IDs used in variantS search
- Maintain Matchmaker Exchange and Beacon submission status when a case is re-uploaded
- Inheritance mode from ORPHA should not be confounded with the OMIM inheritance model
- Decipher link URL changes
- Refactored code in cases blueprints to use "disease" instead of "omim" to encompass also ORPHA terms

## [4.77]
### Added
- Orpha disease terms now include information on inheritance
- Case loading via .yaml config file accepts subject_id and phenotype_groups (if previously defined as constant default or added per institute)
- Possibility to submit variants associated with Orphanet conditions to ClinVar
- Option update path to .d4 files path for individuals of an existing case using the command line
- More constraint information is displayed per gene in addition to pLi: missense and LoF OE, CI (inluding LOEUF) and Z-score.
### Changed
- Introduce validation in the ClinVar multistep form to make sure users provide at least one variant-associated condition
- CLI scout update individual accepts subject_id
- Update ClinVar inheritance models to reflect changes in ClinVar submission API
- Handle variant-associated condition ID format in background when creating ClinVar submissions
- Replace the code that downloads Ensembl genes, transcripts and exons with the Schug web app
- Add more info to error log when transcript variant frequency parsing fails.
- GnomAD v4 constraint information replaces ExAC constraints (pLi).
### Fixed
- Text input of associated condition in ClinVar form now aligns to the left
- Alignment of contents in the case report has been updated
- Missing number of phenotypes and genes from case diagnoses
- Associate OMIM and/or ORPHA diagnoses with partial causatives
- Visualization of partial causatives' diagnoses on case page: style and links
- Revert style of pinned variants window on the case page
- Rename `Clinical significanc` to `Germline classification` in ClinVar submissions exported files
- Rename `Clinical significance citations` to `Classification citations` in ClinVar submissions exported files
- Rename `Comment on clinical significance` to `Comment on classification` in ClinVar submissions exported files
- Show matching partial causatives on variant page
- Matching causatives shown on case page consisting only of variant matching the default panels of the case - bug introduced since scout v4.72 (Oct 18, 2023)
- Missing somatic variant read depth leading to report division by zero

## [4.76]
### Added
- Orphacodes are visible in phenotype tables
- Pydantic validation of image paths provided in case load config file
- Info on the user which created a ClinVar submission, when available
- Associate .d4 files to case individuals when loading a case via config file
### Changed
- In diagnoses page the load of diseases are initiated by clicking a button
- Revel score, Revel rank score and SpliceAI values are also displayed in Causatives and Validated variants tables
- Remove unused functions and tests
- Analysis type and direct link from cases list for OGM cases
- Removed unused `case_obj` parameter from server/blueprints/variant/controllers/observations function
- Possibility to reset ClinVar submission ID
- Allow ClinVar submissions with custom API key for users registered as ClinVar submitters or when institute doesn't have a preset list of ClinVar submitters
- Ordered event verbs alphabetically and created ClinVar-related user events
- Removed the unused "no-variants" option from the load case command line
### Fixed
- All disease_terms have gene HGNC ids as integers when added to the scout database
- Disease_term identifiers are now prefixed with the name of the coding system
- Command line crashing with error when updating a user that doesn't exist
- Thaw coloredlogs - 15.0.1 restores errorhandler issue
- Thaw crypography - current base image and library version allow Docker builds
- Missing delete icons on phenomodels page
- Missing cryptography lib error while running Scout container on an ARM processor
- Round CADD values with many decimals on causatives and validated variants pages
- Dark-mode visibility of some fields on causatives and validated variants pages
- Clinvar submitters would be cleared when unprivileged users saved institute settings page
- Added a default empty string in cases search form to avoid None default value
- Page crashing when user tries to remove the same variant from a ClinVar submission in different browser tabs
- Update more GnomAD links to GnomAD v4 (v38 SNVs, MT vars, STRs)
- Empty cells for RNA fusion variants in Causatives and Verified variants page
- Submenu icons missing from collapsible actionbar
- The collapsible actionbar had some non-collapsing overly long entries
- Cancer observations for SVs not appearing in the variant details view
- Archived local observations not visible on cancer variantS page
- Empty Population Frequency column in the Cancer SV Variants view
- Capital letters in ClinVar events description shown on case page

## [4.75]
### Added
- Hovertip to gene panel names with associated genes in variant view, when variant covers more than one gene
- Tests for panel to genes
- Download of Orphadata en_product6 and en_product4 from CLI
- Parse and save `database_found` key/values for RNA fusion variants
- Added fusion_score, ffpm, split_reads, junction_reads and fusion_caller to the list of filters on RNA fusion variants page
- Renamed the function `get_mei_info` to `set_mei_info` to be consistent with the other functions
- Fixed removing None key/values from parsed variants
- Orphacodes are included in the database disease_terms
### Changed
- Allow use of projections when retrieving gene panels
- Do not save custom images as binary data into case and variant database documents
- Retrieve and display case and variant custom images using image's saved path
- Cases are activated by viewing FSHD and SMA reports
- Split multi-gene SNV variants into single genes when submitting to Matchmaker Exchange
- Alamut links also on the gene level, using transcript and HGVS: better for indels. Keep variant link for missing HGVS
- Thaw WTForms - explicitly coerce form decimal field entries when filters fetched from db
### Fixed
- Removed some extra characters from top of general report left over from FontAwsome fix
- Do not save fusion variants-specific key/values in other types of variants
- Alamut link for MT variants in build 38
- Convert RNA fusions variants `tool_hits` and `fusion_score` keys from string to numbers
- Fix genotype reference and alternative sequencing depths defaulting to -1 when values are 0
- DecimalFields were limited to two decimal places for several forms - lifting restrictions on AF, CADD etc.

## [4.74.1]
### Changed
- Parse and save into database also OMIM terms not associated to genes
### Fixed
- BioNano API FSHD report requests are GET in Access 1.8, were POST in 1.7
- Update more FontAwesome icons to avoid Pro icons
- Test if files still exist before attempting to load research variants
- Parsing of genotypes error, resulting in -1 values when alt or ref read depths are 0

## [4.74]
### Added
- SNVs and Indels, MEI and str variants genes have links to Decipher
- An `owner + case display name` index for cases database collection
- Test and fixtures for RNA fusion case page
- Load and display fusion variants from VCF files as the other variant types
- Option to update case document with path to mei variants (clinical and research)
### Changed
- Details on variant type and category for audit filters on case general report
- Enable Gens CN profile button also in somatic case view
- Fix case of analysis type check for Gens analysis button - only show for WGS
### Fixed
- loqusdb table no longer has empty row below each loqusid
- MatchMaker submission details page crashing because of change in date format returned by PatientMatcher
- Variant external links buttons style does not change color when visited
- Hide compounds with compounds follow filter for region or function would fail for variants in multiple genes
- Updated FontAwesome version to fix missing icons

## [4.73]
### Added
- Shortcut button for HPO panel MEI variants from case page
- Export managed variants from CLI
### Changed
- STRs visualization on case panel to emphasize abnormal repeat count and associated condition
- Removed cytoband column from STRs variant view on case report
- More long integers formatted with thin spaces, and copy to clipboard buttons added
### Fixed
- OMIM table is scrollable if higher than 700px on SV page
- Pinned variants validation badge is now red for false positives.
- Case display name defaulting to case ID when `family_name` or `display_name` are missing from case upload config file
- Expanded menu visible at screen sizes below 1000px now has background color
- The image in ClinVar howto-modal is now responsive
- Clicking on a case in case groups when case was already removed from group in another browser tab
- Page crashing when saving filters for mei variants
- Link visited color of images

## [4.72.4]
### Changed
- Automatic test mongod version increased to v7
### Fixed
- GnomAD now defaults to hg38 - change build 37 links accordingly

## [4.72.3]
### Fixed
- Somatic general case report small variant table can crash with unclassified variants

## [4.72.2]
### Changed
- A gunicorn maxrequests parameter for Docker server image - default to 1200
- STR export limit increased to 500, as for other variants
- Prevent long number wrapping and use thin spaces for separation, as per standards from SI, NIST, IUPAC, BIPM.
- Speed up case retrieval and lower memory use by projecting case queries
- Make relatedness check fails stand out a little more to new users
- Speed up case retrieval and lower memory use by projecting case queries
- Speed up variant pages by projecting only the necessary keys in disease collection query
### Fixed
- Huge memory use caused by cases and variants pages pulling complete disease documents from DB
- Do not include genes fetched from HPO terms when loading diseases
- Consider the renamed fields `Approved Symbol` -> `Approved Gene Symbol` and `Gene Symbols` -> `Gene/Locus And Other Related Symbols` when parsing OMIM terms from genemap2.txt file

## [4.72.1]
### Fixed
- Jinja filter that renders long integers
- Case cache when looking for causatives in other cases causing the server to hang

## [4.72]
### Added
- A GitHub action that checks for broken internal links in docs pages
- Link validation settings in mkdocs.yml file
- Load and display full RNA alignments on alignment viewer
- Genome build check when loading a case
- Extend event index to previous causative variants and always load them
### Fixed
- Documentation nav links for a few documents
- Slightly extended the BioNano Genomics Access integration docs
- Loading of SVs when VCF is missing the INFO.END field but has INFO.SVLEN field
- Escape protein sequence name (if available) in case general report to render special characters correctly
- CaseS HPO term searches for multiple terms works independent of order
- CaseS search regexp should not allow backslash
- CaseS cohort tags can contain whitespace and still match
- Remove diagnoses from cases even if OMIM term is not found in the database
- Parsing of disease-associated genes
- Removed an annoying warning while updating database's disease terms
- Displaying custom case images loaded with scout version <= 4.71
- Use pydantic version >=2 in requirements.txt file
### Changed
- Column width adjustment on caseS page
- Use Python 3.11 in tests
- Update some github actions
- Upgraded Pydantic to version 2
- Case validation fails on loading when associated files (alignments, VCFs and reports) are not present on disk
- Case validation fails on loading when custom images have format different then ["gif", "svg", "png", "jpg", "jpeg"]
- Custom images keys `case` and `str` in case config yaml file are renamed to `case_images` and `str_variants_images`
- Simplify and speed up case general report code
- Speed up case retrieval in case_matching_causatives
- Upgrade pymongo to version 4
- When updating disease terms, check that all terms are consistent with a DiseaseTerm model before dropping the old collection
- Better separation between modules loading HPO terms and diseases
- Deleted unused scout.build.phenotype module
- Stricter validation of mandatory genome build key when loading a case. Allowed values are ['37','38',37,38]
- Improved readability of variants length and coordinates on variantS pages

## [4.71]
### Added
- Added Balsamic keys for SweGen and loqusdb local archive frequecies, SNV and SV
- New filter option for Cancer variantS: local archive RD loqusdb
- Show annotated observations on SV variantS view, also for cancer somatic SVs
- Revel filter for variantS
- Show case default panel on caseS page
- CADD filter for Cancer Somatic SNV variantS - show score
- SpliceAI-lookup link (BROAD, shows SpliceAI and Pangolin) from variant page
- BioNano Access server API - check projects, samples and fetch FSHD reports
### Fixed
- Name of reference genome build for RNA for compatibility with IGV locus search change
- Howto to run the Docker image on Mac computers in `admin-guide/containers/container-deploy.md`
- Link to Weasyprint installation howto in README file
- Avoid filling up disk by creating a reduced VCF file for every variant that is visualized
- Remove legacy incorrectly formatted CODEOWNERS file
- Restrain variant_type requests to variantS views to "clinical" or "research"
- Visualization of cancer variants where cancer case has no affected individual
- ProteinPaint gene link (small StJude API change)
- Causative MEI variant link on causatives page
- Bionano access api settings commented out by default in Scout demo config file.
- Do not show FSHD button on freshly loaded cases without bionano_access individuals
- Truncate long variants' HGVS on causative/Clinically significant and pinned variants case panels
### Changed
- Remove function call that tracks users' browser version
- Include three more splice variant SO terms in clinical filter severe SO terms
- Drop old HPO term collection only after parsing and validation of new terms completes
- Move score to own column on Cancer Somatic SNV variantS page
- Refactored a few complex case operations, breaking out sub functionalities

## [4.70]
### Added
- Download a list of Gene Variants (max 500) resulting from SNVs and Indels search
- Variant PubMed link to search for gene symbol and any aliases
### Changed
- Clearer gnomAD values in Variants page
### Fixed
- CaseS page uniform column widths
- Include ClinVar variants into a scrollable div element on Case page
- `canonical_transcript` variable not initialized in get_hgvs function (server.blueprints.institutes.controllers.py)
- Catch and display any error while importing Phenopacket info
- Modified Docker files to use python:3.8-slim-bullseye to prevent gunicorn workers booting error

## [4.69]
### Added
- ClinVar submission howto available also on Case page
- Somatic score and filtering for somatic SV callers, if available
- Show caller as a tooltip on variantS list
### Fixed
- Crash when attempting to export phenotype from a case that had never had phenotypes
- Aesthetic fix to Causative and Pinned Variants on Case page
- Structural inconsistency for ClinVar Blueprint templates
- Updated igv.js to 2.15.8 to fix track default color bug
- Fixed release versions for actions.
- Freeze tornado below 6.3.0 for compatibility with livereload 2.6.3
- Force update variants count on case re-upload
- IGV locus search not working - add genome reference id
- Pin links to MEI variants should end up on MEI not SV variant view
- Load also matching MEI variants on forced region load
- Allow excluding MEI from case variant deletion
- Fixed the name of the assigned user when the internal user ID is different from the user email address
- Gene variantS should display gene function, region and full hgvs
### Changed
- FontAwesome integrity check fail (updated resource)
- Removed ClinVar API validation buttons in favour of direct API submission
- Improved layout of Institute settings page
- ClinVar API key and allowed submitters are set in the Institute settings page


## [4.68]
### Added
- Rare Disease Mobile Element Insertion variants view
### Changed
- Updated igv.js to 2.15.6
### Fixed
- Docker stage build pycairo.
- Restore SNV and SV rank models versions on Causatives and Verified pages
- Saving `REVEL_RANKSCORE` value in a field named `revel` in variants database documents

## [4.67]
### Added
- Prepare to filter local SV frequency
### Changed
- Speed up instituteS page loading by refactoring cases/institutes query
- Clinical Filter for SVs includes `splice_polypyrimidine_tract_variant` as a severe consequence
- Clinical Filter for SVs includes local variant frequency freeze ("old") for filtering, starting at 30 counts
- Speed up caseS page loading by adding status to index and refactoring totals count
- HPO file parsing is updated to reflect that HPO have changed a few downloadable file formats with their 230405 release.
### Fixed
- Page crashing when a user tries to edit a comment that was removed
- Warning instead of crashed page when attempting to retrieve a non-existent Phenopacket
- Fixed StJude ProteinPaint gene link (URL change)
- Freeze of werkzeug library to version<2.3 to avoid problems resulting from the consequential upgrade of the Flask lib
- Huge list of genes in case report for megabases-long structural variants.
- Fix displaying institutes without associated cases on institutes page
- Fix default panel selection on SVs in cancer case report

## [4.66]
### Changed
- Moved Phenomodels code under a dedicated blueprint
- Updated the instructions to load custom case report under admin guide
- Keep variants filter window collapsed except when user expands it to filter
### Added
- A summary table of pinned variants on the cancer case general report
- New openable matching causatives and managed variants lists for default gene panels only for convenience
### Fixed
- Gens structural variant page link individual id typo

## [4.65.2]
### Fixed
- Generating general case report with str variants containing comments

## [4.65.1]
### Fixed
- Visibility of `Gene(s)` badges on SV VariantS page
- Hide dismiss bar on SV page not working well
- Delivery report PDF download
- Saving Pipeline version file when loading a case
- Backport compatible import of importlib metadata for old python versions (<3.8)

## [4.65]
### Added
- Option to mark a ClinVar submission as submitted
- Docs on how to create/update the PanelApp green genes as a system admin
- `individual_id`-parameter to both Gens links
- Download a gene panel in TXT format from gene panel page
- Panel gene comments on variant page: genes in panels can have comments that describe the gene in a panel context
### Changed
- Always show each case category on caseS page, even if 0 cases in total or after current query
- Improved sorting of ClinVar submissions
- Pre-populate SV type select in ClinVar submission form, when possible
- Show comment badges in related comments tables on general report
- Updated version of several GitHub actions
- Migrate from deprecated `pkg_resources` lib to `importlib_resources`
- Dismiss bar on variantS pages is thinner.
- Dismiss bar on variantS pages can be toggled open or closed for the duration of a login session.
### Fixed
- Fixed Sanger order / Cancel order modal close buttons
- Visibility of SV type in ClinVar submission form
- Fixed a couple of creations where now was called twice, so updated_at and created_at could differ
- Deprecated Ubuntu version 18.04 in one GitHub action
- Panels that have been removed (hidden) should not be visible in views where overlapping gene panels for genes are shown
- Gene panel test pointing to the right function

## [4.64]
### Added
- Create/Update a gene panel containing all PanelApp green genes (`scout update panelapp-green -i <cust_id>`)
- Links for ACMG pathogenicity impact modification on the ACMG classification page
### Changed
- Open local observation matching cases in new windows
### Fixed
- Matching manual ranked variants are now shown also on the somatic variant page
- VarSome links to hg19/GRCh37
- Managed variants filter settings lost when navigating to additional pages
- Collect the right variant category after submitting filter form from research variantS page
- Beacon links are templated and support variants in genome build 38

## [4.63]
### Added
- Display data sharing info for ClinVar, Matchmaker Exchange and Beacon in a dedicated column on Cases page
- Test for `commands.download.omim.print_omim`
- Display dismissed variants comments on general case report
- Modify ACMG pathogenicity impact (most commonly PVS1, PS3) based on strength of evidence with lab director's professional judgement
- REViewer button on STR variant page
- Alamut institution parameter in institute settings for Alamut Visual Plus software
- Added Manual Ranks Risk Factor, Likely Risk Factor and Uncertain Risk Factor
- Display matching manual ranks from previous cases the user has access to on VariantS and Variant pages
- Link to gnomAD gene SVs v2.1 for SV variants with gnomAD frequency
- Support for nf-core/rnafusion reports
### Changed
- Display chrY for sex unknown
- Deprecate legacy scout_load() method API call.
- Message shown when variant tag is updated for a variant
- When all ACMG classifications are deleted from a variant, the current variant classification status is also reset.
- Refactored the functions that collect causative variants
- Removed `scripts/generate_test_data.py`
### Fixed
- Default IGV tracks (genes, ClinVar, ClinVar CNVs) showing even if user unselects them all
- Freeze Flask-Babel below v3.0 due to issue with a locale decorator
- Thaw Flask-Babel and fix according to v3 standard. Thank you @TkTech!
- Show matching causatives on somatic structural variant page
- Visibility of gene names and functional annotations on Causatives/Verified pages
- Panel version can be manually set to floating point numbers, when modified
- Causatives page showing also non-causative variants matching causatives in other cases
- ClinVar form submission for variants with no selected transcript and HGVS
- Validating and submitting ClinVar objects not containing both Variant and Casedata info

## [4.62.1]
### Fixed
- Case page crashing when adding a case to a group without providing a valid case name

## [4.62]
### Added
- Validate ClinVar submission objects using the ClinVar API
- Wrote tests for case and variant API endpoints
- Create ClinVar submissions from Scout using the ClinVar API
- Export Phenopacket for affected individual
- Import Phenopacket from JSON file or Phenopacket API backend server
- Use the new case name option for GENS requests
- Pre-validate refseq:HGVS items using VariantValidator in ClinVar submission form
### Fixed
- Fallback for empty alignment index for REViewer service
- Source link out for MIP 11.1 reference STR annotation
- Avoid duplicate causatives and pinned variants
- ClinVar clinical significance displays only the ACMG terms when user selects ACMG 2015 as assertion criteria
- Spacing between icon and text on Beacon and MatchMaker links on case page sidebar
- Truncate IDs and HGVS representations in ClinVar pages if longer than 25 characters
- Update ClinVar submission ID form
- Handle connection timeout when sending requests requests to external web services
- Validate any ClinVar submission regardless of its status
- Empty Phenopackets import crashes
- Stop Spinner on Phenopacket JSON download
### Changed
- Updated ClinVar submission instructions

## [4.61.1]
### Fixed
- Added `UMLS` as an option of `Condition ID type` in ClinVar Variant downloaded files
- Missing value for `Condition ID type` in ClinVar Variant downloaded files
- Possibility to open, close or delete a ClinVar submission even if it doesn't have an associated name
- Save SV type, ref and alt n. copies to exported ClinVar files
- Inner and outer start and stop SV coordinates not exported in ClinVar files
- ClinVar submissions page crashing when SV files don't contain breakpoint exact coordinates
- Align OMIM diagnoses with delete diagnosis button on case page
- In ClinVar form, reset condition list and customize help when condition ID changes

## [4.61]
### Added
- Filter case list by cases with variants in ClinVar submission
- Filter case list by cases containing RNA-seq data - gene_fusion_reports and sample-level tracks (splice junctions and RNA coverage)
- Additional case category `Ignored`, to be used for cases that don't fall in the existing 'inactive', 'archived', 'solved', 'prioritized' categories
- Display number of cases shown / total number of cases available for each category on Cases page
- Moved buttons to modify case status from sidebar to main case page
- Link to Mutalyzer Normalizer tool on variant's transcripts overview to retrieve official HVGS descriptions
- Option to manually load RNA MULTIQC report using the command `scout load report -t multiqc_rna`
- Load RNA MULTIQC automatically for a case if config file contains the `multiqc_rna` key/value
- Instructions in admin-guide on how to load case reports via the command line
- Possibility to filter RD variants by a specific genotype call
- Distinct colors for different inheritance models on RD Variant page
- Gene panels PDF export with case variants hits by variant type
- A couple of additional README badges for GitHub stats
- Upload and display of pipeline reference info and executable version yaml files as custom reports
- Testing CLI on hasta in PR template
### Changed
- Instructions on how to call dibs on scout-stage server in pull request template
- Deprecated CLI commands `scout load <delivery_report, gene_fusion_report, coverage_qc_report, cnv_report>` to replace them with command `scout load report -t <report type>`
- Refactored code to display and download custom case reports
- Do not export `Assertion method` and `Assertion method citation` to ClinVar submission files according to changes to ClinVar's submission spreadsheet templates.
- Simplified code to create and download ClinVar CSV files
- Colorize inheritance models badges by category on VariantS page
- `Safe variants matching` badge more visible on case page
### Fixed
- Non-admin users saving institute settings would clear loqusdb instance selection
- Layout of variant position, cytoband and type in SV variant summary
- Broken `Build Status - GitHub badge` on GitHub README page
- Visibility of text on grey badges in gene panels PDF exports
- Labels for dashboard search controls
- Dark mode visibility for ClinVar submission
- Whitespaces on outdated panel in extent report

## [4.60]
### Added
- Mitochondrial deletion signatures (mitosign) can be uploaded and shown with mtDNA report
- A `Type of analysis` column on Causatives and Validated variants pages
- List of "safe" gene panels available for matching causatives and managed variants in institute settings, to avoid secondary findings
- `svdb_origin` as a synonym for `FOUND_IN` to complement `set` for variants found by all callers
### Changed
- Hide removed gene panels by default in panels page
- Removed option for filtering cancer SVs by Tumor and Normal alt AF
- Hide links to coverage report from case dynamic HPO panel if cancer analysis
- Remove rerun emails and redirect users to the analysis order portal instead
- Updated clinical SVs igv.js track (dbVar) and added example of external track from `https://trackhubregistry.org/`
- Rewrote the ClinVar export module to simplify and add one variant at the time
- ClinVar submissions with phenotype conditions from: [OMIM, MedGen, Orphanet, MeSH, HP, MONDO]
### Fixed
- If trying to load a badly formatted .tsv file an error message is displayed.
- Avoid showing case as rerun when first attempt at case upload failed
- Dynamic autocomplete search not working on phenomodels page
- Callers added to variant when loading case
- Now possible to update managed variant from file without deleting it first
- Missing preselected chromosome when editing a managed variant
- Preselected variant type and subtype when editing a managed variant
- Typo in dbVar ClinVar track, hg19


## [4.59]
### Added
- Button to go directly to HPO SV filter variantS page from case
- `Scout-REViewer-Service` integration - show `REViewer` picture if available
- Link to HPO panel coverage overview on Case page
- Specify a confidence threshold (green|amber|red) when loading PanelApp panels
- Functional annotations in variants lists exports (all variants)
- Cancer/Normal VAFs and COSMIC ids in in variants lists exports (cancer variants)
### Changed
- Better visualization of regional annotation for long lists of genes in large SVs in Variants tables
- Order of cells in variants tables
- More evident links to gene coverage from Variant page
- Gene panels sorted by display name in the entire Case page
- Round CADD and GnomAD values in variants export files
### Fixed
- HPO filter button on SV variantS page
- Spacing between region|function cells in SVs lists
- Labels on gene panel Chanjo report
- Fixed ambiguous duplicated response headers when requesting a BAM file from /static
- Visited color link on gene coverage button (Variant page)

## [4.58.1]
### Fixed
- Case search with search strings that contain characters that can be escaped

## [4.58]
### Added
- Documentation on how to create/update PanelApp panels
- Add filter by local observations (archive) to structural variants filters
- Add more splicing consequences to SO term definitions
- Search for a specific gene in all gene panels
- Institute settings option to force show all variants on VariantS page for all cases of an institute
- Filter cases by validation pending status
- Link to The Clinical Knowledgebase (CKB) (https://ckb.jax.org/) in cancer variant's page
### Fixed
- Added a not-authorized `auto-login` fixture according to changes in Flask-Login 0.6.2
- Renamed `cache_timeout` param name of flask.send_file function to `max_age` (Flask 2.2 compliant)
- Replaced deprecated `app.config["JSON_SORT_KEYS"]` with app.json.sort_keys in app settings
- Bug in gene variants page (All SNVs and INDELs) when variant gene doesn't have a hgnc id that is found in the database
- Broken export of causatives table
- Query for genes in build 38 on `Search SNVs and INDELs` page
- Prevent typing special characters `^<>?!=\/` in case search form
- Search matching causatives also among research variants in other cases
- Links to variants in Verified variants page
- Broken filter institute cases by pinned gene
- Better visualization of long lists of genes in large SVs on Causative and Verified Variants page
- Reintroduced missing button to export Causative variants
- Better linking and display of matching causatives and managed variants
- Reduced code complexity in `scout/parse/variant/variant.py`
- Reduced complexity of code in `scout/build/variant/variant.py`

### Changed
- State that loqusdb observation is in current case if observations count is one and no cases are shown
- Better pagination and number of variants returned by queries in `Search SNVs and INDELs` page
- Refactored and simplified code used for collecting gene variants for `Search SNVs and INDELs` page
- Fix sidebar panel icons in Case view
- Fix panel spacing in Case view
- Removed unused database `sanger_ordered` and `case_id,category,rank_score` indexes (variant collection)
- Verified variants displayed in a dedicated page reachable from institute sidebar
- Unified stats in dashboard page
- Improved gene info for large SVs and cancer SVs
- Remove the unused `variant.str_variant` endpoint from variant views
- Easier editing of HPO gene panel on case page
- Assign phenotype panel less cramped on Case page
- Causatives and Verified variants pages to use the same template macro
- Allow hyphens in panel names
- Reduce resolution of example images
- Remove some animations in web gui which where rendered slow


## [4.57.4]
### Fixed
- Parsing of variant.FORMAT "DR" key in parse variant file

## [4.57.3]
### Fixed
- Export of STR verified variants
- Do not download as verified variants first verified and then reset to not validated
- Avoid duplicated lines in downloaded verified variants reflecting changes in variant validation status

## [4.57.2]
### Fixed
- Export of verified variants when variant gene has no transcripts
- HTTP 500 when visiting a the details page for a cancer variant that had been ranked with genmod

## [4.57.1]
### Fixed
- Updating/replacing a gene panel from file with a corrupted or malformed file

## [4.57]
### Added
- Display last 50 or 500 events for a user in a timeline
- Show dismiss count from other cases on matching variantS
- Save Beacon-related events in events collection
- Institute settings allow saving multiple loqusdb instances for one institute
- Display stats from multiple instances of loqusdb on variant page
- Display date and frequency of obs derived from count of local archive observations from MIP11 (requires fix in MIP)
### Changed
- Prior ACMG classifications view is no longer limited by pathogenicity
### Fixed
- Visibility of Sanger ordered badge on case page, light mode
- Some of the DataTables tables (Phenotypes and Diagnoses pages) got a bit dark in dark mode
- Remove all redundancies when displaying timeline events (some events are saved both as case-related and variant-related)
- Missing link in saved MatchMaker-related events
- Genes with mixed case gene symbols missing in PanelApp panels
- Alignment of elements on the Beacon submission modal window
- Locus info links from STR variantS page open in new browser tabs

## [4.56]
### Added
- Test for PanelApp panels loading
- `panel-umi` tag option when loading cancer analyses
### Changed
- Black text to make comments more visible in dark mode
- Loading PanelApp panels replaces pre-existing panels with same version
- Removed sidebar from Causatives page - navigation is available on the top bar for now
- Create ClinVar submissions from pinned variants list in case page
- Select which pinned variants will be included in ClinVar submission documents
### Fixed
- Remove a:visited css style from all buttons
- Update of HPO terms via command line
- Background color of `MIXED` and `PANEL-UMI` sequencing types on cases page
- Fixed regex error when searching for cases with query ending with `\ `
- Gene symbols on Causatives page lighter in dark mode
- SpliceAI tooltip of multigene variants

## [4.55]
### Changed
- Represent different tumor samples as vials in cases page
- Option to force-update the OMIM panel
### Fixed
- Low tumor purity badge alignment in cancer samples table on cancer case view
- VariantS comment popovers reactivate on hover
- Updating database genes in build 37
- ACMG classification summary hidden by sticky navbar
- Logo backgrounds fixed to white on welcome page
- Visited links turn purple again
- Style of link buttons and dropdown menus
- Update KUH and GMS logos
- Link color for Managed variants

## [4.54]
### Added
- Dark mode, using browser/OS media preference
- Allow marking case as solved without defining causative variants
- Admin users can create missing beacon datasets from the institute's settings page
- GenCC links on gene and variant pages
- Deprecation warnings when launching the app using a .yaml config file or loading cases using .ped files
### Changed
- Improved HTML syntax in case report template
- Modified message displayed when variant rank stats could not be calculated
- Expanded instructions on how to test on CG development server (cg-vm1)
- Added more somatic variant callers (Balsamic v9 SNV, develop SV)
### Fixed
- Remove load demo case command from docker-compose.yml
- Text elements being split across pages in PDF reports
- Made login password field of type `password` in LDAP login form
- Gene panels HTML select in institute's settings page
- Bootstrap upgraded to version 5
- Fix some Sourcery and SonarCloud suggestions
- Escape special characters in case search on institute and dashboard pages
- Broken case PDF reports when no Madeline pedigree image can be created
- Removed text-white links style that were invisible in new pages style
- Variants pagination after pressing "Filter variants" or "Clinical filter"
- Layout of buttons Matchmaker submission panel (case page)
- Removing cases from Matchmaker (simplified code and fixed functionality)
- Reintroduce check for missing alignment files purged from server

## [4.53]
### Added
### Changed
- Point Alamut API key docs link to new API version
- Parse dbSNP id from ID only if it says "rs", else use VEP CSQ fields
- Removed MarkupSafe from the dependencies
### Fixed
- Reintroduced loading of SVs for demo case 643595
- Successful parse of FOUND_IN should avoid GATK caller default
- All vulnerabilities flagged by SonarCloud

## [4.52]
### Added
- Demo cancer case gets loaded together with demo RD case in demo instance
- Parse REVEL_score alongside REVEL_rankscore from csq field and display it on SNV variant page
- Rank score results now show the ranking range
- cDNA and protein changes displayed on institute causatives pages
- Optional SESSION_TIMEOUT_MINUTES configuration in app config files
- Script to convert old OMIM case format (list of integers) to new format (list of dictionaries)
- Additional check for user logged in status before serving alignment files
- Download .cgh files from cancer samples table on cancer case page
- Number of documents and date of last update on genes page
### Changed
- Verify user before redirecting to IGV alignments and sashimi plots
- Build case IGV tracks starting from case and variant objects instead of passing all params in a form
- Unfreeze Werkzeug lib since Flask_login v.0.6 with bugfix has been released
- Sort gene panels by name (panelS and variant page)
- Removed unused `server.blueprints.alignviewers.unindexed_remote_static` endpoint
- User sessions to check files served by `server.blueprints.alignviewers.remote_static` endpoint
- Moved Beacon-related functions to a dedicated app extension
- Audit Filter now also loads filter displaying the variants for it
### Fixed
- Handle `attachment_filename` parameter renamed to `download_name` when Flask 2.2 will be released
- Removed cursor timeout param in cases find adapter function to avoid many code warnings
- Removed stream argument deprecation warning in tests
- Handle `no intervals found` warning in load_region test
- Beacon remove variants
- Protect remote_cors function in alignviewers view from Server-Side Request Forgery (SSRF)
- Check creation date of last document in gene collection to display when genes collection was updated last

## [4.51]
### Added
- Config file containing codecov settings for pull requests
- Add an IGV.js direct link button from case page
- Security policy file
- Hide/shade compound variants based on rank score on variantS from filter
- Chromograph legend documentation direct link
### Changed
- Updated deprecated Codecov GitHub action to v.2
- Simplified code of scout/adapter/mongo/variant
- Update IGV.js to v2.11.2
- Show summary number of variant gene panels on general report if more than 3
### Fixed
- Marrvel link for variants in genome build 38 (using liftover to build 37)
- Remove flags from codecov config file
- Fixed filter bug with high negative SPIDEX scores
- Renamed IARC TP53 button to to `TP53 Database`, modified also link since IARC has been moved to the US NCI: `https://tp53.isb-cgc.org/`
- Parsing new format of OMIM case info when exporting patients to Matchmaker
- Remove flask-debugtoolbar lib dependency that is using deprecated code and causes app to crash after new release of Jinja2 (3.1)
- Variant page crashing for cases with old OMIM terms structure (a list of integers instead of dictionary)
- Variant page crashing when creating MARRVEL link for cases with no genome build
- SpliceAI documentation link
- Fix deprecated `safe_str_cmp` import from `werkzeug.security` by freezing Werkzeug lib to v2.0 until Flask_login v.0.6 with bugfix is released
- List gene names densely in general report for SVs that contain more than 3 genes
- Show transcript ids on refseq genes on hg19 in IGV.js, using refgene source
- Display correct number of genes in general report for SVs that contain more than 32 genes
- Broken Google login after new major release of `lepture/authlib`
- Fix frequency and callers display on case general report

## [4.50.1]
### Fixed
- Show matching causative STR_repid for legacy str variants (pre Stranger hgnc_id)

## [4.50]
### Added
- Individual-specific OMIM terms
- OMIM disease descriptions in ClinVar submission form
- Add a toggle for melter rerun monitoring of cases
- Add a config option to show the rerun monitoring toggle
- Add a cli option to export cases with rerun monitoring enabled
- Add a link to STRipy for STR variants; shallow for ARX and HOXA13
- Hide by default variants only present in unaffected individuals in variants filters
- OMIM terms in general case report
- Individual-level info on OMIM and HPO terms in general case report
- PanelApp gene link among the external links on variant page
- Dashboard case filters fields help
- Filter cases by OMIM terms in cases and dashboard pages
### Fixed
- A malformed panel id request would crash with exception: now gives user warning flash with redirect
- Link to HPO resource file hosted on `http://purl.obolibrary.org`
- Gene search form when gene exists only in build 38
- Fixed odd redirect error and poor error message on missing column for gene panel csv upload
- Typo in parse variant transcripts function
- Modified keys name used to parse local observations (archived) frequencies to reflect change in MIP keys naming
- Better error handling for partly broken/timed out chanjo reports
- Broken javascript code when case Chromograph data is malformed
- Broader space for case synopsis in general report
- Show partial causatives on causatives and matching causatives panels
- Partial causative assignment in cases with no OMIM or HPO terms
- Partial causative OMIM select options in variant page
### Changed
- Slightly smaller and improved layout of content in case PDF report
- Relabel more cancer variant pages somatic for navigation
- Unify caseS nav links
- Removed unused `add_compounds` param from variant controllers function
- Changed default hg19 genome for IGV.js to legacy hg19_1kg_decoy to fix a few problematic loci
- Reduce code complexity (parse/ensembl.py)
- Silence certain fields in ClinVar export if prioritised ones exist (chrom-start-end if hgvs exist)
- Made phenotype non-mandatory when marking a variant as partial causative
- Only one phenotype condition type (OMIM or HPO) per variant is used in ClinVar submissions
- ClinVar submission variant condition prefers OMIM over HPO if available
- Use lighter version of gene objects in Omim MongoDB adapter, panels controllers, panels views and institute controllers
- Gene-variants table size is now adaptive
- Remove unused file upload on gene-variants page

## [4.49]
### Fixed
- Pydantic model types for genome_build, madeline_info, peddy_ped_check and peddy_sex_check, rank_model_version and sv_rank_model_version
- Replace `MatchMaker` with `Matchmaker` in all places visible by a user
- Save diagnosis labels along with OMIM terms in Matchmaker Exchange submission objects
- `libegl-mesa0_21.0.3-0ubuntu0.3~20.04.5_amd64.deb` lib not found by GitHub actions Docker build
- Remove unused `chromograph_image_files` and `chromograph_prefixes` keys saved when creating or updating an RD case
- Search managed variants by description and with ignore case
### Changed
- Introduced page margins on exported PDF reports
- Smaller gene fonts in downloaded HPO genes PDF reports
- Reintroduced gene coverage data in the PDF-exported general report of rare-disease cases
- Check for existence of case report files before creating sidebar links
- Better description of HPO and OMIM terms for patients submitted to Matchmaker Exchange
- Remove null non-mandatory key/values when updating a case
- Freeze WTForms<3 due to several form input rendering changes

## [4.48.1]
### Fixed
- General case PDF report for recent cases with no pedigree

## [4.48]
### Added
- Option to cancel a request for research variants in case page
### Changed
- Update igv.js to v2.10.5
- Updated example of a case delivery report
- Unfreeze cyvcf2
- Builder images used in Scout Dockerfiles
- Crash report email subject gives host name
- Export general case report to PDF using PDFKit instead of WeasyPrint
- Do not include coverage report in PDF case report since they might have different orientation
- Export cancer cases's "Coverage and QC report" to PDF using PDFKit instead of Weasyprint
- Updated cancer "Coverage and QC report" example
- Keep portrait orientation in PDF delivery report
- Export delivery report to PDF using PDFKit instead of Weasyprint
- PDF export of clinical and research HPO panels using PDFKit instead of Weasyprint
- Export gene panel report to PDF using PDFKit
- Removed WeasyPrint lib dependency

### Fixed
- Reintroduced missing links to Swegen and Beacon and dbSNP in RD variant page, summary section
- Demo delivery report orientation to fit new columns
- Missing delivery report in demo case
- Cast MNVs to SNV for test
- Export verified variants from all institutes when user is admin
- Cancer coverage and QC report not found for demo cancer case
- Pull request template instructions on how to deploy to test server
- PDF Delivery report not showing Swedac logo
- Fix code typos
- Disable codefactor raised by ESLint for javascript functions located on another file
- Loading spinner stuck after downloading a PDF gene panel report
- IGV browser crashing when file system with alignment files is not mounted

## [4.47]
### Added
- Added CADD, GnomAD and genotype calls to variantS export
### Changed
- Pull request template, to illustrate how to deploy pull request branches on cg-vm1 stage server
### Fixed
- Compiled Docker image contains a patched version (v4.9) of chanjo-report

## [4.46.1]
### Fixed
- Downloading of files generated within the app container (MT-report, verified variants, pedigrees, ..)

## [4.46]
### Added
- Created a Dockefile to be used to serve the dockerized app in production
- Modified the code to collect database params specified as env vars
- Created a GitHub action that pushes the Dockerfile-server image to Docker Hub (scout-server-stage) every time a PR is opened
- Created a GitHub action that pushes the Dockerfile-server image to Docker Hub (scout-server) every time a new release is created
- Reassign MatchMaker Exchange submission to another user when a Scout user is deleted
- Expose public API JSON gene panels endpoint, primarily to enable automated rerun checking for updates
- Add utils for dictionary type
- Filter institute cases using multiple HPO terms
- Vulture GitHub action to identify and remove unused variables and imports
### Changed
- Updated the python config file documentation in admin guide
- Case configuration parsing now uses Pydantic for improved typechecking and config handling
- Removed test matrices to speed up automatic testing of PRs
- Switch from Coveralls to Codecov to handle CI test coverage
- Speed-up CI tests by caching installation of libs and splitting tests into randomized groups using pytest-test-groups
- Improved LDAP login documentation
- Use lib flask-ldapconn instead of flask_ldap3_login> to handle ldap authentication
- Updated Managed variant documentation in user guide
- Fix and simplify creating and editing of gene panels
- Simplified gene variants search code
- Increased the height of the genes track in the IGV viewer
### Fixed
- Validate uploaded managed variant file lines, warning the user.
- Exporting validated variants with missing "genes" database key
- No results returned when searching for gene variants using a phenotype term
- Variants filtering by gene symbols file
- Make gene HGNC symbols field mandatory in gene variants page and run search only on form submit
- Make sure collaborator gene variants are still visible, even if HPO filter is used

## [4.45]
### Added
### Changed
- Start Scout also when loqusdbapi is not reachable
- Clearer definition of manual standard and custom inheritance models in gene panels
- Allow searching multiple chromosomes in filters
### Fixed
- Gene panel crashing on edit action

## [4.44]
### Added
### Changed
- Display Gene track beneath each sample track when displaying splice junctions in igv browser
- Check outdated gene symbols and update with aliases for both RD and cancer variantS
### Fixed
- Added query input check and fixed the Genes API endpoint to return a json formatted error when request is malformed
- Typo in ACMG BP6 tooltip

## [4.43.1]
### Added
- Added database index for OMIM disease term genes
### Changed
### Fixed
- Do not drop HPO terms collection when updating HPO terms via the command line
- Do not drop disease (OMIM) terms collection when updating diseases via the command line

## [4.43]
### Added
- Specify which collection(s) update/build indexes for
### Fixed
- Do not drop genes and transcripts collections when updating genes via the command line

## [4.42.1]
### Added
### Changed
### Fixed
- Freeze PyMongo lib to version<4.0 to keep supporting previous MongoDB versions
- Speed up gene panels creation and update by collecting only light gene info from database
- Avoid case page crash on Phenomizer queries timeout

## [4.42]
### Added
- Choose custom pinned variants to submit to MatchMaker Exchange
- Submit structural variant as genes to the MatchMaker Exchange
- Added function for maintainers and admins to remove gene panels
- Admins can restore deleted gene panels
- A development docker-compose file illustrating the scout/chanjo-report integration
- Show AD on variants view for cancer SV (tumor and normal)
- Cancer SV variants filter AD, AF (tumor and normal)
- Hiding the variants score column also from cancer SVs, as for the SNVs
### Changed
- Enforce same case _id and display_name when updating a case
- Enforce same individual ids, display names and affected status when updating a case
- Improved documentation for connecting to loqusdb instances (including loqusdbapi)
- Display and download HPO gene panels' gene symbols in italics
- A faster-built and lighter Docker image
- Reduce complexity of `panels` endpoint moving some code to the panels controllers
- Update requirements to use flask-ldap3-login>=0.9.17 instead of freezing WTForm
### Fixed
- Use of deprecated TextField after the upgrade of WTF to v3.0
- Freeze to WTForms to version < 3
- Remove the extra files (bed files and madeline.svg) introduced by mistake
- Cli command loading demo data in docker-compose when case custom images exist and is None
- Increased MongoDB connection serverSelectionTimeoutMS parameter to 30K (default value according to MongoDB documentation)
- Better differentiate old obs counts 0 vs N/A
- Broken cancer variants page when default gene panel was deleted
- Typo in tx_overview function in variant controllers file
- Fixed loqusdbapi SV search URL
- SV variants filtering using Decipher criterion
- Removing old gene panels that don't contain the `maintainer` key.

## [4.41.1]
### Fixed
- General reports crash for variant annotations with same variant on other cases

## [4.41]
### Added
- Extended the instructions for running the Scout Docker image (web app and cli).
- Enabled inclusion of custom images to STR variant view
### Fixed
- General case report sorting comments for variants with None genetic models
- Do not crash but redirect to variants page with error when a variant is not found for a case
- UCSC links coordinates for SV variants with start chromosome different than end chromosome
- Human readable variants name in case page for variants having start chromosome different from end chromosome
- Avoid always loading all transcripts when checking gene symbol: introduce gene captions
- Slow queries for evaluated variants on e.g. case page - use events instead
### Changed
- Rearrange variant page again, moving severity predictions down.
- More reactive layout width steps on variant page

## [4.40.1]
### Added
### Fixed
- Variants dismissed with inconsistent inheritance pattern can again be shown in general case report
- General report page for variants with genes=None
- General report crashing when variants have no panels
- Added other missing keys to case and variant dictionaries passed to general report
### Changed

## [4.40]
### Added
- A .cff citation file
- Phenotype search API endpoint
- Added pagination to phenotype API
- Extend case search to include internal MongoDB id
- Support for connecting to a MongoDB replica set (.py config files)
- Support for connecting to a MongoDB replica set (.yaml config files)
### Fixed
- Command to load the OMIM gene panel (`scout load panel --omim`)
- Unify style of pinned and causative variants' badges on case page
- Removed automatic spaces after punctuation in comments
- Remove the hardcoded number of total individuals from the variant's old observations panel
- Send delete requests to a connected Beacon using the DELETE method
- Layout of the SNV and SV variant page - move frequency up
### Changed
- Stop updating database indexes after loading exons via command line
- Display validation status badge also for not Sanger-sequenced variants
- Moved Frequencies, Severity and Local observations panels up in RD variants page
- Enabled Flask CORS to communicate CORS status to js apps
- Moved the code preparing the transcripts overview to the backend
- Refactored and filtered json data used in general case report
- Changed the database used in docker-compose file to use the official MongoDB v4.4 image
- Modified the Python (3.6, 3.8) and MongoDB (3.2, 4.4, 5.0) versions used in testing matrices (GitHub actions)
- Capitalize case search terms on institute and dashboard pages


## [4.39]
### Added
- COSMIC IDs collected from CSQ field named `COSMIC`
### Fixed
- Link to other causative variants on variant page
- Allow multiple COSMIC links for a cancer variant
- Fix floating text in severity box #2808
- Fixed MitoMap and HmtVar links for hg38 cases
- Do not open new browser tabs when downloading files
- Selectable IGV tracks on variant page
- Missing splice junctions button on variant page
- Refactor variantS representative gene selection, and use it also for cancer variant summary
### Changed
- Improve Javascript performance for displaying Chromograph images
- Make ClinVar classification more evident in cancer variant page

## [4.38]
### Added
- Option to hide Alamut button in the app config file
### Fixed
- Library deprecation warning fixed (insert is deprecated. Use insert_one or insert_many instead)
- Update genes command will not trigger an update of database indices any more
- Missing resources in temporary downloading directory when updating genes using the command line
- Restore previous variant ACMG classification in a scrollable div
- Loading spinner not stopping after downloading PDF case reports and variant list export
- Add extra Alamut links higher up on variant pages
- Improve UX for phenotypes in case page
- Filter and export of STR variants
- Update look of variants page navigation buttons
### Changed

## [4.37]
### Added
- Highlight and show version number for RefSeq MANE transcripts.
- Added integration to a rerunner service for toggling reanalysis with updated pedigree information
- SpliceAI display and parsing from VEP CSQ
- Display matching tiered variants for cancer variants
- Display a loading icon (spinner) until the page loads completely
- Display filter badges in cancer variants list
- Update genes from pre-downloaded file resources
- On login, OS, browser version and screen size are saved anonymously to understand how users are using Scout
- API returning institutes data for a given user: `/api/v1/institutes`
- API returning case data for a given institute: `/api/v1/institutes/<institute_id>/cases`
- Added GMS and Lund university hospital logos to login page
- Made display of Swedac logo configurable
- Support for displaying custom images in case view
- Individual-specific HPO terms
- Optional alamut_key in institute settings for Alamut Plus software
- Case report API endpoint
- Tooltip in case explaining that genes with genome build different than case genome build will not be added to dynamic HPO panel.
- Add DeepVariant as a caller
### Fixed
- Updated IGV to v2.8.5 to solve missing gene labels on some zoom levels
- Demo cancer case config file to load somatic SNVs and SVs only.
- Expand list of refseq trancripts in ClinVar submission form
- Renamed `All SNVs and INDELs` institute sidebar element to `Search SNVs and INDELs` and fixed its style.
- Add missing parameters to case load-config documentation
- Allow creating/editing gene panels and dynamic gene panels with genes present in genome build 38
- Bugfix broken Pytests
- Bulk dismissing variants error due to key conversion from string to integer
- Fix typo in index documentation
- Fixed crash in institute settings page if "collaborators" key is not set in database
- Don't stop Scout execution if LoqusDB call fails and print stacktrace to log
- Bug when case contains custom images with value `None`
- Bug introduced when fixing another bug in Scout-LoqusDB interaction
- Loading of OMIM diagnoses in Scout demo instance
- Remove the docker-compose with chanjo integration because it doesn't work yet.
- Fixed standard docker-compose with scout demo data and database
- Clinical variant assessments not present for pinned and causative variants on case page.
- MatchMaker matching one node at the time only
- Remove link from previously tiered variants badge in cancer variants page
- Typo in gene cell on cancer variants page
- Managed variants filter form
### Changed
- Better naming for variants buttons on cancer track (somatic, germline). Also show cancer research button if available.
- Load case with missing panels in config files, but show warning.
- Changing the (Female, Male) symbols to (F/M) letters in individuals_table and case-sma.
- Print stacktrace if case load command fails
- Added sort icon and a pointer to the cursor to all tables with sortable fields
- Moved variant, gene and panel info from the basic pane to summary panel for all variants.
- Renamed `Basics` panel to `Classify` on variant page.
- Revamped `Basics` panel to a panel dedicated to classify variants
- Revamped the summary panel to be more compact.
- Added dedicated template for cancer variants
- Removed Gene models, Gene annotations and Conservation panels for cancer variants
- Reorganized the orders of panels for variant and cancer variant views
- Added dedicated variant quality panel and removed relevant panes
- A more compact case page
- Removed OMIM genes panel
- Make genes panel, pinned variants panel, causative variants panel and ClinVar panel scrollable on case page
- Update to Scilifelab's 2020 logo
- Update Gens URL to support Gens v2.0 format
- Refactor tests for parsing case configurations
- Updated links to HPO downloadable resources
- Managed variants filtering defaults to all variant categories
- Changing the (Kind) drop-down according to (Category) drop-down in Managed variant add variant
- Moved Gens button to individuals table
- Check resource files availability before starting updating OMIM diagnoses
- Fix typo in `SHOW_OBSERVED_VARIANT_ARCHIVE` config param

## [4.36]
### Added
- Parse and save splice junction tracks from case config file
- Tooltip in observations panel, explaining that case variants with no link might be old variants, not uploaded after a case rerun
### Fixed
- Warning on overwriting variants with same position was no longer shown
- Increase the height of the dropdowns to 425px
- More indices for the case table as it grows, specifically for causatives queries
- Splice junction tracks not centered over variant genes
- Total number of research variants count
- Update variants stats in case documents every time new variants are loaded
- Bug in flashing warning messages when filtering variants
### Changed
- Clearer warning messages for genes and gene/gene-panels searches in variants filters

## [4.35]
### Added
- A new index for hgnc_symbol in the hgnc_gene collection
- A Pedigree panel in STR page
- Display Tier I and II variants in case view causatives card for cancer cases
### Fixed
- Send partial file data to igv.js when visualizing sashimi plots with splice junction tracks
- Research variants filtering by gene
- Do not attempt to populate annotations for not loaded pinned/causatives
- Add max-height to all dropdowns in filters
### Changed
- Switch off non-clinical gene warnings when filtering research variants
- Don't display OMIM disease card in case view for cancer cases
- Refactored Individuals and Causative card in case view for cancer cases
- Update and style STR case report

## [4.34]
### Added
- Saved filter lock and unlock
- Filters can optionally be marked audited, logging the filter name, user and date on the case events and general report.
- Added `ClinVar hits` and `Cosmic hits` in cancer SNVs filters
- Added `ClinVar hits` to variants filter (rare disease track)
- Load cancer demo case in docker-compose files (default and demo file)
- Inclusive-language check using [woke](https://github.com/get-woke/woke) github action
- Add link to HmtVar for mitochondrial variants (if VCF is annotated with HmtNote)
- Grey background for dismissed compounds in variants list and variant page
- Pin badge for pinned compounds in variants list and variant page
- Support LoqusDB REST API queries
- Add a docker-compose-matchmaker under scout/containers/development to test matchmaker locally
- Script to investigate consequences of symbol search bug
- Added GATK to list of SV and cancer SV callers
### Fixed
- Make MitoMap link work for hg38 again
- Export Variants feature crashing when one of the variants has no primary transcripts
- Redirect to last visited variantS page when dismissing variants from variants list
- Improved matching of SVs Loqus occurrences in other cases
- Remove padding from the list inside (Matching causatives from other cases) panel
- Pass None to get_app function in CLI base since passing script_info to app factory functions was deprecated in Flask 2.0
- Fixed failing tests due to Flask update to version 2.0
- Speed up user events view
- Causative view sort out of memory error
- Use hgnc_id for gene filter query
- Typo in case controllers displaying an error every time a patient is matched against external MatchMaker nodes
- Do not crash while attempting an update for variant documents that are too big (> 16 MB)
- Old STR causatives (and other variants) may not have HGNC symbols - fix sort lambda
- Check if gene_obj has primary_transcript before trying to access it
- Warn if a gene manually searched is in a clinical panel with an outdated name when filtering variants
- ChrPos split js not needed on STR page yet
### Changed
- Remove parsing of case `genome_version`, since it's not used anywhere downstream
- Introduce deprecation warning for Loqus configs that are not dictionaries
- SV clinical filter no longer filters out sub 100 nt variants
- Count cases in LoqusDB by variant type
- Commit pulse repo badge temporarily set to weekly
- Sort ClinVar submissions objects by ascending "Last evaluated" date
- Refactored the MatchMaker integration as an extension
- Replaced some sensitive words as suggested by woke linter
- Documentation for load-configuration rewritten.
- Add styles to MatchMaker matches table
- More detailed info on the data shared in MatchMaker submission form

## [4.33.1]
### Fixed
- Include markdown for release autodeploy docs
- Use standard inheritance model in ClinVar (https://ftp.ncbi.nlm.nih.gov/pub/GTR/standard_terms/Mode_of_inheritance.txt)
- Fix issue crash with variants that have been unflagged causative not being available in other causatives
### Added
### Changed

## [4.33]
### Fixed
- Command line crashing when updating an individual not found in database
- Dashboard page crashing when filters return no data
- Cancer variants filter by chromosome
- /api/v1/genes now searches for genes in all genome builds by default
- Upgraded igv.js to version 2.8.1 (Fixed Unparsable bed record error)
### Added
- Autodeploy docs on release
- Documentation for updating case individuals tracks
- Filter cases and dashboard stats by analysis track
### Changed
- Changed from deprecated db update method
- Pre-selected fields to run queries with in dashboard page
- Do not filter by any institute when first accessing the dashboard
- Removed OMIM panel in case view for cancer cases
- Display Tier I and II variants in case view causatives panel for cancer cases
- Refactored Individuals and Causative panels in case view for cancer cases

## [4.32.1]
### Fixed
- iSort lint check only
### Changed
- Institute cases page crashing when a case has track:Null
### Added

## [4.32]
### Added
- Load and show MITOMAP associated diseases from VCF (INFO field: MitomapAssociatedDiseases, via HmtNote)
- Show variant allele frequencies for mitochondrial variants (GRCh38 cases)
- Extend "public" json API with diseases (OMIM) and phenotypes (HPO)
- HPO gene list download now has option for clinical and non-clinical genes
- Display gene splice junctions data in sashimi plots
- Update case individuals with splice junctions tracks
- Simple Docker compose for development with local build
- Make Phenomodels subpanels collapsible
- User side documentation of cytogenomics features (Gens, Chromograph, vcf2cytosure, rhocall)
- iSort GitHub Action
- Support LoqusDB REST API queries
### Fixed
- Show other causative once, even if several events point to it
- Filtering variants by mitochondrial chromosome for cases with genome build=38
- HPO gene search button triggers any warnings for clinical / non-existing genes also on first search
- Fixed a bug in variants pages caused by MT variants without alt_frequency
- Tests for CADD score parsing function
- Fixed the look of IGV settings on SNV variant page
- Cases analyzed once shown as `rerun`
- Missing case track on case re-upload
- Fixed severity rank for SO term "regulatory region ablation"
### Changed
- Refactor according to CodeFactor - mostly reuse of duplicated code
- Phenomodels language adjustment
- Open variants in a new window (from variants page)
- Open overlapping and compound variants in a new window (from variant page)
- gnomAD link points to gnomAD v.3 (build GRCh38) for mitochondrial variants.
- Display only number of affected genes for dismissed SVs in general report
- Chromosome build check when populating the variants filter chromosome selection
- Display mitochondrial and rare diseases coverage report in cases with missing 'rare' track

## [4.31.1]
### Added
### Changed
- Remove mitochondrial and coverage report from cancer cases sidebar
### Fixed
- ClinVar page when dbSNP id is None

## [4.31]
### Added
- gnomAD annotation field in admin guide
- Export also dynamic panel genes not associated to an HPO term when downloading the HPO panel
- Primary HGNC transcript info in variant export files
- Show variant quality (QUAL field from vcf) in the variant summary
- Load/update PDF gene fusion reports (clinical and research) generated with Arriba
- Support new MANE annotations from VEP (both MANE Select and MANE Plus Clinical)
- Display on case activity the event of a user resetting all dismissed variants
- Support gnomAD population frequencies for mitochondrial variants
- Anchor links in Casedata ClinVar panels to redirect after renaming individuals
### Fixed
- Replace old docs link www.clinicalgenomics.se/scout with new https://clinical-genomics.github.io/scout
- Page formatting issues whenever case and variant comments contain extremely long strings with no spaces
- Chromograph images can be one column and have scrollbar. Removed legacy code.
- Column labels for ClinVar case submission
- Page crashing looking for LoqusDB observation when variant doesn't exist
- Missing inheritance models and custom inheritance models on newly created gene panels
- Accept only numbers in managed variants filter as position and end coordinates
- SNP id format and links in Variant page, ClinVar submission form and general report
- Case groups tooltip triggered only when mouse is on the panel header
### Changed
- A more compact case groups panel
- Added landscape orientation CSS style to cancer coverage and QC demo report
- Improve user documentation to create and save new gene panels
- Removed option to use space as separator when uploading gene panels
- Separating the columns of standard and custom inheritance models in gene panels
- Improved ClinVar instructions for users using non-English Excel

## [4.30.2]
### Added
### Fixed
- Use VEP RefSeq ID if RefSeq list is empty in RefSeq transcripts overview
- Bug creating variant links for variants with no end_chrom
### Changed

## [4.30.1]
### Added
### Fixed
- Cryptography dependency fixed to use version < 3.4
### Changed

## [4.30]
### Added
- Introduced a `reset dismiss variant` verb
- Button to reset all dismissed variants for a case
- Add black border to Chromograph ideograms
- Show ClinVar annotations on variantS page
- Added integration with GENS, copy number visualization tool
- Added a VUS label to the manual classification variant tags
- Add additional information to SNV verification emails
- Tooltips documenting manual annotations from default panels
- Case groups now show bam files from all cases on align view
### Fixed
- Center initial igv view on variant start with SNV/indels
- Don't set initial igv view to negative coordinates
- Display of GQ for SV and STR
- Parsing of AD and related info for STRs
- LoqusDB field in institute settings accepts only existing Loqus instances
- Fix DECIPHER link to work after DECIPHER migrated to GRCh38
- Removed visibility window param from igv.js genes track
- Updated HPO download URL
- Patch HPO download test correctly
- Reference size on STR hover not needed (also wrong)
- Introduced genome build check (allowed values: 37, 38, "37", "38") on case load
- Improve case searching by assignee full name
- Populating the LoqusDB select in institute settings
### Changed
- Cancer variants table header (pop freq etc)
- Only admin users can modify LoqusDB instance in Institute settings
- Style of case synopsis, variants and case comments
- Switched to igv.js 2.7.5
- Do not choke if case is missing research variants when research requested
- Count cases in LoqusDB by variant type
- Introduce deprecation warning for Loqus configs that are not dictionaries
- Improve create new gene panel form validation
- Make XM- transcripts less visible if they don't overlap with transcript refseq_id in variant page
- Color of gene panels and comments panels on cases and variant pages
- Do not choke if case is missing research variants when reserch requested

## [4.29.1]
### Added
### Fixed
- Always load STR variants regardless of RankScore threshold (hotfix)
### Changed

## [4.29]
### Added
- Added a page about migrating potentially breaking changes to the documentation
- markdown_include in development requirements file
- STR variants filter
- Display source, Z-score, inheritance pattern for STR annotations from Stranger (>0.6.1) if available
- Coverage and quality report to cancer view
### Fixed
- ACMG classification page crashing when trying to visualize a classification that was removed
- Pretty print HGVS on gene variants (URL-decode VEP)
- Broken or missing link in the documentation
- Multiple gene names in ClinVar submission form
- Inheritance model select field in ClinVar submission
- IGV.js >2.7.0 has an issue with the gene track zoom levels - temp freeze at 2.7.0
- Revert CORS-anywhere and introduce a local http proxy for cloud tracks
### Changed

## [4.28]
### Added
- Chromograph integration for displaying PNGs in case-page
- Add VAF to cancer case general report, and remove some of its unused fields
- Variants filter compatible with genome browser location strings
- Support for custom public igv tracks stored on the cloud
- Add tests to increase testing coverage
- Update case variants count after deleting variants
- Update IGV.js to latest (v2.7.4)
- Bypass igv.js CORS check using `https://github.com/Rob--W/cors-anywhere`
- Documentation on default and custom IGV.js tracks (admin docs)
- Lock phenomodels so they're editable by admins only
- Small case group assessment sharing
- Tutorial and files for deploying app on containers (Kubernetes pods)
- Canonical transcript and protein change of canonical transcript in exported variants excel sheet
- Support for Font Awesome version 6
- Submit to Beacon from case page sidebar
- Hide dismissed variants in variants pages and variants export function
- Systemd service files and instruction to deploy Scout using podman
### Fixed
- Bugfix: unused `chromgraph_prefix |tojson` removed
- Freeze coloredlogs temporarily
- Marrvel link
- Don't show TP53 link for silent or synonymous changes
- OMIM gene field accepts any custom number as OMIM gene
- Fix Pytest single quote vs double quote string
- Bug in gene variants search by similar cases and no similar case is found
- Delete unused file `userpanel.py`
- Primary transcripts in variant overview and general report
- Google OAuth2 login setup in README file
- Redirect to 'missing file'-icon if configured Chromograph file is missing
- Javascript error in case page
- Fix compound matching during variant loading for hg38
- Cancer variants view containing variants dismissed with cancer-specific reasons
- Zoom to SV variant length was missing IGV contig select
- Tooltips on case page when case has no default gene panels
### Changed
- Save case variants count in case document and not in sessions
- Style of gene panels multiselect on case page
- Collapse/expand main HPO checkboxes in phenomodel preview
- Replaced GQ (Genotype quality) with VAF (Variant allele frequency) in cancer variants GT table
- Allow loading of cancer cases with no tumor_purity field
- Truncate cDNA and protein changes in case report if longer than 20 characters


## [4.27]
### Added
- Exclude one or more variant categories when running variants delete command
### Fixed
### Changed

## [4.26.1]
### Added
### Fixed
- Links with 1-letter aa codes crash on frameshift etc
### Changed

## [4.26]
### Added
- Extend the delete variants command to print analysis date, track, institute, status and research status
- Delete variants by type of analysis (wgs|wes|panel)
- Links to cBioPortal, MutanTP53, IARC TP53, OncoKB, MyCancerGenome, CIViC
### Fixed
- Deleted variants count
### Changed
- Print output of variants delete command as a tab separated table

## [4.25]
### Added
- Command line function to remove variants from one or all cases
### Fixed
- Parse SMN None calls to None rather than False

## [4.24.1]
### Fixed
- Install requirements.txt via setup file

## [4.24]
### Added
- Institute-level phenotype models with sub-panels containing HPO and OMIM terms
- Runnable Docker demo
- Docker image build and push github action
- Makefile with shortcuts to docker commands
- Parse and save synopsis, phenotype and cohort terms from config files upon case upload
### Fixed
- Update dismissed variant status when variant dismissed key is missing
- Breakpoint two IGV button now shows correct chromosome when different from bp1
- Missing font lib in Docker image causing the PDF report download page to crash
- Sentieon Manta calls lack Somaticscore - load anyway
- ClinVar submissions crashing due to pinned variants that are not loaded
- Point ExAC pLI score to new gnomad server address
- Bug uploading cases missing phenotype terms in config file
- STRs loaded but not shown on browser page
- Bug when using adapter.variant.get_causatives with case_id without causatives
- Problem with fetching "solved" from scout export cases cli
- Better serialising of datetime and bson.ObjectId
- Added `volumes` folder to .gitignore
### Changed
- Make matching causative and managed variants foldable on case page
- Remove calls to PyMongo functions marked as deprecated in backend and frontend(as of version 3.7).
- Improved `scout update individual` command
- Export dynamic phenotypes with ordered gene lists as PDF


## [4.23]
### Added
- Save custom IGV track settings
- Show a flash message with clear info about non-valid genes when gene panel creation fails
- CNV report link in cancer case side navigation
- Return to comment section after editing, deleting or submitting a comment
- Managed variants
- MT vs 14 chromosome mean coverage stats if Scout is connected to Chanjo
### Fixed
- missing `vcf_cancer_sv` and `vcf_cancer_sv_research` to manual.
- Split ClinVar multiple clnsig values (slash-separated) and strip them of underscore for annotations without accession number
- Timeout of `All SNVs and INDELs` page when no valid gene is provided in the search
- Round CADD (MIPv9)
- Missing default panel value
- Invisible other causatives lines when other causatives lack gene symbols
### Changed
- Do not freeze mkdocs-material to version 4.6.1
- Remove pre-commit dependency

## [4.22]
### Added
- Editable cases comments
- Editable variants comments
### Fixed
- Empty variant activity panel
- STRs variants popover
- Split new ClinVar multiple significance terms for a variant
- Edit the selected comment, not the latest
### Changed
- Updated RELEASE docs.
- Pinned variants card style on the case page
- Merged `scout export exons` and `scout view exons` commands


## [4.21.2]
### Added
### Fixed
- Do not pre-filter research variants by (case-default) gene panels
- Show OMIM disease tooltip reliably
### Changed

## [4.21.1]
### Added
### Fixed
- Small change to Pop Freq column in variants ang gene panels to avoid strange text shrinking on small screens
- Direct use of HPO list for Clinical HPO SNV (and cancer SNV) filtering
- PDF coverage report redirecting to login page
### Changed
- Remove the option to dismiss single variants from all variants pages
- Bulk dismiss SNVs, SVs and cancer SNVs from variants pages

## [4.21]
### Added
- Support to configure LoqusDB per institute
- Highlight causative variants in the variants list
- Add tests. Mostly regarding building internal datatypes.
- Remove leading and trailing whitespaces from panel_name and display_name when panel is created
- Mark MANE transcript in list of transcripts in "Transcript overview" on variant page
- Show default panel name in case sidebar
- Previous buttons for variants pagination
- Adds a gh action that checks that the changelog is updated
- Adds a gh action that deploys new releases automatically to pypi
- Warn users if case default panels are outdated
- Define institute-specific gene panels for filtering in institute settings
- Use institute-specific gene panels in variants filtering
- Show somatic VAF for pinned and causative variants on case page

### Fixed
- Report pages redirect to login instead of crashing when session expires
- Variants filter loading in cancer variants page
- User, Causative and Cases tables not scaling to full page
- Improved docs for an initial production setup
- Compatibility with latest version of Black
- Fixed tests for Click>7
- Clinical filter required an extra click to Filter to return variants
- Restore pagination and shrink badges in the variants page tables
- Removing a user from the command line now inactivates the case only if user is last assignee and case is active
- Bugfix, LoqusDB per institute feature crashed when institute id was empty string
- Bugfix, LoqusDB calls where missing case count
- filter removal and upload for filters deleted from another page/other user
- Visualize outdated gene panels info in a popover instead of a tooltip in case page side panel

### Changed
- Highlight color on normal STRs in the variants table from green to blue
- Display breakpoints coordinates in verification emails only for structural variants


## [4.20]
### Added
- Display number of filtered variants vs number of total variants in variants page
- Search case by HPO terms
- Dismiss variant column in the variants tables
- Black and pre-commit packages to dev requirements

### Fixed
- Bug occurring when rerun is requested twice
- Peddy info fields in the demo config file
- Added load config safety check for multiple alignment files for one individual
- Formatting of cancer variants table
- Missing Score in SV variants table

### Changed
- Updated the documentation on how to create a new software release
- Genome build-aware cytobands coordinates
- Styling update of the Matchmaker card
- Select search type in case search form


## [4.19]

### Added
- Show internal ID for case
- Add internal ID for downloaded CGH files
- Export dynamic HPO gene list from case page
- Remove users as case assignees when their account is deleted
- Keep variants filters panel expanded when filters have been used

### Fixed
- Handle the ProxyFix ModuleNotFoundError when Werkzeug installed version is >1.0
- General report formatting issues whenever case and variant comments contain extremely long strings with no spaces

### Changed
- Created an institute wrapper page that contains list of cases, causatives, SNVs & Indels, user list, shared data and institute settings
- Display case name instead of case ID on clinVar submissions
- Changed icon of sample update in clinVar submissions


## [4.18]

### Added
- Filter cancer variants on cytoband coordinates
- Show dismiss reasons in a badge with hover for clinical variants
- Show an ellipsis if 10 cases or more to display with loqusdb matches
- A new blog post for version 4.17
- Tooltip to better describe Tumor and Normal columns in cancer variants
- Filter cancer SNVs and SVs by chromosome coordinates
- Default export of `Assertion method citation` to clinVar variants submission file
- Button to export up to 500 cancer variants, filtered or not
- Rename samples of a clinVar submission file

### Fixed
- Apply default gene panel on return to cancer variantS from variant view
- Revert to certificate checking when asking for Chanjo reports
- `scout download everything` command failing while downloading HPO terms

### Changed
- Turn tumor and normal allelic fraction to decimal numbers in tumor variants page
- Moved clinVar submissions code to the institutes blueprints
- Changed name of clinVar export files to FILENAME.Variant.csv and FILENAME.CaseData.csv
- Switched Google login libraries from Flask-OAuthlib to Authlib


## [4.17.1]

### Fixed
- Load cytobands for cases with chromosome build not "37" or "38"


## [4.17]

### Added
- COSMIC badge shown in cancer variants
- Default gene-panel in non-cancer structural view in url
- Filter SNVs and SVs by cytoband coordinates
- Filter cancer SNV variants by alt allele frequency in tumor
- Correct genome build in UCSC link from structural variant page



### Fixed
- Bug in clinVar form when variant has no gene
- Bug when sharing cases with the same institute twice
- Page crashing when removing causative variant tag
- Do not default to GATK caller when no caller info is provided for cancer SNVs


## [4.16.1]

### Fixed
- Fix the fix for handling of delivery reports for rerun cases

## [4.16]

### Added
- Adds possibility to add "lims_id" to cases. Currently only stored in database, not shown anywhere
- Adds verification comment box to SVs (previously only available for small variants)
- Scrollable pedigree panel

### Fixed
- Error caused by changes in WTForm (new release 2.3.x)
- Bug in OMIM case page form, causing the page to crash when a string was provided instead of a numerical OMIM id
- Fix Alamut link to work properly on hg38
- Better handling of delivery reports for rerun cases
- Small CodeFactor style issues: matchmaker results counting, a couple of incomplete tests and safer external xml
- Fix an issue with Phenomizer introduced by CodeFactor style changes

### Changed
- Updated the version of igv.js to 2.5.4

## [4.15.1]

### Added
- Display gene names in ClinVar submissions page
- Links to Varsome in variant transcripts table

### Fixed
- Small fixes to ClinVar submission form
- Gene panel page crash when old panel has no maintainers

## [4.15]

### Added
- Clinvar CNVs IGV track
- Gene panels can have maintainers
- Keep variant actions (dismissed, manual rank, mosaic, acmg, comments) upon variant re-upload
- Keep variant actions also on full case re-upload

### Fixed
- Fix the link to Ensembl for SV variants when genome build 38.
- Arrange information in columns on variant page
- Fix so that new cosmic identifier (COSV) is also acceptable #1304
- Fixed COSMIC tag in INFO (outside of CSQ) to be parses as well with `&` splitter.
- COSMIC stub URL changed to https://cancer.sanger.ac.uk/cosmic/search?q= instead.
- Updated to a version of IGV where bigBed tracks are visualized correctly
- Clinvar submission files are named according to the content (variant_data and case_data)
- Always show causatives from other cases in case overview
- Correct disease associations for gene symbol aliases that exist as separate genes
- Re-add "custom annotations" for SV variants
- The override ClinVar P/LP add-in in the Clinical Filter failed for new CSQ strings

### Changed
- Runs all CI checks in github actions

## [4.14.1]

### Fixed
- Error when variant found in loqusdb is not loaded for other case

## [4.14]

### Added
- Use github actions to run tests
- Adds CLI command to update individual alignments path
- Update HPO terms using downloaded definitions files
- Option to use alternative flask config when running `scout serve`
- Requirement to use loqusdb >= 2.5 if integrated

### Fixed
- Do not display Pedigree panel in cancer view
- Do not rely on internet connection and services available when running CI tests
- Variant loading assumes GATK if no caller set given and GATK filter status is seen in FILTER
- Pass genome build param all the way in order to get the right gene mappings for cases with build 38
- Parse correctly variants with zero frequency values
- Continue even if there are problems to create a region vcf
- STR and cancer variant navigation back to variants pages could fail

### Changed
- Improved code that sends requests to the external APIs
- Updates ranges for user ranks to fit todays usage
- Run coveralls on github actions instead of travis
- Run pip checks on github actions instead of coveralls
- For hg38 cases, change gnomAD link to point to version 3.0 (which is hg38 based)
- Show pinned or causative STR variants a bit more human readable

## [4.13.1]

### Added
### Fixed
- Typo that caused not all clinvar conflicting interpretations to be loaded no matter what
- Parse and retrieve clinvar annotations from VEP-annotated (VEP 97+) CSQ VCF field
- Variant clinvar significance shown as `not provided` whenever is `Uncertain significance`
- Phenomizer query crashing when case has no HPO terms assigned
- Fixed a bug affecting `All SNVs and INDELs` page when variants don't have canonical transcript
- Add gene name or id in cancer variant view

### Changed
- Cancer Variant view changed "Variant:Transcript:Exon:HGVS" to "Gene:Transcript:Exon:HGVS"

## [4.13]

### Added
- ClinVar SNVs track in IGV
- Add SMA view with SMN Copy Number data
- Easier to assign OMIM diagnoses from case page
- OMIM terms and specific OMIM term page

### Fixed
- Bug when adding a new gene to a panel
- Restored missing recent delivery reports
- Fixed style and links to other reports in case side panel
- Deleting cases using display_name and institute not deleting its variants
- Fixed bug that caused coordinates filter to override other filters
- Fixed a problem with finding some INS in loqusdb
- Layout on SV page when local observations without cases are present
- Make scout compatible with the new HPO definition files from `http://compbio.charite.de/jenkins/`
- General report visualization error when SNVs display names are very long


### Changed


## [4.12.4]

### Fixed
- Layout on SV page when local observations without cases are present

## [4.12.3]

### Fixed
- Case report when causative or pinned SVs have non null allele frequencies

## [4.12.2]

### Fixed
- SV variant links now take you to the SV variant page again
- Cancer variant view has cleaner table data entries for "N/A" data
- Pinned variant case level display hotfix for cancer and str - more on this later
- Cancer variants show correct alt/ref reads mirroring alt frequency now
- Always load all clinical STR variants even if a region load is attempted - index may be missing
- Same case repetition in variant local observations

## [4.12.1]

### Fixed
- Bug in variant.gene when gene has no HGVS description


## [4.12]

### Added
- Accepts `alignment_path` in load config to pass bam/cram files
- Display all phenotypes on variant page
- Display hgvs coordinates on pinned and causatives
- Clear panel pending changes
- Adds option to setup the database with static files
- Adds cli command to download the resources from CLI that scout needs
- Adds test files for merged somatic SV and CNV; as well as merged SNV, and INDEL part of #1279
- Allows for upload of OMIM-AUTO gene panel from static files without api-key

### Fixed
- Cancer case HPO panel variants link
- Fix so that some drop downs have correct size
- First IGV button in str variants page
- Cancer case activates on SNV variants
- Cases activate when STR variants are viewed
- Always calculate code coverage
- Pinned/Classification/comments in all types of variants pages
- Null values for panel's custom_inheritance_models
- Discrepancy between the manual disease transcripts and those in database in gene-edit page
- ACMG classification not showing for some causatives
- Fix bug which caused IGV.js to use hg19 reference files for hg38 data
- Bug when multiple bam files sources with non-null values are available


### Changed
- Renamed `requests` file to `scout_requests`
- Cancer variant view shows two, instead of four, decimals for allele and normal


## [4.11.1]

### Fixed
- Institute settings page
- Link institute settings to sharing institutes choices

## [4.11.0]

### Added
- Display locus name on STR variant page
- Alternative key `GNOMADAF_popmax` for Gnomad popmax allele frequency
- Automatic suggestions on how to improve the code on Pull Requests
- Parse GERP, phastCons and phyloP annotations from vep annotated CSQ fields
- Avoid flickering comment popovers in variant list
- Parse REVEL score from vep annotated CSQ fields
- Allow users to modify general institute settings
- Optionally format code automatically on commit
- Adds command to backup vital parts `scout export database`
- Parsing and displaying cancer SV variants from Manta annotated VCF files
- Dismiss cancer snv variants with cancer-specific options
- Add IGV.js UPD, RHO and TIDDIT coverage wig tracks.


### Fixed
- Slightly darker page background
- Fixed an issued with parsed conservation values from CSQ
- Clinvar submissions accessible to all users of an institute
- Header toolbar when on Clinvar page now shows institute name correctly
- Case should not always inactivate upon update
- Show dismissed snv cancer variants as grey on the cancer variants page
- Improved style of mappability link and local observations on variant page
- Convert all the GET requests to the igv view to POST request
- Error when updating gene panels using a file containing BOM chars
- Add/replace gene radio button not working in gene panels


## [4.10.1]

### Fixed
- Fixed issue with opening research variants
- Problem with coveralls not called by Travis CI
- Handle Biomart service down in tests


## [4.10.0]

### Added
- Rank score model in causatives page
- Exportable HPO terms from phenotypes page
- AMP guideline tiers for cancer variants
- Adds scroll for the transcript tab
- Added CLI option to query cases on time since case event was added
- Shadow clinical assessments also on research variants display
- Support for CRAM alignment files
- Improved str variants view : sorting by locus, grouped by allele.
- Delivery report PDF export
- New mosaicism tag option
- Add or modify individuals' age or tissue type from case page
- Display GC and allele depth in causatives table.
- Included primary reference transcript in general report
- Included partial causative variants in general report
- Remove dependency of loqusdb by utilising the CLI

### Fixed
- Fixed update OMIM command bug due to change in the header of the genemap2 file
- Removed Mosaic Tag from Cancer variants
- Fixes issue with unaligned table headers that comes with hidden Datatables
- Layout in general report PDF export
- Fixed issue on the case statistics view. The validation bars didn't show up when all institutes were selected. Now they do.
- Fixed missing path import by importing pathlib.Path
- Handle index inconsistencies in the update index functions
- Fixed layout problems


## [4.9.0]

### Added
- Improved MatchMaker pages, including visible patient contacts email address
- New badges for the github repo
- Links to [GENEMANIA](genemania.org)
- Sort gene panel list on case view.
- More automatic tests
- Allow loading of custom annotations in VCF using the SCOUT_CUSTOM info tag.

### Fixed
- Fix error when a gene is added to an empty dynamic gene panel
- Fix crash when attempting to add genes on incorrect format to dynamic gene panel
- Manual rank variant tags could be saved in a "Select a tag"-state, a problem in the variants view.
- Same case evaluations are no longer shown as gray previous evaluations on the variants page
- Stay on research pages, even if reset, next first buttons are pressed..
- Overlapping variants will now be visible on variant page again
- Fix missing classification comments and links in evaluations page
- All prioritized cases are shown on cases page


## [4.8.3]

### Added

### Fixed
- Bug when ordering sanger
- Improved scrolling over long list of genes/transcripts


## [4.8.2]

### Added

### Fixed
- Avoid opening extra tab for coverage report
- Fixed a problem when rank model version was saved as floats and not strings
- Fixed a problem with displaying dismiss variant reasons on the general report
- Disable load and delete filter buttons if there are no saved filters
- Fix problem with missing verifications
- Remove duplicate users and merge their data and activity


## [4.8.1]

### Added

### Fixed
- Prevent login fail for users with id defined by ObjectId and not email
- Prevent the app from crashing with `AttributeError: 'NoneType' object has no attribute 'message'`


## [4.8.0]

### Added
- Updated Scout to use Bootstrap 4.3
- New looks for Scout
- Improved dashboard using Chart.js
- Ask before inactivating a case where last assigned user leaves it
- Genes can be manually added to the dynamic gene list directly on the case page
- Dynamic gene panels can optionally be used with clinical filter, instead of default gene panel
- Dynamic gene panels get link out to chanjo-report for coverage report
- Load all clinvar variants with clinvar Pathogenic, Likely Pathogenic and Conflicting pathogenic
- Show transcripts with exon numbers for structural variants
- Case sort order can now be toggled between ascending and descending.
- Variants can be marked as partial causative if phenotype is available for case.
- Show a frequency tooltip hover for SV-variants.
- Added support for LDAP login system
- Search snv and structural variants by chromosomal coordinates
- Structural variants can be marked as partial causative if phenotype is available for case.
- Show normal and pathologic limits for STRs in the STR variants view.
- Institute level persistent variant filter settings that can be retrieved and used.
- export causative variants to Excel
- Add support for ROH, WIG and chromosome PNGs in case-view

### Fixed
- Fixed missing import for variants with comments
- Instructions on how to build docs
- Keep sanger order + verification when updating/reloading variants
- Fixed and moved broken filter actions (HPO gene panel and reset filter)
- Fixed string conversion to number
- UCSC links for structural variants are now separated per breakpoint (and whole variant where applicable)
- Reintroduced missing coverage report
- Fixed a bug preventing loading samples using the command line
- Better inheritance models customization for genes in gene panels
- STR variant page back to list button now does its one job.
- Allows to setup scout without a omim api key
- Fixed error causing "favicon not found" flash messages
- Removed flask --version from base cli
- Request rerun no longer changes case status. Active or archived cases inactivate on upload.
- Fixed missing tooltip on the cancer variants page
- Fixed weird Rank cell in variants page
- Next and first buttons order swap
- Added pagination (and POST capability) to cancer variants.
- Improves loading speed for variant page
- Problem with updating variant rank when no variants
- Improved Clinvar submission form
- General report crashing when dismissed variant has no valid dismiss code
- Also show collaborative case variants on the All variants view.
- Improved phenotype search using dataTables.js on phenotypes page
- Search and delete users with `email` instead of `_id`
- Fixed css styles so that multiselect options will all fit one column


## [4.7.3]

### Added
- RankScore can be used with VCFs for vcf_cancer files

### Fixed
- Fix issue with STR view next page button not doing its one job.

### Deleted
- Removed pileup as a bam viewing option. This is replaced by IGV


## [4.7.2]

### Added
- Show earlier ACMG classification in the variant list

### Fixed
- Fixed igv search not working due to igv.js dist 2.2.17
- Fixed searches for cases with a gene with variants pinned or marked causative.
- Load variant pages faster after fixing other causatives query
- Fixed mitochondrial report bug for variants without genes

## [4.7.1]

### Added

### Fixed
- Fixed bug on genes page


## [4.7.0]

### Added
- Export genes and gene panels in build GRCh38
- Search for cases with variants pinned or marked causative in a given gene.
- Search for cases phenotypically similar to a case also from WUI.
- Case variant searches can be limited to similar cases, matching HPO-terms,
  phenogroups and cohorts.
- De-archive reruns and flag them as 'inactive' if archived
- Sort cases by analysis_date, track or status
- Display cases in the following order: prioritized, active, inactive, archived, solved
- Assign case to user when user activates it or asks for rerun
- Case becomes inactive when it has no assignees
- Fetch refseq version from entrez and use it in clinvar form
- Load and export of exons for all genes, independent on refseq
- Documentation for loading/updating exons
- Showing SV variant annotations: SV cgh frequencies, gnomad-SV, local SV frequencies
- Showing transcripts mapping score in segmental duplications
- Handle requests to Ensembl Rest API
- Handle requests to Ensembl Rest Biomart
- STR variants view now displays GT and IGV link.
- Description field for gene panels
- Export exons in build 37 and 38 using the command line

### Fixed
- Fixes of and induced by build tests
- Fixed bug affecting variant observations in other cases
- Fixed a bug that showed wrong gene coverage in general panel PDF export
- MT report only shows variants occurring in the specific individual of the excel sheet
- Disable SSL certifcate verification in requests to chanjo
- Updates how intervaltree and pymongo is used to void deprecated functions
- Increased size of IGV sample tracks
- Optimized tests


## [4.6.1]

### Added

### Fixed
- Missing 'father' and 'mother' keys when parsing single individual cases


## [4.6.0]

### Added
- Description of Scout branching model in CONTRIBUTING doc
- Causatives in alphabetical order, display ACMG classification and filter by gene.
- Added 'external' to the list of analysis type options
- Adds functionality to display "Tissue type". Passed via load config.
- Update to IGV 2.

### Fixed
- Fixed alignment visualization and vcf2cytosure availability for demo case samples
- Fixed 3 bugs affecting SV pages visualization
- Reintroduced the --version cli option
- Fixed variants query by panel (hpo panel + gene panel).
- Downloaded MT report contains excel files with individuals' display name
- Refactored code in parsing of config files.


## [4.5.1]

### Added

### Fixed
- update requirement to use PyYaml version >= 5.1
- Safer code when loading config params in cli base


## [4.5.0]

### Added
- Search for similar cases from scout view CLI
- Scout cli is now invoked from the app object and works under the app context

### Fixed
- PyYaml dependency fixed to use version >= 5.1


## [4.4.1]

### Added
- Display SV rank model version when available

### Fixed
- Fixed upload of delivery report via API


## [4.4.0]

### Added
- Displaying more info on the Causatives page and hiding those not causative at the case level
- Add a comment text field to Sanger order request form, allowing a message to be included in the email
- MatchMaker Exchange integration
- List cases with empty synopsis, missing HPO terms and phenotype groups.
- Search for cases with open research list, or a given case status (active, inactive, archived)

### Fixed
- Variant query builder split into several functions
- Fixed delivery report load bug


## [4.3.3]

### Added
- Different individual table for cancer cases

### Fixed
- Dashboard collects validated variants from verification events instead of using 'sanger' field
- Cases shared with collaborators are visible again in cases page
- Force users to select a real institute to share cases with (actionbar select fix)


## [4.3.2]

### Added
- Dashboard data can be filtered using filters available in cases page
- Causatives for each institute are displayed on a dedicated page
- SNVs and and SVs are searchable across cases by gene and rank score
- A more complete report with validated variants is downloadable from dashboard

### Fixed
- Clinsig filter is fixed so clinsig numerical values are returned
- Split multi clinsig string values in different elements of clinsig array
- Regex to search in multi clinsig string values or multi revstat string values
- It works to upload vcf files with no variants now
- Combined Pileup and IGV alignments for SVs having variant start and stop on the same chromosome


## [4.3.1]

### Added
- Show calls from all callers even if call is not available
- Instructions to install cairo and pango libs from WeasyPrint page
- Display cases with number of variants from CLI
- Only display cases with number of variants above certain treshold. (Also CLI)
- Export of verified variants by CLI or from the dashboard
- Extend case level queries with default panels, cohorts and phenotype groups.
- Slice dashboard statistics display using case level queries
- Add a view where all variants for an institute can be searched across cases, filtering on gene and rank score. Allows searching research variants for cases that have research open.

### Fixed
- Fixed code to extract variant conservation (gerp, phyloP, phastCons)
- Visualization of PDF-exported gene panels
- Reintroduced the exon/intron number in variant verification email
- Sex and affected status is correctly displayed on general report
- Force number validation in SV filter by size
- Display ensembl transcripts when no refseq exists


## [4.3.0]

### Added
- Mosaicism tag on variants
- Show and filter on SweGen frequency for SVs
- Show annotations for STR variants
- Show all transcripts in verification email
- Added mitochondrial export
- Adds alternative to search for SVs shorter that the given length
- Look for 'bcftools' in the `set` field of VCFs
- Display digenic inheritance from OMIM
- Displays what refseq transcript that is primary in hgnc

### Fixed

- Archived panels displays the correct date (not retroactive change)
- Fixed problem with waiting times in gene panel exports
- Clinvar fiter not working with human readable clinsig values

## [4.2.2]

### Fixed
- Fixed gene panel create/modify from CSV file utf-8 decoding error
- Updating genes in gene panels now supports edit comments and entry version
- Gene panel export timeout error

## [4.2.1]

### Fixed
- Re-introduced gene name(s) in verification email subject
- Better PDF rendering for excluded variants in report
- Problem to access old case when `is_default` did not exist on a panel


## [4.2.0]

### Added
- New index on variant_id for events
- Display overlapping compounds on variants view

### Fixed
- Fixed broken clinical filter


## [4.1.4]

### Added
- Download of filtered SVs

### Fixed
- Fixed broken download of filtered variants
- Fixed visualization issue in gene panel PDF export
- Fixed bug when updating gene names in variant controller


## [4.1.3]

### Fixed
- Displays all primary transcripts


## [4.1.2]

### Added
- Option add/replace when updating a panel via CSV file
- More flexible versioning of the gene panels
- Printing coverage report on the bottom of the pdf case report
- Variant verification option for SVs
- Logs uri without pwd when connecting
- Disease-causing transcripts in case report
- Thicker lines in case report
- Supports HPO search for cases, both terms or if described in synopsis
- Adds sanger information to dashboard

### Fixed
- Use db name instead of **auth** as default for authentication
- Fixes so that reports can be generated even with many variants
- Fixed sanger validation popup to show individual variants queried by user and institute.
- Fixed problem with setting up scout
- Fixes problem when exac file is not available through broad ftp
- Fetch transcripts for correct build in `adapter.hgnc_gene`

## [4.1.1]
- Fix problem with institute authentication flash message in utils
- Fix problem with comments
- Fix problem with ensembl link


## [4.1.0]

### Added
- OMIM phenotypes to case report
- Command to download all panel app gene panels `scout load panel --panel-app`
- Links to genenames.org and omim on gene page
- Popup on gene at variants page with gene information
- reset sanger status to "Not validated" for pinned variants
- highlight cases with variants to be evaluated by Sanger on the cases page
- option to point to local reference files to the genome viewer pileup.js. Documented in `docs.admin-guide.server`
- option to export single variants in `scout export variants`
- option to load a multiqc report together with a case(add line in load config)
- added a view for searching HPO terms. It is accessed from the top left corner menu
- Updates the variants view for cancer variants. Adds a small cancer specific filter for known variants
- Adds hgvs information on cancer variants page
- Adds option to update phenotype groups from CLI

### Fixed
- Improved Clinvar to submit variants from different cases. Fixed HPO terms in casedata according to feedback
- Fixed broken link to case page from Sanger modal in cases view
- Now only cases with non empty lists of causative variants are returned in `adapter.case(has_causatives=True)`
- Can handle Tumor only samples
- Long lists of HGNC symbols are now possible. This was previously difficult with manual, uploaded or by HPO search when changing filter settings due to GET request limitations. Relevant pages now use POST requests. Adds the dynamic HPO panel as a selection on the gene panel dropdown.
- Variant filter defaults to default panels also on SV and Cancer variants pages.

## [4.0.0]

### WARNING ###

This is a major version update and will require that the backend of pre releases is updated.
Run commands:

```
$scout update genes
$scout update hpo
```

- Created a Clinvar submission tool, to speed up Clinvar submission of SNVs and SVs
- Added an analysis report page (html and PDF format) containing phenotype, gene panels and variants that are relevant to solve a case.

### Fixed
- Optimized evaluated variants to speed up creation of case report
- Moved igv and pileup viewer under a common folder
- Fixed MT alignment view pileup.js
- Fixed coordinates for SVs with start chromosome different from end chromosome
- Global comments shown across cases and institutes. Case-specific variant comments are shown only for that specific case.
- Links to clinvar submitted variants at the cases level
- Adapts clinvar parsing to new format
- Fixed problem in `scout update user` when the user object had no roles
- Makes pileup.js use online genome resources when viewing alignments. Now any instance of Scout can make use of this functionality.
- Fix ensembl link for structural variants
- Works even when cases does not have `'madeline_info'`
- Parses Polyphen in correct way again
- Fix problem with parsing gnomad from VEP

### Added
- Added a PDF export function for gene panels
- Added a "Filter and export" button to export custom-filtered SNVs to CSV file
- Dismiss SVs
- Added IGV alignments viewer
- Read delivery report path from case config or CLI command
- Filter for spidex scores
- All HPO terms are now added and fetched from the correct source (https://github.com/obophenotype/human-phenotype-ontology/blob/master/hp.obo)
- New command `scout update hpo`
- New command `scout update genes` will fetch all the latest information about genes and update them
- Load **all** variants found on chromosome **MT**
- Adds choice in cases overview do show as many cases as user like

### Removed
- pileup.min.js and pileup css are imported from a remote web location now
- All source files for HPO information, this is instead fetched directly from source
- All source files for gene information, this is instead fetched directly from source

## [3.0.0]
### Fixed
- hide pedigree panel unless it exists

## [1.5.1] - 2016-07-27
### Fixed
- look for both ".bam.bai" and ".bai" extensions

## [1.4.0] - 2016-03-22
### Added
- support for local frequency through loqusdb
- bunch of other stuff

## [1.3.0] - 2016-02-19
### Fixed
- Update query-phenomizer and add username/password

### Changed
- Update the way a case is checked for rerun-status

### Added
- Add new button to mark a case as "checked"
- Link to clinical variants _without_ 1000G annotation

## [1.2.2] - 2016-02-18
### Fixed
- avoid filtering out variants lacking ExAC and 1000G annotations

## [1.1.3] - 2015-10-01
### Fixed
- persist (clinical) filter when clicking load more
- fix #154 by robustly setting clinical filter func. terms

## [1.1.2] - 2015-09-07
### Fixed
- avoid replacing coverage report with none
- update SO terms, refactored

## [1.1.1] - 2015-08-20
### Fixed
- fetch case based on collaborator status (not owner)

## [1.1.0] - 2015-05-29
### Added
- link(s) to SNPedia based on RS-numbers
- new Jinja filter to "humanize" decimal numbers
- show gene panels in variant view
- new Jinja filter for decoding URL encoding
- add indicator to variants in list that have comments
- add variant number threshold and rank score threshold to load function
- add event methods to mongo adapter
- add tests for models
- show badge "old" if comment was written for a previous analysis

### Changed
- show cDNA change in transcript summary unless variant is exonic
- moved compounds table further up the page
- show dates for case uploads in ISO format
- moved variant comments higher up on page
- updated documentation for pages
- read in coverage report as blob in database and serve directly
- change ``OmimPhenotype`` to ``PhenotypeTerm``
- reorganize models sub-package
- move events (and comments) to separate collection
- only display prev/next links for the research list
- include variant type in breadcrumbs e.g. "Clinical variants"

### Removed
- drop dependency on moment.js

### Fixed
- show the same level of detail for all frequencies on all pages
- properly decode URL encoded symbols in amino acid/cDNA change strings
- fixed issue with wipe permissions in MongoDB
- include default gene lists in "variants" link in breadcrumbs

## [1.0.2] - 2015-05-20
### Changed
- update case fetching function

### Fixed
- handle multiple cases with same id

## [1.0.1] - 2015-04-28
### Fixed
- Fix building URL parameters in cases list Vue component

## [1.0.0] - 2015-04-12
Codename: Sara Lund

![Release 1.0](artwork/releases/release-1-0.jpg)

### Added
- Add email logging for unexpected errors
- New command line tool for deleting case

### Changed
- Much improved logging overall
- Updated documentation/usage guide
- Removed non-working IGV link

### Fixed
- Show sample display name in GT call
- Various small bug fixes
- Make it easier to hover over popups

## [0.0.2-rc1] - 2015-03-04
### Added
- add protein table for each variant
- add many more external links
- add coverage reports as PDFs

### Changed
- incorporate user feedback updates
- big refactor of load scripts

## [0.0.2-rc2] - 2015-03-04
### Changes
- add gene table with gene description
- reorganize inheritance models box

### Fixed
- avoid overwriting gene list on "research" load
- fix various bugs in external links

## [0.0.2-rc3] - 2015-03-05
### Added
- Activity log feed to variant view
- Adds protein change strings to ODM and Sanger email

### Changed
- Extract activity log component to macro

### Fixes
- Make Ensembl transcript links use archive website<|MERGE_RESOLUTION|>--- conflicted
+++ resolved
@@ -6,11 +6,8 @@
 
 ## [unreleased]
 ### Added
-<<<<<<< HEAD
+- Added CoLoRSdb frequency to Pop Freq column on variantS page
 - RNA sample ID can be provided in case load config if different from sample_id
-=======
-- Added CoLoRSdb frequency to Pop Freq column on variantS page
->>>>>>> 9e671467
 ### Fixed
 - Broken `scout setup database` command
 - Update demo VCF header, adding missing keys found on variants
