--- conflicted
+++ resolved
@@ -14,11 +14,8 @@
 - Remove rerun emails and redirect users to the analysis order portal instead
 ### Fixed
 - If trying to load a badly formatted .tsv file an error message is displayed.
-<<<<<<< HEAD
+- Avoid showing case as rerun when first attempt at case upload failed
 - Dynamic autocomplete search not working on phenomodels page
-=======
-- Avoid showing case as rerun when first attempt at case upload failed
->>>>>>> 54a62891
 
 ## [4.59]
 ### Added
