--- conflicted
+++ resolved
@@ -10,17 +10,14 @@
 ### Changed
 - Always show each case category on caseS page, even if 0 cases in total or after current query
 - Improved sorting of ClinVar submissions
-<<<<<<< HEAD
 - Show comment badges in related comments tables on general report
 ### Fixed
 - Fixed Sanger order / Cancel order modal close buttons
+- Pre-populate SV type select in ClinVar submission form, when possible
 - Fixed a couple of creations where now was called twice, so updated_at and created_at could differ
-=======
-- Pre-populate SV type select in ClinVar submission form, when possible
 ### Fixed
 - Fixed Sanger order / Cancel order modal close buttons
 - Visibility of SV type in ClinVar submission form
->>>>>>> 4a244975
 
 ## [4.64]
 ### Added
