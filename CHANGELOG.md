--- conflicted
+++ resolved
@@ -34,13 +34,10 @@
 - Removed OMIM genes panel
 - Make genes panel, pinned variants panel, causative variants panel and ClinVar panel scrollable on case page
 - Update to Scilifelab's 2020 logo
-<<<<<<< HEAD
+- Update Gens URL to support Gens v2.0 format
+- Refactor tests for parsing case configurations
 - Managed variants filtering defaults to all variant categories
 - Changing the (Kind) drop-down according to (Category) drop-down in Managed variant add variant
-=======
-- Update Gens URL to support Gens v2.0 format
-- Refactor tests for parsing case configurations
->>>>>>> eed589b1
 
 ## [4.36]
 ### Added
