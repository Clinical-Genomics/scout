--- conflicted
+++ resolved
@@ -18,11 +18,8 @@
 - Better pagination and number of variants returned by queries in `Search SNVs and INDELs` page
 - Refactored and simplified code used for collecting gene variants for `Search SNVs and INDELs` page
 - Fix sidebar panel icons in Case view
-<<<<<<< HEAD
+- Removed unused database `sanger_ordered` and `case_id,category,rank_score` indexes (variant collection)
 - Ensure genome builds are input to Scout as strings from config files and CLI input
-=======
-- Removed unused database `sanger_ordered` and `case_id,category,rank_score` indexes (variant collection)
->>>>>>> e27e4a4e
 
 ## [4.57.4]
 ### Fixed
