--- conflicted
+++ resolved
@@ -15,12 +15,9 @@
 ### Fixed
 - Replace old docs link www.clinicalgenomics.se/scout with new https://clinical-genomics.github.io/scout
 - Page formatting issues whenever case and variant comments contain extremely long strings with no spaces
-<<<<<<< HEAD
-- Missing inheritance models and custom inheritance models on newly created gene panels
-=======
 - Chromograph images can be one column and have scrollbar. Removed legacy code.
 - Column labels for ClinVar case submission
->>>>>>> 443cfd15
+- Missing inheritance models and custom inheritance models on newly created gene panels
 ### Changed
 - A more compact case groups panel
 - Added landscape orientation CSS style to cancer coverage and QC demo report
