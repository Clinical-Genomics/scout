--- conflicted
+++ resolved
@@ -14,12 +14,8 @@
 - Matching manual ranked variants are now shown also on the somatic variant page
 - VarSome links to hg19/GRCh37
 - Managed variants filter settings lost when navigating to additional pages
-<<<<<<< HEAD
+- Collect the right variant category after submitting filter form from research variantS page
 - Beacon links support variants in genome build 38
-=======
-- Collect the right variant category after submitting filter form from research variantS page
->>>>>>> 853c35d4
-
 
 ## [4.63]
 ### Added
