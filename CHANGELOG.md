# Change Log
All notable changes to this project will be documented in this file.
This project adheres to [Semantic Versioning](http://semver.org/).

About changelog [here](https://keepachangelog.com/en/1.0.0/)

## [x.x.x]
### Added
- A new index for hgnc_symbol in hgnc gene collection
- A Pedigree panel in STR page
### Fixed
- Send partial file data to igv.js when visualizing sashimi plots with splice junction tracks
### Changed
<<<<<<< HEAD
- Configuration Parsing now uses Pydantic for improved typechecking and config handling
=======
- Switch off non-clinical gene warnings when filtering research variants
>>>>>>> c44676bb

## [4.34]
### Added
- Saved filter lock and unlock
- Filters can optionally be marked audited, logging the filter name, user and date on the case events and general report.
- Added `ClinVar hits` and `Cosmic hits` in cancer SNVs filters
- Added `ClinVar hits` to variants filter (rare disease track)
- Load cancer demo case in docker-compose files (default and demo file)
- Inclusive-language check using [woke](https://github.com/get-woke/woke) github action
- Add link to HmtVar for mitochondrial variants (if VCF is annotated with HmtNote)
- Grey background for dismissed compounds in variants list and variant page
- Pin badge for pinned compounds in variants list and variant page
- Support LoqusDB REST API queries
- Add a docker-compose-matchmaker under scout/containers/development to test matchmaker locally
- Script to investigate consequences of symbol search bug
- Added GATK to list of SV and cancer SV callers
### Fixed
- Make MitoMap link work for hg38 again
- Export Variants feature crashing when one of the variants has no primary transcripts
- Redirect to last visited variantS page when dismissing variants from variants list
- Improved matching of SVs Loqus occurrences in other cases
- Remove padding from the list inside (Matching causatives from other cases) panel
- Pass None to get_app function in CLI base since passing script_info to app factory functions was deprecated in Flask 2.0
- Fixed failing tests due to Flask update to version 2.0
- Speed up user events view
- Causative view sort out of memory error
- Use hgnc_id for gene filter query
- Typo in case controllers displaying an error every time a patient is matched against external MatchMaker nodes
- Do not crash while attempting an update for variant documents that are too big (> 16 MB)
- Old STR causatives (and other variants) may not have HGNC symbols - fix sort lambda
- Check if gene_obj has primary_transcript before trying to access it
- Warn if a gene manually searched is in a clinical panel with an outdated name when filtering variants
- ChrPos split js not needed on STR page yet
### Changed
- Remove parsing of case `genome_version`, since it's not used anywhere downstream
- Introduce deprecation warning for Loqus configs that are not dictionaries
- SV clinical filter no longer filters out sub 100 nt variants
- Count cases in LoqusDB by variant type
- Commit pulse repo badge temporarily set to weekly
- Sort ClinVar submissions objects by ascending "Last evaluated" date
- Refactored the MatchMaker integration as an extension
- Replaced some sensitive words as suggested by woke linter
- Documentation for load-configuration rewritten.
- Add styles to MatchMaker matches table
- More detailed info on the data shared in MatchMaker submission form
- Update and style STR case report

## [4.33.1]
### Fixed
- Include markdown for release autodeploy docs
- Use standard inheritance model in ClinVar (https://ftp.ncbi.nlm.nih.gov/pub/GTR/standard_terms/Mode_of_inheritance.txt)
- Fix issue crash with variants that have been unflagged causative not being available in other causatives
### Added
### Changed

## [4.33]
### Fixed
- Command line crashing when updating an individual not found in database
- Dashboard page crashing when filters return no data
- Cancer variants filter by chromosome
- /api/v1/genes now searches for genes in all genome builds by default
- Upgraded igv.js to version 2.8.1 (Fixed Unparsable bed record error)
### Added
- Autodeploy docs on release
- Documentation for updating case individuals tracks
- Filter cases and dashboard stats by analysis track
### Changed
- Changed from deprecated db update method
- Pre-selected fields to run queries with in dashboard page
- Do not filter by any institute when first accessing the dashboard

## [4.32.1]
### Fixed
- iSort lint check only
### Changed
- Institute cases page crashing when a case has track:Null
### Added

## [4.32]
### Added
- Load and show MITOMAP associated diseases from VCF (INFO field: MitomapAssociatedDiseases, via HmtNote)
- Show variant allele frequencies for mitochondrial variants (GRCh38 cases)
- Extend "public" json API with diseases (OMIM) and phenotypes (HPO)
- HPO gene list download now has option for clinical and non-clinical genes
- Display gene splice junctions data in sashimi plots
- Update case individuals with splice junctions tracks
- Simple Docker compose for development with local build
- Make Phenomodels subpanels collapsible
- User side documentation of cytogenomics features (Gens, Chromograph, vcf2cytosure, rhocall)
- iSort GitHub Action
- Support LoqusDB REST API queries
### Fixed
- Show other causative once, even if several events point to it
- Filtering variants by mitochondrial chromosome for cases with genome build=38
- HPO gene search button triggers any warnings for clinical / non-existing genes also on first search
- Fixed a bug in variants pages caused by MT variants without alt_frequency
- Tests for CADD score parsing function
- Fixed the look of IGV settings on SNV variant page
- Cases analyzed once shown as `rerun`
- Missing case track on case re-upload
- Fixed severity rank for SO term "regulatory region ablation"
### Changed
- Refactor according to CodeFactor - mostly reuse of duplicated code
- Phenomodels language adjustment
- Open variants in a new window (from variants page)
- Open overlapping and compound variants in a new window (from variant page)
- gnomAD link points to gnomAD v.3 (build GRCh38) for mitochondrial variants.
- Display only number of affected genes for dismissed SVs in general report
- Chromosome build check when populating the variants filter chromosome selection
- Display mitochondrial and rare diseases coverage report in cases with missing 'rare' track


## [4.31.1]
### Added
### Changed
- Remove mitochondrial and coverage report from cancer cases sidebar
### Fixed
- ClinVar page when dbSNP id is None

## [4.31]
### Added
- gnomAD annotation field in admin guide
- Export also dynamic panel genes not associated to an HPO term when downloading the HPO panel
- Primary HGNC transcript info in variant export files
- Show variant quality (QUAL field from vcf) in the variant summary
- Load/update PDF gene fusion reports (clinical and research) generated with Arriba
- Support new MANE annotations from VEP (both MANE Select and MANE Plus Clinical)
- Display on case activity the event of a user resetting all dismissed variants
- Support gnomAD population frequencies for mitochondrial variants
- Anchor links in Casedata ClinVar panels to redirect after renaming individuals
### Fixed
- Replace old docs link www.clinicalgenomics.se/scout with new https://clinical-genomics.github.io/scout
- Page formatting issues whenever case and variant comments contain extremely long strings with no spaces
- Chromograph images can be one column and have scrollbar. Removed legacy code.
- Column labels for ClinVar case submission
- Page crashing looking for LoqusDB observation when variant doesn't exist
- Missing inheritance models and custom inheritance models on newly created gene panels
- Accept only numbers in managed variants filter as position and end coordinates
- SNP id format and links in Variant page, ClinVar submission form and general report
- Case groups tooltip triggered only when mouse is on the panel header
### Changed
- A more compact case groups panel
- Added landscape orientation CSS style to cancer coverage and QC demo report
- Improve user documentation to create and save new gene panels
- Removed option to use space as separator when uploading gene panels
- Separating the columns of standard and custom inheritance models in gene panels
- Improved ClinVar instructions for users using non-English Excel

## [4.30.2]
### Added
### Fixed
- Use VEP RefSeq ID if RefSeq list is empty in RefSeq transcripts overview
- Bug creating variant links for variants with no end_chrom
### Changed

## [4.30.1]
### Added
### Fixed
- Cryptography dependency fixed to use version < 3.4
### Changed

## [4.30]
### Added
- Introduced a `reset dismiss variant` verb
- Button to reset all dismissed variants for a case
- Add black border to Chromograph ideograms
- Show ClinVar annotations on variantS page
- Added integration with GENS, copy number visualization tool
- Added a VUS label to the manual classification variant tags
- Add additional information to SNV verification emails
- Tooltips documenting manual annotations from default panels
- Case groups now show bam files from all cases on align view
### Fixed
- Center initial igv view on variant start with SNV/indels
- Don't set initial igv view to negative coordinates
- Display of GQ for SV and STR
- Parsing of AD and related info for STRs
- LoqusDB field in institute settings accepts only existing Loqus instances
- Fix DECIPHER link to work after DECIPHER migrated to GRCh38
- Removed visibility window param from igv.js genes track
- Updated HPO download URL
- Patch HPO download test correctly
- Reference size on STR hover not needed (also wrong)
- Introduced genome build check (allowed values: 37, 38, "37", "38") on case load
- Improve case searching by assignee full name
- Populating the LoqusDB select in institute settings
### Changed
- Cancer variants table header (pop freq etc)
- Only admin users can modify LoqusDB instance in Institute settings
- Style of case synopsis, variants and case comments
- Switched to igv.js 2.7.5
- Do not choke if case is missing research variants when research requested
- Count cases in LoqusDB by variant type
- Introduce deprecation warning for Loqus configs that are not dictionaries
- Improve create new gene panel form validation
- Make XM- transcripts less visible if they don't overlap with transcript refseq_id in variant page
- Color of gene panels and comments panels on cases and variant pages
- Do not choke if case is missing research variants when reserch requested

## [4.29.1]
### Added
### Fixed
- Always load STR variants regardless of RankScore threshold (hotfix)
### Changed

## [4.29]
### Added
- Added a page about migrating potentially breaking changes to the documentation
- markdown_include in development requirements file
- STR variants filter
- Display source, Z-score, inheritance pattern for STR annotations from Stranger (>0.6.1) if available
- Coverage and quality report to cancer view
### Fixed
- ACMG classification page crashing when trying to visualize a classification that was removed
- Pretty print HGVS on gene variants (URL-decode VEP)
- Broken or missing link in the documentation
- Multiple gene names in ClinVar submission form
- Inheritance model select field in ClinVar submission
- IGV.js >2.7.0 has an issue with the gene track zoom levels - temp freeze at 2.7.0
- Revert CORS-anywhere and introduce a local http proxy for cloud tracks
### Changed

## [4.28]
### Added
- Chromograph integration for displaying PNGs in case-page
- Add VAF to cancer case general report, and remove some of its unused fields
- Variants filter compatible with genome browser location strings
- Support for custom public igv tracks stored on the cloud
- Add tests to increase testing coverage
- Update case variants count after deleting variants
- Update IGV.js to latest (v2.7.4)
- Bypass igv.js CORS check using `https://github.com/Rob--W/cors-anywhere`
- Documentation on default and custom IGV.js tracks (admin docs)
- Lock phenomodels so they're editable by admins only
- Small case group assessment sharing
- Tutorial and files for deploying app on containers (Kubernetes pods)
- Canonical transcript and protein change of canonical transcript in exported variants excel sheet
- Support for Font Awesome version 6
- Submit to Beacon from case page sidebar
- Hide dismissed variants in variants pages and variants export function
- Systemd service files and instruction to deploy Scout using podman
### Fixed
- Bugfix: unused `chromgraph_prefix |tojson` removed
- Freeze coloredlogs temporarily
- Marrvel link
- Don't show TP53 link for silent or synonymous changes
- OMIM gene field accepts any custom number as OMIM gene
- Fix Pytest single quote vs double quote string
- Bug in gene variants search by similar cases and no similar case is found
- Delete unused file `userpanel.py`
- Primary transcripts in variant overview and general report
- Google OAuth2 login setup in README file
- Redirect to 'missing file'-icon if configured Chromograph file is missing
- Javascript error in case page
- Fix compound matching during variant loading for hg38
- Cancer variants view containing variants dismissed with cancer-specific reasons
- Zoom to SV variant length was missing IGV contig select
- Tooltips on case page when case has no default gene panels
### Changed
- Save case variants count in case document and not in sessions
- Style of gene panels multiselect on case page
- Collapse/expand main HPO checkboxes in phenomodel preview
- Replaced GQ (Genotype quality) with VAF (Variant allele frequency) in cancer variants GT table
- Allow loading of cancer cases with no tumor_purity field
- Truncate cDNA and protein changes in case report if longer than 20 characters


## [4.27]
### Added
- Exclude one or more variant categories when running variants delete command
### Fixed
### Changed

## [4.26.1]
### Added
### Fixed
- Links with 1-letter aa codes crash on frameshift etc
### Changed

## [4.26]
### Added
- Extend the delete variants command to print analysis date, track, institute, status and research status
- Delete variants by type of analysis (wgs|wes|panel)
- Links to cBioPortal, MutanTP53, IARC TP53, OncoKB, MyCancerGenome, CIViC
### Fixed
- Deleted variants count
### Changed
- Print output of variants delete command as a tab separated table

## [4.25]
### Added
- Command line function to remove variants from one or all cases
### Fixed
- Parse SMN None calls to None rather than False

## [4.24.1]
### Fixed
- Install requirements.txt via setup file

## [4.24]
### Added
- Institute-level phenotype models with sub-panels containing HPO and OMIM terms
- Runnable Docker demo
- Docker image build and push github action
- Makefile with shortcuts to docker commands
- Parse and save synopsis, phenotype and cohort terms from config files upon case upload
### Fixed
- Update dismissed variant status when variant dismissed key is missing
- Breakpoint two IGV button now shows correct chromosome when different from bp1
- Missing font lib in Docker image causing the PDF report download page to crash
- Sentieon Manta calls lack Somaticscore - load anyway
- ClinVar submissions crashing due to pinned variants that are not loaded
- Point ExAC pLI score to new gnomad server address
- Bug uploading cases missing phenotype terms in config file
- STRs loaded but not shown on browser page
- Bug when using adapter.variant.get_causatives with case_id without causatives
- Problem with fetching "solved" from scout export cases cli
- Better serialising of datetime and bson.ObjectId
- Added `volumes` folder to .gitignore
### Changed
- Make matching causative and managed variants foldable on case page
- Remove calls to PyMongo functions marked as deprecated in backend and frontend(as of version 3.7).
- Improved `scout update individual` command
- Export dynamic phenotypes with ordered gene lists as PDF


## [4.23]
### Added
- Save custom IGV track settings
- Show a flash message with clear info about non-valid genes when gene panel creation fails
- CNV report link in cancer case side navigation
- Return to comment section after editing, deleting or submitting a comment
- Managed variants
- MT vs 14 chromosome mean coverage stats if Scout is connected to Chanjo
### Fixed
- missing `vcf_cancer_sv` and `vcf_cancer_sv_research` to manual.
- Split ClinVar multiple clnsig values (slash-separated) and strip them of underscore for annotations without accession number
- Timeout of `All SNVs and INDELs` page when no valid gene is provided in the search
- Round CADD (MIPv9)
- Missing default panel value
- Invisible other causatives lines when other causatives lack gene symbols
### Changed
- Do not freeze mkdocs-material to version 4.6.1
- Remove pre-commit dependency

## [4.22]
### Added
- Editable cases comments
- Editable variants comments
### Fixed
- Empty variant activity panel
- STRs variants popover
- Split new ClinVar multiple significance terms for a variant
- Edit the selected comment, not the latest
### Changed
- Updated RELEASE docs.
- Pinned variants card style on the case page
- Merged `scout export exons` and `scout view exons` commands


## [4.21.2]
### Added
### Fixed
- Do not pre-filter research variants by (case-default) gene panels
- Show OMIM disease tooltip reliably
### Changed

## [4.21.1]
### Added
### Fixed
- Small change to Pop Freq column in variants ang gene panels to avoid strange text shrinking on small screens
- Direct use of HPO list for Clinical HPO SNV (and cancer SNV) filtering
- PDF coverage report redirecting to login page
### Changed
- Remove the option to dismiss single variants from all variants pages
- Bulk dismiss SNVs, SVs and cancer SNVs from variants pages

## [4.21]
### Added
- Support to configure LoqusDB per institute
- Highlight causative variants in the variants list
- Add tests. Mostly regarding building internal datatypes.
- Remove leading and trailing whitespaces from panel_name and display_name when panel is created
- Mark MANE transcript in list of transcripts in "Transcript overview" on variant page
- Show default panel name in case sidebar
- Previous buttons for variants pagination
- Adds a gh action that checks that the changelog is updated
- Adds a gh action that deploys new releases automatically to pypi
- Warn users if case default panels are outdated
- Define institute-specific gene panels for filtering in institute settings
- Use institute-specific gene panels in variants filtering
- Show somatic VAF for pinned and causative variants on case page

### Fixed
- Report pages redirect to login instead of crashing when session expires
- Variants filter loading in cancer variants page
- User, Causative and Cases tables not scaling to full page
- Improved docs for an initial production setup
- Compatibility with latest version of Black
- Fixed tests for Click>7
- Clinical filter required an extra click to Filter to return variants
- Restore pagination and shrink badges in the variants page tables
- Removing a user from the command line now inactivates the case only if user is last assignee and case is active
- Bugfix, LoqusDB per institute feature crashed when institute id was empty string
- Bugfix, LoqusDB calls where missing case count
- filter removal and upload for filters deleted from another page/other user
- Visualize outdated gene panels info in a popover instead of a tooltip in case page side panel

### Changed
- Highlight color on normal STRs in the variants table from green to blue
- Display breakpoints coordinates in verification emails only for structural variants


## [4.20]
### Added
- Display number of filtered variants vs number of total variants in variants page
- Search case by HPO terms
- Dismiss variant column in the variants tables
- Black and pre-commit packages to dev requirements

### Fixed
- Bug occurring when rerun is requested twice
- Peddy info fields in the demo config file
- Added load config safety check for multiple alignment files for one individual
- Formatting of cancer variants table
- Missing Score in SV variants table

### Changed
- Updated the documentation on how to create a new software release
- Genome build-aware cytobands coordinates
- Styling update of the Matchmaker card
- Select search type in case search form


## [4.19]

### Added
- Show internal ID for case
- Add internal ID for downloaded CGH files
- Export dynamic HPO gene list from case page
- Remove users as case assignees when their account is deleted
- Keep variants filters panel expanded when filters have been used

### Fixed
- Handle the ProxyFix ModuleNotFoundError when Werkzeug installed version is >1.0
- General report formatting issues whenever case and variant comments contain extremely long strings with no spaces

### Changed
- Created an institute wrapper page that contains list of cases, causatives, SNVs & Indels, user list, shared data and institute settings
- Display case name instead of case ID on clinVar submissions
- Changed icon of sample update in clinVar submissions


## [4.18]

### Added
- Filter cancer variants on cytoband coordinates
- Show dismiss reasons in a badge with hover for clinical variants
- Show an ellipsis if 10 cases or more to display with loqusdb matches
- A new blog post for version 4.17
- Tooltip to better describe Tumor and Normal columns in cancer variants
- Filter cancer SNVs and SVs by chromosome coordinates
- Default export of `Assertion method citation` to clinVar variants submission file
- Button to export up to 500 cancer variants, filtered or not
- Rename samples of a clinVar submission file

### Fixed
- Apply default gene panel on return to cancer variantS from variant view
- Revert to certificate checking when asking for Chanjo reports
- `scout download everything` command failing while downloading HPO terms

### Changed
- Turn tumor and normal allelic fraction to decimal numbers in tumor variants page
- Moved clinVar submissions code to the institutes blueprints
- Changed name of clinVar export files to FILENAME.Variant.csv and FILENAME.CaseData.csv
- Switched Google login libraries from Flask-OAuthlib to Authlib


## [4.17.1]

### Fixed
- Load cytobands for cases with chromosome build not "37" or "38"


## [4.17]

### Added
- COSMIC badge shown in cancer variants
- Default gene-panel in non-cancer structural view in url
- Filter SNVs and SVs by cytoband coordinates
- Filter cancer SNV variants by alt allele frequency in tumor
- Correct genome build in UCSC link from structural variant page



### Fixed
- Bug in clinVar form when variant has no gene
- Bug when sharing cases with the same institute twice
- Page crashing when removing causative variant tag
- Do not default to GATK caller when no caller info is provided for cancer SNVs


## [4.16.1]

### Fixed
- Fix the fix for handling of delivery reports for rerun cases

## [4.16]

### Added
- Adds possibility to add "lims_id" to cases. Currently only stored in database, not shown anywhere
- Adds verification comment box to SVs (previously only available for small variants)
- Scrollable pedigree panel

### Fixed
- Error caused by changes in WTForm (new release 2.3.x)
- Bug in OMIM case page form, causing the page to crash when a string was provided instead of a numerical OMIM id
- Fix Alamut link to work properly on hg38
- Better handling of delivery reports for rerun cases
- Small CodeFactor style issues: matchmaker results counting, a couple of incomplete tests and safer external xml
- Fix an issue with Phenomizer introduced by CodeFactor style changes

### Changed
- Updated the version of igv.js to 2.5.4

## [4.15.1]

### Added
- Display gene names in ClinVar submissions page
- Links to Varsome in variant transcripts table

### Fixed
- Small fixes to ClinVar submission form
- Gene panel page crash when old panel has no maintainers

## [4.15]

### Added
- Clinvar CNVs IGV track
- Gene panels can have maintainers
- Keep variant actions (dismissed, manual rank, mosaic, acmg, comments) upon variant re-upload
- Keep variant actions also on full case re-upload

### Fixed
- Fix the link to Ensembl for SV variants when genome build 38.
- Arrange information in columns on variant page
- Fix so that new cosmic identifier (COSV) is also acceptable #1304
- Fixed COSMIC tag in INFO (outside of CSQ) to be parses as well with `&` splitter.
- COSMIC stub URL changed to https://cancer.sanger.ac.uk/cosmic/search?q= instead.
- Updated to a version of IGV where bigBed tracks are visualized correctly
- Clinvar submission files are named according to the content (variant_data and case_data)
- Always show causatives from other cases in case overview
- Correct disease associations for gene symbol aliases that exist as separate genes
- Re-add "custom annotations" for SV variants
- The override ClinVar P/LP add-in in the Clinical Filter failed for new CSQ strings

### Changed
- Runs all CI checks in github actions

## [4.14.1]

### Fixed
- Error when variant found in loqusdb is not loaded for other case

## [4.14]

### Added
- Use github actions to run tests
- Adds CLI command to update individual alignments path
- Update HPO terms using downloaded definitions files
- Option to use alternative flask config when running `scout serve`
- Requirement to use loqusdb >= 2.5 if integrated

### Fixed
- Do not display Pedigree panel in cancer view
- Do not rely on internet connection and services available when running CI tests
- Variant loading assumes GATK if no caller set given and GATK filter status is seen in FILTER
- Pass genome build param all the way in order to get the right gene mappings for cases with build 38
- Parse correctly variants with zero frequency values
- Continue even if there are problems to create a region vcf
- STR and cancer variant navigation back to variants pages could fail

### Changed
- Improved code that sends requests to the external APIs
- Updates ranges for user ranks to fit todays usage
- Run coveralls on github actions instead of travis
- Run pip checks on github actions instead of coveralls
- For hg38 cases, change gnomAD link to point to version 3.0 (which is hg38 based)
- Show pinned or causative STR variants a bit more human readable

## [4.13.1]

### Added
### Fixed
- Typo that caused not all clinvar conflicting interpretations to be loaded no matter what
- Parse and retrieve clinvar annotations from VEP-annotated (VEP 97+) CSQ VCF field
- Variant clinvar significance shown as `not provided` whenever is `Uncertain significance`
- Phenomizer query crashing when case has no HPO terms assigned
- Fixed a bug affecting `All SNVs and INDELs` page when variants don't have canonical transcript
- Add gene name or id in cancer variant view

### Changed
- Cancer Variant view changed "Variant:Transcript:Exon:HGVS" to "Gene:Transcript:Exon:HGVS"

## [4.13]

### Added
- ClinVar SNVs track in IGV
- Add SMA view with SMN Copy Number data
- Easier to assign OMIM diagnoses from case page
- OMIM terms and specific OMIM term page

### Fixed
- Bug when adding a new gene to a panel
- Restored missing recent delivery reports
- Fixed style and links to other reports in case side panel
- Deleting cases using display_name and institute not deleting its variants
- Fixed bug that caused coordinates filter to override other filters
- Fixed a problem with finding some INS in loqusdb
- Layout on SV page when local observations without cases are present
- Make scout compatible with the new HPO definition files from `http://compbio.charite.de/jenkins/`
- General report visualization error when SNVs display names are very long


### Changed


## [4.12.4]

### Fixed
- Layout on SV page when local observations without cases are present

## [4.12.3]

### Fixed
- Case report when causative or pinned SVs have non null allele frequencies

## [4.12.2]

### Fixed
- SV variant links now take you to the SV variant page again
- Cancer variant view has cleaner table data entries for "N/A" data
- Pinned variant case level display hotfix for cancer and str - more on this later
- Cancer variants show correct alt/ref reads mirroring alt frequency now
- Always load all clinical STR variants even if a region load is attempted - index may be missing
- Same case repetition in variant local observations

## [4.12.1]

### Fixed
- Bug in variant.gene when gene has no HGVS description


## [4.12]

### Added
- Accepts `alignment_path` in load config to pass bam/cram files
- Display all phenotypes on variant page
- Display hgvs coordinates on pinned and causatives
- Clear panel pending changes
- Adds option to setup the database with static files
- Adds cli command to download the resources from CLI that scout needs
- Adds test files for merged somatic SV and CNV; as well as merged SNV, and INDEL part of #1279
- Allows for upload of OMIM-AUTO gene panel from static files without api-key

### Fixed
- Cancer case HPO panel variants link
- Fix so that some drop downs have correct size
- First IGV button in str variants page
- Cancer case activates on SNV variants
- Cases activate when STR variants are viewed
- Always calculate code coverage
- Pinned/Classification/comments in all types of variants pages
- Null values for panel's custom_inheritance_models
- Discrepancy between the manual disease transcripts and those in database in gene-edit page
- ACMG classification not showing for some causatives
- Fix bug which caused IGV.js to use hg19 reference files for hg38 data
- Bug when multiple bam files sources with non-null values are available


### Changed
- Renamed `requests` file to `scout_requests`
- Cancer variant view shows two, instead of four, decimals for allele and normal


## [4.11.1]

### Fixed
- Institute settings page
- Link institute settings to sharing institutes choices

## [4.11.0]

### Added
- Display locus name on STR variant page
- Alternative key `GNOMADAF_popmax` for Gnomad popmax allele frequency
- Automatic suggestions on how to improve the code on Pull Requests
- Parse GERP, phastCons and phyloP annotations from vep annotated CSQ fields
- Avoid flickering comment popovers in variant list
- Parse REVEL score from vep annotated CSQ fields
- Allow users to modify general institute settings
- Optionally format code automatically on commit
- Adds command to backup vital parts `scout export database`
- Parsing and displaying cancer SV variants from Manta annotated VCF files
- Dismiss cancer snv variants with cancer-specific options
- Add IGV.js UPD, RHO and TIDDIT coverage wig tracks.


### Fixed
- Slightly darker page background
- Fixed an issued with parsed conservation values from CSQ
- Clinvar submissions accessible to all users of an institute
- Header toolbar when on Clinvar page now shows institute name correctly
- Case should not always inactivate upon update
- Show dismissed snv cancer variants as grey on the cancer variants page
- Improved style of mappability link and local observations on variant page
- Convert all the GET requests to the igv view to POST request
- Error when updating gene panels using a file containing BOM chars
- Add/replace gene radio button not working in gene panels


## [4.10.1]

### Fixed
- Fixed issue with opening research variants
- Problem with coveralls not called by Travis CI
- Handle Biomart service down in tests


## [4.10.0]

### Added
- Rank score model in causatives page
- Exportable HPO terms from phenotypes page
- AMP guideline tiers for cancer variants
- Adds scroll for the transcript tab
- Added CLI option to query cases on time since case event was added
- Shadow clinical assessments also on research variants display
- Support for CRAM alignment files
- Improved str variants view : sorting by locus, grouped by allele.
- Delivery report PDF export
- New mosaicism tag option
- Add or modify individuals' age or tissue type from case page
- Display GC and allele depth in causatives table.
- Included primary reference transcript in general report
- Included partial causative variants in general report
- Remove dependency of loqusdb by utilising the CLI

### Fixed
- Fixed update OMIM command bug due to change in the header of the genemap2 file
- Removed Mosaic Tag from Cancer variants
- Fixes issue with unaligned table headers that comes with hidden Datatables
- Layout in general report PDF export
- Fixed issue on the case statistics view. The validation bars didn't show up when all institutes were selected. Now they do.
- Fixed missing path import by importing pathlib.Path
- Handle index inconsistencies in the update index functions
- Fixed layout problems


## [4.9.0]

### Added
- Improved MatchMaker pages, including visible patient contacts email address
- New badges for the github repo
- Links to [GENEMANIA](genemania.org)
- Sort gene panel list on case view.
- More automatic tests
- Allow loading of custom annotations in VCF using the SCOUT_CUSTOM info tag.

### Fixed
- Fix error when a gene is added to an empty dynamic gene panel
- Fix crash when attempting to add genes on incorrect format to dynamic gene panel
- Manual rank variant tags could be saved in a "Select a tag"-state, a problem in the variants view.
- Same case evaluations are no longer shown as gray previous evaluations on the variants page
- Stay on research pages, even if reset, next first buttons are pressed..
- Overlapping variants will now be visible on variant page again
- Fix missing classification comments and links in evaluations page
- All prioritized cases are shown on cases page


## [4.8.3]

### Added

### Fixed
- Bug when ordering sanger
- Improved scrolling over long list of genes/transcripts


## [4.8.2]

### Added

### Fixed
- Avoid opening extra tab for coverage report
- Fixed a problem when rank model version was saved as floats and not strings
- Fixed a problem with displaying dismiss variant reasons on the general report
- Disable load and delete filter buttons if there are no saved filters
- Fix problem with missing verifications
- Remove duplicate users and merge their data and activity


## [4.8.1]

### Added

### Fixed
- Prevent login fail for users with id defined by ObjectId and not email
- Prevent the app from crashing with `AttributeError: 'NoneType' object has no attribute 'message'`


## [4.8.0]

### Added
- Updated Scout to use Bootstrap 4.3
- New looks for Scout
- Improved dashboard using Chart.js
- Ask before inactivating a case where last assigned user leaves it
- Genes can be manually added to the dynamic gene list directly on the case page
- Dynamic gene panels can optionally be used with clinical filter, instead of default gene panel
- Dynamic gene panels get link out to chanjo-report for coverage report
- Load all clinvar variants with clinvar Pathogenic, Likely Pathogenic and Conflicting pathogenic
- Show transcripts with exon numbers for structural variants
- Case sort order can now be toggled between ascending and descending.
- Variants can be marked as partial causative if phenotype is available for case.
- Show a frequency tooltip hover for SV-variants.
- Added support for LDAP login system
- Search snv and structural variants by chromosomal coordinates
- Structural variants can be marked as partial causative if phenotype is available for case.
- Show normal and pathologic limits for STRs in the STR variants view.
- Institute level persistent variant filter settings that can be retrieved and used.
- export causative variants to Excel
- Add support for ROH, WIG and chromosome PNGs in case-view

### Fixed
- Fixed missing import for variants with comments
- Instructions on how to build docs
- Keep sanger order + verification when updating/reloading variants
- Fixed and moved broken filter actions (HPO gene panel and reset filter)
- Fixed string conversion to number
- UCSC links for structural variants are now separated per breakpoint (and whole variant where applicable)
- Reintroduced missing coverage report
- Fixed a bug preventing loading samples using the command line
- Better inheritance models customization for genes in gene panels
- STR variant page back to list button now does its one job.
- Allows to setup scout without a omim api key
- Fixed error causing "favicon not found" flash messages
- Removed flask --version from base cli
- Request rerun no longer changes case status. Active or archived cases inactivate on upload.
- Fixed missing tooltip on the cancer variants page
- Fixed weird Rank cell in variants page
- Next and first buttons order swap
- Added pagination (and POST capability) to cancer variants.
- Improves loading speed for variant page
- Problem with updating variant rank when no variants
- Improved Clinvar submission form
- General report crashing when dismissed variant has no valid dismiss code
- Also show collaborative case variants on the All variants view.
- Improved phenotype search using dataTables.js on phenotypes page
- Search and delete users with `email` instead of `_id`
- Fixed css styles so that multiselect options will all fit one column


## [4.7.3]

### Added
- RankScore can be used with VCFs for vcf_cancer files

### Fixed
- Fix issue with STR view next page button not doing its one job.

### Deleted
- Removed pileup as a bam viewing option. This is replaced by IGV


## [4.7.2]

### Added
- Show earlier ACMG classification in the variant list

### Fixed
- Fixed igv search not working due to igv.js dist 2.2.17
- Fixed searches for cases with a gene with variants pinned or marked causative.
- Load variant pages faster after fixing other causatives query
- Fixed mitochondrial report bug for variants without genes

## [4.7.1]

### Added

### Fixed
- Fixed bug on genes page


## [4.7.0]

### Added
- Export genes and gene panels in build GRCh38
- Search for cases with variants pinned or marked causative in a given gene.
- Search for cases phenotypically similar to a case also from WUI.
- Case variant searches can be limited to similar cases, matching HPO-terms,
  phenogroups and cohorts.
- De-archive reruns and flag them as 'inactive' if archived
- Sort cases by analysis_date, track or status
- Display cases in the following order: prioritized, active, inactive, archived, solved
- Assign case to user when user activates it or asks for rerun
- Case becomes inactive when it has no assignees
- Fetch refseq version from entrez and use it in clinvar form
- Load and export of exons for all genes, independent on refseq
- Documentation for loading/updating exons
- Showing SV variant annotations: SV cgh frequencies, gnomad-SV, local SV frequencies
- Showing transcripts mapping score in segmental duplications
- Handle requests to Ensembl Rest API
- Handle requests to Ensembl Rest Biomart
- STR variants view now displays GT and IGV link.
- Description field for gene panels
- Export exons in build 37 and 38 using the command line

### Fixed
- Fixes of and induced by build tests
- Fixed bug affecting variant observations in other cases
- Fixed a bug that showed wrong gene coverage in general panel PDF export
- MT report only shows variants occurring in the specific individual of the excel sheet
- Disable SSL certifcate verification in requests to chanjo
- Updates how intervaltree and pymongo is used to void deprecated functions
- Increased size of IGV sample tracks
- Optimized tests


## [4.6.1]

### Added

### Fixed
- Missing 'father' and 'mother' keys when parsing single individual cases


## [4.6.0]

### Added
- Description of Scout branching model in CONTRIBUTING doc
- Causatives in alphabetical order, display ACMG classification and filter by gene.
- Added 'external' to the list of analysis type options
- Adds functionality to display "Tissue type". Passed via load config.
- Update to IGV 2.

### Fixed
- Fixed alignment visualization and vcf2cytosure availability for demo case samples
- Fixed 3 bugs affecting SV pages visualization
- Reintroduced the --version cli option
- Fixed variants query by panel (hpo panel + gene panel).
- Downloaded MT report contains excel files with individuals' display name
- Refactored code in parsing of config files.


## [4.5.1]

### Added

### Fixed
- update requirement to use PyYaml version >= 5.1
- Safer code when loading config params in cli base


## [4.5.0]

### Added
- Search for similar cases from scout view CLI
- Scout cli is now invoked from the app object and works under the app context

### Fixed
- PyYaml dependency fixed to use version >= 5.1


## [4.4.1]

### Added
- Display SV rank model version when available

### Fixed
- Fixed upload of delivery report via API


## [4.4.0]

### Added
- Displaying more info on the Causatives page and hiding those not causative at the case level
- Add a comment text field to Sanger order request form, allowing a message to be included in the email
- MatchMaker Exchange integration
- List cases with empty synopsis, missing HPO terms and phenotype groups.
- Search for cases with open research list, or a given case status (active, inactive, archived)

### Fixed
- Variant query builder split into several functions
- Fixed delivery report load bug


## [4.3.3]

### Added
- Different individual table for cancer cases

### Fixed
- Dashboard collects validated variants from verification events instead of using 'sanger' field
- Cases shared with collaborators are visible again in cases page
- Force users to select a real institute to share cases with (actionbar select fix)


## [4.3.2]

### Added
- Dashboard data can be filtered using filters available in cases page
- Causatives for each institute are displayed on a dedicated page
- SNVs and and SVs are searchable across cases by gene and rank score
- A more complete report with validated variants is downloadable from dashboard

### Fixed
- Clinsig filter is fixed so clinsig numerical values are returned
- Split multi clinsig string values in different elements of clinsig array
- Regex to search in multi clinsig string values or multi revstat string values
- It works to upload vcf files with no variants now
- Combined Pileup and IGV alignments for SVs having variant start and stop on the same chromosome


## [4.3.1]

### Added
- Show calls from all callers even if call is not available
- Instructions to install cairo and pango libs from WeasyPrint page
- Display cases with number of variants from CLI
- Only display cases with number of variants above certain treshold. (Also CLI)
- Export of verified variants by CLI or from the dashboard
- Extend case level queries with default panels, cohorts and phenotype groups.
- Slice dashboard statistics display using case level queries
- Add a view where all variants for an institute can be searched across cases, filtering on gene and rank score. Allows searching research variants for cases that have research open.

### Fixed
- Fixed code to extract variant conservation (gerp, phyloP, phastCons)
- Visualization of PDF-exported gene panels
- Reintroduced the exon/intron number in variant verification email
- Sex and affected status is correctly displayed on general report
- Force number validation in SV filter by size
- Display ensembl transcripts when no refseq exists


## [4.3.0]

### Added
- Mosaicism tag on variants
- Show and filter on SweGen frequency for SVs
- Show annotations for STR variants
- Show all transcripts in verification email
- Added mitochondrial export
- Adds alternative to search for SVs shorter that the given length
- Look for 'bcftools' in the `set` field of VCFs
- Display digenic inheritance from OMIM
- Displays what refseq transcript that is primary in hgnc

### Fixed

- Archived panels displays the correct date (not retroactive change)
- Fixed problem with waiting times in gene panel exports
- Clinvar fiter not working with human readable clinsig values

## [4.2.2]

### Fixed
- Fixed gene panel create/modify from CSV file utf-8 decoding error
- Updating genes in gene panels now supports edit comments and entry version
- Gene panel export timeout error

## [4.2.1]

### Fixed
- Re-introduced gene name(s) in verification email subject
- Better PDF rendering for excluded variants in report
- Problem to access old case when `is_default` did not exist on a panel


## [4.2.0]

### Added
- New index on variant_id for events
- Display overlapping compounds on variants view

### Fixed
- Fixed broken clinical filter


## [4.1.4]

### Added
- Download of filtered SVs

### Fixed
- Fixed broken download of filtered variants
- Fixed visualization issue in gene panel PDF export
- Fixed bug when updating gene names in variant controller


## [4.1.3]

### Fixed
- Displays all primary transcripts


## [4.1.2]

### Added
- Option add/replace when updating a panel via CSV file
- More flexible versioning of the gene panels
- Printing coverage report on the bottom of the pdf case report
- Variant verification option for SVs
- Logs uri without pwd when connecting
- Disease-causing transcripts in case report
- Thicker lines in case report
- Supports HPO search for cases, both terms or if described in synopsis
- Adds sanger information to dashboard

### Fixed
- Use db name instead of **auth** as default for authentication
- Fixes so that reports can be generated even with many variants
- Fixed sanger validation popup to show individual variants queried by user and institute.
- Fixed problem with setting up scout
- Fixes problem when exac file is not available through broad ftp
- Fetch transcripts for correct build in `adapter.hgnc_gene`

## [4.1.1]
- Fix problem with institute authentication flash message in utils
- Fix problem with comments
- Fix problem with ensembl link


## [4.1.0]

### Added
- OMIM phenotypes to case report
- Command to download all panel app gene panels `scout load panel --panel-app`
- Links to genenames.org and omim on gene page
- Popup on gene at variants page with gene information
- reset sanger status to "Not validated" for pinned variants
- highlight cases with variants to be evaluated by Sanger on the cases page
- option to point to local reference files to the genome viewer pileup.js. Documented in `docs.admin-guide.server`
- option to export single variants in `scout export variants`
- option to load a multiqc report together with a case(add line in load config)
- added a view for searching HPO terms. It is accessed from the top left corner menu
- Updates the variants view for cancer variants. Adds a small cancer specific filter for known variants
- Adds hgvs information on cancer variants page
- Adds option to update phenotype groups from CLI

### Fixed
- Improved Clinvar to submit variants from different cases. Fixed HPO terms in casedata according to feedback
- Fixed broken link to case page from Sanger modal in cases view
- Now only cases with non empty lists of causative variants are returned in `adapter.case(has_causatives=True)`
- Can handle Tumor only samples
- Long lists of HGNC symbols are now possible. This was previously difficult with manual, uploaded or by HPO search when changing filter settings due to GET request limitations. Relevant pages now use POST requests. Adds the dynamic HPO panel as a selection on the gene panel dropdown.
- Variant filter defaults to default panels also on SV and Cancer variants pages.

## [4.0.0]

### WARNING ###

This is a major version update and will require that the backend of pre releases is updated.
Run commands:

```
$scout update genes
$scout update hpo
```

- Created a Clinvar submission tool, to speed up Clinvar submission of SNVs and SVs
- Added an analysis report page (html and PDF format) containing phenotype, gene panels and variants that are relevant to solve a case.

### Fixed
- Optimized evaluated variants to speed up creation of case report
- Moved igv and pileup viewer under a common folder
- Fixed MT alignment view pileup.js
- Fixed coordinates for SVs with start chromosome different from end chromosome
- Global comments shown across cases and institutes. Case-specific variant comments are shown only for that specific case.
- Links to clinvar submitted variants at the cases level
- Adapts clinvar parsing to new format
- Fixed problem in `scout update user` when the user object had no roles
- Makes pileup.js use online genome resources when viewing alignments. Now any instance of Scout can make use of this functionality.
- Fix ensembl link for structural variants
- Works even when cases does not have `'madeline_info'`
- Parses Polyphen in correct way again
- Fix problem with parsing gnomad from VEP

### Added
- Added a PDF export function for gene panels
- Added a "Filter and export" button to export custom-filtered SNVs to CSV file
- Dismiss SVs
- Added IGV alignments viewer
- Read delivery report path from case config or CLI command
- Filter for spidex scores
- All HPO terms are now added and fetched from the correct source (https://github.com/obophenotype/human-phenotype-ontology/blob/master/hp.obo)
- New command `scout update hpo`
- New command `scout update genes` will fetch all the latest information about genes and update them
- Load **all** variants found on chromosome **MT**
- Adds choice in cases overview do show as many cases as user like

### Removed
- pileup.min.js and pileup css are imported from a remote web location now
- All source files for HPO information, this is instead fetched directly from source
- All source files for gene information, this is instead fetched directly from source

## [3.0.0]
### Fixed
- hide pedigree panel unless it exists

## [1.5.1] - 2016-07-27
### Fixed
- look for both ".bam.bai" and ".bai" extensions

## [1.4.0] - 2016-03-22
### Added
- support for local frequency through loqusdb
- bunch of other stuff

## [1.3.0] - 2016-02-19
### Fixed
- Update query-phenomizer and add username/password

### Changed
- Update the way a case is checked for rerun-status

### Added
- Add new button to mark a case as "checked"
- Link to clinical variants _without_ 1000G annotation

## [1.2.2] - 2016-02-18
### Fixed
- avoid filtering out variants lacking ExAC and 1000G annotations

## [1.1.3] - 2015-10-01
### Fixed
- persist (clinical) filter when clicking load more
- fix #154 by robustly setting clinical filter func. terms

## [1.1.2] - 2015-09-07
### Fixed
- avoid replacing coverage report with none
- update SO terms, refactored

## [1.1.1] - 2015-08-20
### Fixed
- fetch case based on collaborator status (not owner)

## [1.1.0] - 2015-05-29
### Added
- link(s) to SNPedia based on RS-numbers
- new Jinja filter to "humanize" decimal numbers
- show gene panels in variant view
- new Jinja filter for decoding URL encoding
- add indicator to variants in list that have comments
- add variant number threshold and rank score threshold to load function
- add event methods to mongo adapter
- add tests for models
- show badge "old" if comment was written for a previous analysis

### Changed
- show cDNA change in transcript summary unless variant is exonic
- moved compounds table further up the page
- show dates for case uploads in ISO format
- moved variant comments higher up on page
- updated documentation for pages
- read in coverage report as blob in database and serve directly
- change ``OmimPhenotype`` to ``PhenotypeTerm``
- reorganize models sub-package
- move events (and comments) to separate collection
- only display prev/next links for the research list
- include variant type in breadcrumbs e.g. "Clinical variants"

### Removed
- drop dependency on moment.js

### Fixed
- show the same level of detail for all frequencies on all pages
- properly decode URL encoded symbols in amino acid/cDNA change strings
- fixed issue with wipe permissions in MongoDB
- include default gene lists in "variants" link in breadcrumbs

## [1.0.2] - 2015-05-20
### Changed
- update case fetching function

### Fixed
- handle multiple cases with same id

## [1.0.1] - 2015-04-28
### Fixed
- Fix building URL parameters in cases list Vue component

## [1.0.0] - 2015-04-12
Codename: Sara Lund

![Release 1.0](artwork/releases/release-1-0.jpg)

### Added
- Add email logging for unexpected errors
- New command line tool for deleting case

### Changed
- Much improved logging overall
- Updated documentation/usage guide
- Removed non-working IGV link

### Fixed
- Show sample display name in GT call
- Various small bug fixes
- Make it easier to hover over popups

## [0.0.2-rc1] - 2015-03-04
### Added
- add protein table for each variant
- add many more external links
- add coverage reports as PDFs

### Changed
- incorporate user feedback updates
- big refactor of load scripts

## [0.0.2-rc2] - 2015-03-04
### Changes
- add gene table with gene description
- reorganize inheritance models box

### Fixed
- avoid overwriting gene list on "research" load
- fix various bugs in external links

## [0.0.2-rc3] - 2015-03-05
### Added
- Activity log feed to variant view
- Adds protein change strings to ODM and Sanger email

### Changed
- Extract activity log component to macro

### Fixes
- Make Ensembl transcript links use archive website<|MERGE_RESOLUTION|>--- conflicted
+++ resolved
@@ -11,11 +11,8 @@
 ### Fixed
 - Send partial file data to igv.js when visualizing sashimi plots with splice junction tracks
 ### Changed
-<<<<<<< HEAD
+- Switch off non-clinical gene warnings when filtering research variants
 - Configuration Parsing now uses Pydantic for improved typechecking and config handling
-=======
-- Switch off non-clinical gene warnings when filtering research variants
->>>>>>> c44676bb
 
 ## [4.34]
 ### Added
