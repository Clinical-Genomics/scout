--- conflicted
+++ resolved
@@ -8,11 +8,8 @@
 ### Fixed
 - Make MitoMap link work for hg38 again
 - Export Variants feature crashing when one of the variants has no primary transcripts
-<<<<<<< HEAD
+- Redirect to last visited variantS page when dismissing variants from variants list
 - Relaxed matching of SVs Loqus occurrences in other cases (look for SVs with different subtype)
-=======
-- Redirect to last visited variantS page when dismissing variants from variants list
->>>>>>> 23d8c4f3
 ### Added
 - Add link to HmtVar for mitochondrial variants (if VCF is annotated with HmtNote)
 - Grey background for dismissed compounds in variants list and variant page
