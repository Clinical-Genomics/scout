--- conflicted
+++ resolved
@@ -8,13 +8,10 @@
 ### Added
 - A new index for hgnc_symbol in the hgnc_gene collection
 - A Pedigree panel in STR page
-<<<<<<< HEAD
-- Added comands for loading variant evalutaion terms into database and viewing loaded terms
-- Added support for variant evaluation terms specific to a given type of analysis or institute
+- Display Tier I and II variants in case view causatives card for cancer cases
+- Added comands for loading variant evaluation terms (manual rank, dismissed options) into database and viewing loaded terms
+- Added support for variant evaluation terms specific to a given type of track or institute
 - Display custom evaluation terms in institute settings
-=======
-- Display Tier I and II variants in case view causatives card for cancer cases
->>>>>>> 91269212
 ### Fixed
 - Send partial file data to igv.js when visualizing sashimi plots with splice junction tracks
 ### Changed
