--- conflicted
+++ resolved
@@ -25,13 +25,10 @@
 - Export delivery report to PDF using PDFKit instead of Weasyprint
 - PDF export of clinical and research HPO panels using PDFKit instead of Weasyprint
 - Export gene panel report to PDF using PDFKit
-<<<<<<< HEAD
 - Export delivery report to PDF using PDFKit
 - Removed WeasyPrint lib dependency 
 - Reduce code complexity (parse/ensembl.py)
-=======
-- Removed WeasyPrint lib dependency
->>>>>>> 86418b23
+
 ### Fixed
 - Reintroduced missing links to Swegen and Beacon and dbSNP in RD variant page, summary section
 - Demo delivery report orientation to fit new columns
