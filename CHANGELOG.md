--- conflicted
+++ resolved
@@ -7,11 +7,8 @@
 ## [unreleased]
 ### Changed
 - Moved Phenomodels code under a dedicated blueprint
-<<<<<<< HEAD
+- Updated the instructions to load custom case report under admin guide
 - Keep variants filter window collapsed except when user expands it to filter
-=======
-- Updated the instructions to load custom case report under admin guide
->>>>>>> afe19126
 ### Added
 - A summary table of pinned variants on the cancer case general report
 - New openable matching causatives and managed variants lists for default gene panels only for convenience
