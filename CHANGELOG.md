--- conflicted
+++ resolved
@@ -10,12 +10,8 @@
 - Case loading via .yaml config file accepts subject_id and phenotype_groups (if previously defined as constant default or added per institute)
 - Possibility to submit variants associated with Orphanet conditions to ClinVar
 - Option update path to .d4 files path for individuals of an existing case using the command line
-<<<<<<< HEAD
-- Case loading via .yaml config file accepts subject_id and phenotype_groups (if previously defined as constant default or added per institute)
+- More constraint information is displayed per gene in addition to pLi: missense and LoF OE, CI (inluding LOEUF) and Z-score.
 - Sanger recipient may send an alert to the user which ordered the verification when a variant is flagged as true positive
-=======
-- More constraint information is displayed per gene in addition to pLi: missense and LoF OE, CI (inluding LOEUF) and Z-score.
->>>>>>> 31c2189f
 ### Changed
 - Introduce validation in the ClinVar multistep form to make sure users provide at least one variant-associated condition
 - CLI scout update individual accepts subject_id
