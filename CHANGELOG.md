# Change Log
All notable changes to this project will be documented in this file.
This project adheres to [Semantic Versioning](http://semver.org/).

About changelog [here](https://keepachangelog.com/en/1.0.0/)

## []
### Added
- Dark mode, using browser/OS media preference
- Allow marking case as solved without defining causative variants
- Admin users can create missing beacon datasets from the institute's settings page
- GenCC links on gene and variant pages
### Changed
- Improved HTML syntax in case report template
- Modified message displayed when variant rank stats could not be calculated
### Fixed
- Remove load demo case command from docker-compose.yml
- Text elements being split across pages in PDF reports
- Made login password field of type `password` in LDAP login form
- Gene panels HTML select in institute's settings page
- Bootstrap upgraded to version 5
- Fix some Sourcery and SonarCloud suggestions
- Escape special characters in case search on institute and dashboard pages
<<<<<<< HEAD
- Bug in gene variants page (All SNVs and INDELs) when variant gene doesn't have a hgnc_id that is found in the database
=======
- Broken case PDF reports when no Madeline pedigree image can be created
>>>>>>> ed389159

## [4.53]
### Added
### Changed
- Point Alamut API key docs link to new API version
- Parse dbSNP id from ID only if it says "rs", else use VEP CSQ fields
- Removed MarkupSafe from the dependencies
### Fixed
- Reintroduced loading of SVs for demo case 643595
- Successful parse of FOUND_IN should avoid GATK caller default
- All vulnerabilities flagged by SonarCloud

## [4.52]
### Added
- Demo cancer case gets loaded together with demo RD case in demo instance
- Parse REVEL_score alongside REVEL_rankscore from csq field and display it on SNV variant page
- Rank score results now show the ranking range
- cDNA and protein changes displayed on institute causatives pages
- Optional SESSION_TIMEOUT_MINUTES configuration in app config files
- Script to convert old OMIM case format (list of integers) to new format (list of dictionaries)
- Additional check for user logged in status before serving alignment files
- Download .cgh files from cancer samples table on cancer case page
- Number of documents and date of last update on genes page
### Changed
- Verify user before redirecting to IGV alignments and sashimi plots
- Build case IGV tracks starting from case and variant objects instead of passing all params in a form
- Unfreeze Werkzeug lib since Flask_login v.0.6 with bugfix has been released
- Sort gene panels by name (panelS and variant page)
- Removed unused `server.blueprints.alignviewers.unindexed_remote_static` endpoint
- User sessions to check files served by `server.blueprints.alignviewers.remote_static` endpoint
- Moved Beacon-related functions to a dedicated app extension
- Audit Filter now also loads filter displaying the variants for it
### Fixed
- Handle `attachment_filename` parameter renamed to `download_name` when Flask 2.2 will be released
- Removed cursor timeout param in cases find adapter function to avoid many code warnings
- Removed stream argument deprecation warning in tests
- Handle `no intervals found` warning in load_region test
- Beacon remove variants
- Protect remote_cors function in alignviewers view from Server-Side Request Forgery (SSRF)
- Check creation date of last document in gene collection to display when genes collection was updated last

## [4.51]
### Added
- Config file containing codecov settings for pull requests
- Add an IGV.js direct link button from case page
- Security policy file
- Hide/shade compound variants based on rank score on variantS from filter
- Chromograph legend documentation direct link
### Changed
- Updated deprecated Codecov GitHub action to v.2
- Simplified code of scout/adapter/mongo/variant
- Update IGV.js to v2.11.2
- Show summary number of variant gene panels on general report if more than 3
### Fixed
- Marrvel link for variants in genome build 38 (using liftover to build 37)
- Remove flags from codecov config file
- Fixed filter bug with high negative SPIDEX scores
- Renamed IARC TP53 button to to `TP53 Database`, modified also link since IARC has been moved to the US NCI: `https://tp53.isb-cgc.org/`
- Parsing new format of OMIM case info when exporting patients to Matchmaker
- Remove flask-debugtoolbar lib dependency that is using deprecated code and causes app to crash after new release of Jinja2 (3.1)
- Variant page crashing for cases with old OMIM terms structure (a list of integers instead of dictionary)
- Variant page crashing when creating MARRVEL link for cases with no genome build
- SpliceAI documentation link
- Fix deprecated `safe_str_cmp` import from `werkzeug.security` by freezing Werkzeug lib to v2.0 until Flask_login v.0.6 with bugfix is released
- List gene names densely in general report for SVs that contain more than 3 genes
- Show transcript ids on refseq genes on hg19 in IGV.js, using refgene source
- Display correct number of genes in general report for SVs that contain more than 32 genes
- Broken Google login after new major release of `lepture/authlib`
- Fix frequency and callers display on case general report

## [4.50.1]
### Fixed
- Show matching causative STR_repid for legacy str variants (pre Stranger hgnc_id)

## [4.50]
### Added
- Individual-specific OMIM terms
- OMIM disease descriptions in ClinVar submission form
- Add a toggle for melter rerun monitoring of cases
- Add a config option to show the rerun monitoring toggle
- Add a cli option to export cases with rerun monitoring enabled
- Add a link to STRipy for STR variants; shallow for ARX and HOXA13
- Hide by default variants only present in unaffected individuals in variants filters
- OMIM terms in general case report
- Individual-level info on OMIM and HPO terms in general case report
- PanelApp gene link among the external links on variant page
- Dashboard case filters fields help
- Filter cases by OMIM terms in cases and dashboard pages
### Fixed
- A malformed panel id request would crash with exception: now gives user warning flash with redirect
- Link to HPO resource file hosted on `http://purl.obolibrary.org`
- Gene search form when gene exists only in build 38
- Fixed odd redirect error and poor error message on missing column for gene panel csv upload
- Typo in parse variant transcripts function
- Modified keys name used to parse local observations (archived) frequencies to reflect change in MIP keys naming
- Better error handling for partly broken/timed out chanjo reports
- Broken javascript code when case Chromograph data is malformed
- Broader space for case synopsis in general report
- Show partial causatives on causatives and matching causatives panels
- Partial causative assignment in cases with no OMIM or HPO terms
- Partial causative OMIM select options in variant page
### Changed
- Slightly smaller and improved layout of content in case PDF report
- Relabel more cancer variant pages somatic for navigation
- Unify caseS nav links
- Removed unused `add_compounds` param from variant controllers function
- Changed default hg19 genome for IGV.js to legacy hg19_1kg_decoy to fix a few problematic loci
- Reduce code complexity (parse/ensembl.py)
- Silence certain fields in ClinVar export if prioritised ones exist (chrom-start-end if hgvs exist)
- Made phenotype non-mandatory when marking a variant as partial causative
- Only one phenotype condition type (OMIM or HPO) per variant is used in ClinVar submissions
- ClinVar submission variant condition prefers OMIM over HPO if available
- Use lighter version of gene objects in Omim MongoDB adapter, panels controllers, panels views and institute controllers
- Gene-variants table size is now adaptive
- Remove unused file upload on gene-variants page

## [4.49]
### Fixed
- Pydantic model types for genome_build, madeline_info, peddy_ped_check and peddy_sex_check, rank_model_version and sv_rank_model_version
- Replace `MatchMaker` with `Matchmaker` in all places visible by a user
- Save diagnosis labels along with OMIM terms in Matchmaker Exchange submission objects
- `libegl-mesa0_21.0.3-0ubuntu0.3~20.04.5_amd64.deb` lib not found by GitHub actions Docker build
- Remove unused `chromograph_image_files` and `chromograph_prefixes` keys saved when creating or updating an RD case
- Search managed variants by description and with ignore case
### Changed
- Introduced page margins on exported PDF reports
- Smaller gene fonts in downloaded HPO genes PDF reports
- Reintroduced gene coverage data in the PDF-exported general report of rare-disease cases
- Check for existence of case report files before creating sidebar links
- Better description of HPO and OMIM terms for patients submitted to Matchmaker Exchange
- Remove null non-mandatory key/values when updating a case
- Freeze WTForms<3 due to several form input rendering changes

## [4.48.1]
### Fixed
- General case PDF report for recent cases with no pedigree

## [4.48]
### Added
- Option to cancel a request for research variants in case page
### Changed
- Update igv.js to v2.10.5
- Updated example of a case delivery report
- Unfreeze cyvcf2
- Builder images used in Scout Dockerfiles
- Crash report email subject gives host name
- Export general case report to PDF using PDFKit instead of WeasyPrint
- Do not include coverage report in PDF case report since they might have different orientation
- Export cancer cases's "Coverage and QC report" to PDF using PDFKit instead of Weasyprint
- Updated cancer "Coverage and QC report" example
- Keep portrait orientation in PDF delivery report
- Export delivery report to PDF using PDFKit instead of Weasyprint
- PDF export of clinical and research HPO panels using PDFKit instead of Weasyprint
- Export gene panel report to PDF using PDFKit
- Removed WeasyPrint lib dependency

### Fixed
- Reintroduced missing links to Swegen and Beacon and dbSNP in RD variant page, summary section
- Demo delivery report orientation to fit new columns
- Missing delivery report in demo case
- Cast MNVs to SNV for test
- Export verified variants from all institutes when user is admin
- Cancer coverage and QC report not found for demo cancer case
- Pull request template instructions on how to deploy to test server
- PDF Delivery report not showing Swedac logo
- Fix code typos
- Disable codefactor raised by ESLint for javascript functions located on another file
- Loading spinner stuck after downloading a PDF gene panel report
- IGV browser crashing when file system with alignment files is not mounted

## [4.47]
### Added
- Added CADD, GnomAD and genotype calls to variantS export
### Changed
- Pull request template, to illustrate how to deploy pull request branches on cg-vm1 stage server
### Fixed
- Compiled Docker image contains a patched version (v4.9) of chanjo-report

## [4.46.1]
### Fixed
- Downloading of files generated within the app container (MT-report, verified variants, pedigrees, ..)

## [4.46]
### Added
- Created a Dockefile to be used to serve the dockerized app in production
- Modified the code to collect database params specified as env vars
- Created a GitHub action that pushes the Dockerfile-server image to Docker Hub (scout-server-stage) every time a PR is opened
- Created a GitHub action that pushes the Dockerfile-server image to Docker Hub (scout-server) every time a new release is created
- Reassign MatchMaker Exchange submission to another user when a Scout user is deleted
- Expose public API JSON gene panels endpoint, primarily to enable automated rerun checking for updates
- Add utils for dictionary type
- Filter institute cases using multiple HPO terms
- Vulture GitHub action to identify and remove unused variables and imports
### Changed
- Updated the python config file documentation in admin guide
- Case configuration parsing now uses Pydantic for improved typechecking and config handling
- Removed test matrices to speed up automatic testing of PRs
- Switch from Coveralls to Codecov to handle CI test coverage
- Speed-up CI tests by caching installation of libs and splitting tests into randomized groups using pytest-test-groups
- Improved LDAP login documentation
- Use lib flask-ldapconn instead of flask_ldap3_login> to handle ldap authentication
- Updated Managed variant documentation in user guide
- Fix and simplify creating and editing of gene panels
- Simplified gene variants search code
- Increased the height of the genes track in the IGV viewer
### Fixed
- Validate uploaded managed variant file lines, warning the user.
- Exporting validated variants with missing "genes" database key
- No results returned when searching for gene variants using a phenotype term
- Variants filtering by gene symbols file
- Make gene HGNC symbols field mandatory in gene variants page and run search only on form submit
- Make sure collaborator gene variants are still visible, even if HPO filter is used

## [4.45]
### Added
### Changed
- Start Scout also when loqusdbapi is not reachable
- Clearer definition of manual standard and custom inheritance models in gene panels
- Allow searching multiple chromosomes in filters
### Fixed
- Gene panel crashing on edit action

## [4.44]
### Added
### Changed
- Display Gene track beneath each sample track when displaying splice junctions in igv browser
- Check outdated gene symbols and update with aliases for both RD and cancer variantS
### Fixed
- Added query input check and fixed the Genes API endpoint to return a json formatted error when request is malformed
- Typo in ACMG BP6 tooltip

## [4.43.1]
### Added
- Added database index for OMIM disease term genes
### Changed
### Fixed
- Do not drop HPO terms collection when updating HPO terms via the command line
- Do not drop disease (OMIM) terms collection when updating diseases via the command line

## [4.43]
### Added
- Specify which collection(s) update/build indexes for
### Fixed
- Do not drop genes and transcripts collections when updating genes via the command line

## [4.42.1]
### Added
### Changed
### Fixed
- Freeze PyMongo lib to version<4.0 to keep supporting previous MongoDB versions
- Speed up gene panels creation and update by collecting only light gene info from database
- Avoid case page crash on Phenomizer queries timeout

## [4.42]
### Added
- Choose custom pinned variants to submit to MatchMaker Exchange
- Submit structural variant as genes to the MatchMaker Exchange
- Added function for maintainers and admins to remove gene panels
- Admins can restore deleted gene panels
- A development docker-compose file illustrating the scout/chanjo-report integration
- Show AD on variants view for cancer SV (tumor and normal)
- Cancer SV variants filter AD, AF (tumor and normal)
- Hiding the variants score column also from cancer SVs, as for the SNVs
### Changed
- Enforce same case _id and display_name when updating a case
- Enforce same individual ids, display names and affected status when updating a case
- Improved documentation for connecting to loqusdb instances (including loqusdbapi)
- Display and download HPO gene panels' gene symbols in italics
- A faster-built and lighter Docker image
- Reduce complexity of `panels` endpoint moving some code to the panels controllers
- Update requirements to use flask-ldap3-login>=0.9.17 instead of freezing WTForm
### Fixed
- Use of deprecated TextField after the upgrade of WTF to v3.0
- Freeze to WTForms to version < 3
- Remove the extra files (bed files and madeline.svg) introduced by mistake
- Cli command loading demo data in docker-compose when case custom images exist and is None
- Increased MongoDB connection serverSelectionTimeoutMS parameter to 30K (default value according to MongoDB documentation)
- Better differentiate old obs counts 0 vs N/A
- Broken cancer variants page when default gene panel was deleted
- Typo in tx_overview function in variant controllers file
- Fixed loqusdbapi SV search URL
- SV variants filtering using Decipher criterion
- Removing old gene panels that don't contain the `maintainer` key.

## [4.41.1]
### Fixed
- General reports crash for variant annotations with same variant on other cases

## [4.41]
### Added
- Extended the instructions for running the Scout Docker image (web app and cli).
- Enabled inclusion of custom images to STR variant view
### Fixed
- General case report sorting comments for variants with None genetic models
- Do not crash but redirect to variants page with error when a variant is not found for a case
- UCSC links coordinates for SV variants with start chromosome different than end chromosome
- Human readable variants name in case page for variants having start chromosome different from end chromosome
- Avoid always loading all transcripts when checking gene symbol: introduce gene captions
- Slow queries for evaluated variants on e.g. case page - use events instead
### Changed
- Rearrange variant page again, moving severity predictions down.
- More reactive layout width steps on variant page

## [4.40.1]
### Added
### Fixed
- Variants dismissed with inconsistent inheritance pattern can again be shown in general case report
- General report page for variants with genes=None
- General report crashing when variants have no panels
- Added other missing keys to case and variant dictionaries passed to general report
### Changed

## [4.40]
### Added
- A .cff citation file
- Phenotype search API endpoint
- Added pagination to phenotype API
- Extend case search to include internal MongoDB id
- Support for connecting to a MongoDB replica set (.py config files)
- Support for connecting to a MongoDB replica set (.yaml config files)
### Fixed
- Command to load the OMIM gene panel (`scout load panel --omim`)
- Unify style of pinned and causative variants' badges on case page
- Removed automatic spaces after punctuation in comments
- Remove the hardcoded number of total individuals from the variant's old observations panel
- Send delete requests to a connected Beacon using the DELETE method
- Layout of the SNV and SV variant page - move frequency up
### Changed
- Stop updating database indexes after loading exons via command line
- Display validation status badge also for not Sanger-sequenced variants
- Moved Frequencies, Severity and Local observations panels up in RD variants page
- Enabled Flask CORS to communicate CORS status to js apps
- Moved the code preparing the transcripts overview to the backend
- Refactored and filtered json data used in general case report
- Changed the database used in docker-compose file to use the official MongoDB v4.4 image
- Modified the Python (3.6, 3.8) and MongoDB (3.2, 4.4, 5.0) versions used in testing matrices (GitHub actions)
- Capitalize case search terms on institute and dashboard pages


## [4.39]
### Added
- COSMIC IDs collected from CSQ field named `COSMIC`
### Fixed
- Link to other causative variants on variant page
- Allow multiple COSMIC links for a cancer variant
- Fix floating text in severity box #2808
- Fixed MitoMap and HmtVar links for hg38 cases
- Do not open new browser tabs when downloading files
- Selectable IGV tracks on variant page
- Missing splice junctions button on variant page
- Refactor variantS representative gene selection, and use it also for cancer variant summary
### Changed
- Improve Javascript performance for displaying Chromograph images
- Make ClinVar classification more evident in cancer variant page

## [4.38]
### Added
- Option to hide Alamut button in the app config file
### Fixed
- Library deprecation warning fixed (insert is deprecated. Use insert_one or insert_many instead)
- Update genes command will not trigger an update of database indices any more
- Missing resources in temporary downloading directory when updating genes using the command line
- Restore previous variant ACMG classification in a scrollable div
- Loading spinner not stopping after downloading PDF case reports and variant list export
- Add extra Alamut links higher up on variant pages
- Improve UX for phenotypes in case page
- Filter and export of STR variants
- Update look of variants page navigation buttons
### Changed

## [4.37]
### Added
- Highlight and show version number for RefSeq MANE transcripts.
- Added integration to a rerunner service for toggling reanalysis with updated pedigree information
- SpliceAI display and parsing from VEP CSQ
- Display matching tiered variants for cancer variants
- Display a loading icon (spinner) until the page loads completely
- Display filter badges in cancer variants list
- Update genes from pre-downloaded file resources
- On login, OS, browser version and screen size are saved anonymously to understand how users are using Scout
- API returning institutes data for a given user: `/api/v1/institutes`
- API returning case data for a given institute: `/api/v1/institutes/<institute_id>/cases`
- Added GMS and Lund university hospital logos to login page
- Made display of Swedac logo configurable
- Support for displaying custom images in case view
- Individual-specific HPO terms
- Optional alamut_key in institute settings for Alamut Plus software
- Case report API endpoint
- Tooltip in case explaining that genes with genome build different than case genome build will not be added to dynamic HPO panel.
- Add DeepVariant as a caller
### Fixed
- Updated IGV to v2.8.5 to solve missing gene labels on some zoom levels
- Demo cancer case config file to load somatic SNVs and SVs only.
- Expand list of refseq trancripts in ClinVar submission form
- Renamed `All SNVs and INDELs` institute sidebar element to `Search SNVs and INDELs` and fixed its style.
- Add missing parameters to case load-config documentation
- Allow creating/editing gene panels and dynamic gene panels with genes present in genome build 38
- Bugfix broken Pytests
- Bulk dismissing variants error due to key conversion from string to integer
- Fix typo in index documentation
- Fixed crash in institute settings page if "collaborators" key is not set in database
- Don't stop Scout execution if LoqusDB call fails and print stacktrace to log
- Bug when case contains custom images with value `None`
- Bug introduced when fixing another bug in Scout-LoqusDB interaction
- Loading of OMIM diagnoses in Scout demo instance
- Remove the docker-compose with chanjo integration because it doesn't work yet.
- Fixed standard docker-compose with scout demo data and database
- Clinical variant assessments not present for pinned and causative variants on case page.
- MatchMaker matching one node at the time only
- Remove link from previously tiered variants badge in cancer variants page
- Typo in gene cell on cancer variants page
- Managed variants filter form
### Changed
- Better naming for variants buttons on cancer track (somatic, germline). Also show cancer research button if available.
- Load case with missing panels in config files, but show warning.
- Changing the (Female, Male) symbols to (F/M) letters in individuals_table and case-sma.
- Print stacktrace if case load command fails
- Added sort icon and a pointer to the cursor to all tables with sortable fields
- Moved variant, gene and panel info from the basic pane to summary panel for all variants.
- Renamed `Basics` panel to `Classify` on variant page.
- Revamped `Basics` panel to a panel dedicated to classify variants
- Revamped the summary panel to be more compact.
- Added dedicated template for cancer variants
- Removed Gene models, Gene annotations and Conservation panels for cancer variants
- Reorganized the orders of panels for variant and cancer variant views
- Added dedicated variant quality panel and removed relevant panes
- A more compact case page
- Removed OMIM genes panel
- Make genes panel, pinned variants panel, causative variants panel and ClinVar panel scrollable on case page
- Update to Scilifelab's 2020 logo
- Update Gens URL to support Gens v2.0 format
- Refactor tests for parsing case configurations
- Updated links to HPO downloadable resources
- Managed variants filtering defaults to all variant categories
- Changing the (Kind) drop-down according to (Category) drop-down in Managed variant add variant
- Moved Gens button to individuals table
- Check resource files availability before starting updating OMIM diagnoses
- Fix typo in `SHOW_OBSERVED_VARIANT_ARCHIVE` config param

## [4.36]
### Added
- Parse and save splice junction tracks from case config file
- Tooltip in observations panel, explaining that case variants with no link might be old variants, not uploaded after a case rerun
### Fixed
- Warning on overwriting variants with same position was no longer shown
- Increase the height of the dropdowns to 425px
- More indices for the case table as it grows, specifically for causatives queries
- Splice junction tracks not centered over variant genes
- Total number of research variants count
- Update variants stats in case documents every time new variants are loaded
- Bug in flashing warning messages when filtering variants
### Changed
- Clearer warning messages for genes and gene/gene-panels searches in variants filters

## [4.35]
### Added
- A new index for hgnc_symbol in the hgnc_gene collection
- A Pedigree panel in STR page
- Display Tier I and II variants in case view causatives card for cancer cases
### Fixed
- Send partial file data to igv.js when visualizing sashimi plots with splice junction tracks
- Research variants filtering by gene
- Do not attempt to populate annotations for not loaded pinned/causatives
- Add max-height to all dropdowns in filters
### Changed
- Switch off non-clinical gene warnings when filtering research variants
- Don't display OMIM disease card in case view for cancer cases
- Refactored Individuals and Causative card in case view for cancer cases
- Update and style STR case report

## [4.34]
### Added
- Saved filter lock and unlock
- Filters can optionally be marked audited, logging the filter name, user and date on the case events and general report.
- Added `ClinVar hits` and `Cosmic hits` in cancer SNVs filters
- Added `ClinVar hits` to variants filter (rare disease track)
- Load cancer demo case in docker-compose files (default and demo file)
- Inclusive-language check using [woke](https://github.com/get-woke/woke) github action
- Add link to HmtVar for mitochondrial variants (if VCF is annotated with HmtNote)
- Grey background for dismissed compounds in variants list and variant page
- Pin badge for pinned compounds in variants list and variant page
- Support LoqusDB REST API queries
- Add a docker-compose-matchmaker under scout/containers/development to test matchmaker locally
- Script to investigate consequences of symbol search bug
- Added GATK to list of SV and cancer SV callers
### Fixed
- Make MitoMap link work for hg38 again
- Export Variants feature crashing when one of the variants has no primary transcripts
- Redirect to last visited variantS page when dismissing variants from variants list
- Improved matching of SVs Loqus occurrences in other cases
- Remove padding from the list inside (Matching causatives from other cases) panel
- Pass None to get_app function in CLI base since passing script_info to app factory functions was deprecated in Flask 2.0
- Fixed failing tests due to Flask update to version 2.0
- Speed up user events view
- Causative view sort out of memory error
- Use hgnc_id for gene filter query
- Typo in case controllers displaying an error every time a patient is matched against external MatchMaker nodes
- Do not crash while attempting an update for variant documents that are too big (> 16 MB)
- Old STR causatives (and other variants) may not have HGNC symbols - fix sort lambda
- Check if gene_obj has primary_transcript before trying to access it
- Warn if a gene manually searched is in a clinical panel with an outdated name when filtering variants
- ChrPos split js not needed on STR page yet
### Changed
- Remove parsing of case `genome_version`, since it's not used anywhere downstream
- Introduce deprecation warning for Loqus configs that are not dictionaries
- SV clinical filter no longer filters out sub 100 nt variants
- Count cases in LoqusDB by variant type
- Commit pulse repo badge temporarily set to weekly
- Sort ClinVar submissions objects by ascending "Last evaluated" date
- Refactored the MatchMaker integration as an extension
- Replaced some sensitive words as suggested by woke linter
- Documentation for load-configuration rewritten.
- Add styles to MatchMaker matches table
- More detailed info on the data shared in MatchMaker submission form

## [4.33.1]
### Fixed
- Include markdown for release autodeploy docs
- Use standard inheritance model in ClinVar (https://ftp.ncbi.nlm.nih.gov/pub/GTR/standard_terms/Mode_of_inheritance.txt)
- Fix issue crash with variants that have been unflagged causative not being available in other causatives
### Added
### Changed

## [4.33]
### Fixed
- Command line crashing when updating an individual not found in database
- Dashboard page crashing when filters return no data
- Cancer variants filter by chromosome
- /api/v1/genes now searches for genes in all genome builds by default
- Upgraded igv.js to version 2.8.1 (Fixed Unparsable bed record error)
### Added
- Autodeploy docs on release
- Documentation for updating case individuals tracks
- Filter cases and dashboard stats by analysis track
### Changed
- Changed from deprecated db update method
- Pre-selected fields to run queries with in dashboard page
- Do not filter by any institute when first accessing the dashboard
- Removed OMIM panel in case view for cancer cases
- Display Tier I and II variants in case view causatives panel for cancer cases
- Refactored Individuals and Causative panels in case view for cancer cases

## [4.32.1]
### Fixed
- iSort lint check only
### Changed
- Institute cases page crashing when a case has track:Null
### Added

## [4.32]
### Added
- Load and show MITOMAP associated diseases from VCF (INFO field: MitomapAssociatedDiseases, via HmtNote)
- Show variant allele frequencies for mitochondrial variants (GRCh38 cases)
- Extend "public" json API with diseases (OMIM) and phenotypes (HPO)
- HPO gene list download now has option for clinical and non-clinical genes
- Display gene splice junctions data in sashimi plots
- Update case individuals with splice junctions tracks
- Simple Docker compose for development with local build
- Make Phenomodels subpanels collapsible
- User side documentation of cytogenomics features (Gens, Chromograph, vcf2cytosure, rhocall)
- iSort GitHub Action
- Support LoqusDB REST API queries
### Fixed
- Show other causative once, even if several events point to it
- Filtering variants by mitochondrial chromosome for cases with genome build=38
- HPO gene search button triggers any warnings for clinical / non-existing genes also on first search
- Fixed a bug in variants pages caused by MT variants without alt_frequency
- Tests for CADD score parsing function
- Fixed the look of IGV settings on SNV variant page
- Cases analyzed once shown as `rerun`
- Missing case track on case re-upload
- Fixed severity rank for SO term "regulatory region ablation"
### Changed
- Refactor according to CodeFactor - mostly reuse of duplicated code
- Phenomodels language adjustment
- Open variants in a new window (from variants page)
- Open overlapping and compound variants in a new window (from variant page)
- gnomAD link points to gnomAD v.3 (build GRCh38) for mitochondrial variants.
- Display only number of affected genes for dismissed SVs in general report
- Chromosome build check when populating the variants filter chromosome selection
- Display mitochondrial and rare diseases coverage report in cases with missing 'rare' track

## [4.31.1]
### Added
### Changed
- Remove mitochondrial and coverage report from cancer cases sidebar
### Fixed
- ClinVar page when dbSNP id is None

## [4.31]
### Added
- gnomAD annotation field in admin guide
- Export also dynamic panel genes not associated to an HPO term when downloading the HPO panel
- Primary HGNC transcript info in variant export files
- Show variant quality (QUAL field from vcf) in the variant summary
- Load/update PDF gene fusion reports (clinical and research) generated with Arriba
- Support new MANE annotations from VEP (both MANE Select and MANE Plus Clinical)
- Display on case activity the event of a user resetting all dismissed variants
- Support gnomAD population frequencies for mitochondrial variants
- Anchor links in Casedata ClinVar panels to redirect after renaming individuals
### Fixed
- Replace old docs link www.clinicalgenomics.se/scout with new https://clinical-genomics.github.io/scout
- Page formatting issues whenever case and variant comments contain extremely long strings with no spaces
- Chromograph images can be one column and have scrollbar. Removed legacy code.
- Column labels for ClinVar case submission
- Page crashing looking for LoqusDB observation when variant doesn't exist
- Missing inheritance models and custom inheritance models on newly created gene panels
- Accept only numbers in managed variants filter as position and end coordinates
- SNP id format and links in Variant page, ClinVar submission form and general report
- Case groups tooltip triggered only when mouse is on the panel header
### Changed
- A more compact case groups panel
- Added landscape orientation CSS style to cancer coverage and QC demo report
- Improve user documentation to create and save new gene panels
- Removed option to use space as separator when uploading gene panels
- Separating the columns of standard and custom inheritance models in gene panels
- Improved ClinVar instructions for users using non-English Excel

## [4.30.2]
### Added
### Fixed
- Use VEP RefSeq ID if RefSeq list is empty in RefSeq transcripts overview
- Bug creating variant links for variants with no end_chrom
### Changed

## [4.30.1]
### Added
### Fixed
- Cryptography dependency fixed to use version < 3.4
### Changed

## [4.30]
### Added
- Introduced a `reset dismiss variant` verb
- Button to reset all dismissed variants for a case
- Add black border to Chromograph ideograms
- Show ClinVar annotations on variantS page
- Added integration with GENS, copy number visualization tool
- Added a VUS label to the manual classification variant tags
- Add additional information to SNV verification emails
- Tooltips documenting manual annotations from default panels
- Case groups now show bam files from all cases on align view
### Fixed
- Center initial igv view on variant start with SNV/indels
- Don't set initial igv view to negative coordinates
- Display of GQ for SV and STR
- Parsing of AD and related info for STRs
- LoqusDB field in institute settings accepts only existing Loqus instances
- Fix DECIPHER link to work after DECIPHER migrated to GRCh38
- Removed visibility window param from igv.js genes track
- Updated HPO download URL
- Patch HPO download test correctly
- Reference size on STR hover not needed (also wrong)
- Introduced genome build check (allowed values: 37, 38, "37", "38") on case load
- Improve case searching by assignee full name
- Populating the LoqusDB select in institute settings
### Changed
- Cancer variants table header (pop freq etc)
- Only admin users can modify LoqusDB instance in Institute settings
- Style of case synopsis, variants and case comments
- Switched to igv.js 2.7.5
- Do not choke if case is missing research variants when research requested
- Count cases in LoqusDB by variant type
- Introduce deprecation warning for Loqus configs that are not dictionaries
- Improve create new gene panel form validation
- Make XM- transcripts less visible if they don't overlap with transcript refseq_id in variant page
- Color of gene panels and comments panels on cases and variant pages
- Do not choke if case is missing research variants when reserch requested

## [4.29.1]
### Added
### Fixed
- Always load STR variants regardless of RankScore threshold (hotfix)
### Changed

## [4.29]
### Added
- Added a page about migrating potentially breaking changes to the documentation
- markdown_include in development requirements file
- STR variants filter
- Display source, Z-score, inheritance pattern for STR annotations from Stranger (>0.6.1) if available
- Coverage and quality report to cancer view
### Fixed
- ACMG classification page crashing when trying to visualize a classification that was removed
- Pretty print HGVS on gene variants (URL-decode VEP)
- Broken or missing link in the documentation
- Multiple gene names in ClinVar submission form
- Inheritance model select field in ClinVar submission
- IGV.js >2.7.0 has an issue with the gene track zoom levels - temp freeze at 2.7.0
- Revert CORS-anywhere and introduce a local http proxy for cloud tracks
### Changed

## [4.28]
### Added
- Chromograph integration for displaying PNGs in case-page
- Add VAF to cancer case general report, and remove some of its unused fields
- Variants filter compatible with genome browser location strings
- Support for custom public igv tracks stored on the cloud
- Add tests to increase testing coverage
- Update case variants count after deleting variants
- Update IGV.js to latest (v2.7.4)
- Bypass igv.js CORS check using `https://github.com/Rob--W/cors-anywhere`
- Documentation on default and custom IGV.js tracks (admin docs)
- Lock phenomodels so they're editable by admins only
- Small case group assessment sharing
- Tutorial and files for deploying app on containers (Kubernetes pods)
- Canonical transcript and protein change of canonical transcript in exported variants excel sheet
- Support for Font Awesome version 6
- Submit to Beacon from case page sidebar
- Hide dismissed variants in variants pages and variants export function
- Systemd service files and instruction to deploy Scout using podman
### Fixed
- Bugfix: unused `chromgraph_prefix |tojson` removed
- Freeze coloredlogs temporarily
- Marrvel link
- Don't show TP53 link for silent or synonymous changes
- OMIM gene field accepts any custom number as OMIM gene
- Fix Pytest single quote vs double quote string
- Bug in gene variants search by similar cases and no similar case is found
- Delete unused file `userpanel.py`
- Primary transcripts in variant overview and general report
- Google OAuth2 login setup in README file
- Redirect to 'missing file'-icon if configured Chromograph file is missing
- Javascript error in case page
- Fix compound matching during variant loading for hg38
- Cancer variants view containing variants dismissed with cancer-specific reasons
- Zoom to SV variant length was missing IGV contig select
- Tooltips on case page when case has no default gene panels
### Changed
- Save case variants count in case document and not in sessions
- Style of gene panels multiselect on case page
- Collapse/expand main HPO checkboxes in phenomodel preview
- Replaced GQ (Genotype quality) with VAF (Variant allele frequency) in cancer variants GT table
- Allow loading of cancer cases with no tumor_purity field
- Truncate cDNA and protein changes in case report if longer than 20 characters


## [4.27]
### Added
- Exclude one or more variant categories when running variants delete command
### Fixed
### Changed

## [4.26.1]
### Added
### Fixed
- Links with 1-letter aa codes crash on frameshift etc
### Changed

## [4.26]
### Added
- Extend the delete variants command to print analysis date, track, institute, status and research status
- Delete variants by type of analysis (wgs|wes|panel)
- Links to cBioPortal, MutanTP53, IARC TP53, OncoKB, MyCancerGenome, CIViC
### Fixed
- Deleted variants count
### Changed
- Print output of variants delete command as a tab separated table

## [4.25]
### Added
- Command line function to remove variants from one or all cases
### Fixed
- Parse SMN None calls to None rather than False

## [4.24.1]
### Fixed
- Install requirements.txt via setup file

## [4.24]
### Added
- Institute-level phenotype models with sub-panels containing HPO and OMIM terms
- Runnable Docker demo
- Docker image build and push github action
- Makefile with shortcuts to docker commands
- Parse and save synopsis, phenotype and cohort terms from config files upon case upload
### Fixed
- Update dismissed variant status when variant dismissed key is missing
- Breakpoint two IGV button now shows correct chromosome when different from bp1
- Missing font lib in Docker image causing the PDF report download page to crash
- Sentieon Manta calls lack Somaticscore - load anyway
- ClinVar submissions crashing due to pinned variants that are not loaded
- Point ExAC pLI score to new gnomad server address
- Bug uploading cases missing phenotype terms in config file
- STRs loaded but not shown on browser page
- Bug when using adapter.variant.get_causatives with case_id without causatives
- Problem with fetching "solved" from scout export cases cli
- Better serialising of datetime and bson.ObjectId
- Added `volumes` folder to .gitignore
### Changed
- Make matching causative and managed variants foldable on case page
- Remove calls to PyMongo functions marked as deprecated in backend and frontend(as of version 3.7).
- Improved `scout update individual` command
- Export dynamic phenotypes with ordered gene lists as PDF


## [4.23]
### Added
- Save custom IGV track settings
- Show a flash message with clear info about non-valid genes when gene panel creation fails
- CNV report link in cancer case side navigation
- Return to comment section after editing, deleting or submitting a comment
- Managed variants
- MT vs 14 chromosome mean coverage stats if Scout is connected to Chanjo
### Fixed
- missing `vcf_cancer_sv` and `vcf_cancer_sv_research` to manual.
- Split ClinVar multiple clnsig values (slash-separated) and strip them of underscore for annotations without accession number
- Timeout of `All SNVs and INDELs` page when no valid gene is provided in the search
- Round CADD (MIPv9)
- Missing default panel value
- Invisible other causatives lines when other causatives lack gene symbols
### Changed
- Do not freeze mkdocs-material to version 4.6.1
- Remove pre-commit dependency

## [4.22]
### Added
- Editable cases comments
- Editable variants comments
### Fixed
- Empty variant activity panel
- STRs variants popover
- Split new ClinVar multiple significance terms for a variant
- Edit the selected comment, not the latest
### Changed
- Updated RELEASE docs.
- Pinned variants card style on the case page
- Merged `scout export exons` and `scout view exons` commands


## [4.21.2]
### Added
### Fixed
- Do not pre-filter research variants by (case-default) gene panels
- Show OMIM disease tooltip reliably
### Changed

## [4.21.1]
### Added
### Fixed
- Small change to Pop Freq column in variants ang gene panels to avoid strange text shrinking on small screens
- Direct use of HPO list for Clinical HPO SNV (and cancer SNV) filtering
- PDF coverage report redirecting to login page
### Changed
- Remove the option to dismiss single variants from all variants pages
- Bulk dismiss SNVs, SVs and cancer SNVs from variants pages

## [4.21]
### Added
- Support to configure LoqusDB per institute
- Highlight causative variants in the variants list
- Add tests. Mostly regarding building internal datatypes.
- Remove leading and trailing whitespaces from panel_name and display_name when panel is created
- Mark MANE transcript in list of transcripts in "Transcript overview" on variant page
- Show default panel name in case sidebar
- Previous buttons for variants pagination
- Adds a gh action that checks that the changelog is updated
- Adds a gh action that deploys new releases automatically to pypi
- Warn users if case default panels are outdated
- Define institute-specific gene panels for filtering in institute settings
- Use institute-specific gene panels in variants filtering
- Show somatic VAF for pinned and causative variants on case page

### Fixed
- Report pages redirect to login instead of crashing when session expires
- Variants filter loading in cancer variants page
- User, Causative and Cases tables not scaling to full page
- Improved docs for an initial production setup
- Compatibility with latest version of Black
- Fixed tests for Click>7
- Clinical filter required an extra click to Filter to return variants
- Restore pagination and shrink badges in the variants page tables
- Removing a user from the command line now inactivates the case only if user is last assignee and case is active
- Bugfix, LoqusDB per institute feature crashed when institute id was empty string
- Bugfix, LoqusDB calls where missing case count
- filter removal and upload for filters deleted from another page/other user
- Visualize outdated gene panels info in a popover instead of a tooltip in case page side panel

### Changed
- Highlight color on normal STRs in the variants table from green to blue
- Display breakpoints coordinates in verification emails only for structural variants


## [4.20]
### Added
- Display number of filtered variants vs number of total variants in variants page
- Search case by HPO terms
- Dismiss variant column in the variants tables
- Black and pre-commit packages to dev requirements

### Fixed
- Bug occurring when rerun is requested twice
- Peddy info fields in the demo config file
- Added load config safety check for multiple alignment files for one individual
- Formatting of cancer variants table
- Missing Score in SV variants table

### Changed
- Updated the documentation on how to create a new software release
- Genome build-aware cytobands coordinates
- Styling update of the Matchmaker card
- Select search type in case search form


## [4.19]

### Added
- Show internal ID for case
- Add internal ID for downloaded CGH files
- Export dynamic HPO gene list from case page
- Remove users as case assignees when their account is deleted
- Keep variants filters panel expanded when filters have been used

### Fixed
- Handle the ProxyFix ModuleNotFoundError when Werkzeug installed version is >1.0
- General report formatting issues whenever case and variant comments contain extremely long strings with no spaces

### Changed
- Created an institute wrapper page that contains list of cases, causatives, SNVs & Indels, user list, shared data and institute settings
- Display case name instead of case ID on clinVar submissions
- Changed icon of sample update in clinVar submissions


## [4.18]

### Added
- Filter cancer variants on cytoband coordinates
- Show dismiss reasons in a badge with hover for clinical variants
- Show an ellipsis if 10 cases or more to display with loqusdb matches
- A new blog post for version 4.17
- Tooltip to better describe Tumor and Normal columns in cancer variants
- Filter cancer SNVs and SVs by chromosome coordinates
- Default export of `Assertion method citation` to clinVar variants submission file
- Button to export up to 500 cancer variants, filtered or not
- Rename samples of a clinVar submission file

### Fixed
- Apply default gene panel on return to cancer variantS from variant view
- Revert to certificate checking when asking for Chanjo reports
- `scout download everything` command failing while downloading HPO terms

### Changed
- Turn tumor and normal allelic fraction to decimal numbers in tumor variants page
- Moved clinVar submissions code to the institutes blueprints
- Changed name of clinVar export files to FILENAME.Variant.csv and FILENAME.CaseData.csv
- Switched Google login libraries from Flask-OAuthlib to Authlib


## [4.17.1]

### Fixed
- Load cytobands for cases with chromosome build not "37" or "38"


## [4.17]

### Added
- COSMIC badge shown in cancer variants
- Default gene-panel in non-cancer structural view in url
- Filter SNVs and SVs by cytoband coordinates
- Filter cancer SNV variants by alt allele frequency in tumor
- Correct genome build in UCSC link from structural variant page



### Fixed
- Bug in clinVar form when variant has no gene
- Bug when sharing cases with the same institute twice
- Page crashing when removing causative variant tag
- Do not default to GATK caller when no caller info is provided for cancer SNVs


## [4.16.1]

### Fixed
- Fix the fix for handling of delivery reports for rerun cases

## [4.16]

### Added
- Adds possibility to add "lims_id" to cases. Currently only stored in database, not shown anywhere
- Adds verification comment box to SVs (previously only available for small variants)
- Scrollable pedigree panel

### Fixed
- Error caused by changes in WTForm (new release 2.3.x)
- Bug in OMIM case page form, causing the page to crash when a string was provided instead of a numerical OMIM id
- Fix Alamut link to work properly on hg38
- Better handling of delivery reports for rerun cases
- Small CodeFactor style issues: matchmaker results counting, a couple of incomplete tests and safer external xml
- Fix an issue with Phenomizer introduced by CodeFactor style changes

### Changed
- Updated the version of igv.js to 2.5.4

## [4.15.1]

### Added
- Display gene names in ClinVar submissions page
- Links to Varsome in variant transcripts table

### Fixed
- Small fixes to ClinVar submission form
- Gene panel page crash when old panel has no maintainers

## [4.15]

### Added
- Clinvar CNVs IGV track
- Gene panels can have maintainers
- Keep variant actions (dismissed, manual rank, mosaic, acmg, comments) upon variant re-upload
- Keep variant actions also on full case re-upload

### Fixed
- Fix the link to Ensembl for SV variants when genome build 38.
- Arrange information in columns on variant page
- Fix so that new cosmic identifier (COSV) is also acceptable #1304
- Fixed COSMIC tag in INFO (outside of CSQ) to be parses as well with `&` splitter.
- COSMIC stub URL changed to https://cancer.sanger.ac.uk/cosmic/search?q= instead.
- Updated to a version of IGV where bigBed tracks are visualized correctly
- Clinvar submission files are named according to the content (variant_data and case_data)
- Always show causatives from other cases in case overview
- Correct disease associations for gene symbol aliases that exist as separate genes
- Re-add "custom annotations" for SV variants
- The override ClinVar P/LP add-in in the Clinical Filter failed for new CSQ strings

### Changed
- Runs all CI checks in github actions

## [4.14.1]

### Fixed
- Error when variant found in loqusdb is not loaded for other case

## [4.14]

### Added
- Use github actions to run tests
- Adds CLI command to update individual alignments path
- Update HPO terms using downloaded definitions files
- Option to use alternative flask config when running `scout serve`
- Requirement to use loqusdb >= 2.5 if integrated

### Fixed
- Do not display Pedigree panel in cancer view
- Do not rely on internet connection and services available when running CI tests
- Variant loading assumes GATK if no caller set given and GATK filter status is seen in FILTER
- Pass genome build param all the way in order to get the right gene mappings for cases with build 38
- Parse correctly variants with zero frequency values
- Continue even if there are problems to create a region vcf
- STR and cancer variant navigation back to variants pages could fail

### Changed
- Improved code that sends requests to the external APIs
- Updates ranges for user ranks to fit todays usage
- Run coveralls on github actions instead of travis
- Run pip checks on github actions instead of coveralls
- For hg38 cases, change gnomAD link to point to version 3.0 (which is hg38 based)
- Show pinned or causative STR variants a bit more human readable

## [4.13.1]

### Added
### Fixed
- Typo that caused not all clinvar conflicting interpretations to be loaded no matter what
- Parse and retrieve clinvar annotations from VEP-annotated (VEP 97+) CSQ VCF field
- Variant clinvar significance shown as `not provided` whenever is `Uncertain significance`
- Phenomizer query crashing when case has no HPO terms assigned
- Fixed a bug affecting `All SNVs and INDELs` page when variants don't have canonical transcript
- Add gene name or id in cancer variant view

### Changed
- Cancer Variant view changed "Variant:Transcript:Exon:HGVS" to "Gene:Transcript:Exon:HGVS"

## [4.13]

### Added
- ClinVar SNVs track in IGV
- Add SMA view with SMN Copy Number data
- Easier to assign OMIM diagnoses from case page
- OMIM terms and specific OMIM term page

### Fixed
- Bug when adding a new gene to a panel
- Restored missing recent delivery reports
- Fixed style and links to other reports in case side panel
- Deleting cases using display_name and institute not deleting its variants
- Fixed bug that caused coordinates filter to override other filters
- Fixed a problem with finding some INS in loqusdb
- Layout on SV page when local observations without cases are present
- Make scout compatible with the new HPO definition files from `http://compbio.charite.de/jenkins/`
- General report visualization error when SNVs display names are very long


### Changed


## [4.12.4]

### Fixed
- Layout on SV page when local observations without cases are present

## [4.12.3]

### Fixed
- Case report when causative or pinned SVs have non null allele frequencies

## [4.12.2]

### Fixed
- SV variant links now take you to the SV variant page again
- Cancer variant view has cleaner table data entries for "N/A" data
- Pinned variant case level display hotfix for cancer and str - more on this later
- Cancer variants show correct alt/ref reads mirroring alt frequency now
- Always load all clinical STR variants even if a region load is attempted - index may be missing
- Same case repetition in variant local observations

## [4.12.1]

### Fixed
- Bug in variant.gene when gene has no HGVS description


## [4.12]

### Added
- Accepts `alignment_path` in load config to pass bam/cram files
- Display all phenotypes on variant page
- Display hgvs coordinates on pinned and causatives
- Clear panel pending changes
- Adds option to setup the database with static files
- Adds cli command to download the resources from CLI that scout needs
- Adds test files for merged somatic SV and CNV; as well as merged SNV, and INDEL part of #1279
- Allows for upload of OMIM-AUTO gene panel from static files without api-key

### Fixed
- Cancer case HPO panel variants link
- Fix so that some drop downs have correct size
- First IGV button in str variants page
- Cancer case activates on SNV variants
- Cases activate when STR variants are viewed
- Always calculate code coverage
- Pinned/Classification/comments in all types of variants pages
- Null values for panel's custom_inheritance_models
- Discrepancy between the manual disease transcripts and those in database in gene-edit page
- ACMG classification not showing for some causatives
- Fix bug which caused IGV.js to use hg19 reference files for hg38 data
- Bug when multiple bam files sources with non-null values are available


### Changed
- Renamed `requests` file to `scout_requests`
- Cancer variant view shows two, instead of four, decimals for allele and normal


## [4.11.1]

### Fixed
- Institute settings page
- Link institute settings to sharing institutes choices

## [4.11.0]

### Added
- Display locus name on STR variant page
- Alternative key `GNOMADAF_popmax` for Gnomad popmax allele frequency
- Automatic suggestions on how to improve the code on Pull Requests
- Parse GERP, phastCons and phyloP annotations from vep annotated CSQ fields
- Avoid flickering comment popovers in variant list
- Parse REVEL score from vep annotated CSQ fields
- Allow users to modify general institute settings
- Optionally format code automatically on commit
- Adds command to backup vital parts `scout export database`
- Parsing and displaying cancer SV variants from Manta annotated VCF files
- Dismiss cancer snv variants with cancer-specific options
- Add IGV.js UPD, RHO and TIDDIT coverage wig tracks.


### Fixed
- Slightly darker page background
- Fixed an issued with parsed conservation values from CSQ
- Clinvar submissions accessible to all users of an institute
- Header toolbar when on Clinvar page now shows institute name correctly
- Case should not always inactivate upon update
- Show dismissed snv cancer variants as grey on the cancer variants page
- Improved style of mappability link and local observations on variant page
- Convert all the GET requests to the igv view to POST request
- Error when updating gene panels using a file containing BOM chars
- Add/replace gene radio button not working in gene panels


## [4.10.1]

### Fixed
- Fixed issue with opening research variants
- Problem with coveralls not called by Travis CI
- Handle Biomart service down in tests


## [4.10.0]

### Added
- Rank score model in causatives page
- Exportable HPO terms from phenotypes page
- AMP guideline tiers for cancer variants
- Adds scroll for the transcript tab
- Added CLI option to query cases on time since case event was added
- Shadow clinical assessments also on research variants display
- Support for CRAM alignment files
- Improved str variants view : sorting by locus, grouped by allele.
- Delivery report PDF export
- New mosaicism tag option
- Add or modify individuals' age or tissue type from case page
- Display GC and allele depth in causatives table.
- Included primary reference transcript in general report
- Included partial causative variants in general report
- Remove dependency of loqusdb by utilising the CLI

### Fixed
- Fixed update OMIM command bug due to change in the header of the genemap2 file
- Removed Mosaic Tag from Cancer variants
- Fixes issue with unaligned table headers that comes with hidden Datatables
- Layout in general report PDF export
- Fixed issue on the case statistics view. The validation bars didn't show up when all institutes were selected. Now they do.
- Fixed missing path import by importing pathlib.Path
- Handle index inconsistencies in the update index functions
- Fixed layout problems


## [4.9.0]

### Added
- Improved MatchMaker pages, including visible patient contacts email address
- New badges for the github repo
- Links to [GENEMANIA](genemania.org)
- Sort gene panel list on case view.
- More automatic tests
- Allow loading of custom annotations in VCF using the SCOUT_CUSTOM info tag.

### Fixed
- Fix error when a gene is added to an empty dynamic gene panel
- Fix crash when attempting to add genes on incorrect format to dynamic gene panel
- Manual rank variant tags could be saved in a "Select a tag"-state, a problem in the variants view.
- Same case evaluations are no longer shown as gray previous evaluations on the variants page
- Stay on research pages, even if reset, next first buttons are pressed..
- Overlapping variants will now be visible on variant page again
- Fix missing classification comments and links in evaluations page
- All prioritized cases are shown on cases page


## [4.8.3]

### Added

### Fixed
- Bug when ordering sanger
- Improved scrolling over long list of genes/transcripts


## [4.8.2]

### Added

### Fixed
- Avoid opening extra tab for coverage report
- Fixed a problem when rank model version was saved as floats and not strings
- Fixed a problem with displaying dismiss variant reasons on the general report
- Disable load and delete filter buttons if there are no saved filters
- Fix problem with missing verifications
- Remove duplicate users and merge their data and activity


## [4.8.1]

### Added

### Fixed
- Prevent login fail for users with id defined by ObjectId and not email
- Prevent the app from crashing with `AttributeError: 'NoneType' object has no attribute 'message'`


## [4.8.0]

### Added
- Updated Scout to use Bootstrap 4.3
- New looks for Scout
- Improved dashboard using Chart.js
- Ask before inactivating a case where last assigned user leaves it
- Genes can be manually added to the dynamic gene list directly on the case page
- Dynamic gene panels can optionally be used with clinical filter, instead of default gene panel
- Dynamic gene panels get link out to chanjo-report for coverage report
- Load all clinvar variants with clinvar Pathogenic, Likely Pathogenic and Conflicting pathogenic
- Show transcripts with exon numbers for structural variants
- Case sort order can now be toggled between ascending and descending.
- Variants can be marked as partial causative if phenotype is available for case.
- Show a frequency tooltip hover for SV-variants.
- Added support for LDAP login system
- Search snv and structural variants by chromosomal coordinates
- Structural variants can be marked as partial causative if phenotype is available for case.
- Show normal and pathologic limits for STRs in the STR variants view.
- Institute level persistent variant filter settings that can be retrieved and used.
- export causative variants to Excel
- Add support for ROH, WIG and chromosome PNGs in case-view

### Fixed
- Fixed missing import for variants with comments
- Instructions on how to build docs
- Keep sanger order + verification when updating/reloading variants
- Fixed and moved broken filter actions (HPO gene panel and reset filter)
- Fixed string conversion to number
- UCSC links for structural variants are now separated per breakpoint (and whole variant where applicable)
- Reintroduced missing coverage report
- Fixed a bug preventing loading samples using the command line
- Better inheritance models customization for genes in gene panels
- STR variant page back to list button now does its one job.
- Allows to setup scout without a omim api key
- Fixed error causing "favicon not found" flash messages
- Removed flask --version from base cli
- Request rerun no longer changes case status. Active or archived cases inactivate on upload.
- Fixed missing tooltip on the cancer variants page
- Fixed weird Rank cell in variants page
- Next and first buttons order swap
- Added pagination (and POST capability) to cancer variants.
- Improves loading speed for variant page
- Problem with updating variant rank when no variants
- Improved Clinvar submission form
- General report crashing when dismissed variant has no valid dismiss code
- Also show collaborative case variants on the All variants view.
- Improved phenotype search using dataTables.js on phenotypes page
- Search and delete users with `email` instead of `_id`
- Fixed css styles so that multiselect options will all fit one column


## [4.7.3]

### Added
- RankScore can be used with VCFs for vcf_cancer files

### Fixed
- Fix issue with STR view next page button not doing its one job.

### Deleted
- Removed pileup as a bam viewing option. This is replaced by IGV


## [4.7.2]

### Added
- Show earlier ACMG classification in the variant list

### Fixed
- Fixed igv search not working due to igv.js dist 2.2.17
- Fixed searches for cases with a gene with variants pinned or marked causative.
- Load variant pages faster after fixing other causatives query
- Fixed mitochondrial report bug for variants without genes

## [4.7.1]

### Added

### Fixed
- Fixed bug on genes page


## [4.7.0]

### Added
- Export genes and gene panels in build GRCh38
- Search for cases with variants pinned or marked causative in a given gene.
- Search for cases phenotypically similar to a case also from WUI.
- Case variant searches can be limited to similar cases, matching HPO-terms,
  phenogroups and cohorts.
- De-archive reruns and flag them as 'inactive' if archived
- Sort cases by analysis_date, track or status
- Display cases in the following order: prioritized, active, inactive, archived, solved
- Assign case to user when user activates it or asks for rerun
- Case becomes inactive when it has no assignees
- Fetch refseq version from entrez and use it in clinvar form
- Load and export of exons for all genes, independent on refseq
- Documentation for loading/updating exons
- Showing SV variant annotations: SV cgh frequencies, gnomad-SV, local SV frequencies
- Showing transcripts mapping score in segmental duplications
- Handle requests to Ensembl Rest API
- Handle requests to Ensembl Rest Biomart
- STR variants view now displays GT and IGV link.
- Description field for gene panels
- Export exons in build 37 and 38 using the command line

### Fixed
- Fixes of and induced by build tests
- Fixed bug affecting variant observations in other cases
- Fixed a bug that showed wrong gene coverage in general panel PDF export
- MT report only shows variants occurring in the specific individual of the excel sheet
- Disable SSL certifcate verification in requests to chanjo
- Updates how intervaltree and pymongo is used to void deprecated functions
- Increased size of IGV sample tracks
- Optimized tests


## [4.6.1]

### Added

### Fixed
- Missing 'father' and 'mother' keys when parsing single individual cases


## [4.6.0]

### Added
- Description of Scout branching model in CONTRIBUTING doc
- Causatives in alphabetical order, display ACMG classification and filter by gene.
- Added 'external' to the list of analysis type options
- Adds functionality to display "Tissue type". Passed via load config.
- Update to IGV 2.

### Fixed
- Fixed alignment visualization and vcf2cytosure availability for demo case samples
- Fixed 3 bugs affecting SV pages visualization
- Reintroduced the --version cli option
- Fixed variants query by panel (hpo panel + gene panel).
- Downloaded MT report contains excel files with individuals' display name
- Refactored code in parsing of config files.


## [4.5.1]

### Added

### Fixed
- update requirement to use PyYaml version >= 5.1
- Safer code when loading config params in cli base


## [4.5.0]

### Added
- Search for similar cases from scout view CLI
- Scout cli is now invoked from the app object and works under the app context

### Fixed
- PyYaml dependency fixed to use version >= 5.1


## [4.4.1]

### Added
- Display SV rank model version when available

### Fixed
- Fixed upload of delivery report via API


## [4.4.0]

### Added
- Displaying more info on the Causatives page and hiding those not causative at the case level
- Add a comment text field to Sanger order request form, allowing a message to be included in the email
- MatchMaker Exchange integration
- List cases with empty synopsis, missing HPO terms and phenotype groups.
- Search for cases with open research list, or a given case status (active, inactive, archived)

### Fixed
- Variant query builder split into several functions
- Fixed delivery report load bug


## [4.3.3]

### Added
- Different individual table for cancer cases

### Fixed
- Dashboard collects validated variants from verification events instead of using 'sanger' field
- Cases shared with collaborators are visible again in cases page
- Force users to select a real institute to share cases with (actionbar select fix)


## [4.3.2]

### Added
- Dashboard data can be filtered using filters available in cases page
- Causatives for each institute are displayed on a dedicated page
- SNVs and and SVs are searchable across cases by gene and rank score
- A more complete report with validated variants is downloadable from dashboard

### Fixed
- Clinsig filter is fixed so clinsig numerical values are returned
- Split multi clinsig string values in different elements of clinsig array
- Regex to search in multi clinsig string values or multi revstat string values
- It works to upload vcf files with no variants now
- Combined Pileup and IGV alignments for SVs having variant start and stop on the same chromosome


## [4.3.1]

### Added
- Show calls from all callers even if call is not available
- Instructions to install cairo and pango libs from WeasyPrint page
- Display cases with number of variants from CLI
- Only display cases with number of variants above certain treshold. (Also CLI)
- Export of verified variants by CLI or from the dashboard
- Extend case level queries with default panels, cohorts and phenotype groups.
- Slice dashboard statistics display using case level queries
- Add a view where all variants for an institute can be searched across cases, filtering on gene and rank score. Allows searching research variants for cases that have research open.

### Fixed
- Fixed code to extract variant conservation (gerp, phyloP, phastCons)
- Visualization of PDF-exported gene panels
- Reintroduced the exon/intron number in variant verification email
- Sex and affected status is correctly displayed on general report
- Force number validation in SV filter by size
- Display ensembl transcripts when no refseq exists


## [4.3.0]

### Added
- Mosaicism tag on variants
- Show and filter on SweGen frequency for SVs
- Show annotations for STR variants
- Show all transcripts in verification email
- Added mitochondrial export
- Adds alternative to search for SVs shorter that the given length
- Look for 'bcftools' in the `set` field of VCFs
- Display digenic inheritance from OMIM
- Displays what refseq transcript that is primary in hgnc

### Fixed

- Archived panels displays the correct date (not retroactive change)
- Fixed problem with waiting times in gene panel exports
- Clinvar fiter not working with human readable clinsig values

## [4.2.2]

### Fixed
- Fixed gene panel create/modify from CSV file utf-8 decoding error
- Updating genes in gene panels now supports edit comments and entry version
- Gene panel export timeout error

## [4.2.1]

### Fixed
- Re-introduced gene name(s) in verification email subject
- Better PDF rendering for excluded variants in report
- Problem to access old case when `is_default` did not exist on a panel


## [4.2.0]

### Added
- New index on variant_id for events
- Display overlapping compounds on variants view

### Fixed
- Fixed broken clinical filter


## [4.1.4]

### Added
- Download of filtered SVs

### Fixed
- Fixed broken download of filtered variants
- Fixed visualization issue in gene panel PDF export
- Fixed bug when updating gene names in variant controller


## [4.1.3]

### Fixed
- Displays all primary transcripts


## [4.1.2]

### Added
- Option add/replace when updating a panel via CSV file
- More flexible versioning of the gene panels
- Printing coverage report on the bottom of the pdf case report
- Variant verification option for SVs
- Logs uri without pwd when connecting
- Disease-causing transcripts in case report
- Thicker lines in case report
- Supports HPO search for cases, both terms or if described in synopsis
- Adds sanger information to dashboard

### Fixed
- Use db name instead of **auth** as default for authentication
- Fixes so that reports can be generated even with many variants
- Fixed sanger validation popup to show individual variants queried by user and institute.
- Fixed problem with setting up scout
- Fixes problem when exac file is not available through broad ftp
- Fetch transcripts for correct build in `adapter.hgnc_gene`

## [4.1.1]
- Fix problem with institute authentication flash message in utils
- Fix problem with comments
- Fix problem with ensembl link


## [4.1.0]

### Added
- OMIM phenotypes to case report
- Command to download all panel app gene panels `scout load panel --panel-app`
- Links to genenames.org and omim on gene page
- Popup on gene at variants page with gene information
- reset sanger status to "Not validated" for pinned variants
- highlight cases with variants to be evaluated by Sanger on the cases page
- option to point to local reference files to the genome viewer pileup.js. Documented in `docs.admin-guide.server`
- option to export single variants in `scout export variants`
- option to load a multiqc report together with a case(add line in load config)
- added a view for searching HPO terms. It is accessed from the top left corner menu
- Updates the variants view for cancer variants. Adds a small cancer specific filter for known variants
- Adds hgvs information on cancer variants page
- Adds option to update phenotype groups from CLI

### Fixed
- Improved Clinvar to submit variants from different cases. Fixed HPO terms in casedata according to feedback
- Fixed broken link to case page from Sanger modal in cases view
- Now only cases with non empty lists of causative variants are returned in `adapter.case(has_causatives=True)`
- Can handle Tumor only samples
- Long lists of HGNC symbols are now possible. This was previously difficult with manual, uploaded or by HPO search when changing filter settings due to GET request limitations. Relevant pages now use POST requests. Adds the dynamic HPO panel as a selection on the gene panel dropdown.
- Variant filter defaults to default panels also on SV and Cancer variants pages.

## [4.0.0]

### WARNING ###

This is a major version update and will require that the backend of pre releases is updated.
Run commands:

```
$scout update genes
$scout update hpo
```

- Created a Clinvar submission tool, to speed up Clinvar submission of SNVs and SVs
- Added an analysis report page (html and PDF format) containing phenotype, gene panels and variants that are relevant to solve a case.

### Fixed
- Optimized evaluated variants to speed up creation of case report
- Moved igv and pileup viewer under a common folder
- Fixed MT alignment view pileup.js
- Fixed coordinates for SVs with start chromosome different from end chromosome
- Global comments shown across cases and institutes. Case-specific variant comments are shown only for that specific case.
- Links to clinvar submitted variants at the cases level
- Adapts clinvar parsing to new format
- Fixed problem in `scout update user` when the user object had no roles
- Makes pileup.js use online genome resources when viewing alignments. Now any instance of Scout can make use of this functionality.
- Fix ensembl link for structural variants
- Works even when cases does not have `'madeline_info'`
- Parses Polyphen in correct way again
- Fix problem with parsing gnomad from VEP

### Added
- Added a PDF export function for gene panels
- Added a "Filter and export" button to export custom-filtered SNVs to CSV file
- Dismiss SVs
- Added IGV alignments viewer
- Read delivery report path from case config or CLI command
- Filter for spidex scores
- All HPO terms are now added and fetched from the correct source (https://github.com/obophenotype/human-phenotype-ontology/blob/master/hp.obo)
- New command `scout update hpo`
- New command `scout update genes` will fetch all the latest information about genes and update them
- Load **all** variants found on chromosome **MT**
- Adds choice in cases overview do show as many cases as user like

### Removed
- pileup.min.js and pileup css are imported from a remote web location now
- All source files for HPO information, this is instead fetched directly from source
- All source files for gene information, this is instead fetched directly from source

## [3.0.0]
### Fixed
- hide pedigree panel unless it exists

## [1.5.1] - 2016-07-27
### Fixed
- look for both ".bam.bai" and ".bai" extensions

## [1.4.0] - 2016-03-22
### Added
- support for local frequency through loqusdb
- bunch of other stuff

## [1.3.0] - 2016-02-19
### Fixed
- Update query-phenomizer and add username/password

### Changed
- Update the way a case is checked for rerun-status

### Added
- Add new button to mark a case as "checked"
- Link to clinical variants _without_ 1000G annotation

## [1.2.2] - 2016-02-18
### Fixed
- avoid filtering out variants lacking ExAC and 1000G annotations

## [1.1.3] - 2015-10-01
### Fixed
- persist (clinical) filter when clicking load more
- fix #154 by robustly setting clinical filter func. terms

## [1.1.2] - 2015-09-07
### Fixed
- avoid replacing coverage report with none
- update SO terms, refactored

## [1.1.1] - 2015-08-20
### Fixed
- fetch case based on collaborator status (not owner)

## [1.1.0] - 2015-05-29
### Added
- link(s) to SNPedia based on RS-numbers
- new Jinja filter to "humanize" decimal numbers
- show gene panels in variant view
- new Jinja filter for decoding URL encoding
- add indicator to variants in list that have comments
- add variant number threshold and rank score threshold to load function
- add event methods to mongo adapter
- add tests for models
- show badge "old" if comment was written for a previous analysis

### Changed
- show cDNA change in transcript summary unless variant is exonic
- moved compounds table further up the page
- show dates for case uploads in ISO format
- moved variant comments higher up on page
- updated documentation for pages
- read in coverage report as blob in database and serve directly
- change ``OmimPhenotype`` to ``PhenotypeTerm``
- reorganize models sub-package
- move events (and comments) to separate collection
- only display prev/next links for the research list
- include variant type in breadcrumbs e.g. "Clinical variants"

### Removed
- drop dependency on moment.js

### Fixed
- show the same level of detail for all frequencies on all pages
- properly decode URL encoded symbols in amino acid/cDNA change strings
- fixed issue with wipe permissions in MongoDB
- include default gene lists in "variants" link in breadcrumbs

## [1.0.2] - 2015-05-20
### Changed
- update case fetching function

### Fixed
- handle multiple cases with same id

## [1.0.1] - 2015-04-28
### Fixed
- Fix building URL parameters in cases list Vue component

## [1.0.0] - 2015-04-12
Codename: Sara Lund

![Release 1.0](artwork/releases/release-1-0.jpg)

### Added
- Add email logging for unexpected errors
- New command line tool for deleting case

### Changed
- Much improved logging overall
- Updated documentation/usage guide
- Removed non-working IGV link

### Fixed
- Show sample display name in GT call
- Various small bug fixes
- Make it easier to hover over popups

## [0.0.2-rc1] - 2015-03-04
### Added
- add protein table for each variant
- add many more external links
- add coverage reports as PDFs

### Changed
- incorporate user feedback updates
- big refactor of load scripts

## [0.0.2-rc2] - 2015-03-04
### Changes
- add gene table with gene description
- reorganize inheritance models box

### Fixed
- avoid overwriting gene list on "research" load
- fix various bugs in external links

## [0.0.2-rc3] - 2015-03-05
### Added
- Activity log feed to variant view
- Adds protein change strings to ODM and Sanger email

### Changed
- Extract activity log component to macro

### Fixes
- Make Ensembl transcript links use archive website<|MERGE_RESOLUTION|>--- conflicted
+++ resolved
@@ -21,11 +21,8 @@
 - Bootstrap upgraded to version 5
 - Fix some Sourcery and SonarCloud suggestions
 - Escape special characters in case search on institute and dashboard pages
-<<<<<<< HEAD
+- Broken case PDF reports when no Madeline pedigree image can be created
 - Bug in gene variants page (All SNVs and INDELs) when variant gene doesn't have a hgnc_id that is found in the database
-=======
-- Broken case PDF reports when no Madeline pedigree image can be created
->>>>>>> ed389159
 
 ## [4.53]
 ### Added
