# Change Log
All notable changes to this project will be documented in this file.
This project adheres to [Semantic Versioning](http://semver.org/).

About changelog [here](https://keepachangelog.com/en/1.0.0/)

## [unreleased]
### Added
- Added Balsamic keys for SweGen and loqusdb local archive frequecies, SNV and SV
- New filter option for Cancer variantS: local archive RD loqusdb
- Show annotated observations on SV variantS view, also for cancer somatic SVs
- Revel filter for variantS
- Show case default panel on caseS page
- CADD filter for Cancer Somatic SNV variantS - show score
<<<<<<< HEAD
- BioNano Access server API - check projects, samples and fetch FSHD reports
=======
- SpliceAI-lookup link (BROAD, shows SpliceAI and Pangolin) from variant page
>>>>>>> ca02e72a
### Fixed
- Name of reference genome build for RNA for compatibility with IGV locus search change
- Howto to run the Docker image on Mac computers in `admin-guide/containers/container-deploy.md`
- Link to Weasyprint installation howto in README file
- Avoid filling up disk by creating a reduced VCF file for every variant that is visualized
- Remove legacy incorrectly formatted CODEOWNERS file
- Restrain variant_type requests to variantS views to "clinical" or "research"
- Visualization of cancer variants where cancer case has no affected individual
- ProteinPaint gene link (small StJude API change)
### Changed
- Remove function call that tracks users' browser version
- Include three more splice variant SO terms in clinical filter severe SO terms
- Drop old HPO term collection only after parsing of new one completes
- Move score to own column on Cancer Somatic SNV variantS page

## [4.70]
### Added
- Download a list of Gene Variants (max 500) resulting from SNVs and Indels search
- Variant PubMed link to search for gene symbol and any aliases
### Changed
- Clearer gnomAD values in Variants page
### Fixed
- CaseS page uniform column widths
- Include ClinVar variants into a scrollable div element on Case page
- `canonical_transcript` variable not initialized in get_hgvs function (server.blueprints.institutes.controllers.py)
- Catch and display any error while importing Phenopacket info
- Modified Docker files to use python:3.8-slim-bullseye to prevent gunicorn workers booting error

## [4.69]
### Added
- ClinVar submission howto available also on Case page

### Changed
- Somatic score and filtering for somatic SV callers, if available
- Show caller as a tooltip on variantS list
- Refactored a few complex case operations, breaking out sub functionalities
### Fixed
- Crash when attempting to export phenotype from a case that had never had phenotypes
- Aesthetic fix to Causative and Pinned Variants on Case page
- Structural inconsistency for ClinVar Blueprint templates
- Updated igv.js to 2.15.8 to fix track default color bug
- Fixed release versions for actions.
- Freeze tornado below 6.3.0 for compatibility with livereload 2.6.3
- Force update variants count on case re-upload
- IGV locus search not working - add genome reference id
- Pin links to MEI variants should end up on MEI not SV variant view
- Load also matching MEI variants on forced region load
- Allow excluding MEI from case variant deletion
- Fixed the name of the assigned user when the internal user ID is different from the user email address
- Gene variantS should display gene function, region and full hgvs
### Changed
- FontAwesome integrity check fail (updated resource)
- Removed ClinVar API validation buttons in favour of direct API submission
- Improved layout of Institute settings page
- ClinVar API key and allowed submitters are set in the Institute settings page


## [4.68]
### Added
- Rare Disease Mobile Element Insertion variants view
### Changed
- Updated igv.js to 2.15.6
### Fixed
- Docker stage build pycairo.
- Restore SNV and SV rank models versions on Causatives and Verified pages
- Saving `REVEL_RANKSCORE` value in a field named `revel` in variants database documents

## [4.67]
### Added
- Prepare to filter local SV frequency
### Changed
- Speed up instituteS page loading by refactoring cases/institutes query
- Clinical Filter for SVs includes `splice_polypyrimidine_tract_variant` as a severe consequence
- Clinical Filter for SVs includes local variant frequency freeze ("old") for filtering, starting at 30 counts
- Speed up caseS page loading by adding status to index and refactoring totals count
- HPO file parsing is updated to reflect that HPO have changed a few downloadable file formats with their 230405 release.
### Fixed
- Page crashing when a user tries to edit a comment that was removed
- Warning instead of crashed page when attempting to retrieve a non-existent Phenopacket
- Fixed StJude ProteinPaint gene link (URL change)
- Freeze of werkzeug library to version<2.3 to avoid problems resulting from the consequential upgrade of the Flask lib
- Huge list of genes in case report for megabases-long structural variants.
- Fix displaying institutes without associated cases on institutes page
- Fix default panel selection on SVs in cancer case report

## [4.66]
### Changed
- Moved Phenomodels code under a dedicated blueprint
- Updated the instructions to load custom case report under admin guide
- Keep variants filter window collapsed except when user expands it to filter
### Added
- A summary table of pinned variants on the cancer case general report
- New openable matching causatives and managed variants lists for default gene panels only for convenience
### Fixed
- Gens structural variant page link individual id typo

## [4.65.2]
### Fixed
- Generating general case report with str variants containing comments

## [4.65.1]
### Fixed
- Visibility of `Gene(s)` badges on SV VariantS page
- Hide dismiss bar on SV page not working well
- Delivery report PDF download
- Saving Pipeline version file when loading a case
- Backport compatible import of importlib metadata for old python versions (<3.8)

## [4.65]
### Added
- Option to mark a ClinVar submission as submitted
- Docs on how to create/update the PanelApp green genes as a system admin
- `individual_id`-parameter to both Gens links
- Download a gene panel in TXT format from gene panel page
- Panel gene comments on variant page: genes in panels can have comments that describe the gene in a panel context
### Changed
- Always show each case category on caseS page, even if 0 cases in total or after current query
- Improved sorting of ClinVar submissions
- Pre-populate SV type select in ClinVar submission form, when possible
- Show comment badges in related comments tables on general report
- Updated version of several GitHub actions
- Migrate from deprecated `pkg_resources` lib to `importlib_resources`
- Dismiss bar on variantS pages is thinner.
- Dismiss bar on variantS pages can be toggled open or closed for the duration of a login session.
### Fixed
- Fixed Sanger order / Cancel order modal close buttons
- Visibility of SV type in ClinVar submission form
- Fixed a couple of creations where now was called twice, so updated_at and created_at could differ
- Deprecated Ubuntu version 18.04 in one GitHub action
- Panels that have been removed (hidden) should not be visible in views where overlapping gene panels for genes are shown
- Gene panel test pointing to the right function

## [4.64]
### Added
- Create/Update a gene panel containing all PanelApp green genes (`scout update panelapp-green -i <cust_id>`)
- Links for ACMG pathogenicity impact modification on the ACMG classification page
### Changed
- Open local observation matching cases in new windows
### Fixed
- Matching manual ranked variants are now shown also on the somatic variant page
- VarSome links to hg19/GRCh37
- Managed variants filter settings lost when navigating to additional pages
- Collect the right variant category after submitting filter form from research variantS page
- Beacon links are templated and support variants in genome build 38

## [4.63]
### Added
- Display data sharing info for ClinVar, Matchmaker Exchange and Beacon in a dedicated column on Cases page
- Test for `commands.download.omim.print_omim`
- Display dismissed variants comments on general case report
- Modify ACMG pathogenicity impact (most commonly PVS1, PS3) based on strength of evidence with lab director's professional judgement
- REViewer button on STR variant page
- Alamut institution parameter in institute settings for Alamut Visual Plus software
- Added Manual Ranks Risk Factor, Likely Risk Factor and Uncertain Risk Factor
- Display matching manual ranks from previous cases the user has access to on VariantS and Variant pages
- Link to gnomAD gene SVs v2.1 for SV variants with gnomAD frequency
- Support for nf-core/rnafusion reports
### Changed
- Display chrY for sex unknown
- Deprecate legacy scout_load() method API call.
- Message shown when variant tag is updated for a variant
- When all ACMG classifications are deleted from a variant, the current variant classification status is also reset.
- Refactored the functions that collect causative variants
- Removed `scripts/generate_test_data.py`
### Fixed
- Default IGV tracks (genes, ClinVar, ClinVar CNVs) showing even if user unselects them all
- Freeze Flask-Babel below v3.0 due to issue with a locale decorator
- Thaw Flask-Babel and fix according to v3 standard. Thank you @TkTech!
- Show matching causatives on somatic structural variant page
- Visibility of gene names and functional annotations on Causatives/Verified pages
- Panel version can be manually set to floating point numbers, when modified
- Causatives page showing also non-causative variants matching causatives in other cases
- ClinVar form submission for variants with no selected transcript and HGVS
- Validating and submitting ClinVar objects not containing both Variant and Casedata info

## [4.62.1]
### Fixed
- Case page crashing when adding a case to a group without providing a valid case name

## [4.62]
### Added
- Validate ClinVar submission objects using the ClinVar API
- Wrote tests for case and variant API endpoints
- Create ClinVar submissions from Scout using the ClinVar API
- Export Phenopacket for affected individual
- Import Phenopacket from JSON file or Phenopacket API backend server
- Use the new case name option for GENS requests
- Pre-validate refseq:HGVS items using VariantValidator in ClinVar submission form
### Fixed
- Fallback for empty alignment index for REViewer service
- Source link out for MIP 11.1 reference STR annotation
- Avoid duplicate causatives and pinned variants
- ClinVar clinical significance displays only the ACMG terms when user selects ACMG 2015 as assertion criteria
- Spacing between icon and text on Beacon and MatchMaker links on case page sidebar
- Truncate IDs and HGVS representations in ClinVar pages if longer than 25 characters
- Update ClinVar submission ID form
- Handle connection timeout when sending requests requests to external web services
- Validate any ClinVar submission regardless of its status
- Empty Phenopackets import crashes
- Stop Spinner on Phenopacket JSON download
### Changed
- Updated ClinVar submission instructions

## [4.61.1]
### Fixed
- Added `UMLS` as an option of `Condition ID type` in ClinVar Variant downloaded files
- Missing value for `Condition ID type` in ClinVar Variant downloaded files
- Possibility to open, close or delete a ClinVar submission even if it doesn't have an associated name
- Save SV type, ref and alt n. copies to exported ClinVar files
- Inner and outer start and stop SV coordinates not exported in ClinVar files
- ClinVar submissions page crashing when SV files don't contain breakpoint exact coordinates
- Align OMIM diagnoses with delete diagnosis button on case page
- In ClinVar form, reset condition list and customize help when condition ID changes

## [4.61]
### Added
- Filter case list by cases with variants in ClinVar submission
- Filter case list by cases containing RNA-seq data - gene_fusion_reports and sample-level tracks (splice junctions and RNA coverage)
- Additional case category `Ignored`, to be used for cases that don't fall in the existing 'inactive', 'archived', 'solved', 'prioritized' categories
- Display number of cases shown / total number of cases available for each category on Cases page
- Moved buttons to modify case status from sidebar to main case page
- Link to Mutalyzer Normalizer tool on variant's transcripts overview to retrieve official HVGS descriptions
- Option to manually load RNA MULTIQC report using the command `scout load report -t multiqc_rna`
- Load RNA MULTIQC automatically for a case if config file contains the `multiqc_rna` key/value
- Instructions in admin-guide on how to load case reports via the command line
- Possibility to filter RD variants by a specific genotype call
- Distinct colors for different inheritance models on RD Variant page
- Gene panels PDF export with case variants hits by variant type
- A couple of additional README badges for GitHub stats
- Upload and display of pipeline reference info and executable version yaml files as custom reports
- Testing CLI on hasta in PR template
### Changed
- Instructions on how to call dibs on scout-stage server in pull request template
- Deprecated CLI commands `scout load <delivery_report, gene_fusion_report, coverage_qc_report, cnv_report>` to replace them with command `scout load report -t <report type>`
- Refactored code to display and download custom case reports
- Do not export `Assertion method` and `Assertion method citation` to ClinVar submission files according to changes to ClinVar's submission spreadsheet templates.
- Simplified code to create and download ClinVar CSV files
- Colorize inheritance models badges by category on VariantS page
- `Safe variants matching` badge more visible on case page
### Fixed
- Non-admin users saving institute settings would clear loqusdb instance selection
- Layout of variant position, cytoband and type in SV variant summary
- Broken `Build Status - GitHub badge` on GitHub README page
- Visibility of text on grey badges in gene panels PDF exports
- Labels for dashboard search controls
- Dark mode visibility for ClinVar submission
- Whitespaces on outdated panel in extent report

## [4.60]
### Added
- Mitochondrial deletion signatures (mitosign) can be uploaded and shown with mtDNA report
- A `Type of analysis` column on Causatives and Validated variants pages
- List of "safe" gene panels available for matching causatives and managed variants in institute settings, to avoid secondary findings
- `svdb_origin` as a synonym for `FOUND_IN` to complement `set` for variants found by all callers
### Changed
- Hide removed gene panels by default in panels page
- Removed option for filtering cancer SVs by Tumor and Normal alt AF
- Hide links to coverage report from case dynamic HPO panel if cancer analysis
- Remove rerun emails and redirect users to the analysis order portal instead
- Updated clinical SVs igv.js track (dbVar) and added example of external track from `https://trackhubregistry.org/`
- Rewrote the ClinVar export module to simplify and add one variant at the time
- ClinVar submissions with phenotype conditions from: [OMIM, MedGen, Orphanet, MeSH, HP, MONDO]
### Fixed
- If trying to load a badly formatted .tsv file an error message is displayed.
- Avoid showing case as rerun when first attempt at case upload failed
- Dynamic autocomplete search not working on phenomodels page
- Callers added to variant when loading case
- Now possible to update managed variant from file without deleting it first
- Missing preselected chromosome when editing a managed variant
- Preselected variant type and subtype when editing a managed variant
- Typo in dbVar ClinVar track, hg19


## [4.59]
### Added
- Button to go directly to HPO SV filter variantS page from case
- `Scout-REViewer-Service` integration - show `REViewer` picture if available
- Link to HPO panel coverage overview on Case page
- Specify a confidence threshold (green|amber|red) when loading PanelApp panels
- Functional annotations in variants lists exports (all variants)
- Cancer/Normal VAFs and COSMIC ids in in variants lists exports (cancer variants)
### Changed
- Better visualization of regional annotation for long lists of genes in large SVs in Variants tables
- Order of cells in variants tables
- More evident links to gene coverage from Variant page
- Gene panels sorted by display name in the entire Case page
- Round CADD and GnomAD values in variants export files
### Fixed
- HPO filter button on SV variantS page
- Spacing between region|function cells in SVs lists
- Labels on gene panel Chanjo report
- Fixed ambiguous duplicated response headers when requesting a BAM file from /static
- Visited color link on gene coverage button (Variant page)

## [4.58.1]
### Fixed
- Case search with search strings that contain characters that can be escaped

## [4.58]
### Added
- Documentation on how to create/update PanelApp panels
- Add filter by local observations (archive) to structural variants filters
- Add more splicing consequences to SO term definitions
- Search for a specific gene in all gene panels
- Institute settings option to force show all variants on VariantS page for all cases of an institute
- Filter cases by validation pending status
- Link to The Clinical Knowledgebase (CKB) (https://ckb.jax.org/) in cancer variant's page
### Fixed
- Added a not-authorized `auto-login` fixture according to changes in Flask-Login 0.6.2
- Renamed `cache_timeout` param name of flask.send_file function to `max_age` (Flask 2.2 compliant)
- Replaced deprecated `app.config["JSON_SORT_KEYS"]` with app.json.sort_keys in app settings
- Bug in gene variants page (All SNVs and INDELs) when variant gene doesn't have a hgnc id that is found in the database
- Broken export of causatives table
- Query for genes in build 38 on `Search SNVs and INDELs` page
- Prevent typing special characters `^<>?!=\/` in case search form
- Search matching causatives also among research variants in other cases
- Links to variants in Verified variants page
- Broken filter institute cases by pinned gene
- Better visualization of long lists of genes in large SVs on Causative and Verified Variants page
- Reintroduced missing button to export Causative variants
- Better linking and display of matching causatives and managed variants
- Reduced code complexity in `scout/parse/variant/variant.py`
- Reduced complexity of code in `scout/build/variant/variant.py`

### Changed
- State that loqusdb observation is in current case if observations count is one and no cases are shown
- Better pagination and number of variants returned by queries in `Search SNVs and INDELs` page
- Refactored and simplified code used for collecting gene variants for `Search SNVs and INDELs` page
- Fix sidebar panel icons in Case view
- Fix panel spacing in Case view
- Removed unused database `sanger_ordered` and `case_id,category,rank_score` indexes (variant collection)
- Verified variants displayed in a dedicated page reachable from institute sidebar
- Unified stats in dashboard page
- Improved gene info for large SVs and cancer SVs
- Remove the unused `variant.str_variant` endpoint from variant views
- Easier editing of HPO gene panel on case page
- Assign phenotype panel less cramped on Case page
- Causatives and Verified variants pages to use the same template macro
- Allow hyphens in panel names
- Reduce resolution of example images
- Remove some animations in web gui which where rendered slow


## [4.57.4]
### Fixed
- Parsing of variant.FORMAT "DR" key in parse variant file

## [4.57.3]
### Fixed
- Export of STR verified variants
- Do not download as verified variants first verified and then reset to not validated
- Avoid duplicated lines in downloaded verified variants reflecting changes in variant validation status

## [4.57.2]
### Fixed
- Export of verified variants when variant gene has no transcripts
- HTTP 500 when visiting a the details page for a cancer variant that had been ranked with genmod

## [4.57.1]
### Fixed
- Updating/replacing a gene panel from file with a corrupted or malformed file

## [4.57]
### Added
- Display last 50 or 500 events for a user in a timeline
- Show dismiss count from other cases on matching variantS
- Save Beacon-related events in events collection
- Institute settings allow saving multiple loqusdb instances for one institute
- Display stats from multiple instances of loqusdb on variant page
- Display date and frequency of obs derived from count of local archive observations from MIP11 (requires fix in MIP)
### Changed
- Prior ACMG classifications view is no longer limited by pathogenicity
### Fixed
- Visibility of Sanger ordered badge on case page, light mode
- Some of the DataTables tables (Phenotypes and Diagnoses pages) got a bit dark in dark mode
- Remove all redundancies when displaying timeline events (some events are saved both as case-related and variant-related)
- Missing link in saved MatchMaker-related events
- Genes with mixed case gene symbols missing in PanelApp panels
- Alignment of elements on the Beacon submission modal window
- Locus info links from STR variantS page open in new browser tabs

## [4.56]
### Added
- Test for PanelApp panels loading
- `panel-umi` tag option when loading cancer analyses
### Changed
- Black text to make comments more visible in dark mode
- Loading PanelApp panels replaces pre-existing panels with same version
- Removed sidebar from Causatives page - navigation is available on the top bar for now
- Create ClinVar submissions from pinned variants list in case page
- Select which pinned variants will be included in ClinVar submission documents
### Fixed
- Remove a:visited css style from all buttons
- Update of HPO terms via command line
- Background color of `MIXED` and `PANEL-UMI` sequencing types on cases page
- Fixed regex error when searching for cases with query ending with `\ `
- Gene symbols on Causatives page lighter in dark mode
- SpliceAI tooltip of multigene variants

## [4.55]
### Changed
- Represent different tumor samples as vials in cases page
- Option to force-update the OMIM panel
### Fixed
- Low tumor purity badge alignment in cancer samples table on cancer case view
- VariantS comment popovers reactivate on hover
- Updating database genes in build 37
- ACMG classification summary hidden by sticky navbar
- Logo backgrounds fixed to white on welcome page
- Visited links turn purple again
- Style of link buttons and dropdown menus
- Update KUH and GMS logos
- Link color for Managed variants

## [4.54]
### Added
- Dark mode, using browser/OS media preference
- Allow marking case as solved without defining causative variants
- Admin users can create missing beacon datasets from the institute's settings page
- GenCC links on gene and variant pages
- Deprecation warnings when launching the app using a .yaml config file or loading cases using .ped files
### Changed
- Improved HTML syntax in case report template
- Modified message displayed when variant rank stats could not be calculated
- Expanded instructions on how to test on CG development server (cg-vm1)
- Added more somatic variant callers (Balsamic v9 SNV, develop SV)
### Fixed
- Remove load demo case command from docker-compose.yml
- Text elements being split across pages in PDF reports
- Made login password field of type `password` in LDAP login form
- Gene panels HTML select in institute's settings page
- Bootstrap upgraded to version 5
- Fix some Sourcery and SonarCloud suggestions
- Escape special characters in case search on institute and dashboard pages
- Broken case PDF reports when no Madeline pedigree image can be created
- Removed text-white links style that were invisible in new pages style
- Variants pagination after pressing "Filter variants" or "Clinical filter"
- Layout of buttons Matchmaker submission panel (case page)
- Removing cases from Matchmaker (simplified code and fixed functionality)
- Reintroduce check for missing alignment files purged from server

## [4.53]
### Added
### Changed
- Point Alamut API key docs link to new API version
- Parse dbSNP id from ID only if it says "rs", else use VEP CSQ fields
- Removed MarkupSafe from the dependencies
### Fixed
- Reintroduced loading of SVs for demo case 643595
- Successful parse of FOUND_IN should avoid GATK caller default
- All vulnerabilities flagged by SonarCloud

## [4.52]
### Added
- Demo cancer case gets loaded together with demo RD case in demo instance
- Parse REVEL_score alongside REVEL_rankscore from csq field and display it on SNV variant page
- Rank score results now show the ranking range
- cDNA and protein changes displayed on institute causatives pages
- Optional SESSION_TIMEOUT_MINUTES configuration in app config files
- Script to convert old OMIM case format (list of integers) to new format (list of dictionaries)
- Additional check for user logged in status before serving alignment files
- Download .cgh files from cancer samples table on cancer case page
- Number of documents and date of last update on genes page
### Changed
- Verify user before redirecting to IGV alignments and sashimi plots
- Build case IGV tracks starting from case and variant objects instead of passing all params in a form
- Unfreeze Werkzeug lib since Flask_login v.0.6 with bugfix has been released
- Sort gene panels by name (panelS and variant page)
- Removed unused `server.blueprints.alignviewers.unindexed_remote_static` endpoint
- User sessions to check files served by `server.blueprints.alignviewers.remote_static` endpoint
- Moved Beacon-related functions to a dedicated app extension
- Audit Filter now also loads filter displaying the variants for it
### Fixed
- Handle `attachment_filename` parameter renamed to `download_name` when Flask 2.2 will be released
- Removed cursor timeout param in cases find adapter function to avoid many code warnings
- Removed stream argument deprecation warning in tests
- Handle `no intervals found` warning in load_region test
- Beacon remove variants
- Protect remote_cors function in alignviewers view from Server-Side Request Forgery (SSRF)
- Check creation date of last document in gene collection to display when genes collection was updated last

## [4.51]
### Added
- Config file containing codecov settings for pull requests
- Add an IGV.js direct link button from case page
- Security policy file
- Hide/shade compound variants based on rank score on variantS from filter
- Chromograph legend documentation direct link
### Changed
- Updated deprecated Codecov GitHub action to v.2
- Simplified code of scout/adapter/mongo/variant
- Update IGV.js to v2.11.2
- Show summary number of variant gene panels on general report if more than 3
### Fixed
- Marrvel link for variants in genome build 38 (using liftover to build 37)
- Remove flags from codecov config file
- Fixed filter bug with high negative SPIDEX scores
- Renamed IARC TP53 button to to `TP53 Database`, modified also link since IARC has been moved to the US NCI: `https://tp53.isb-cgc.org/`
- Parsing new format of OMIM case info when exporting patients to Matchmaker
- Remove flask-debugtoolbar lib dependency that is using deprecated code and causes app to crash after new release of Jinja2 (3.1)
- Variant page crashing for cases with old OMIM terms structure (a list of integers instead of dictionary)
- Variant page crashing when creating MARRVEL link for cases with no genome build
- SpliceAI documentation link
- Fix deprecated `safe_str_cmp` import from `werkzeug.security` by freezing Werkzeug lib to v2.0 until Flask_login v.0.6 with bugfix is released
- List gene names densely in general report for SVs that contain more than 3 genes
- Show transcript ids on refseq genes on hg19 in IGV.js, using refgene source
- Display correct number of genes in general report for SVs that contain more than 32 genes
- Broken Google login after new major release of `lepture/authlib`
- Fix frequency and callers display on case general report

## [4.50.1]
### Fixed
- Show matching causative STR_repid for legacy str variants (pre Stranger hgnc_id)

## [4.50]
### Added
- Individual-specific OMIM terms
- OMIM disease descriptions in ClinVar submission form
- Add a toggle for melter rerun monitoring of cases
- Add a config option to show the rerun monitoring toggle
- Add a cli option to export cases with rerun monitoring enabled
- Add a link to STRipy for STR variants; shallow for ARX and HOXA13
- Hide by default variants only present in unaffected individuals in variants filters
- OMIM terms in general case report
- Individual-level info on OMIM and HPO terms in general case report
- PanelApp gene link among the external links on variant page
- Dashboard case filters fields help
- Filter cases by OMIM terms in cases and dashboard pages
### Fixed
- A malformed panel id request would crash with exception: now gives user warning flash with redirect
- Link to HPO resource file hosted on `http://purl.obolibrary.org`
- Gene search form when gene exists only in build 38
- Fixed odd redirect error and poor error message on missing column for gene panel csv upload
- Typo in parse variant transcripts function
- Modified keys name used to parse local observations (archived) frequencies to reflect change in MIP keys naming
- Better error handling for partly broken/timed out chanjo reports
- Broken javascript code when case Chromograph data is malformed
- Broader space for case synopsis in general report
- Show partial causatives on causatives and matching causatives panels
- Partial causative assignment in cases with no OMIM or HPO terms
- Partial causative OMIM select options in variant page
### Changed
- Slightly smaller and improved layout of content in case PDF report
- Relabel more cancer variant pages somatic for navigation
- Unify caseS nav links
- Removed unused `add_compounds` param from variant controllers function
- Changed default hg19 genome for IGV.js to legacy hg19_1kg_decoy to fix a few problematic loci
- Reduce code complexity (parse/ensembl.py)
- Silence certain fields in ClinVar export if prioritised ones exist (chrom-start-end if hgvs exist)
- Made phenotype non-mandatory when marking a variant as partial causative
- Only one phenotype condition type (OMIM or HPO) per variant is used in ClinVar submissions
- ClinVar submission variant condition prefers OMIM over HPO if available
- Use lighter version of gene objects in Omim MongoDB adapter, panels controllers, panels views and institute controllers
- Gene-variants table size is now adaptive
- Remove unused file upload on gene-variants page

## [4.49]
### Fixed
- Pydantic model types for genome_build, madeline_info, peddy_ped_check and peddy_sex_check, rank_model_version and sv_rank_model_version
- Replace `MatchMaker` with `Matchmaker` in all places visible by a user
- Save diagnosis labels along with OMIM terms in Matchmaker Exchange submission objects
- `libegl-mesa0_21.0.3-0ubuntu0.3~20.04.5_amd64.deb` lib not found by GitHub actions Docker build
- Remove unused `chromograph_image_files` and `chromograph_prefixes` keys saved when creating or updating an RD case
- Search managed variants by description and with ignore case
### Changed
- Introduced page margins on exported PDF reports
- Smaller gene fonts in downloaded HPO genes PDF reports
- Reintroduced gene coverage data in the PDF-exported general report of rare-disease cases
- Check for existence of case report files before creating sidebar links
- Better description of HPO and OMIM terms for patients submitted to Matchmaker Exchange
- Remove null non-mandatory key/values when updating a case
- Freeze WTForms<3 due to several form input rendering changes

## [4.48.1]
### Fixed
- General case PDF report for recent cases with no pedigree

## [4.48]
### Added
- Option to cancel a request for research variants in case page
### Changed
- Update igv.js to v2.10.5
- Updated example of a case delivery report
- Unfreeze cyvcf2
- Builder images used in Scout Dockerfiles
- Crash report email subject gives host name
- Export general case report to PDF using PDFKit instead of WeasyPrint
- Do not include coverage report in PDF case report since they might have different orientation
- Export cancer cases's "Coverage and QC report" to PDF using PDFKit instead of Weasyprint
- Updated cancer "Coverage and QC report" example
- Keep portrait orientation in PDF delivery report
- Export delivery report to PDF using PDFKit instead of Weasyprint
- PDF export of clinical and research HPO panels using PDFKit instead of Weasyprint
- Export gene panel report to PDF using PDFKit
- Removed WeasyPrint lib dependency

### Fixed
- Reintroduced missing links to Swegen and Beacon and dbSNP in RD variant page, summary section
- Demo delivery report orientation to fit new columns
- Missing delivery report in demo case
- Cast MNVs to SNV for test
- Export verified variants from all institutes when user is admin
- Cancer coverage and QC report not found for demo cancer case
- Pull request template instructions on how to deploy to test server
- PDF Delivery report not showing Swedac logo
- Fix code typos
- Disable codefactor raised by ESLint for javascript functions located on another file
- Loading spinner stuck after downloading a PDF gene panel report
- IGV browser crashing when file system with alignment files is not mounted

## [4.47]
### Added
- Added CADD, GnomAD and genotype calls to variantS export
### Changed
- Pull request template, to illustrate how to deploy pull request branches on cg-vm1 stage server
### Fixed
- Compiled Docker image contains a patched version (v4.9) of chanjo-report

## [4.46.1]
### Fixed
- Downloading of files generated within the app container (MT-report, verified variants, pedigrees, ..)

## [4.46]
### Added
- Created a Dockefile to be used to serve the dockerized app in production
- Modified the code to collect database params specified as env vars
- Created a GitHub action that pushes the Dockerfile-server image to Docker Hub (scout-server-stage) every time a PR is opened
- Created a GitHub action that pushes the Dockerfile-server image to Docker Hub (scout-server) every time a new release is created
- Reassign MatchMaker Exchange submission to another user when a Scout user is deleted
- Expose public API JSON gene panels endpoint, primarily to enable automated rerun checking for updates
- Add utils for dictionary type
- Filter institute cases using multiple HPO terms
- Vulture GitHub action to identify and remove unused variables and imports
### Changed
- Updated the python config file documentation in admin guide
- Case configuration parsing now uses Pydantic for improved typechecking and config handling
- Removed test matrices to speed up automatic testing of PRs
- Switch from Coveralls to Codecov to handle CI test coverage
- Speed-up CI tests by caching installation of libs and splitting tests into randomized groups using pytest-test-groups
- Improved LDAP login documentation
- Use lib flask-ldapconn instead of flask_ldap3_login> to handle ldap authentication
- Updated Managed variant documentation in user guide
- Fix and simplify creating and editing of gene panels
- Simplified gene variants search code
- Increased the height of the genes track in the IGV viewer
### Fixed
- Validate uploaded managed variant file lines, warning the user.
- Exporting validated variants with missing "genes" database key
- No results returned when searching for gene variants using a phenotype term
- Variants filtering by gene symbols file
- Make gene HGNC symbols field mandatory in gene variants page and run search only on form submit
- Make sure collaborator gene variants are still visible, even if HPO filter is used

## [4.45]
### Added
### Changed
- Start Scout also when loqusdbapi is not reachable
- Clearer definition of manual standard and custom inheritance models in gene panels
- Allow searching multiple chromosomes in filters
### Fixed
- Gene panel crashing on edit action

## [4.44]
### Added
### Changed
- Display Gene track beneath each sample track when displaying splice junctions in igv browser
- Check outdated gene symbols and update with aliases for both RD and cancer variantS
### Fixed
- Added query input check and fixed the Genes API endpoint to return a json formatted error when request is malformed
- Typo in ACMG BP6 tooltip

## [4.43.1]
### Added
- Added database index for OMIM disease term genes
### Changed
### Fixed
- Do not drop HPO terms collection when updating HPO terms via the command line
- Do not drop disease (OMIM) terms collection when updating diseases via the command line

## [4.43]
### Added
- Specify which collection(s) update/build indexes for
### Fixed
- Do not drop genes and transcripts collections when updating genes via the command line

## [4.42.1]
### Added
### Changed
### Fixed
- Freeze PyMongo lib to version<4.0 to keep supporting previous MongoDB versions
- Speed up gene panels creation and update by collecting only light gene info from database
- Avoid case page crash on Phenomizer queries timeout

## [4.42]
### Added
- Choose custom pinned variants to submit to MatchMaker Exchange
- Submit structural variant as genes to the MatchMaker Exchange
- Added function for maintainers and admins to remove gene panels
- Admins can restore deleted gene panels
- A development docker-compose file illustrating the scout/chanjo-report integration
- Show AD on variants view for cancer SV (tumor and normal)
- Cancer SV variants filter AD, AF (tumor and normal)
- Hiding the variants score column also from cancer SVs, as for the SNVs
### Changed
- Enforce same case _id and display_name when updating a case
- Enforce same individual ids, display names and affected status when updating a case
- Improved documentation for connecting to loqusdb instances (including loqusdbapi)
- Display and download HPO gene panels' gene symbols in italics
- A faster-built and lighter Docker image
- Reduce complexity of `panels` endpoint moving some code to the panels controllers
- Update requirements to use flask-ldap3-login>=0.9.17 instead of freezing WTForm
### Fixed
- Use of deprecated TextField after the upgrade of WTF to v3.0
- Freeze to WTForms to version < 3
- Remove the extra files (bed files and madeline.svg) introduced by mistake
- Cli command loading demo data in docker-compose when case custom images exist and is None
- Increased MongoDB connection serverSelectionTimeoutMS parameter to 30K (default value according to MongoDB documentation)
- Better differentiate old obs counts 0 vs N/A
- Broken cancer variants page when default gene panel was deleted
- Typo in tx_overview function in variant controllers file
- Fixed loqusdbapi SV search URL
- SV variants filtering using Decipher criterion
- Removing old gene panels that don't contain the `maintainer` key.

## [4.41.1]
### Fixed
- General reports crash for variant annotations with same variant on other cases

## [4.41]
### Added
- Extended the instructions for running the Scout Docker image (web app and cli).
- Enabled inclusion of custom images to STR variant view
### Fixed
- General case report sorting comments for variants with None genetic models
- Do not crash but redirect to variants page with error when a variant is not found for a case
- UCSC links coordinates for SV variants with start chromosome different than end chromosome
- Human readable variants name in case page for variants having start chromosome different from end chromosome
- Avoid always loading all transcripts when checking gene symbol: introduce gene captions
- Slow queries for evaluated variants on e.g. case page - use events instead
### Changed
- Rearrange variant page again, moving severity predictions down.
- More reactive layout width steps on variant page

## [4.40.1]
### Added
### Fixed
- Variants dismissed with inconsistent inheritance pattern can again be shown in general case report
- General report page for variants with genes=None
- General report crashing when variants have no panels
- Added other missing keys to case and variant dictionaries passed to general report
### Changed

## [4.40]
### Added
- A .cff citation file
- Phenotype search API endpoint
- Added pagination to phenotype API
- Extend case search to include internal MongoDB id
- Support for connecting to a MongoDB replica set (.py config files)
- Support for connecting to a MongoDB replica set (.yaml config files)
### Fixed
- Command to load the OMIM gene panel (`scout load panel --omim`)
- Unify style of pinned and causative variants' badges on case page
- Removed automatic spaces after punctuation in comments
- Remove the hardcoded number of total individuals from the variant's old observations panel
- Send delete requests to a connected Beacon using the DELETE method
- Layout of the SNV and SV variant page - move frequency up
### Changed
- Stop updating database indexes after loading exons via command line
- Display validation status badge also for not Sanger-sequenced variants
- Moved Frequencies, Severity and Local observations panels up in RD variants page
- Enabled Flask CORS to communicate CORS status to js apps
- Moved the code preparing the transcripts overview to the backend
- Refactored and filtered json data used in general case report
- Changed the database used in docker-compose file to use the official MongoDB v4.4 image
- Modified the Python (3.6, 3.8) and MongoDB (3.2, 4.4, 5.0) versions used in testing matrices (GitHub actions)
- Capitalize case search terms on institute and dashboard pages


## [4.39]
### Added
- COSMIC IDs collected from CSQ field named `COSMIC`
### Fixed
- Link to other causative variants on variant page
- Allow multiple COSMIC links for a cancer variant
- Fix floating text in severity box #2808
- Fixed MitoMap and HmtVar links for hg38 cases
- Do not open new browser tabs when downloading files
- Selectable IGV tracks on variant page
- Missing splice junctions button on variant page
- Refactor variantS representative gene selection, and use it also for cancer variant summary
### Changed
- Improve Javascript performance for displaying Chromograph images
- Make ClinVar classification more evident in cancer variant page

## [4.38]
### Added
- Option to hide Alamut button in the app config file
### Fixed
- Library deprecation warning fixed (insert is deprecated. Use insert_one or insert_many instead)
- Update genes command will not trigger an update of database indices any more
- Missing resources in temporary downloading directory when updating genes using the command line
- Restore previous variant ACMG classification in a scrollable div
- Loading spinner not stopping after downloading PDF case reports and variant list export
- Add extra Alamut links higher up on variant pages
- Improve UX for phenotypes in case page
- Filter and export of STR variants
- Update look of variants page navigation buttons
### Changed

## [4.37]
### Added
- Highlight and show version number for RefSeq MANE transcripts.
- Added integration to a rerunner service for toggling reanalysis with updated pedigree information
- SpliceAI display and parsing from VEP CSQ
- Display matching tiered variants for cancer variants
- Display a loading icon (spinner) until the page loads completely
- Display filter badges in cancer variants list
- Update genes from pre-downloaded file resources
- On login, OS, browser version and screen size are saved anonymously to understand how users are using Scout
- API returning institutes data for a given user: `/api/v1/institutes`
- API returning case data for a given institute: `/api/v1/institutes/<institute_id>/cases`
- Added GMS and Lund university hospital logos to login page
- Made display of Swedac logo configurable
- Support for displaying custom images in case view
- Individual-specific HPO terms
- Optional alamut_key in institute settings for Alamut Plus software
- Case report API endpoint
- Tooltip in case explaining that genes with genome build different than case genome build will not be added to dynamic HPO panel.
- Add DeepVariant as a caller
### Fixed
- Updated IGV to v2.8.5 to solve missing gene labels on some zoom levels
- Demo cancer case config file to load somatic SNVs and SVs only.
- Expand list of refseq trancripts in ClinVar submission form
- Renamed `All SNVs and INDELs` institute sidebar element to `Search SNVs and INDELs` and fixed its style.
- Add missing parameters to case load-config documentation
- Allow creating/editing gene panels and dynamic gene panels with genes present in genome build 38
- Bugfix broken Pytests
- Bulk dismissing variants error due to key conversion from string to integer
- Fix typo in index documentation
- Fixed crash in institute settings page if "collaborators" key is not set in database
- Don't stop Scout execution if LoqusDB call fails and print stacktrace to log
- Bug when case contains custom images with value `None`
- Bug introduced when fixing another bug in Scout-LoqusDB interaction
- Loading of OMIM diagnoses in Scout demo instance
- Remove the docker-compose with chanjo integration because it doesn't work yet.
- Fixed standard docker-compose with scout demo data and database
- Clinical variant assessments not present for pinned and causative variants on case page.
- MatchMaker matching one node at the time only
- Remove link from previously tiered variants badge in cancer variants page
- Typo in gene cell on cancer variants page
- Managed variants filter form
### Changed
- Better naming for variants buttons on cancer track (somatic, germline). Also show cancer research button if available.
- Load case with missing panels in config files, but show warning.
- Changing the (Female, Male) symbols to (F/M) letters in individuals_table and case-sma.
- Print stacktrace if case load command fails
- Added sort icon and a pointer to the cursor to all tables with sortable fields
- Moved variant, gene and panel info from the basic pane to summary panel for all variants.
- Renamed `Basics` panel to `Classify` on variant page.
- Revamped `Basics` panel to a panel dedicated to classify variants
- Revamped the summary panel to be more compact.
- Added dedicated template for cancer variants
- Removed Gene models, Gene annotations and Conservation panels for cancer variants
- Reorganized the orders of panels for variant and cancer variant views
- Added dedicated variant quality panel and removed relevant panes
- A more compact case page
- Removed OMIM genes panel
- Make genes panel, pinned variants panel, causative variants panel and ClinVar panel scrollable on case page
- Update to Scilifelab's 2020 logo
- Update Gens URL to support Gens v2.0 format
- Refactor tests for parsing case configurations
- Updated links to HPO downloadable resources
- Managed variants filtering defaults to all variant categories
- Changing the (Kind) drop-down according to (Category) drop-down in Managed variant add variant
- Moved Gens button to individuals table
- Check resource files availability before starting updating OMIM diagnoses
- Fix typo in `SHOW_OBSERVED_VARIANT_ARCHIVE` config param

## [4.36]
### Added
- Parse and save splice junction tracks from case config file
- Tooltip in observations panel, explaining that case variants with no link might be old variants, not uploaded after a case rerun
### Fixed
- Warning on overwriting variants with same position was no longer shown
- Increase the height of the dropdowns to 425px
- More indices for the case table as it grows, specifically for causatives queries
- Splice junction tracks not centered over variant genes
- Total number of research variants count
- Update variants stats in case documents every time new variants are loaded
- Bug in flashing warning messages when filtering variants
### Changed
- Clearer warning messages for genes and gene/gene-panels searches in variants filters

## [4.35]
### Added
- A new index for hgnc_symbol in the hgnc_gene collection
- A Pedigree panel in STR page
- Display Tier I and II variants in case view causatives card for cancer cases
### Fixed
- Send partial file data to igv.js when visualizing sashimi plots with splice junction tracks
- Research variants filtering by gene
- Do not attempt to populate annotations for not loaded pinned/causatives
- Add max-height to all dropdowns in filters
### Changed
- Switch off non-clinical gene warnings when filtering research variants
- Don't display OMIM disease card in case view for cancer cases
- Refactored Individuals and Causative card in case view for cancer cases
- Update and style STR case report

## [4.34]
### Added
- Saved filter lock and unlock
- Filters can optionally be marked audited, logging the filter name, user and date on the case events and general report.
- Added `ClinVar hits` and `Cosmic hits` in cancer SNVs filters
- Added `ClinVar hits` to variants filter (rare disease track)
- Load cancer demo case in docker-compose files (default and demo file)
- Inclusive-language check using [woke](https://github.com/get-woke/woke) github action
- Add link to HmtVar for mitochondrial variants (if VCF is annotated with HmtNote)
- Grey background for dismissed compounds in variants list and variant page
- Pin badge for pinned compounds in variants list and variant page
- Support LoqusDB REST API queries
- Add a docker-compose-matchmaker under scout/containers/development to test matchmaker locally
- Script to investigate consequences of symbol search bug
- Added GATK to list of SV and cancer SV callers
### Fixed
- Make MitoMap link work for hg38 again
- Export Variants feature crashing when one of the variants has no primary transcripts
- Redirect to last visited variantS page when dismissing variants from variants list
- Improved matching of SVs Loqus occurrences in other cases
- Remove padding from the list inside (Matching causatives from other cases) panel
- Pass None to get_app function in CLI base since passing script_info to app factory functions was deprecated in Flask 2.0
- Fixed failing tests due to Flask update to version 2.0
- Speed up user events view
- Causative view sort out of memory error
- Use hgnc_id for gene filter query
- Typo in case controllers displaying an error every time a patient is matched against external MatchMaker nodes
- Do not crash while attempting an update for variant documents that are too big (> 16 MB)
- Old STR causatives (and other variants) may not have HGNC symbols - fix sort lambda
- Check if gene_obj has primary_transcript before trying to access it
- Warn if a gene manually searched is in a clinical panel with an outdated name when filtering variants
- ChrPos split js not needed on STR page yet
### Changed
- Remove parsing of case `genome_version`, since it's not used anywhere downstream
- Introduce deprecation warning for Loqus configs that are not dictionaries
- SV clinical filter no longer filters out sub 100 nt variants
- Count cases in LoqusDB by variant type
- Commit pulse repo badge temporarily set to weekly
- Sort ClinVar submissions objects by ascending "Last evaluated" date
- Refactored the MatchMaker integration as an extension
- Replaced some sensitive words as suggested by woke linter
- Documentation for load-configuration rewritten.
- Add styles to MatchMaker matches table
- More detailed info on the data shared in MatchMaker submission form

## [4.33.1]
### Fixed
- Include markdown for release autodeploy docs
- Use standard inheritance model in ClinVar (https://ftp.ncbi.nlm.nih.gov/pub/GTR/standard_terms/Mode_of_inheritance.txt)
- Fix issue crash with variants that have been unflagged causative not being available in other causatives
### Added
### Changed

## [4.33]
### Fixed
- Command line crashing when updating an individual not found in database
- Dashboard page crashing when filters return no data
- Cancer variants filter by chromosome
- /api/v1/genes now searches for genes in all genome builds by default
- Upgraded igv.js to version 2.8.1 (Fixed Unparsable bed record error)
### Added
- Autodeploy docs on release
- Documentation for updating case individuals tracks
- Filter cases and dashboard stats by analysis track
### Changed
- Changed from deprecated db update method
- Pre-selected fields to run queries with in dashboard page
- Do not filter by any institute when first accessing the dashboard
- Removed OMIM panel in case view for cancer cases
- Display Tier I and II variants in case view causatives panel for cancer cases
- Refactored Individuals and Causative panels in case view for cancer cases

## [4.32.1]
### Fixed
- iSort lint check only
### Changed
- Institute cases page crashing when a case has track:Null
### Added

## [4.32]
### Added
- Load and show MITOMAP associated diseases from VCF (INFO field: MitomapAssociatedDiseases, via HmtNote)
- Show variant allele frequencies for mitochondrial variants (GRCh38 cases)
- Extend "public" json API with diseases (OMIM) and phenotypes (HPO)
- HPO gene list download now has option for clinical and non-clinical genes
- Display gene splice junctions data in sashimi plots
- Update case individuals with splice junctions tracks
- Simple Docker compose for development with local build
- Make Phenomodels subpanels collapsible
- User side documentation of cytogenomics features (Gens, Chromograph, vcf2cytosure, rhocall)
- iSort GitHub Action
- Support LoqusDB REST API queries
### Fixed
- Show other causative once, even if several events point to it
- Filtering variants by mitochondrial chromosome for cases with genome build=38
- HPO gene search button triggers any warnings for clinical / non-existing genes also on first search
- Fixed a bug in variants pages caused by MT variants without alt_frequency
- Tests for CADD score parsing function
- Fixed the look of IGV settings on SNV variant page
- Cases analyzed once shown as `rerun`
- Missing case track on case re-upload
- Fixed severity rank for SO term "regulatory region ablation"
### Changed
- Refactor according to CodeFactor - mostly reuse of duplicated code
- Phenomodels language adjustment
- Open variants in a new window (from variants page)
- Open overlapping and compound variants in a new window (from variant page)
- gnomAD link points to gnomAD v.3 (build GRCh38) for mitochondrial variants.
- Display only number of affected genes for dismissed SVs in general report
- Chromosome build check when populating the variants filter chromosome selection
- Display mitochondrial and rare diseases coverage report in cases with missing 'rare' track

## [4.31.1]
### Added
### Changed
- Remove mitochondrial and coverage report from cancer cases sidebar
### Fixed
- ClinVar page when dbSNP id is None

## [4.31]
### Added
- gnomAD annotation field in admin guide
- Export also dynamic panel genes not associated to an HPO term when downloading the HPO panel
- Primary HGNC transcript info in variant export files
- Show variant quality (QUAL field from vcf) in the variant summary
- Load/update PDF gene fusion reports (clinical and research) generated with Arriba
- Support new MANE annotations from VEP (both MANE Select and MANE Plus Clinical)
- Display on case activity the event of a user resetting all dismissed variants
- Support gnomAD population frequencies for mitochondrial variants
- Anchor links in Casedata ClinVar panels to redirect after renaming individuals
### Fixed
- Replace old docs link www.clinicalgenomics.se/scout with new https://clinical-genomics.github.io/scout
- Page formatting issues whenever case and variant comments contain extremely long strings with no spaces
- Chromograph images can be one column and have scrollbar. Removed legacy code.
- Column labels for ClinVar case submission
- Page crashing looking for LoqusDB observation when variant doesn't exist
- Missing inheritance models and custom inheritance models on newly created gene panels
- Accept only numbers in managed variants filter as position and end coordinates
- SNP id format and links in Variant page, ClinVar submission form and general report
- Case groups tooltip triggered only when mouse is on the panel header
### Changed
- A more compact case groups panel
- Added landscape orientation CSS style to cancer coverage and QC demo report
- Improve user documentation to create and save new gene panels
- Removed option to use space as separator when uploading gene panels
- Separating the columns of standard and custom inheritance models in gene panels
- Improved ClinVar instructions for users using non-English Excel

## [4.30.2]
### Added
### Fixed
- Use VEP RefSeq ID if RefSeq list is empty in RefSeq transcripts overview
- Bug creating variant links for variants with no end_chrom
### Changed

## [4.30.1]
### Added
### Fixed
- Cryptography dependency fixed to use version < 3.4
### Changed

## [4.30]
### Added
- Introduced a `reset dismiss variant` verb
- Button to reset all dismissed variants for a case
- Add black border to Chromograph ideograms
- Show ClinVar annotations on variantS page
- Added integration with GENS, copy number visualization tool
- Added a VUS label to the manual classification variant tags
- Add additional information to SNV verification emails
- Tooltips documenting manual annotations from default panels
- Case groups now show bam files from all cases on align view
### Fixed
- Center initial igv view on variant start with SNV/indels
- Don't set initial igv view to negative coordinates
- Display of GQ for SV and STR
- Parsing of AD and related info for STRs
- LoqusDB field in institute settings accepts only existing Loqus instances
- Fix DECIPHER link to work after DECIPHER migrated to GRCh38
- Removed visibility window param from igv.js genes track
- Updated HPO download URL
- Patch HPO download test correctly
- Reference size on STR hover not needed (also wrong)
- Introduced genome build check (allowed values: 37, 38, "37", "38") on case load
- Improve case searching by assignee full name
- Populating the LoqusDB select in institute settings
### Changed
- Cancer variants table header (pop freq etc)
- Only admin users can modify LoqusDB instance in Institute settings
- Style of case synopsis, variants and case comments
- Switched to igv.js 2.7.5
- Do not choke if case is missing research variants when research requested
- Count cases in LoqusDB by variant type
- Introduce deprecation warning for Loqus configs that are not dictionaries
- Improve create new gene panel form validation
- Make XM- transcripts less visible if they don't overlap with transcript refseq_id in variant page
- Color of gene panels and comments panels on cases and variant pages
- Do not choke if case is missing research variants when reserch requested

## [4.29.1]
### Added
### Fixed
- Always load STR variants regardless of RankScore threshold (hotfix)
### Changed

## [4.29]
### Added
- Added a page about migrating potentially breaking changes to the documentation
- markdown_include in development requirements file
- STR variants filter
- Display source, Z-score, inheritance pattern for STR annotations from Stranger (>0.6.1) if available
- Coverage and quality report to cancer view
### Fixed
- ACMG classification page crashing when trying to visualize a classification that was removed
- Pretty print HGVS on gene variants (URL-decode VEP)
- Broken or missing link in the documentation
- Multiple gene names in ClinVar submission form
- Inheritance model select field in ClinVar submission
- IGV.js >2.7.0 has an issue with the gene track zoom levels - temp freeze at 2.7.0
- Revert CORS-anywhere and introduce a local http proxy for cloud tracks
### Changed

## [4.28]
### Added
- Chromograph integration for displaying PNGs in case-page
- Add VAF to cancer case general report, and remove some of its unused fields
- Variants filter compatible with genome browser location strings
- Support for custom public igv tracks stored on the cloud
- Add tests to increase testing coverage
- Update case variants count after deleting variants
- Update IGV.js to latest (v2.7.4)
- Bypass igv.js CORS check using `https://github.com/Rob--W/cors-anywhere`
- Documentation on default and custom IGV.js tracks (admin docs)
- Lock phenomodels so they're editable by admins only
- Small case group assessment sharing
- Tutorial and files for deploying app on containers (Kubernetes pods)
- Canonical transcript and protein change of canonical transcript in exported variants excel sheet
- Support for Font Awesome version 6
- Submit to Beacon from case page sidebar
- Hide dismissed variants in variants pages and variants export function
- Systemd service files and instruction to deploy Scout using podman
### Fixed
- Bugfix: unused `chromgraph_prefix |tojson` removed
- Freeze coloredlogs temporarily
- Marrvel link
- Don't show TP53 link for silent or synonymous changes
- OMIM gene field accepts any custom number as OMIM gene
- Fix Pytest single quote vs double quote string
- Bug in gene variants search by similar cases and no similar case is found
- Delete unused file `userpanel.py`
- Primary transcripts in variant overview and general report
- Google OAuth2 login setup in README file
- Redirect to 'missing file'-icon if configured Chromograph file is missing
- Javascript error in case page
- Fix compound matching during variant loading for hg38
- Cancer variants view containing variants dismissed with cancer-specific reasons
- Zoom to SV variant length was missing IGV contig select
- Tooltips on case page when case has no default gene panels
### Changed
- Save case variants count in case document and not in sessions
- Style of gene panels multiselect on case page
- Collapse/expand main HPO checkboxes in phenomodel preview
- Replaced GQ (Genotype quality) with VAF (Variant allele frequency) in cancer variants GT table
- Allow loading of cancer cases with no tumor_purity field
- Truncate cDNA and protein changes in case report if longer than 20 characters


## [4.27]
### Added
- Exclude one or more variant categories when running variants delete command
### Fixed
### Changed

## [4.26.1]
### Added
### Fixed
- Links with 1-letter aa codes crash on frameshift etc
### Changed

## [4.26]
### Added
- Extend the delete variants command to print analysis date, track, institute, status and research status
- Delete variants by type of analysis (wgs|wes|panel)
- Links to cBioPortal, MutanTP53, IARC TP53, OncoKB, MyCancerGenome, CIViC
### Fixed
- Deleted variants count
### Changed
- Print output of variants delete command as a tab separated table

## [4.25]
### Added
- Command line function to remove variants from one or all cases
### Fixed
- Parse SMN None calls to None rather than False

## [4.24.1]
### Fixed
- Install requirements.txt via setup file

## [4.24]
### Added
- Institute-level phenotype models with sub-panels containing HPO and OMIM terms
- Runnable Docker demo
- Docker image build and push github action
- Makefile with shortcuts to docker commands
- Parse and save synopsis, phenotype and cohort terms from config files upon case upload
### Fixed
- Update dismissed variant status when variant dismissed key is missing
- Breakpoint two IGV button now shows correct chromosome when different from bp1
- Missing font lib in Docker image causing the PDF report download page to crash
- Sentieon Manta calls lack Somaticscore - load anyway
- ClinVar submissions crashing due to pinned variants that are not loaded
- Point ExAC pLI score to new gnomad server address
- Bug uploading cases missing phenotype terms in config file
- STRs loaded but not shown on browser page
- Bug when using adapter.variant.get_causatives with case_id without causatives
- Problem with fetching "solved" from scout export cases cli
- Better serialising of datetime and bson.ObjectId
- Added `volumes` folder to .gitignore
### Changed
- Make matching causative and managed variants foldable on case page
- Remove calls to PyMongo functions marked as deprecated in backend and frontend(as of version 3.7).
- Improved `scout update individual` command
- Export dynamic phenotypes with ordered gene lists as PDF


## [4.23]
### Added
- Save custom IGV track settings
- Show a flash message with clear info about non-valid genes when gene panel creation fails
- CNV report link in cancer case side navigation
- Return to comment section after editing, deleting or submitting a comment
- Managed variants
- MT vs 14 chromosome mean coverage stats if Scout is connected to Chanjo
### Fixed
- missing `vcf_cancer_sv` and `vcf_cancer_sv_research` to manual.
- Split ClinVar multiple clnsig values (slash-separated) and strip them of underscore for annotations without accession number
- Timeout of `All SNVs and INDELs` page when no valid gene is provided in the search
- Round CADD (MIPv9)
- Missing default panel value
- Invisible other causatives lines when other causatives lack gene symbols
### Changed
- Do not freeze mkdocs-material to version 4.6.1
- Remove pre-commit dependency

## [4.22]
### Added
- Editable cases comments
- Editable variants comments
### Fixed
- Empty variant activity panel
- STRs variants popover
- Split new ClinVar multiple significance terms for a variant
- Edit the selected comment, not the latest
### Changed
- Updated RELEASE docs.
- Pinned variants card style on the case page
- Merged `scout export exons` and `scout view exons` commands


## [4.21.2]
### Added
### Fixed
- Do not pre-filter research variants by (case-default) gene panels
- Show OMIM disease tooltip reliably
### Changed

## [4.21.1]
### Added
### Fixed
- Small change to Pop Freq column in variants ang gene panels to avoid strange text shrinking on small screens
- Direct use of HPO list for Clinical HPO SNV (and cancer SNV) filtering
- PDF coverage report redirecting to login page
### Changed
- Remove the option to dismiss single variants from all variants pages
- Bulk dismiss SNVs, SVs and cancer SNVs from variants pages

## [4.21]
### Added
- Support to configure LoqusDB per institute
- Highlight causative variants in the variants list
- Add tests. Mostly regarding building internal datatypes.
- Remove leading and trailing whitespaces from panel_name and display_name when panel is created
- Mark MANE transcript in list of transcripts in "Transcript overview" on variant page
- Show default panel name in case sidebar
- Previous buttons for variants pagination
- Adds a gh action that checks that the changelog is updated
- Adds a gh action that deploys new releases automatically to pypi
- Warn users if case default panels are outdated
- Define institute-specific gene panels for filtering in institute settings
- Use institute-specific gene panels in variants filtering
- Show somatic VAF for pinned and causative variants on case page

### Fixed
- Report pages redirect to login instead of crashing when session expires
- Variants filter loading in cancer variants page
- User, Causative and Cases tables not scaling to full page
- Improved docs for an initial production setup
- Compatibility with latest version of Black
- Fixed tests for Click>7
- Clinical filter required an extra click to Filter to return variants
- Restore pagination and shrink badges in the variants page tables
- Removing a user from the command line now inactivates the case only if user is last assignee and case is active
- Bugfix, LoqusDB per institute feature crashed when institute id was empty string
- Bugfix, LoqusDB calls where missing case count
- filter removal and upload for filters deleted from another page/other user
- Visualize outdated gene panels info in a popover instead of a tooltip in case page side panel

### Changed
- Highlight color on normal STRs in the variants table from green to blue
- Display breakpoints coordinates in verification emails only for structural variants


## [4.20]
### Added
- Display number of filtered variants vs number of total variants in variants page
- Search case by HPO terms
- Dismiss variant column in the variants tables
- Black and pre-commit packages to dev requirements

### Fixed
- Bug occurring when rerun is requested twice
- Peddy info fields in the demo config file
- Added load config safety check for multiple alignment files for one individual
- Formatting of cancer variants table
- Missing Score in SV variants table

### Changed
- Updated the documentation on how to create a new software release
- Genome build-aware cytobands coordinates
- Styling update of the Matchmaker card
- Select search type in case search form


## [4.19]

### Added
- Show internal ID for case
- Add internal ID for downloaded CGH files
- Export dynamic HPO gene list from case page
- Remove users as case assignees when their account is deleted
- Keep variants filters panel expanded when filters have been used

### Fixed
- Handle the ProxyFix ModuleNotFoundError when Werkzeug installed version is >1.0
- General report formatting issues whenever case and variant comments contain extremely long strings with no spaces

### Changed
- Created an institute wrapper page that contains list of cases, causatives, SNVs & Indels, user list, shared data and institute settings
- Display case name instead of case ID on clinVar submissions
- Changed icon of sample update in clinVar submissions


## [4.18]

### Added
- Filter cancer variants on cytoband coordinates
- Show dismiss reasons in a badge with hover for clinical variants
- Show an ellipsis if 10 cases or more to display with loqusdb matches
- A new blog post for version 4.17
- Tooltip to better describe Tumor and Normal columns in cancer variants
- Filter cancer SNVs and SVs by chromosome coordinates
- Default export of `Assertion method citation` to clinVar variants submission file
- Button to export up to 500 cancer variants, filtered or not
- Rename samples of a clinVar submission file

### Fixed
- Apply default gene panel on return to cancer variantS from variant view
- Revert to certificate checking when asking for Chanjo reports
- `scout download everything` command failing while downloading HPO terms

### Changed
- Turn tumor and normal allelic fraction to decimal numbers in tumor variants page
- Moved clinVar submissions code to the institutes blueprints
- Changed name of clinVar export files to FILENAME.Variant.csv and FILENAME.CaseData.csv
- Switched Google login libraries from Flask-OAuthlib to Authlib


## [4.17.1]

### Fixed
- Load cytobands for cases with chromosome build not "37" or "38"


## [4.17]

### Added
- COSMIC badge shown in cancer variants
- Default gene-panel in non-cancer structural view in url
- Filter SNVs and SVs by cytoband coordinates
- Filter cancer SNV variants by alt allele frequency in tumor
- Correct genome build in UCSC link from structural variant page



### Fixed
- Bug in clinVar form when variant has no gene
- Bug when sharing cases with the same institute twice
- Page crashing when removing causative variant tag
- Do not default to GATK caller when no caller info is provided for cancer SNVs


## [4.16.1]

### Fixed
- Fix the fix for handling of delivery reports for rerun cases

## [4.16]

### Added
- Adds possibility to add "lims_id" to cases. Currently only stored in database, not shown anywhere
- Adds verification comment box to SVs (previously only available for small variants)
- Scrollable pedigree panel

### Fixed
- Error caused by changes in WTForm (new release 2.3.x)
- Bug in OMIM case page form, causing the page to crash when a string was provided instead of a numerical OMIM id
- Fix Alamut link to work properly on hg38
- Better handling of delivery reports for rerun cases
- Small CodeFactor style issues: matchmaker results counting, a couple of incomplete tests and safer external xml
- Fix an issue with Phenomizer introduced by CodeFactor style changes

### Changed
- Updated the version of igv.js to 2.5.4

## [4.15.1]

### Added
- Display gene names in ClinVar submissions page
- Links to Varsome in variant transcripts table

### Fixed
- Small fixes to ClinVar submission form
- Gene panel page crash when old panel has no maintainers

## [4.15]

### Added
- Clinvar CNVs IGV track
- Gene panels can have maintainers
- Keep variant actions (dismissed, manual rank, mosaic, acmg, comments) upon variant re-upload
- Keep variant actions also on full case re-upload

### Fixed
- Fix the link to Ensembl for SV variants when genome build 38.
- Arrange information in columns on variant page
- Fix so that new cosmic identifier (COSV) is also acceptable #1304
- Fixed COSMIC tag in INFO (outside of CSQ) to be parses as well with `&` splitter.
- COSMIC stub URL changed to https://cancer.sanger.ac.uk/cosmic/search?q= instead.
- Updated to a version of IGV where bigBed tracks are visualized correctly
- Clinvar submission files are named according to the content (variant_data and case_data)
- Always show causatives from other cases in case overview
- Correct disease associations for gene symbol aliases that exist as separate genes
- Re-add "custom annotations" for SV variants
- The override ClinVar P/LP add-in in the Clinical Filter failed for new CSQ strings

### Changed
- Runs all CI checks in github actions

## [4.14.1]

### Fixed
- Error when variant found in loqusdb is not loaded for other case

## [4.14]

### Added
- Use github actions to run tests
- Adds CLI command to update individual alignments path
- Update HPO terms using downloaded definitions files
- Option to use alternative flask config when running `scout serve`
- Requirement to use loqusdb >= 2.5 if integrated

### Fixed
- Do not display Pedigree panel in cancer view
- Do not rely on internet connection and services available when running CI tests
- Variant loading assumes GATK if no caller set given and GATK filter status is seen in FILTER
- Pass genome build param all the way in order to get the right gene mappings for cases with build 38
- Parse correctly variants with zero frequency values
- Continue even if there are problems to create a region vcf
- STR and cancer variant navigation back to variants pages could fail

### Changed
- Improved code that sends requests to the external APIs
- Updates ranges for user ranks to fit todays usage
- Run coveralls on github actions instead of travis
- Run pip checks on github actions instead of coveralls
- For hg38 cases, change gnomAD link to point to version 3.0 (which is hg38 based)
- Show pinned or causative STR variants a bit more human readable

## [4.13.1]

### Added
### Fixed
- Typo that caused not all clinvar conflicting interpretations to be loaded no matter what
- Parse and retrieve clinvar annotations from VEP-annotated (VEP 97+) CSQ VCF field
- Variant clinvar significance shown as `not provided` whenever is `Uncertain significance`
- Phenomizer query crashing when case has no HPO terms assigned
- Fixed a bug affecting `All SNVs and INDELs` page when variants don't have canonical transcript
- Add gene name or id in cancer variant view

### Changed
- Cancer Variant view changed "Variant:Transcript:Exon:HGVS" to "Gene:Transcript:Exon:HGVS"

## [4.13]

### Added
- ClinVar SNVs track in IGV
- Add SMA view with SMN Copy Number data
- Easier to assign OMIM diagnoses from case page
- OMIM terms and specific OMIM term page

### Fixed
- Bug when adding a new gene to a panel
- Restored missing recent delivery reports
- Fixed style and links to other reports in case side panel
- Deleting cases using display_name and institute not deleting its variants
- Fixed bug that caused coordinates filter to override other filters
- Fixed a problem with finding some INS in loqusdb
- Layout on SV page when local observations without cases are present
- Make scout compatible with the new HPO definition files from `http://compbio.charite.de/jenkins/`
- General report visualization error when SNVs display names are very long


### Changed


## [4.12.4]

### Fixed
- Layout on SV page when local observations without cases are present

## [4.12.3]

### Fixed
- Case report when causative or pinned SVs have non null allele frequencies

## [4.12.2]

### Fixed
- SV variant links now take you to the SV variant page again
- Cancer variant view has cleaner table data entries for "N/A" data
- Pinned variant case level display hotfix for cancer and str - more on this later
- Cancer variants show correct alt/ref reads mirroring alt frequency now
- Always load all clinical STR variants even if a region load is attempted - index may be missing
- Same case repetition in variant local observations

## [4.12.1]

### Fixed
- Bug in variant.gene when gene has no HGVS description


## [4.12]

### Added
- Accepts `alignment_path` in load config to pass bam/cram files
- Display all phenotypes on variant page
- Display hgvs coordinates on pinned and causatives
- Clear panel pending changes
- Adds option to setup the database with static files
- Adds cli command to download the resources from CLI that scout needs
- Adds test files for merged somatic SV and CNV; as well as merged SNV, and INDEL part of #1279
- Allows for upload of OMIM-AUTO gene panel from static files without api-key

### Fixed
- Cancer case HPO panel variants link
- Fix so that some drop downs have correct size
- First IGV button in str variants page
- Cancer case activates on SNV variants
- Cases activate when STR variants are viewed
- Always calculate code coverage
- Pinned/Classification/comments in all types of variants pages
- Null values for panel's custom_inheritance_models
- Discrepancy between the manual disease transcripts and those in database in gene-edit page
- ACMG classification not showing for some causatives
- Fix bug which caused IGV.js to use hg19 reference files for hg38 data
- Bug when multiple bam files sources with non-null values are available


### Changed
- Renamed `requests` file to `scout_requests`
- Cancer variant view shows two, instead of four, decimals for allele and normal


## [4.11.1]

### Fixed
- Institute settings page
- Link institute settings to sharing institutes choices

## [4.11.0]

### Added
- Display locus name on STR variant page
- Alternative key `GNOMADAF_popmax` for Gnomad popmax allele frequency
- Automatic suggestions on how to improve the code on Pull Requests
- Parse GERP, phastCons and phyloP annotations from vep annotated CSQ fields
- Avoid flickering comment popovers in variant list
- Parse REVEL score from vep annotated CSQ fields
- Allow users to modify general institute settings
- Optionally format code automatically on commit
- Adds command to backup vital parts `scout export database`
- Parsing and displaying cancer SV variants from Manta annotated VCF files
- Dismiss cancer snv variants with cancer-specific options
- Add IGV.js UPD, RHO and TIDDIT coverage wig tracks.


### Fixed
- Slightly darker page background
- Fixed an issued with parsed conservation values from CSQ
- Clinvar submissions accessible to all users of an institute
- Header toolbar when on Clinvar page now shows institute name correctly
- Case should not always inactivate upon update
- Show dismissed snv cancer variants as grey on the cancer variants page
- Improved style of mappability link and local observations on variant page
- Convert all the GET requests to the igv view to POST request
- Error when updating gene panels using a file containing BOM chars
- Add/replace gene radio button not working in gene panels


## [4.10.1]

### Fixed
- Fixed issue with opening research variants
- Problem with coveralls not called by Travis CI
- Handle Biomart service down in tests


## [4.10.0]

### Added
- Rank score model in causatives page
- Exportable HPO terms from phenotypes page
- AMP guideline tiers for cancer variants
- Adds scroll for the transcript tab
- Added CLI option to query cases on time since case event was added
- Shadow clinical assessments also on research variants display
- Support for CRAM alignment files
- Improved str variants view : sorting by locus, grouped by allele.
- Delivery report PDF export
- New mosaicism tag option
- Add or modify individuals' age or tissue type from case page
- Display GC and allele depth in causatives table.
- Included primary reference transcript in general report
- Included partial causative variants in general report
- Remove dependency of loqusdb by utilising the CLI

### Fixed
- Fixed update OMIM command bug due to change in the header of the genemap2 file
- Removed Mosaic Tag from Cancer variants
- Fixes issue with unaligned table headers that comes with hidden Datatables
- Layout in general report PDF export
- Fixed issue on the case statistics view. The validation bars didn't show up when all institutes were selected. Now they do.
- Fixed missing path import by importing pathlib.Path
- Handle index inconsistencies in the update index functions
- Fixed layout problems


## [4.9.0]

### Added
- Improved MatchMaker pages, including visible patient contacts email address
- New badges for the github repo
- Links to [GENEMANIA](genemania.org)
- Sort gene panel list on case view.
- More automatic tests
- Allow loading of custom annotations in VCF using the SCOUT_CUSTOM info tag.

### Fixed
- Fix error when a gene is added to an empty dynamic gene panel
- Fix crash when attempting to add genes on incorrect format to dynamic gene panel
- Manual rank variant tags could be saved in a "Select a tag"-state, a problem in the variants view.
- Same case evaluations are no longer shown as gray previous evaluations on the variants page
- Stay on research pages, even if reset, next first buttons are pressed..
- Overlapping variants will now be visible on variant page again
- Fix missing classification comments and links in evaluations page
- All prioritized cases are shown on cases page


## [4.8.3]

### Added

### Fixed
- Bug when ordering sanger
- Improved scrolling over long list of genes/transcripts


## [4.8.2]

### Added

### Fixed
- Avoid opening extra tab for coverage report
- Fixed a problem when rank model version was saved as floats and not strings
- Fixed a problem with displaying dismiss variant reasons on the general report
- Disable load and delete filter buttons if there are no saved filters
- Fix problem with missing verifications
- Remove duplicate users and merge their data and activity


## [4.8.1]

### Added

### Fixed
- Prevent login fail for users with id defined by ObjectId and not email
- Prevent the app from crashing with `AttributeError: 'NoneType' object has no attribute 'message'`


## [4.8.0]

### Added
- Updated Scout to use Bootstrap 4.3
- New looks for Scout
- Improved dashboard using Chart.js
- Ask before inactivating a case where last assigned user leaves it
- Genes can be manually added to the dynamic gene list directly on the case page
- Dynamic gene panels can optionally be used with clinical filter, instead of default gene panel
- Dynamic gene panels get link out to chanjo-report for coverage report
- Load all clinvar variants with clinvar Pathogenic, Likely Pathogenic and Conflicting pathogenic
- Show transcripts with exon numbers for structural variants
- Case sort order can now be toggled between ascending and descending.
- Variants can be marked as partial causative if phenotype is available for case.
- Show a frequency tooltip hover for SV-variants.
- Added support for LDAP login system
- Search snv and structural variants by chromosomal coordinates
- Structural variants can be marked as partial causative if phenotype is available for case.
- Show normal and pathologic limits for STRs in the STR variants view.
- Institute level persistent variant filter settings that can be retrieved and used.
- export causative variants to Excel
- Add support for ROH, WIG and chromosome PNGs in case-view

### Fixed
- Fixed missing import for variants with comments
- Instructions on how to build docs
- Keep sanger order + verification when updating/reloading variants
- Fixed and moved broken filter actions (HPO gene panel and reset filter)
- Fixed string conversion to number
- UCSC links for structural variants are now separated per breakpoint (and whole variant where applicable)
- Reintroduced missing coverage report
- Fixed a bug preventing loading samples using the command line
- Better inheritance models customization for genes in gene panels
- STR variant page back to list button now does its one job.
- Allows to setup scout without a omim api key
- Fixed error causing "favicon not found" flash messages
- Removed flask --version from base cli
- Request rerun no longer changes case status. Active or archived cases inactivate on upload.
- Fixed missing tooltip on the cancer variants page
- Fixed weird Rank cell in variants page
- Next and first buttons order swap
- Added pagination (and POST capability) to cancer variants.
- Improves loading speed for variant page
- Problem with updating variant rank when no variants
- Improved Clinvar submission form
- General report crashing when dismissed variant has no valid dismiss code
- Also show collaborative case variants on the All variants view.
- Improved phenotype search using dataTables.js on phenotypes page
- Search and delete users with `email` instead of `_id`
- Fixed css styles so that multiselect options will all fit one column


## [4.7.3]

### Added
- RankScore can be used with VCFs for vcf_cancer files

### Fixed
- Fix issue with STR view next page button not doing its one job.

### Deleted
- Removed pileup as a bam viewing option. This is replaced by IGV


## [4.7.2]

### Added
- Show earlier ACMG classification in the variant list

### Fixed
- Fixed igv search not working due to igv.js dist 2.2.17
- Fixed searches for cases with a gene with variants pinned or marked causative.
- Load variant pages faster after fixing other causatives query
- Fixed mitochondrial report bug for variants without genes

## [4.7.1]

### Added

### Fixed
- Fixed bug on genes page


## [4.7.0]

### Added
- Export genes and gene panels in build GRCh38
- Search for cases with variants pinned or marked causative in a given gene.
- Search for cases phenotypically similar to a case also from WUI.
- Case variant searches can be limited to similar cases, matching HPO-terms,
  phenogroups and cohorts.
- De-archive reruns and flag them as 'inactive' if archived
- Sort cases by analysis_date, track or status
- Display cases in the following order: prioritized, active, inactive, archived, solved
- Assign case to user when user activates it or asks for rerun
- Case becomes inactive when it has no assignees
- Fetch refseq version from entrez and use it in clinvar form
- Load and export of exons for all genes, independent on refseq
- Documentation for loading/updating exons
- Showing SV variant annotations: SV cgh frequencies, gnomad-SV, local SV frequencies
- Showing transcripts mapping score in segmental duplications
- Handle requests to Ensembl Rest API
- Handle requests to Ensembl Rest Biomart
- STR variants view now displays GT and IGV link.
- Description field for gene panels
- Export exons in build 37 and 38 using the command line

### Fixed
- Fixes of and induced by build tests
- Fixed bug affecting variant observations in other cases
- Fixed a bug that showed wrong gene coverage in general panel PDF export
- MT report only shows variants occurring in the specific individual of the excel sheet
- Disable SSL certifcate verification in requests to chanjo
- Updates how intervaltree and pymongo is used to void deprecated functions
- Increased size of IGV sample tracks
- Optimized tests


## [4.6.1]

### Added

### Fixed
- Missing 'father' and 'mother' keys when parsing single individual cases


## [4.6.0]

### Added
- Description of Scout branching model in CONTRIBUTING doc
- Causatives in alphabetical order, display ACMG classification and filter by gene.
- Added 'external' to the list of analysis type options
- Adds functionality to display "Tissue type". Passed via load config.
- Update to IGV 2.

### Fixed
- Fixed alignment visualization and vcf2cytosure availability for demo case samples
- Fixed 3 bugs affecting SV pages visualization
- Reintroduced the --version cli option
- Fixed variants query by panel (hpo panel + gene panel).
- Downloaded MT report contains excel files with individuals' display name
- Refactored code in parsing of config files.


## [4.5.1]

### Added

### Fixed
- update requirement to use PyYaml version >= 5.1
- Safer code when loading config params in cli base


## [4.5.0]

### Added
- Search for similar cases from scout view CLI
- Scout cli is now invoked from the app object and works under the app context

### Fixed
- PyYaml dependency fixed to use version >= 5.1


## [4.4.1]

### Added
- Display SV rank model version when available

### Fixed
- Fixed upload of delivery report via API


## [4.4.0]

### Added
- Displaying more info on the Causatives page and hiding those not causative at the case level
- Add a comment text field to Sanger order request form, allowing a message to be included in the email
- MatchMaker Exchange integration
- List cases with empty synopsis, missing HPO terms and phenotype groups.
- Search for cases with open research list, or a given case status (active, inactive, archived)

### Fixed
- Variant query builder split into several functions
- Fixed delivery report load bug


## [4.3.3]

### Added
- Different individual table for cancer cases

### Fixed
- Dashboard collects validated variants from verification events instead of using 'sanger' field
- Cases shared with collaborators are visible again in cases page
- Force users to select a real institute to share cases with (actionbar select fix)


## [4.3.2]

### Added
- Dashboard data can be filtered using filters available in cases page
- Causatives for each institute are displayed on a dedicated page
- SNVs and and SVs are searchable across cases by gene and rank score
- A more complete report with validated variants is downloadable from dashboard

### Fixed
- Clinsig filter is fixed so clinsig numerical values are returned
- Split multi clinsig string values in different elements of clinsig array
- Regex to search in multi clinsig string values or multi revstat string values
- It works to upload vcf files with no variants now
- Combined Pileup and IGV alignments for SVs having variant start and stop on the same chromosome


## [4.3.1]

### Added
- Show calls from all callers even if call is not available
- Instructions to install cairo and pango libs from WeasyPrint page
- Display cases with number of variants from CLI
- Only display cases with number of variants above certain treshold. (Also CLI)
- Export of verified variants by CLI or from the dashboard
- Extend case level queries with default panels, cohorts and phenotype groups.
- Slice dashboard statistics display using case level queries
- Add a view where all variants for an institute can be searched across cases, filtering on gene and rank score. Allows searching research variants for cases that have research open.

### Fixed
- Fixed code to extract variant conservation (gerp, phyloP, phastCons)
- Visualization of PDF-exported gene panels
- Reintroduced the exon/intron number in variant verification email
- Sex and affected status is correctly displayed on general report
- Force number validation in SV filter by size
- Display ensembl transcripts when no refseq exists


## [4.3.0]

### Added
- Mosaicism tag on variants
- Show and filter on SweGen frequency for SVs
- Show annotations for STR variants
- Show all transcripts in verification email
- Added mitochondrial export
- Adds alternative to search for SVs shorter that the given length
- Look for 'bcftools' in the `set` field of VCFs
- Display digenic inheritance from OMIM
- Displays what refseq transcript that is primary in hgnc

### Fixed

- Archived panels displays the correct date (not retroactive change)
- Fixed problem with waiting times in gene panel exports
- Clinvar fiter not working with human readable clinsig values

## [4.2.2]

### Fixed
- Fixed gene panel create/modify from CSV file utf-8 decoding error
- Updating genes in gene panels now supports edit comments and entry version
- Gene panel export timeout error

## [4.2.1]

### Fixed
- Re-introduced gene name(s) in verification email subject
- Better PDF rendering for excluded variants in report
- Problem to access old case when `is_default` did not exist on a panel


## [4.2.0]

### Added
- New index on variant_id for events
- Display overlapping compounds on variants view

### Fixed
- Fixed broken clinical filter


## [4.1.4]

### Added
- Download of filtered SVs

### Fixed
- Fixed broken download of filtered variants
- Fixed visualization issue in gene panel PDF export
- Fixed bug when updating gene names in variant controller


## [4.1.3]

### Fixed
- Displays all primary transcripts


## [4.1.2]

### Added
- Option add/replace when updating a panel via CSV file
- More flexible versioning of the gene panels
- Printing coverage report on the bottom of the pdf case report
- Variant verification option for SVs
- Logs uri without pwd when connecting
- Disease-causing transcripts in case report
- Thicker lines in case report
- Supports HPO search for cases, both terms or if described in synopsis
- Adds sanger information to dashboard

### Fixed
- Use db name instead of **auth** as default for authentication
- Fixes so that reports can be generated even with many variants
- Fixed sanger validation popup to show individual variants queried by user and institute.
- Fixed problem with setting up scout
- Fixes problem when exac file is not available through broad ftp
- Fetch transcripts for correct build in `adapter.hgnc_gene`

## [4.1.1]
- Fix problem with institute authentication flash message in utils
- Fix problem with comments
- Fix problem with ensembl link


## [4.1.0]

### Added
- OMIM phenotypes to case report
- Command to download all panel app gene panels `scout load panel --panel-app`
- Links to genenames.org and omim on gene page
- Popup on gene at variants page with gene information
- reset sanger status to "Not validated" for pinned variants
- highlight cases with variants to be evaluated by Sanger on the cases page
- option to point to local reference files to the genome viewer pileup.js. Documented in `docs.admin-guide.server`
- option to export single variants in `scout export variants`
- option to load a multiqc report together with a case(add line in load config)
- added a view for searching HPO terms. It is accessed from the top left corner menu
- Updates the variants view for cancer variants. Adds a small cancer specific filter for known variants
- Adds hgvs information on cancer variants page
- Adds option to update phenotype groups from CLI

### Fixed
- Improved Clinvar to submit variants from different cases. Fixed HPO terms in casedata according to feedback
- Fixed broken link to case page from Sanger modal in cases view
- Now only cases with non empty lists of causative variants are returned in `adapter.case(has_causatives=True)`
- Can handle Tumor only samples
- Long lists of HGNC symbols are now possible. This was previously difficult with manual, uploaded or by HPO search when changing filter settings due to GET request limitations. Relevant pages now use POST requests. Adds the dynamic HPO panel as a selection on the gene panel dropdown.
- Variant filter defaults to default panels also on SV and Cancer variants pages.

## [4.0.0]

### WARNING ###

This is a major version update and will require that the backend of pre releases is updated.
Run commands:

```
$scout update genes
$scout update hpo
```

- Created a Clinvar submission tool, to speed up Clinvar submission of SNVs and SVs
- Added an analysis report page (html and PDF format) containing phenotype, gene panels and variants that are relevant to solve a case.

### Fixed
- Optimized evaluated variants to speed up creation of case report
- Moved igv and pileup viewer under a common folder
- Fixed MT alignment view pileup.js
- Fixed coordinates for SVs with start chromosome different from end chromosome
- Global comments shown across cases and institutes. Case-specific variant comments are shown only for that specific case.
- Links to clinvar submitted variants at the cases level
- Adapts clinvar parsing to new format
- Fixed problem in `scout update user` when the user object had no roles
- Makes pileup.js use online genome resources when viewing alignments. Now any instance of Scout can make use of this functionality.
- Fix ensembl link for structural variants
- Works even when cases does not have `'madeline_info'`
- Parses Polyphen in correct way again
- Fix problem with parsing gnomad from VEP

### Added
- Added a PDF export function for gene panels
- Added a "Filter and export" button to export custom-filtered SNVs to CSV file
- Dismiss SVs
- Added IGV alignments viewer
- Read delivery report path from case config or CLI command
- Filter for spidex scores
- All HPO terms are now added and fetched from the correct source (https://github.com/obophenotype/human-phenotype-ontology/blob/master/hp.obo)
- New command `scout update hpo`
- New command `scout update genes` will fetch all the latest information about genes and update them
- Load **all** variants found on chromosome **MT**
- Adds choice in cases overview do show as many cases as user like

### Removed
- pileup.min.js and pileup css are imported from a remote web location now
- All source files for HPO information, this is instead fetched directly from source
- All source files for gene information, this is instead fetched directly from source

## [3.0.0]
### Fixed
- hide pedigree panel unless it exists

## [1.5.1] - 2016-07-27
### Fixed
- look for both ".bam.bai" and ".bai" extensions

## [1.4.0] - 2016-03-22
### Added
- support for local frequency through loqusdb
- bunch of other stuff

## [1.3.0] - 2016-02-19
### Fixed
- Update query-phenomizer and add username/password

### Changed
- Update the way a case is checked for rerun-status

### Added
- Add new button to mark a case as "checked"
- Link to clinical variants _without_ 1000G annotation

## [1.2.2] - 2016-02-18
### Fixed
- avoid filtering out variants lacking ExAC and 1000G annotations

## [1.1.3] - 2015-10-01
### Fixed
- persist (clinical) filter when clicking load more
- fix #154 by robustly setting clinical filter func. terms

## [1.1.2] - 2015-09-07
### Fixed
- avoid replacing coverage report with none
- update SO terms, refactored

## [1.1.1] - 2015-08-20
### Fixed
- fetch case based on collaborator status (not owner)

## [1.1.0] - 2015-05-29
### Added
- link(s) to SNPedia based on RS-numbers
- new Jinja filter to "humanize" decimal numbers
- show gene panels in variant view
- new Jinja filter for decoding URL encoding
- add indicator to variants in list that have comments
- add variant number threshold and rank score threshold to load function
- add event methods to mongo adapter
- add tests for models
- show badge "old" if comment was written for a previous analysis

### Changed
- show cDNA change in transcript summary unless variant is exonic
- moved compounds table further up the page
- show dates for case uploads in ISO format
- moved variant comments higher up on page
- updated documentation for pages
- read in coverage report as blob in database and serve directly
- change ``OmimPhenotype`` to ``PhenotypeTerm``
- reorganize models sub-package
- move events (and comments) to separate collection
- only display prev/next links for the research list
- include variant type in breadcrumbs e.g. "Clinical variants"

### Removed
- drop dependency on moment.js

### Fixed
- show the same level of detail for all frequencies on all pages
- properly decode URL encoded symbols in amino acid/cDNA change strings
- fixed issue with wipe permissions in MongoDB
- include default gene lists in "variants" link in breadcrumbs

## [1.0.2] - 2015-05-20
### Changed
- update case fetching function

### Fixed
- handle multiple cases with same id

## [1.0.1] - 2015-04-28
### Fixed
- Fix building URL parameters in cases list Vue component

## [1.0.0] - 2015-04-12
Codename: Sara Lund

![Release 1.0](artwork/releases/release-1-0.jpg)

### Added
- Add email logging for unexpected errors
- New command line tool for deleting case

### Changed
- Much improved logging overall
- Updated documentation/usage guide
- Removed non-working IGV link

### Fixed
- Show sample display name in GT call
- Various small bug fixes
- Make it easier to hover over popups

## [0.0.2-rc1] - 2015-03-04
### Added
- add protein table for each variant
- add many more external links
- add coverage reports as PDFs

### Changed
- incorporate user feedback updates
- big refactor of load scripts

## [0.0.2-rc2] - 2015-03-04
### Changes
- add gene table with gene description
- reorganize inheritance models box

### Fixed
- avoid overwriting gene list on "research" load
- fix various bugs in external links

## [0.0.2-rc3] - 2015-03-05
### Added
- Activity log feed to variant view
- Adds protein change strings to ODM and Sanger email

### Changed
- Extract activity log component to macro

### Fixes
- Make Ensembl transcript links use archive website<|MERGE_RESOLUTION|>--- conflicted
+++ resolved
@@ -12,11 +12,9 @@
 - Revel filter for variantS
 - Show case default panel on caseS page
 - CADD filter for Cancer Somatic SNV variantS - show score
-<<<<<<< HEAD
+- SpliceAI-lookup link (BROAD, shows SpliceAI and Pangolin) from variant page
 - BioNano Access server API - check projects, samples and fetch FSHD reports
-=======
-- SpliceAI-lookup link (BROAD, shows SpliceAI and Pangolin) from variant page
->>>>>>> ca02e72a
+
 ### Fixed
 - Name of reference genome build for RNA for compatibility with IGV locus search change
 - Howto to run the Docker image on Mac computers in `admin-guide/containers/container-deploy.md`
@@ -31,6 +29,7 @@
 - Include three more splice variant SO terms in clinical filter severe SO terms
 - Drop old HPO term collection only after parsing of new one completes
 - Move score to own column on Cancer Somatic SNV variantS page
+- Refactored a few complex case operations, breaking out sub functionalities
 
 ## [4.70]
 ### Added
@@ -48,11 +47,9 @@
 ## [4.69]
 ### Added
 - ClinVar submission howto available also on Case page
-
 ### Changed
 - Somatic score and filtering for somatic SV callers, if available
 - Show caller as a tooltip on variantS list
-- Refactored a few complex case operations, breaking out sub functionalities
 ### Fixed
 - Crash when attempting to export phenotype from a case that had never had phenotypes
 - Aesthetic fix to Causative and Pinned Variants on Case page
