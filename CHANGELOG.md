# Change Log
All notable changes to this project will be documented in this file.
This project adheres to [Semantic Versioning](http://semver.org/).

About changelog [here](https://keepachangelog.com/en/1.0.0/)

## [x.x.x]
### Added
- Parse and save splice junction tracks from case config file
- Tooltip in observations panel, explaining that case variants with no link might be old variants, not uploaded after a case rerun
### Fixed
- Warning on overwriting variants with same position was no longer shown
- Increase the height of the dropdowns to 425px
- More indices for the case table as it grows, specifically for causatives queries
### Changed
<<<<<<< HEAD
- Clearer warning messages for gene searches in variants filters
- Moved variant evaluation terms ("dismissal_term", "manual_rank", "cancer_tier", "mosaicism_options") from constants file to database
=======
- Clearer warning messages for genes and gene/gene-panels searches in variants filters
>>>>>>> 9419caf4

## [4.35]
### Added
- A new index for hgnc_symbol in the hgnc_gene collection
- A Pedigree panel in STR page
- Display Tier I and II variants in case view causatives card for cancer cases
### Fixed
- Send partial file data to igv.js when visualizing sashimi plots with splice junction tracks
- Research variants filtering by gene
- Do not attempt to populate annotations for not loaded pinned/causatives
- Add max-height to all dropdowns in filters
### Changed
- Switch off non-clinical gene warnings when filtering research variants
- Don't display OMIM disease card in case view for cancer cases
- Refactored Individuals and Causative card in case view for cancer cases
- Update and style STR case report

## [4.34]
### Added
- Saved filter lock and unlock
- Filters can optionally be marked audited, logging the filter name, user and date on the case events and general report.
- Added `ClinVar hits` and `Cosmic hits` in cancer SNVs filters
- Added `ClinVar hits` to variants filter (rare disease track)
- Load cancer demo case in docker-compose files (default and demo file)
- Inclusive-language check using [woke](https://github.com/get-woke/woke) github action
- Add link to HmtVar for mitochondrial variants (if VCF is annotated with HmtNote)
- Grey background for dismissed compounds in variants list and variant page
- Pin badge for pinned compounds in variants list and variant page
- Support LoqusDB REST API queries
- Add a docker-compose-matchmaker under scout/containers/development to test matchmaker locally
- Script to investigate consequences of symbol search bug
- Added GATK to list of SV and cancer SV callers
### Fixed
- Make MitoMap link work for hg38 again
- Export Variants feature crashing when one of the variants has no primary transcripts
- Redirect to last visited variantS page when dismissing variants from variants list
- Improved matching of SVs Loqus occurrences in other cases
- Remove padding from the list inside (Matching causatives from other cases) panel
- Pass None to get_app function in CLI base since passing script_info to app factory functions was deprecated in Flask 2.0
- Fixed failing tests due to Flask update to version 2.0
- Speed up user events view
- Causative view sort out of memory error
- Use hgnc_id for gene filter query
- Typo in case controllers displaying an error every time a patient is matched against external MatchMaker nodes
- Do not crash while attempting an update for variant documents that are too big (> 16 MB)
- Old STR causatives (and other variants) may not have HGNC symbols - fix sort lambda
- Check if gene_obj has primary_transcript before trying to access it
- Warn if a gene manually searched is in a clinical panel with an outdated name when filtering variants
- ChrPos split js not needed on STR page yet
### Changed
- Remove parsing of case `genome_version`, since it's not used anywhere downstream
- Introduce deprecation warning for Loqus configs that are not dictionaries
- SV clinical filter no longer filters out sub 100 nt variants
- Count cases in LoqusDB by variant type
- Commit pulse repo badge temporarily set to weekly
- Sort ClinVar submissions objects by ascending "Last evaluated" date
- Refactored the MatchMaker integration as an extension
- Replaced some sensitive words as suggested by woke linter
- Documentation for load-configuration rewritten.
- Add styles to MatchMaker matches table
- More detailed info on the data shared in MatchMaker submission form

## [4.33.1]
### Fixed
- Include markdown for release autodeploy docs
- Use standard inheritance model in ClinVar (https://ftp.ncbi.nlm.nih.gov/pub/GTR/standard_terms/Mode_of_inheritance.txt)
- Fix issue crash with variants that have been unflagged causative not being available in other causatives
### Added
### Changed

## [4.33]
### Fixed
- Command line crashing when updating an individual not found in database
- Dashboard page crashing when filters return no data
- Cancer variants filter by chromosome
- /api/v1/genes now searches for genes in all genome builds by default
- Upgraded igv.js to version 2.8.1 (Fixed Unparsable bed record error)
### Added
- Autodeploy docs on release
- Documentation for updating case individuals tracks
- Filter cases and dashboard stats by analysis track
### Changed
- Changed from deprecated db update method
- Pre-selected fields to run queries with in dashboard page
- Do not filter by any institute when first accessing the dashboard
- Removed OMIM panel in case view for cancer cases
- Display Tier I and II variants in case view causatives panel for cancer cases
- Refactored Individuals and Causative panels in case view for cancer cases

## [4.32.1]
### Fixed
- iSort lint check only
### Changed
- Institute cases page crashing when a case has track:Null
### Added

## [4.32]
### Added
- Load and show MITOMAP associated diseases from VCF (INFO field: MitomapAssociatedDiseases, via HmtNote)
- Show variant allele frequencies for mitochondrial variants (GRCh38 cases)
- Extend "public" json API with diseases (OMIM) and phenotypes (HPO)
- HPO gene list download now has option for clinical and non-clinical genes
- Display gene splice junctions data in sashimi plots
- Update case individuals with splice junctions tracks
- Simple Docker compose for development with local build
- Make Phenomodels subpanels collapsible
- User side documentation of cytogenomics features (Gens, Chromograph, vcf2cytosure, rhocall)
- iSort GitHub Action
- Support LoqusDB REST API queries
### Fixed
- Show other causative once, even if several events point to it
- Filtering variants by mitochondrial chromosome for cases with genome build=38
- HPO gene search button triggers any warnings for clinical / non-existing genes also on first search
- Fixed a bug in variants pages caused by MT variants without alt_frequency
- Tests for CADD score parsing function
- Fixed the look of IGV settings on SNV variant page
- Cases analyzed once shown as `rerun`
- Missing case track on case re-upload
- Fixed severity rank for SO term "regulatory region ablation"
### Changed
- Refactor according to CodeFactor - mostly reuse of duplicated code
- Phenomodels language adjustment
- Open variants in a new window (from variants page)
- Open overlapping and compound variants in a new window (from variant page)
- gnomAD link points to gnomAD v.3 (build GRCh38) for mitochondrial variants.
- Display only number of affected genes for dismissed SVs in general report
- Chromosome build check when populating the variants filter chromosome selection
- Display mitochondrial and rare diseases coverage report in cases with missing 'rare' track


## [4.31.1]
### Added
### Changed
- Remove mitochondrial and coverage report from cancer cases sidebar
### Fixed
- ClinVar page when dbSNP id is None

## [4.31]
### Added
- gnomAD annotation field in admin guide
- Export also dynamic panel genes not associated to an HPO term when downloading the HPO panel
- Primary HGNC transcript info in variant export files
- Show variant quality (QUAL field from vcf) in the variant summary
- Load/update PDF gene fusion reports (clinical and research) generated with Arriba
- Support new MANE annotations from VEP (both MANE Select and MANE Plus Clinical)
- Display on case activity the event of a user resetting all dismissed variants
- Support gnomAD population frequencies for mitochondrial variants
- Anchor links in Casedata ClinVar panels to redirect after renaming individuals
### Fixed
- Replace old docs link www.clinicalgenomics.se/scout with new https://clinical-genomics.github.io/scout
- Page formatting issues whenever case and variant comments contain extremely long strings with no spaces
- Chromograph images can be one column and have scrollbar. Removed legacy code.
- Column labels for ClinVar case submission
- Page crashing looking for LoqusDB observation when variant doesn't exist
- Missing inheritance models and custom inheritance models on newly created gene panels
- Accept only numbers in managed variants filter as position and end coordinates
- SNP id format and links in Variant page, ClinVar submission form and general report
- Case groups tooltip triggered only when mouse is on the panel header
### Changed
- A more compact case groups panel
- Added landscape orientation CSS style to cancer coverage and QC demo report
- Improve user documentation to create and save new gene panels
- Removed option to use space as separator when uploading gene panels
- Separating the columns of standard and custom inheritance models in gene panels
- Improved ClinVar instructions for users using non-English Excel

## [4.30.2]
### Added
### Fixed
- Use VEP RefSeq ID if RefSeq list is empty in RefSeq transcripts overview
- Bug creating variant links for variants with no end_chrom
### Changed

## [4.30.1]
### Added
### Fixed
- Cryptography dependency fixed to use version < 3.4
### Changed

## [4.30]
### Added
- Introduced a `reset dismiss variant` verb
- Button to reset all dismissed variants for a case
- Add black border to Chromograph ideograms
- Show ClinVar annotations on variantS page
- Added integration with GENS, copy number visualization tool
- Added a VUS label to the manual classification variant tags
- Add additional information to SNV verification emails
- Tooltips documenting manual annotations from default panels
- Case groups now show bam files from all cases on align view
### Fixed
- Center initial igv view on variant start with SNV/indels
- Don't set initial igv view to negative coordinates
- Display of GQ for SV and STR
- Parsing of AD and related info for STRs
- LoqusDB field in institute settings accepts only existing Loqus instances
- Fix DECIPHER link to work after DECIPHER migrated to GRCh38
- Removed visibility window param from igv.js genes track
- Updated HPO download URL
- Patch HPO download test correctly
- Reference size on STR hover not needed (also wrong)
- Introduced genome build check (allowed values: 37, 38, "37", "38") on case load
- Improve case searching by assignee full name
- Populating the LoqusDB select in institute settings
### Changed
- Cancer variants table header (pop freq etc)
- Only admin users can modify LoqusDB instance in Institute settings
- Style of case synopsis, variants and case comments
- Switched to igv.js 2.7.5
- Do not choke if case is missing research variants when research requested
- Count cases in LoqusDB by variant type
- Introduce deprecation warning for Loqus configs that are not dictionaries
- Improve create new gene panel form validation
- Make XM- transcripts less visible if they don't overlap with transcript refseq_id in variant page
- Color of gene panels and comments panels on cases and variant pages
- Do not choke if case is missing research variants when reserch requested

## [4.29.1]
### Added
### Fixed
- Always load STR variants regardless of RankScore threshold (hotfix)
### Changed

## [4.29]
### Added
- Added a page about migrating potentially breaking changes to the documentation
- markdown_include in development requirements file
- STR variants filter
- Display source, Z-score, inheritance pattern for STR annotations from Stranger (>0.6.1) if available
- Coverage and quality report to cancer view
### Fixed
- ACMG classification page crashing when trying to visualize a classification that was removed
- Pretty print HGVS on gene variants (URL-decode VEP)
- Broken or missing link in the documentation
- Multiple gene names in ClinVar submission form
- Inheritance model select field in ClinVar submission
- IGV.js >2.7.0 has an issue with the gene track zoom levels - temp freeze at 2.7.0
- Revert CORS-anywhere and introduce a local http proxy for cloud tracks
### Changed

## [4.28]
### Added
- Chromograph integration for displaying PNGs in case-page
- Add VAF to cancer case general report, and remove some of its unused fields
- Variants filter compatible with genome browser location strings
- Support for custom public igv tracks stored on the cloud
- Add tests to increase testing coverage
- Update case variants count after deleting variants
- Update IGV.js to latest (v2.7.4)
- Bypass igv.js CORS check using `https://github.com/Rob--W/cors-anywhere`
- Documentation on default and custom IGV.js tracks (admin docs)
- Lock phenomodels so they're editable by admins only
- Small case group assessment sharing
- Tutorial and files for deploying app on containers (Kubernetes pods)
- Canonical transcript and protein change of canonical transcript in exported variants excel sheet
- Support for Font Awesome version 6
- Submit to Beacon from case page sidebar
- Hide dismissed variants in variants pages and variants export function
- Systemd service files and instruction to deploy Scout using podman
### Fixed
- Bugfix: unused `chromgraph_prefix |tojson` removed
- Freeze coloredlogs temporarily
- Marrvel link
- Don't show TP53 link for silent or synonymous changes
- OMIM gene field accepts any custom number as OMIM gene
- Fix Pytest single quote vs double quote string
- Bug in gene variants search by similar cases and no similar case is found
- Delete unused file `userpanel.py`
- Primary transcripts in variant overview and general report
- Google OAuth2 login setup in README file
- Redirect to 'missing file'-icon if configured Chromograph file is missing
- Javascript error in case page
- Fix compound matching during variant loading for hg38
- Cancer variants view containing variants dismissed with cancer-specific reasons
- Zoom to SV variant length was missing IGV contig select
- Tooltips on case page when case has no default gene panels
### Changed
- Save case variants count in case document and not in sessions
- Style of gene panels multiselect on case page
- Collapse/expand main HPO checkboxes in phenomodel preview
- Replaced GQ (Genotype quality) with VAF (Variant allele frequency) in cancer variants GT table
- Allow loading of cancer cases with no tumor_purity field
- Truncate cDNA and protein changes in case report if longer than 20 characters


## [4.27]
### Added
- Exclude one or more variant categories when running variants delete command
### Fixed
### Changed

## [4.26.1]
### Added
### Fixed
- Links with 1-letter aa codes crash on frameshift etc
### Changed

## [4.26]
### Added
- Extend the delete variants command to print analysis date, track, institute, status and research status
- Delete variants by type of analysis (wgs|wes|panel)
- Links to cBioPortal, MutanTP53, IARC TP53, OncoKB, MyCancerGenome, CIViC
### Fixed
- Deleted variants count
### Changed
- Print output of variants delete command as a tab separated table

## [4.25]
### Added
- Command line function to remove variants from one or all cases
### Fixed
- Parse SMN None calls to None rather than False

## [4.24.1]
### Fixed
- Install requirements.txt via setup file

## [4.24]
### Added
- Institute-level phenotype models with sub-panels containing HPO and OMIM terms
- Runnable Docker demo
- Docker image build and push github action
- Makefile with shortcuts to docker commands
- Parse and save synopsis, phenotype and cohort terms from config files upon case upload
### Fixed
- Update dismissed variant status when variant dismissed key is missing
- Breakpoint two IGV button now shows correct chromosome when different from bp1
- Missing font lib in Docker image causing the PDF report download page to crash
- Sentieon Manta calls lack Somaticscore - load anyway
- ClinVar submissions crashing due to pinned variants that are not loaded
- Point ExAC pLI score to new gnomad server address
- Bug uploading cases missing phenotype terms in config file
- STRs loaded but not shown on browser page
- Bug when using adapter.variant.get_causatives with case_id without causatives
- Problem with fetching "solved" from scout export cases cli
- Better serialising of datetime and bson.ObjectId
- Added `volumes` folder to .gitignore
### Changed
- Make matching causative and managed variants foldable on case page
- Remove calls to PyMongo functions marked as deprecated in backend and frontend(as of version 3.7).
- Improved `scout update individual` command
- Export dynamic phenotypes with ordered gene lists as PDF


## [4.23]
### Added
- Save custom IGV track settings
- Show a flash message with clear info about non-valid genes when gene panel creation fails
- CNV report link in cancer case side navigation
- Return to comment section after editing, deleting or submitting a comment
- Managed variants
- MT vs 14 chromosome mean coverage stats if Scout is connected to Chanjo
### Fixed
- missing `vcf_cancer_sv` and `vcf_cancer_sv_research` to manual.
- Split ClinVar multiple clnsig values (slash-separated) and strip them of underscore for annotations without accession number
- Timeout of `All SNVs and INDELs` page when no valid gene is provided in the search
- Round CADD (MIPv9)
- Missing default panel value
- Invisible other causatives lines when other causatives lack gene symbols
### Changed
- Do not freeze mkdocs-material to version 4.6.1
- Remove pre-commit dependency

## [4.22]
### Added
- Editable cases comments
- Editable variants comments
### Fixed
- Empty variant activity panel
- STRs variants popover
- Split new ClinVar multiple significance terms for a variant
- Edit the selected comment, not the latest
### Changed
- Updated RELEASE docs.
- Pinned variants card style on the case page
- Merged `scout export exons` and `scout view exons` commands


## [4.21.2]
### Added
### Fixed
- Do not pre-filter research variants by (case-default) gene panels
- Show OMIM disease tooltip reliably
### Changed

## [4.21.1]
### Added
### Fixed
- Small change to Pop Freq column in variants ang gene panels to avoid strange text shrinking on small screens
- Direct use of HPO list for Clinical HPO SNV (and cancer SNV) filtering
- PDF coverage report redirecting to login page
### Changed
- Remove the option to dismiss single variants from all variants pages
- Bulk dismiss SNVs, SVs and cancer SNVs from variants pages

## [4.21]
### Added
- Support to configure LoqusDB per institute
- Highlight causative variants in the variants list
- Add tests. Mostly regarding building internal datatypes.
- Remove leading and trailing whitespaces from panel_name and display_name when panel is created
- Mark MANE transcript in list of transcripts in "Transcript overview" on variant page
- Show default panel name in case sidebar
- Previous buttons for variants pagination
- Adds a gh action that checks that the changelog is updated
- Adds a gh action that deploys new releases automatically to pypi
- Warn users if case default panels are outdated
- Define institute-specific gene panels for filtering in institute settings
- Use institute-specific gene panels in variants filtering
- Show somatic VAF for pinned and causative variants on case page

### Fixed
- Report pages redirect to login instead of crashing when session expires
- Variants filter loading in cancer variants page
- User, Causative and Cases tables not scaling to full page
- Improved docs for an initial production setup
- Compatibility with latest version of Black
- Fixed tests for Click>7
- Clinical filter required an extra click to Filter to return variants
- Restore pagination and shrink badges in the variants page tables
- Removing a user from the command line now inactivates the case only if user is last assignee and case is active
- Bugfix, LoqusDB per institute feature crashed when institute id was empty string
- Bugfix, LoqusDB calls where missing case count
- filter removal and upload for filters deleted from another page/other user
- Visualize outdated gene panels info in a popover instead of a tooltip in case page side panel

### Changed
- Highlight color on normal STRs in the variants table from green to blue
- Display breakpoints coordinates in verification emails only for structural variants


## [4.20]
### Added
- Display number of filtered variants vs number of total variants in variants page
- Search case by HPO terms
- Dismiss variant column in the variants tables
- Black and pre-commit packages to dev requirements

### Fixed
- Bug occurring when rerun is requested twice
- Peddy info fields in the demo config file
- Added load config safety check for multiple alignment files for one individual
- Formatting of cancer variants table
- Missing Score in SV variants table

### Changed
- Updated the documentation on how to create a new software release
- Genome build-aware cytobands coordinates
- Styling update of the Matchmaker card
- Select search type in case search form


## [4.19]

### Added
- Show internal ID for case
- Add internal ID for downloaded CGH files
- Export dynamic HPO gene list from case page
- Remove users as case assignees when their account is deleted
- Keep variants filters panel expanded when filters have been used

### Fixed
- Handle the ProxyFix ModuleNotFoundError when Werkzeug installed version is >1.0
- General report formatting issues whenever case and variant comments contain extremely long strings with no spaces

### Changed
- Created an institute wrapper page that contains list of cases, causatives, SNVs & Indels, user list, shared data and institute settings
- Display case name instead of case ID on clinVar submissions
- Changed icon of sample update in clinVar submissions


## [4.18]

### Added
- Filter cancer variants on cytoband coordinates
- Show dismiss reasons in a badge with hover for clinical variants
- Show an ellipsis if 10 cases or more to display with loqusdb matches
- A new blog post for version 4.17
- Tooltip to better describe Tumor and Normal columns in cancer variants
- Filter cancer SNVs and SVs by chromosome coordinates
- Default export of `Assertion method citation` to clinVar variants submission file
- Button to export up to 500 cancer variants, filtered or not
- Rename samples of a clinVar submission file

### Fixed
- Apply default gene panel on return to cancer variantS from variant view
- Revert to certificate checking when asking for Chanjo reports
- `scout download everything` command failing while downloading HPO terms

### Changed
- Turn tumor and normal allelic fraction to decimal numbers in tumor variants page
- Moved clinVar submissions code to the institutes blueprints
- Changed name of clinVar export files to FILENAME.Variant.csv and FILENAME.CaseData.csv
- Switched Google login libraries from Flask-OAuthlib to Authlib


## [4.17.1]

### Fixed
- Load cytobands for cases with chromosome build not "37" or "38"


## [4.17]

### Added
- COSMIC badge shown in cancer variants
- Default gene-panel in non-cancer structural view in url
- Filter SNVs and SVs by cytoband coordinates
- Filter cancer SNV variants by alt allele frequency in tumor
- Correct genome build in UCSC link from structural variant page



### Fixed
- Bug in clinVar form when variant has no gene
- Bug when sharing cases with the same institute twice
- Page crashing when removing causative variant tag
- Do not default to GATK caller when no caller info is provided for cancer SNVs


## [4.16.1]

### Fixed
- Fix the fix for handling of delivery reports for rerun cases

## [4.16]

### Added
- Adds possibility to add "lims_id" to cases. Currently only stored in database, not shown anywhere
- Adds verification comment box to SVs (previously only available for small variants)
- Scrollable pedigree panel

### Fixed
- Error caused by changes in WTForm (new release 2.3.x)
- Bug in OMIM case page form, causing the page to crash when a string was provided instead of a numerical OMIM id
- Fix Alamut link to work properly on hg38
- Better handling of delivery reports for rerun cases
- Small CodeFactor style issues: matchmaker results counting, a couple of incomplete tests and safer external xml
- Fix an issue with Phenomizer introduced by CodeFactor style changes

### Changed
- Updated the version of igv.js to 2.5.4

## [4.15.1]

### Added
- Display gene names in ClinVar submissions page
- Links to Varsome in variant transcripts table

### Fixed
- Small fixes to ClinVar submission form
- Gene panel page crash when old panel has no maintainers

## [4.15]

### Added
- Clinvar CNVs IGV track
- Gene panels can have maintainers
- Keep variant actions (dismissed, manual rank, mosaic, acmg, comments) upon variant re-upload
- Keep variant actions also on full case re-upload

### Fixed
- Fix the link to Ensembl for SV variants when genome build 38.
- Arrange information in columns on variant page
- Fix so that new cosmic identifier (COSV) is also acceptable #1304
- Fixed COSMIC tag in INFO (outside of CSQ) to be parses as well with `&` splitter.
- COSMIC stub URL changed to https://cancer.sanger.ac.uk/cosmic/search?q= instead.
- Updated to a version of IGV where bigBed tracks are visualized correctly
- Clinvar submission files are named according to the content (variant_data and case_data)
- Always show causatives from other cases in case overview
- Correct disease associations for gene symbol aliases that exist as separate genes
- Re-add "custom annotations" for SV variants
- The override ClinVar P/LP add-in in the Clinical Filter failed for new CSQ strings

### Changed
- Runs all CI checks in github actions

## [4.14.1]

### Fixed
- Error when variant found in loqusdb is not loaded for other case

## [4.14]

### Added
- Use github actions to run tests
- Adds CLI command to update individual alignments path
- Update HPO terms using downloaded definitions files
- Option to use alternative flask config when running `scout serve`
- Requirement to use loqusdb >= 2.5 if integrated

### Fixed
- Do not display Pedigree panel in cancer view
- Do not rely on internet connection and services available when running CI tests
- Variant loading assumes GATK if no caller set given and GATK filter status is seen in FILTER
- Pass genome build param all the way in order to get the right gene mappings for cases with build 38
- Parse correctly variants with zero frequency values
- Continue even if there are problems to create a region vcf
- STR and cancer variant navigation back to variants pages could fail

### Changed
- Improved code that sends requests to the external APIs
- Updates ranges for user ranks to fit todays usage
- Run coveralls on github actions instead of travis
- Run pip checks on github actions instead of coveralls
- For hg38 cases, change gnomAD link to point to version 3.0 (which is hg38 based)
- Show pinned or causative STR variants a bit more human readable

## [4.13.1]

### Added
### Fixed
- Typo that caused not all clinvar conflicting interpretations to be loaded no matter what
- Parse and retrieve clinvar annotations from VEP-annotated (VEP 97+) CSQ VCF field
- Variant clinvar significance shown as `not provided` whenever is `Uncertain significance`
- Phenomizer query crashing when case has no HPO terms assigned
- Fixed a bug affecting `All SNVs and INDELs` page when variants don't have canonical transcript
- Add gene name or id in cancer variant view

### Changed
- Cancer Variant view changed "Variant:Transcript:Exon:HGVS" to "Gene:Transcript:Exon:HGVS"

## [4.13]

### Added
- ClinVar SNVs track in IGV
- Add SMA view with SMN Copy Number data
- Easier to assign OMIM diagnoses from case page
- OMIM terms and specific OMIM term page

### Fixed
- Bug when adding a new gene to a panel
- Restored missing recent delivery reports
- Fixed style and links to other reports in case side panel
- Deleting cases using display_name and institute not deleting its variants
- Fixed bug that caused coordinates filter to override other filters
- Fixed a problem with finding some INS in loqusdb
- Layout on SV page when local observations without cases are present
- Make scout compatible with the new HPO definition files from `http://compbio.charite.de/jenkins/`
- General report visualization error when SNVs display names are very long


### Changed


## [4.12.4]

### Fixed
- Layout on SV page when local observations without cases are present

## [4.12.3]

### Fixed
- Case report when causative or pinned SVs have non null allele frequencies

## [4.12.2]

### Fixed
- SV variant links now take you to the SV variant page again
- Cancer variant view has cleaner table data entries for "N/A" data
- Pinned variant case level display hotfix for cancer and str - more on this later
- Cancer variants show correct alt/ref reads mirroring alt frequency now
- Always load all clinical STR variants even if a region load is attempted - index may be missing
- Same case repetition in variant local observations

## [4.12.1]

### Fixed
- Bug in variant.gene when gene has no HGVS description


## [4.12]

### Added
- Accepts `alignment_path` in load config to pass bam/cram files
- Display all phenotypes on variant page
- Display hgvs coordinates on pinned and causatives
- Clear panel pending changes
- Adds option to setup the database with static files
- Adds cli command to download the resources from CLI that scout needs
- Adds test files for merged somatic SV and CNV; as well as merged SNV, and INDEL part of #1279
- Allows for upload of OMIM-AUTO gene panel from static files without api-key

### Fixed
- Cancer case HPO panel variants link
- Fix so that some drop downs have correct size
- First IGV button in str variants page
- Cancer case activates on SNV variants
- Cases activate when STR variants are viewed
- Always calculate code coverage
- Pinned/Classification/comments in all types of variants pages
- Null values for panel's custom_inheritance_models
- Discrepancy between the manual disease transcripts and those in database in gene-edit page
- ACMG classification not showing for some causatives
- Fix bug which caused IGV.js to use hg19 reference files for hg38 data
- Bug when multiple bam files sources with non-null values are available


### Changed
- Renamed `requests` file to `scout_requests`
- Cancer variant view shows two, instead of four, decimals for allele and normal


## [4.11.1]

### Fixed
- Institute settings page
- Link institute settings to sharing institutes choices

## [4.11.0]

### Added
- Display locus name on STR variant page
- Alternative key `GNOMADAF_popmax` for Gnomad popmax allele frequency
- Automatic suggestions on how to improve the code on Pull Requests
- Parse GERP, phastCons and phyloP annotations from vep annotated CSQ fields
- Avoid flickering comment popovers in variant list
- Parse REVEL score from vep annotated CSQ fields
- Allow users to modify general institute settings
- Optionally format code automatically on commit
- Adds command to backup vital parts `scout export database`
- Parsing and displaying cancer SV variants from Manta annotated VCF files
- Dismiss cancer snv variants with cancer-specific options
- Add IGV.js UPD, RHO and TIDDIT coverage wig tracks.


### Fixed
- Slightly darker page background
- Fixed an issued with parsed conservation values from CSQ
- Clinvar submissions accessible to all users of an institute
- Header toolbar when on Clinvar page now shows institute name correctly
- Case should not always inactivate upon update
- Show dismissed snv cancer variants as grey on the cancer variants page
- Improved style of mappability link and local observations on variant page
- Convert all the GET requests to the igv view to POST request
- Error when updating gene panels using a file containing BOM chars
- Add/replace gene radio button not working in gene panels


## [4.10.1]

### Fixed
- Fixed issue with opening research variants
- Problem with coveralls not called by Travis CI
- Handle Biomart service down in tests


## [4.10.0]

### Added
- Rank score model in causatives page
- Exportable HPO terms from phenotypes page
- AMP guideline tiers for cancer variants
- Adds scroll for the transcript tab
- Added CLI option to query cases on time since case event was added
- Shadow clinical assessments also on research variants display
- Support for CRAM alignment files
- Improved str variants view : sorting by locus, grouped by allele.
- Delivery report PDF export
- New mosaicism tag option
- Add or modify individuals' age or tissue type from case page
- Display GC and allele depth in causatives table.
- Included primary reference transcript in general report
- Included partial causative variants in general report
- Remove dependency of loqusdb by utilising the CLI

### Fixed
- Fixed update OMIM command bug due to change in the header of the genemap2 file
- Removed Mosaic Tag from Cancer variants
- Fixes issue with unaligned table headers that comes with hidden Datatables
- Layout in general report PDF export
- Fixed issue on the case statistics view. The validation bars didn't show up when all institutes were selected. Now they do.
- Fixed missing path import by importing pathlib.Path
- Handle index inconsistencies in the update index functions
- Fixed layout problems


## [4.9.0]

### Added
- Improved MatchMaker pages, including visible patient contacts email address
- New badges for the github repo
- Links to [GENEMANIA](genemania.org)
- Sort gene panel list on case view.
- More automatic tests
- Allow loading of custom annotations in VCF using the SCOUT_CUSTOM info tag.

### Fixed
- Fix error when a gene is added to an empty dynamic gene panel
- Fix crash when attempting to add genes on incorrect format to dynamic gene panel
- Manual rank variant tags could be saved in a "Select a tag"-state, a problem in the variants view.
- Same case evaluations are no longer shown as gray previous evaluations on the variants page
- Stay on research pages, even if reset, next first buttons are pressed..
- Overlapping variants will now be visible on variant page again
- Fix missing classification comments and links in evaluations page
- All prioritized cases are shown on cases page


## [4.8.3]

### Added

### Fixed
- Bug when ordering sanger
- Improved scrolling over long list of genes/transcripts


## [4.8.2]

### Added

### Fixed
- Avoid opening extra tab for coverage report
- Fixed a problem when rank model version was saved as floats and not strings
- Fixed a problem with displaying dismiss variant reasons on the general report
- Disable load and delete filter buttons if there are no saved filters
- Fix problem with missing verifications
- Remove duplicate users and merge their data and activity


## [4.8.1]

### Added

### Fixed
- Prevent login fail for users with id defined by ObjectId and not email
- Prevent the app from crashing with `AttributeError: 'NoneType' object has no attribute 'message'`


## [4.8.0]

### Added
- Updated Scout to use Bootstrap 4.3
- New looks for Scout
- Improved dashboard using Chart.js
- Ask before inactivating a case where last assigned user leaves it
- Genes can be manually added to the dynamic gene list directly on the case page
- Dynamic gene panels can optionally be used with clinical filter, instead of default gene panel
- Dynamic gene panels get link out to chanjo-report for coverage report
- Load all clinvar variants with clinvar Pathogenic, Likely Pathogenic and Conflicting pathogenic
- Show transcripts with exon numbers for structural variants
- Case sort order can now be toggled between ascending and descending.
- Variants can be marked as partial causative if phenotype is available for case.
- Show a frequency tooltip hover for SV-variants.
- Added support for LDAP login system
- Search snv and structural variants by chromosomal coordinates
- Structural variants can be marked as partial causative if phenotype is available for case.
- Show normal and pathologic limits for STRs in the STR variants view.
- Institute level persistent variant filter settings that can be retrieved and used.
- export causative variants to Excel
- Add support for ROH, WIG and chromosome PNGs in case-view

### Fixed
- Fixed missing import for variants with comments
- Instructions on how to build docs
- Keep sanger order + verification when updating/reloading variants
- Fixed and moved broken filter actions (HPO gene panel and reset filter)
- Fixed string conversion to number
- UCSC links for structural variants are now separated per breakpoint (and whole variant where applicable)
- Reintroduced missing coverage report
- Fixed a bug preventing loading samples using the command line
- Better inheritance models customization for genes in gene panels
- STR variant page back to list button now does its one job.
- Allows to setup scout without a omim api key
- Fixed error causing "favicon not found" flash messages
- Removed flask --version from base cli
- Request rerun no longer changes case status. Active or archived cases inactivate on upload.
- Fixed missing tooltip on the cancer variants page
- Fixed weird Rank cell in variants page
- Next and first buttons order swap
- Added pagination (and POST capability) to cancer variants.
- Improves loading speed for variant page
- Problem with updating variant rank when no variants
- Improved Clinvar submission form
- General report crashing when dismissed variant has no valid dismiss code
- Also show collaborative case variants on the All variants view.
- Improved phenotype search using dataTables.js on phenotypes page
- Search and delete users with `email` instead of `_id`
- Fixed css styles so that multiselect options will all fit one column


## [4.7.3]

### Added
- RankScore can be used with VCFs for vcf_cancer files

### Fixed
- Fix issue with STR view next page button not doing its one job.

### Deleted
- Removed pileup as a bam viewing option. This is replaced by IGV


## [4.7.2]

### Added
- Show earlier ACMG classification in the variant list

### Fixed
- Fixed igv search not working due to igv.js dist 2.2.17
- Fixed searches for cases with a gene with variants pinned or marked causative.
- Load variant pages faster after fixing other causatives query
- Fixed mitochondrial report bug for variants without genes

## [4.7.1]

### Added

### Fixed
- Fixed bug on genes page


## [4.7.0]

### Added
- Export genes and gene panels in build GRCh38
- Search for cases with variants pinned or marked causative in a given gene.
- Search for cases phenotypically similar to a case also from WUI.
- Case variant searches can be limited to similar cases, matching HPO-terms,
  phenogroups and cohorts.
- De-archive reruns and flag them as 'inactive' if archived
- Sort cases by analysis_date, track or status
- Display cases in the following order: prioritized, active, inactive, archived, solved
- Assign case to user when user activates it or asks for rerun
- Case becomes inactive when it has no assignees
- Fetch refseq version from entrez and use it in clinvar form
- Load and export of exons for all genes, independent on refseq
- Documentation for loading/updating exons
- Showing SV variant annotations: SV cgh frequencies, gnomad-SV, local SV frequencies
- Showing transcripts mapping score in segmental duplications
- Handle requests to Ensembl Rest API
- Handle requests to Ensembl Rest Biomart
- STR variants view now displays GT and IGV link.
- Description field for gene panels
- Export exons in build 37 and 38 using the command line

### Fixed
- Fixes of and induced by build tests
- Fixed bug affecting variant observations in other cases
- Fixed a bug that showed wrong gene coverage in general panel PDF export
- MT report only shows variants occurring in the specific individual of the excel sheet
- Disable SSL certifcate verification in requests to chanjo
- Updates how intervaltree and pymongo is used to void deprecated functions
- Increased size of IGV sample tracks
- Optimized tests


## [4.6.1]

### Added

### Fixed
- Missing 'father' and 'mother' keys when parsing single individual cases


## [4.6.0]

### Added
- Description of Scout branching model in CONTRIBUTING doc
- Causatives in alphabetical order, display ACMG classification and filter by gene.
- Added 'external' to the list of analysis type options
- Adds functionality to display "Tissue type". Passed via load config.
- Update to IGV 2.

### Fixed
- Fixed alignment visualization and vcf2cytosure availability for demo case samples
- Fixed 3 bugs affecting SV pages visualization
- Reintroduced the --version cli option
- Fixed variants query by panel (hpo panel + gene panel).
- Downloaded MT report contains excel files with individuals' display name
- Refactored code in parsing of config files.


## [4.5.1]

### Added

### Fixed
- update requirement to use PyYaml version >= 5.1
- Safer code when loading config params in cli base


## [4.5.0]

### Added
- Search for similar cases from scout view CLI
- Scout cli is now invoked from the app object and works under the app context

### Fixed
- PyYaml dependency fixed to use version >= 5.1


## [4.4.1]

### Added
- Display SV rank model version when available

### Fixed
- Fixed upload of delivery report via API


## [4.4.0]

### Added
- Displaying more info on the Causatives page and hiding those not causative at the case level
- Add a comment text field to Sanger order request form, allowing a message to be included in the email
- MatchMaker Exchange integration
- List cases with empty synopsis, missing HPO terms and phenotype groups.
- Search for cases with open research list, or a given case status (active, inactive, archived)

### Fixed
- Variant query builder split into several functions
- Fixed delivery report load bug


## [4.3.3]

### Added
- Different individual table for cancer cases

### Fixed
- Dashboard collects validated variants from verification events instead of using 'sanger' field
- Cases shared with collaborators are visible again in cases page
- Force users to select a real institute to share cases with (actionbar select fix)


## [4.3.2]

### Added
- Dashboard data can be filtered using filters available in cases page
- Causatives for each institute are displayed on a dedicated page
- SNVs and and SVs are searchable across cases by gene and rank score
- A more complete report with validated variants is downloadable from dashboard

### Fixed
- Clinsig filter is fixed so clinsig numerical values are returned
- Split multi clinsig string values in different elements of clinsig array
- Regex to search in multi clinsig string values or multi revstat string values
- It works to upload vcf files with no variants now
- Combined Pileup and IGV alignments for SVs having variant start and stop on the same chromosome


## [4.3.1]

### Added
- Show calls from all callers even if call is not available
- Instructions to install cairo and pango libs from WeasyPrint page
- Display cases with number of variants from CLI
- Only display cases with number of variants above certain treshold. (Also CLI)
- Export of verified variants by CLI or from the dashboard
- Extend case level queries with default panels, cohorts and phenotype groups.
- Slice dashboard statistics display using case level queries
- Add a view where all variants for an institute can be searched across cases, filtering on gene and rank score. Allows searching research variants for cases that have research open.

### Fixed
- Fixed code to extract variant conservation (gerp, phyloP, phastCons)
- Visualization of PDF-exported gene panels
- Reintroduced the exon/intron number in variant verification email
- Sex and affected status is correctly displayed on general report
- Force number validation in SV filter by size
- Display ensembl transcripts when no refseq exists


## [4.3.0]

### Added
- Mosaicism tag on variants
- Show and filter on SweGen frequency for SVs
- Show annotations for STR variants
- Show all transcripts in verification email
- Added mitochondrial export
- Adds alternative to search for SVs shorter that the given length
- Look for 'bcftools' in the `set` field of VCFs
- Display digenic inheritance from OMIM
- Displays what refseq transcript that is primary in hgnc

### Fixed

- Archived panels displays the correct date (not retroactive change)
- Fixed problem with waiting times in gene panel exports
- Clinvar fiter not working with human readable clinsig values

## [4.2.2]

### Fixed
- Fixed gene panel create/modify from CSV file utf-8 decoding error
- Updating genes in gene panels now supports edit comments and entry version
- Gene panel export timeout error

## [4.2.1]

### Fixed
- Re-introduced gene name(s) in verification email subject
- Better PDF rendering for excluded variants in report
- Problem to access old case when `is_default` did not exist on a panel


## [4.2.0]

### Added
- New index on variant_id for events
- Display overlapping compounds on variants view

### Fixed
- Fixed broken clinical filter


## [4.1.4]

### Added
- Download of filtered SVs

### Fixed
- Fixed broken download of filtered variants
- Fixed visualization issue in gene panel PDF export
- Fixed bug when updating gene names in variant controller


## [4.1.3]

### Fixed
- Displays all primary transcripts


## [4.1.2]

### Added
- Option add/replace when updating a panel via CSV file
- More flexible versioning of the gene panels
- Printing coverage report on the bottom of the pdf case report
- Variant verification option for SVs
- Logs uri without pwd when connecting
- Disease-causing transcripts in case report
- Thicker lines in case report
- Supports HPO search for cases, both terms or if described in synopsis
- Adds sanger information to dashboard

### Fixed
- Use db name instead of **auth** as default for authentication
- Fixes so that reports can be generated even with many variants
- Fixed sanger validation popup to show individual variants queried by user and institute.
- Fixed problem with setting up scout
- Fixes problem when exac file is not available through broad ftp
- Fetch transcripts for correct build in `adapter.hgnc_gene`

## [4.1.1]
- Fix problem with institute authentication flash message in utils
- Fix problem with comments
- Fix problem with ensembl link


## [4.1.0]

### Added
- OMIM phenotypes to case report
- Command to download all panel app gene panels `scout load panel --panel-app`
- Links to genenames.org and omim on gene page
- Popup on gene at variants page with gene information
- reset sanger status to "Not validated" for pinned variants
- highlight cases with variants to be evaluated by Sanger on the cases page
- option to point to local reference files to the genome viewer pileup.js. Documented in `docs.admin-guide.server`
- option to export single variants in `scout export variants`
- option to load a multiqc report together with a case(add line in load config)
- added a view for searching HPO terms. It is accessed from the top left corner menu
- Updates the variants view for cancer variants. Adds a small cancer specific filter for known variants
- Adds hgvs information on cancer variants page
- Adds option to update phenotype groups from CLI

### Fixed
- Improved Clinvar to submit variants from different cases. Fixed HPO terms in casedata according to feedback
- Fixed broken link to case page from Sanger modal in cases view
- Now only cases with non empty lists of causative variants are returned in `adapter.case(has_causatives=True)`
- Can handle Tumor only samples
- Long lists of HGNC symbols are now possible. This was previously difficult with manual, uploaded or by HPO search when changing filter settings due to GET request limitations. Relevant pages now use POST requests. Adds the dynamic HPO panel as a selection on the gene panel dropdown.
- Variant filter defaults to default panels also on SV and Cancer variants pages.

## [4.0.0]

### WARNING ###

This is a major version update and will require that the backend of pre releases is updated.
Run commands:

```
$scout update genes
$scout update hpo
```

- Created a Clinvar submission tool, to speed up Clinvar submission of SNVs and SVs
- Added an analysis report page (html and PDF format) containing phenotype, gene panels and variants that are relevant to solve a case.

### Fixed
- Optimized evaluated variants to speed up creation of case report
- Moved igv and pileup viewer under a common folder
- Fixed MT alignment view pileup.js
- Fixed coordinates for SVs with start chromosome different from end chromosome
- Global comments shown across cases and institutes. Case-specific variant comments are shown only for that specific case.
- Links to clinvar submitted variants at the cases level
- Adapts clinvar parsing to new format
- Fixed problem in `scout update user` when the user object had no roles
- Makes pileup.js use online genome resources when viewing alignments. Now any instance of Scout can make use of this functionality.
- Fix ensembl link for structural variants
- Works even when cases does not have `'madeline_info'`
- Parses Polyphen in correct way again
- Fix problem with parsing gnomad from VEP

### Added
- Added a PDF export function for gene panels
- Added a "Filter and export" button to export custom-filtered SNVs to CSV file
- Dismiss SVs
- Added IGV alignments viewer
- Read delivery report path from case config or CLI command
- Filter for spidex scores
- All HPO terms are now added and fetched from the correct source (https://github.com/obophenotype/human-phenotype-ontology/blob/master/hp.obo)
- New command `scout update hpo`
- New command `scout update genes` will fetch all the latest information about genes and update them
- Load **all** variants found on chromosome **MT**
- Adds choice in cases overview do show as many cases as user like

### Removed
- pileup.min.js and pileup css are imported from a remote web location now
- All source files for HPO information, this is instead fetched directly from source
- All source files for gene information, this is instead fetched directly from source

## [3.0.0]
### Fixed
- hide pedigree panel unless it exists

## [1.5.1] - 2016-07-27
### Fixed
- look for both ".bam.bai" and ".bai" extensions

## [1.4.0] - 2016-03-22
### Added
- support for local frequency through loqusdb
- bunch of other stuff

## [1.3.0] - 2016-02-19
### Fixed
- Update query-phenomizer and add username/password

### Changed
- Update the way a case is checked for rerun-status

### Added
- Add new button to mark a case as "checked"
- Link to clinical variants _without_ 1000G annotation

## [1.2.2] - 2016-02-18
### Fixed
- avoid filtering out variants lacking ExAC and 1000G annotations

## [1.1.3] - 2015-10-01
### Fixed
- persist (clinical) filter when clicking load more
- fix #154 by robustly setting clinical filter func. terms

## [1.1.2] - 2015-09-07
### Fixed
- avoid replacing coverage report with none
- update SO terms, refactored

## [1.1.1] - 2015-08-20
### Fixed
- fetch case based on collaborator status (not owner)

## [1.1.0] - 2015-05-29
### Added
- link(s) to SNPedia based on RS-numbers
- new Jinja filter to "humanize" decimal numbers
- show gene panels in variant view
- new Jinja filter for decoding URL encoding
- add indicator to variants in list that have comments
- add variant number threshold and rank score threshold to load function
- add event methods to mongo adapter
- add tests for models
- show badge "old" if comment was written for a previous analysis

### Changed
- show cDNA change in transcript summary unless variant is exonic
- moved compounds table further up the page
- show dates for case uploads in ISO format
- moved variant comments higher up on page
- updated documentation for pages
- read in coverage report as blob in database and serve directly
- change ``OmimPhenotype`` to ``PhenotypeTerm``
- reorganize models sub-package
- move events (and comments) to separate collection
- only display prev/next links for the research list
- include variant type in breadcrumbs e.g. "Clinical variants"

### Removed
- drop dependency on moment.js

### Fixed
- show the same level of detail for all frequencies on all pages
- properly decode URL encoded symbols in amino acid/cDNA change strings
- fixed issue with wipe permissions in MongoDB
- include default gene lists in "variants" link in breadcrumbs

## [1.0.2] - 2015-05-20
### Changed
- update case fetching function

### Fixed
- handle multiple cases with same id

## [1.0.1] - 2015-04-28
### Fixed
- Fix building URL parameters in cases list Vue component

## [1.0.0] - 2015-04-12
Codename: Sara Lund

![Release 1.0](artwork/releases/release-1-0.jpg)

### Added
- Add email logging for unexpected errors
- New command line tool for deleting case

### Changed
- Much improved logging overall
- Updated documentation/usage guide
- Removed non-working IGV link

### Fixed
- Show sample display name in GT call
- Various small bug fixes
- Make it easier to hover over popups

## [0.0.2-rc1] - 2015-03-04
### Added
- add protein table for each variant
- add many more external links
- add coverage reports as PDFs

### Changed
- incorporate user feedback updates
- big refactor of load scripts

## [0.0.2-rc2] - 2015-03-04
### Changes
- add gene table with gene description
- reorganize inheritance models box

### Fixed
- avoid overwriting gene list on "research" load
- fix various bugs in external links

## [0.0.2-rc3] - 2015-03-05
### Added
- Activity log feed to variant view
- Adds protein change strings to ODM and Sanger email

### Changed
- Extract activity log component to macro

### Fixes
- Make Ensembl transcript links use archive website<|MERGE_RESOLUTION|>--- conflicted
+++ resolved
@@ -13,12 +13,8 @@
 - Increase the height of the dropdowns to 425px
 - More indices for the case table as it grows, specifically for causatives queries
 ### Changed
-<<<<<<< HEAD
-- Clearer warning messages for gene searches in variants filters
+- Clearer warning messages for genes and gene/gene-panels searches in variants filters
 - Moved variant evaluation terms ("dismissal_term", "manual_rank", "cancer_tier", "mosaicism_options") from constants file to database
-=======
-- Clearer warning messages for genes and gene/gene-panels searches in variants filters
->>>>>>> 9419caf4
 
 ## [4.35]
 ### Added
