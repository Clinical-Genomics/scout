--- conflicted
+++ resolved
@@ -4,17 +4,11 @@
 
 About changelog [here](https://keepachangelog.com/en/1.0.0/)
 
-<<<<<<< HEAD
-
 ## [unreleased]
 ### Added
+- A summary table of pinned variants on the cancer case general report
 - New openable matching causatives and managed variants lists for default gene panels only for convenience
-=======
-## [unreleased]
-### Added
-- A summary table of pinned variants on the cancer case general report
-
->>>>>>> e8d8e4d3
+
 
 ## [4.65.2]
 ### Fixed
