--- conflicted
+++ resolved
@@ -12,12 +12,9 @@
 - Display number of cases shown / total number of cases available for each category on Cases page
 - Moved buttons to modify case status from sidebar to main case page
 - Link to Mutalyzer Normalizer tool on variant's transcripts overview to retrieve official HVGS descriptions
-<<<<<<< HEAD
-- Display number of OMIM terms available and their last update on Diagnoses page
-=======
 - Option to manually load RNA MULTIQC report using the command `scout load report -t multiqc_rna`
 - Load RNA MULTIQC automatically for a case if config file contains the `multiqc_rna` key/value
->>>>>>> 0503f04a
+- Display number of OMIM terms available and their last update on Diagnoses page
 ### Changed
 - Instructions on how to call dibs on scout-stage server in pull request template
 - Deprecated CLI commands `scout load <delivery_report, gene_fusion_report, coverage_qc_report, cnv_report>` to replace them with command `scout load report -t <report type>`
