# Change Log
All notable changes to this project will be documented in this file.
This project adheres to [Semantic Versioning](http://semver.org/).

About changelog [here](https://keepachangelog.com/en/1.0.0/)

## [unreleased]
<<<<<<< HEAD
### Changed
- In the diagnoses page genes associated with a disease are displayed using hgnc symbol
=======
### Added
- Added tags for Sniffles and CNVpytor, two LRS SV callers
### Changed
### Fixed
>>>>>>> 5d2310e8

## [4.78]
### Added
- Case status labels can be added, giving more finegrained details on a solved status (provisional, diagnostic, carrier, UPD, SMN, ...)
- New SO terms: `sequence_variant` and `coding_transcript_variant`
- More MEI specific annotation is shown on the variant page
- Parse and save MANE transcripts info when updating genes in build 38
- `Mane Select` and `Mane Plus Clinical` badges on Gene page, when available
- ClinVar submission can now be downloaded as a json file
- API endpoint to pin variant
- Display common/uncommon/rare on summary of mei variant page
### Changed
- In the ClinVar form, database and id of assertion criteria citation are now separate inputs
- Customise institute settings to be able to display all cases with a certain status on cases page (admin users)
- Renamed `Clinical Significance` to `Germline Classification` on multistep ClinVar form
- Changed the "x" in cases.utils.remove_form button text to red for better visibility in dark mode
- Update GitHub actions
- Default loglevel up to INFO, making logs with default start easier to read
- Add XTR region to PAR region definition
- Diagnoses can be searched on diagnoses page without waiting for load first
### Fixed
- Removed log info showing hgnc IDs used in variantS search
- Maintain Matchmaker Exchange and Beacon submission status when a case is re-uploaded
- Inheritance mode from ORPHA should not be confounded with the OMIM inheritance model
- Decipher link URL changes
- Refactored code in cases blueprints to use "disease" instead of "omim" to encompass also ORPHA terms

## [4.77]
### Added
- Orpha disease terms now include information on inheritance
- Case loading via .yaml config file accepts subject_id and phenotype_groups (if previously defined as constant default or added per institute)
- Possibility to submit variants associated with Orphanet conditions to ClinVar
- Option update path to .d4 files path for individuals of an existing case using the command line
- More constraint information is displayed per gene in addition to pLi: missense and LoF OE, CI (inluding LOEUF) and Z-score.
### Changed
- Introduce validation in the ClinVar multistep form to make sure users provide at least one variant-associated condition
- CLI scout update individual accepts subject_id
- Update ClinVar inheritance models to reflect changes in ClinVar submission API
- Handle variant-associated condition ID format in background when creating ClinVar submissions
- Replace the code that downloads Ensembl genes, transcripts and exons with the Schug web app
- Add more info to error log when transcript variant frequency parsing fails.
- GnomAD v4 constraint information replaces ExAC constraints (pLi).
### Fixed
- Text input of associated condition in ClinVar form now aligns to the left
- Alignment of contents in the case report has been updated
- Missing number of phenotypes and genes from case diagnoses
- Associate OMIM and/or ORPHA diagnoses with partial causatives
- Visualization of partial causatives' diagnoses on case page: style and links
- Revert style of pinned variants window on the case page
- Rename `Clinical significanc` to `Germline classification` in ClinVar submissions exported files
- Rename `Clinical significance citations` to `Classification citations` in ClinVar submissions exported files
- Rename `Comment on clinical significance` to `Comment on classification` in ClinVar submissions exported files
- Show matching partial causatives on variant page
- Matching causatives shown on case page consisting only of variant matching the default panels of the case - bug introduced since scout v4.72 (Oct 18, 2023)
- Missing somatic variant read depth leading to report division by zero

## [4.76]
### Added
- Orphacodes are visible in phenotype tables
- Pydantic validation of image paths provided in case load config file
- Info on the user which created a ClinVar submission, when available
- Associate .d4 files to case individuals when loading a case via config file
### Changed
- In diagnoses page the load of diseases are initiated by clicking a button
- Revel score, Revel rank score and SpliceAI values are also displayed in Causatives and Validated variants tables
- Remove unused functions and tests
- Analysis type and direct link from cases list for OGM cases
- Removed unused `case_obj` parameter from server/blueprints/variant/controllers/observations function
- Possibility to reset ClinVar submission ID
- Allow ClinVar submissions with custom API key for users registered as ClinVar submitters or when institute doesn't have a preset list of ClinVar submitters
- Ordered event verbs alphabetically and created ClinVar-related user events
- Removed the unused "no-variants" option from the load case command line
### Fixed
- All disease_terms have gene HGNC ids as integers when added to the scout database
- Disease_term identifiers are now prefixed with the name of the coding system
- Command line crashing with error when updating a user that doesn't exist
- Thaw coloredlogs - 15.0.1 restores errorhandler issue
- Thaw crypography - current base image and library version allow Docker builds
- Missing delete icons on phenomodels page
- Missing cryptography lib error while running Scout container on an ARM processor
- Round CADD values with many decimals on causatives and validated variants pages
- Dark-mode visibility of some fields on causatives and validated variants pages
- Clinvar submitters would be cleared when unprivileged users saved institute settings page
- Added a default empty string in cases search form to avoid None default value
- Page crashing when user tries to remove the same variant from a ClinVar submission in different browser tabs
- Update more GnomAD links to GnomAD v4 (v38 SNVs, MT vars, STRs)
- Empty cells for RNA fusion variants in Causatives and Verified variants page
- Submenu icons missing from collapsible actionbar
- The collapsible actionbar had some non-collapsing overly long entries
- Cancer observations for SVs not appearing in the variant details view
- Archived local observations not visible on cancer variantS page
- Empty Population Frequency column in the Cancer SV Variants view
- Capital letters in ClinVar events description shown on case page

## [4.75]
### Added
- Hovertip to gene panel names with associated genes in variant view, when variant covers more than one gene
- Tests for panel to genes
- Download of Orphadata en_product6 and en_product4 from CLI
- Parse and save `database_found` key/values for RNA fusion variants
- Added fusion_score, ffpm, split_reads, junction_reads and fusion_caller to the list of filters on RNA fusion variants page
- Renamed the function `get_mei_info` to `set_mei_info` to be consistent with the other functions
- Fixed removing None key/values from parsed variants
- Orphacodes are included in the database disease_terms
### Changed
- Allow use of projections when retrieving gene panels
- Do not save custom images as binary data into case and variant database documents
- Retrieve and display case and variant custom images using image's saved path
- Cases are activated by viewing FSHD and SMA reports
- Split multi-gene SNV variants into single genes when submitting to Matchmaker Exchange
- Alamut links also on the gene level, using transcript and HGVS: better for indels. Keep variant link for missing HGVS
- Thaw WTForms - explicitly coerce form decimal field entries when filters fetched from db
### Fixed
- Removed some extra characters from top of general report left over from FontAwsome fix
- Do not save fusion variants-specific key/values in other types of variants
- Alamut link for MT variants in build 38
- Convert RNA fusions variants `tool_hits` and `fusion_score` keys from string to numbers
- Fix genotype reference and alternative sequencing depths defaulting to -1 when values are 0
- DecimalFields were limited to two decimal places for several forms - lifting restrictions on AF, CADD etc.

## [4.74.1]
### Changed
- Parse and save into database also OMIM terms not associated to genes
### Fixed
- BioNano API FSHD report requests are GET in Access 1.8, were POST in 1.7
- Update more FontAwesome icons to avoid Pro icons
- Test if files still exist before attempting to load research variants
- Parsing of genotypes error, resulting in -1 values when alt or ref read depths are 0

## [4.74]
### Added
- SNVs and Indels, MEI and str variants genes have links to Decipher
- An `owner + case display name` index for cases database collection
- Test and fixtures for RNA fusion case page
- Load and display fusion variants from VCF files as the other variant types
- Option to update case document with path to mei variants (clinical and research)
### Changed
- Details on variant type and category for audit filters on case general report
- Enable Gens CN profile button also in somatic case view
- Fix case of analysis type check for Gens analysis button - only show for WGS
### Fixed
- loqusdb table no longer has empty row below each loqusid
- MatchMaker submission details page crashing because of change in date format returned by PatientMatcher
- Variant external links buttons style does not change color when visited
- Hide compounds with compounds follow filter for region or function would fail for variants in multiple genes
- Updated FontAwesome version to fix missing icons

## [4.73]
### Added
- Shortcut button for HPO panel MEI variants from case page
- Export managed variants from CLI
### Changed
- STRs visualization on case panel to emphasize abnormal repeat count and associated condition
- Removed cytoband column from STRs variant view on case report
- More long integers formatted with thin spaces, and copy to clipboard buttons added
### Fixed
- OMIM table is scrollable if higher than 700px on SV page
- Pinned variants validation badge is now red for false positives.
- Case display name defaulting to case ID when `family_name` or `display_name` are missing from case upload config file
- Expanded menu visible at screen sizes below 1000px now has background color
- The image in ClinVar howto-modal is now responsive
- Clicking on a case in case groups when case was already removed from group in another browser tab
- Page crashing when saving filters for mei variants
- Link visited color of images

## [4.72.4]
### Changed
- Automatic test mongod version increased to v7
### Fixed
- GnomAD now defaults to hg38 - change build 37 links accordingly

## [4.72.3]
### Fixed
- Somatic general case report small variant table can crash with unclassified variants

## [4.72.2]
### Changed
- A gunicorn maxrequests parameter for Docker server image - default to 1200
- STR export limit increased to 500, as for other variants
- Prevent long number wrapping and use thin spaces for separation, as per standards from SI, NIST, IUPAC, BIPM.
- Speed up case retrieval and lower memory use by projecting case queries
- Make relatedness check fails stand out a little more to new users
- Speed up case retrieval and lower memory use by projecting case queries
- Speed up variant pages by projecting only the necessary keys in disease collection query
### Fixed
- Huge memory use caused by cases and variants pages pulling complete disease documents from DB
- Do not include genes fetched from HPO terms when loading diseases
- Consider the renamed fields `Approved Symbol` -> `Approved Gene Symbol` and `Gene Symbols` -> `Gene/Locus And Other Related Symbols` when parsing OMIM terms from genemap2.txt file

## [4.72.1]
### Fixed
- Jinja filter that renders long integers
- Case cache when looking for causatives in other cases causing the server to hang

## [4.72]
### Added
- A GitHub action that checks for broken internal links in docs pages
- Link validation settings in mkdocs.yml file
- Load and display full RNA alignments on alignment viewer
- Genome build check when loading a case
- Extend event index to previous causative variants and always load them
### Fixed
- Documentation nav links for a few documents
- Slightly extended the BioNano Genomics Access integration docs
- Loading of SVs when VCF is missing the INFO.END field but has INFO.SVLEN field
- Escape protein sequence name (if available) in case general report to render special characters correctly
- CaseS HPO term searches for multiple terms works independent of order
- CaseS search regexp should not allow backslash
- CaseS cohort tags can contain whitespace and still match
- Remove diagnoses from cases even if OMIM term is not found in the database
- Parsing of disease-associated genes
- Removed an annoying warning while updating database's disease terms
- Displaying custom case images loaded with scout version <= 4.71
- Use pydantic version >=2 in requirements.txt file
### Changed
- Column width adjustment on caseS page
- Use Python 3.11 in tests
- Update some github actions
- Upgraded Pydantic to version 2
- Case validation fails on loading when associated files (alignments, VCFs and reports) are not present on disk
- Case validation fails on loading when custom images have format different then ["gif", "svg", "png", "jpg", "jpeg"]
- Custom images keys `case` and `str` in case config yaml file are renamed to `case_images` and `str_variants_images`
- Simplify and speed up case general report code
- Speed up case retrieval in case_matching_causatives
- Upgrade pymongo to version 4
- When updating disease terms, check that all terms are consistent with a DiseaseTerm model before dropping the old collection
- Better separation between modules loading HPO terms and diseases
- Deleted unused scout.build.phenotype module
- Stricter validation of mandatory genome build key when loading a case. Allowed values are ['37','38',37,38]
- Improved readability of variants length and coordinates on variantS pages

## [4.71]
### Added
- Added Balsamic keys for SweGen and loqusdb local archive frequecies, SNV and SV
- New filter option for Cancer variantS: local archive RD loqusdb
- Show annotated observations on SV variantS view, also for cancer somatic SVs
- Revel filter for variantS
- Show case default panel on caseS page
- CADD filter for Cancer Somatic SNV variantS - show score
- SpliceAI-lookup link (BROAD, shows SpliceAI and Pangolin) from variant page
- BioNano Access server API - check projects, samples and fetch FSHD reports
### Fixed
- Name of reference genome build for RNA for compatibility with IGV locus search change
- Howto to run the Docker image on Mac computers in `admin-guide/containers/container-deploy.md`
- Link to Weasyprint installation howto in README file
- Avoid filling up disk by creating a reduced VCF file for every variant that is visualized
- Remove legacy incorrectly formatted CODEOWNERS file
- Restrain variant_type requests to variantS views to "clinical" or "research"
- Visualization of cancer variants where cancer case has no affected individual
- ProteinPaint gene link (small StJude API change)
- Causative MEI variant link on causatives page
- Bionano access api settings commented out by default in Scout demo config file.
- Do not show FSHD button on freshly loaded cases without bionano_access individuals
- Truncate long variants' HGVS on causative/Clinically significant and pinned variants case panels
### Changed
- Remove function call that tracks users' browser version
- Include three more splice variant SO terms in clinical filter severe SO terms
- Drop old HPO term collection only after parsing and validation of new terms completes
- Move score to own column on Cancer Somatic SNV variantS page
- Refactored a few complex case operations, breaking out sub functionalities

## [4.70]
### Added
- Download a list of Gene Variants (max 500) resulting from SNVs and Indels search
- Variant PubMed link to search for gene symbol and any aliases
### Changed
- Clearer gnomAD values in Variants page
### Fixed
- CaseS page uniform column widths
- Include ClinVar variants into a scrollable div element on Case page
- `canonical_transcript` variable not initialized in get_hgvs function (server.blueprints.institutes.controllers.py)
- Catch and display any error while importing Phenopacket info
- Modified Docker files to use python:3.8-slim-bullseye to prevent gunicorn workers booting error

## [4.69]
### Added
- ClinVar submission howto available also on Case page
- Somatic score and filtering for somatic SV callers, if available
- Show caller as a tooltip on variantS list
### Fixed
- Crash when attempting to export phenotype from a case that had never had phenotypes
- Aesthetic fix to Causative and Pinned Variants on Case page
- Structural inconsistency for ClinVar Blueprint templates
- Updated igv.js to 2.15.8 to fix track default color bug
- Fixed release versions for actions.
- Freeze tornado below 6.3.0 for compatibility with livereload 2.6.3
- Force update variants count on case re-upload
- IGV locus search not working - add genome reference id
- Pin links to MEI variants should end up on MEI not SV variant view
- Load also matching MEI variants on forced region load
- Allow excluding MEI from case variant deletion
- Fixed the name of the assigned user when the internal user ID is different from the user email address
- Gene variantS should display gene function, region and full hgvs
### Changed
- FontAwesome integrity check fail (updated resource)
- Removed ClinVar API validation buttons in favour of direct API submission
- Improved layout of Institute settings page
- ClinVar API key and allowed submitters are set in the Institute settings page


## [4.68]
### Added
- Rare Disease Mobile Element Insertion variants view
### Changed
- Updated igv.js to 2.15.6
### Fixed
- Docker stage build pycairo.
- Restore SNV and SV rank models versions on Causatives and Verified pages
- Saving `REVEL_RANKSCORE` value in a field named `revel` in variants database documents

## [4.67]
### Added
- Prepare to filter local SV frequency
### Changed
- Speed up instituteS page loading by refactoring cases/institutes query
- Clinical Filter for SVs includes `splice_polypyrimidine_tract_variant` as a severe consequence
- Clinical Filter for SVs includes local variant frequency freeze ("old") for filtering, starting at 30 counts
- Speed up caseS page loading by adding status to index and refactoring totals count
- HPO file parsing is updated to reflect that HPO have changed a few downloadable file formats with their 230405 release.
### Fixed
- Page crashing when a user tries to edit a comment that was removed
- Warning instead of crashed page when attempting to retrieve a non-existent Phenopacket
- Fixed StJude ProteinPaint gene link (URL change)
- Freeze of werkzeug library to version<2.3 to avoid problems resulting from the consequential upgrade of the Flask lib
- Huge list of genes in case report for megabases-long structural variants.
- Fix displaying institutes without associated cases on institutes page
- Fix default panel selection on SVs in cancer case report

## [4.66]
### Changed
- Moved Phenomodels code under a dedicated blueprint
- Updated the instructions to load custom case report under admin guide
- Keep variants filter window collapsed except when user expands it to filter
### Added
- A summary table of pinned variants on the cancer case general report
- New openable matching causatives and managed variants lists for default gene panels only for convenience
### Fixed
- Gens structural variant page link individual id typo

## [4.65.2]
### Fixed
- Generating general case report with str variants containing comments

## [4.65.1]
### Fixed
- Visibility of `Gene(s)` badges on SV VariantS page
- Hide dismiss bar on SV page not working well
- Delivery report PDF download
- Saving Pipeline version file when loading a case
- Backport compatible import of importlib metadata for old python versions (<3.8)

## [4.65]
### Added
- Option to mark a ClinVar submission as submitted
- Docs on how to create/update the PanelApp green genes as a system admin
- `individual_id`-parameter to both Gens links
- Download a gene panel in TXT format from gene panel page
- Panel gene comments on variant page: genes in panels can have comments that describe the gene in a panel context
### Changed
- Always show each case category on caseS page, even if 0 cases in total or after current query
- Improved sorting of ClinVar submissions
- Pre-populate SV type select in ClinVar submission form, when possible
- Show comment badges in related comments tables on general report
- Updated version of several GitHub actions
- Migrate from deprecated `pkg_resources` lib to `importlib_resources`
- Dismiss bar on variantS pages is thinner.
- Dismiss bar on variantS pages can be toggled open or closed for the duration of a login session.
### Fixed
- Fixed Sanger order / Cancel order modal close buttons
- Visibility of SV type in ClinVar submission form
- Fixed a couple of creations where now was called twice, so updated_at and created_at could differ
- Deprecated Ubuntu version 18.04 in one GitHub action
- Panels that have been removed (hidden) should not be visible in views where overlapping gene panels for genes are shown
- Gene panel test pointing to the right function

## [4.64]
### Added
- Create/Update a gene panel containing all PanelApp green genes (`scout update panelapp-green -i <cust_id>`)
- Links for ACMG pathogenicity impact modification on the ACMG classification page
### Changed
- Open local observation matching cases in new windows
### Fixed
- Matching manual ranked variants are now shown also on the somatic variant page
- VarSome links to hg19/GRCh37
- Managed variants filter settings lost when navigating to additional pages
- Collect the right variant category after submitting filter form from research variantS page
- Beacon links are templated and support variants in genome build 38

## [4.63]
### Added
- Display data sharing info for ClinVar, Matchmaker Exchange and Beacon in a dedicated column on Cases page
- Test for `commands.download.omim.print_omim`
- Display dismissed variants comments on general case report
- Modify ACMG pathogenicity impact (most commonly PVS1, PS3) based on strength of evidence with lab director's professional judgement
- REViewer button on STR variant page
- Alamut institution parameter in institute settings for Alamut Visual Plus software
- Added Manual Ranks Risk Factor, Likely Risk Factor and Uncertain Risk Factor
- Display matching manual ranks from previous cases the user has access to on VariantS and Variant pages
- Link to gnomAD gene SVs v2.1 for SV variants with gnomAD frequency
- Support for nf-core/rnafusion reports
### Changed
- Display chrY for sex unknown
- Deprecate legacy scout_load() method API call.
- Message shown when variant tag is updated for a variant
- When all ACMG classifications are deleted from a variant, the current variant classification status is also reset.
- Refactored the functions that collect causative variants
- Removed `scripts/generate_test_data.py`
### Fixed
- Default IGV tracks (genes, ClinVar, ClinVar CNVs) showing even if user unselects them all
- Freeze Flask-Babel below v3.0 due to issue with a locale decorator
- Thaw Flask-Babel and fix according to v3 standard. Thank you @TkTech!
- Show matching causatives on somatic structural variant page
- Visibility of gene names and functional annotations on Causatives/Verified pages
- Panel version can be manually set to floating point numbers, when modified
- Causatives page showing also non-causative variants matching causatives in other cases
- ClinVar form submission for variants with no selected transcript and HGVS
- Validating and submitting ClinVar objects not containing both Variant and Casedata info

## [4.62.1]
### Fixed
- Case page crashing when adding a case to a group without providing a valid case name

## [4.62]
### Added
- Validate ClinVar submission objects using the ClinVar API
- Wrote tests for case and variant API endpoints
- Create ClinVar submissions from Scout using the ClinVar API
- Export Phenopacket for affected individual
- Import Phenopacket from JSON file or Phenopacket API backend server
- Use the new case name option for GENS requests
- Pre-validate refseq:HGVS items using VariantValidator in ClinVar submission form
### Fixed
- Fallback for empty alignment index for REViewer service
- Source link out for MIP 11.1 reference STR annotation
- Avoid duplicate causatives and pinned variants
- ClinVar clinical significance displays only the ACMG terms when user selects ACMG 2015 as assertion criteria
- Spacing between icon and text on Beacon and MatchMaker links on case page sidebar
- Truncate IDs and HGVS representations in ClinVar pages if longer than 25 characters
- Update ClinVar submission ID form
- Handle connection timeout when sending requests requests to external web services
- Validate any ClinVar submission regardless of its status
- Empty Phenopackets import crashes
- Stop Spinner on Phenopacket JSON download
### Changed
- Updated ClinVar submission instructions

## [4.61.1]
### Fixed
- Added `UMLS` as an option of `Condition ID type` in ClinVar Variant downloaded files
- Missing value for `Condition ID type` in ClinVar Variant downloaded files
- Possibility to open, close or delete a ClinVar submission even if it doesn't have an associated name
- Save SV type, ref and alt n. copies to exported ClinVar files
- Inner and outer start and stop SV coordinates not exported in ClinVar files
- ClinVar submissions page crashing when SV files don't contain breakpoint exact coordinates
- Align OMIM diagnoses with delete diagnosis button on case page
- In ClinVar form, reset condition list and customize help when condition ID changes

## [4.61]
### Added
- Filter case list by cases with variants in ClinVar submission
- Filter case list by cases containing RNA-seq data - gene_fusion_reports and sample-level tracks (splice junctions and RNA coverage)
- Additional case category `Ignored`, to be used for cases that don't fall in the existing 'inactive', 'archived', 'solved', 'prioritized' categories
- Display number of cases shown / total number of cases available for each category on Cases page
- Moved buttons to modify case status from sidebar to main case page
- Link to Mutalyzer Normalizer tool on variant's transcripts overview to retrieve official HVGS descriptions
- Option to manually load RNA MULTIQC report using the command `scout load report -t multiqc_rna`
- Load RNA MULTIQC automatically for a case if config file contains the `multiqc_rna` key/value
- Instructions in admin-guide on how to load case reports via the command line
- Possibility to filter RD variants by a specific genotype call
- Distinct colors for different inheritance models on RD Variant page
- Gene panels PDF export with case variants hits by variant type
- A couple of additional README badges for GitHub stats
- Upload and display of pipeline reference info and executable version yaml files as custom reports
- Testing CLI on hasta in PR template
### Changed
- Instructions on how to call dibs on scout-stage server in pull request template
- Deprecated CLI commands `scout load <delivery_report, gene_fusion_report, coverage_qc_report, cnv_report>` to replace them with command `scout load report -t <report type>`
- Refactored code to display and download custom case reports
- Do not export `Assertion method` and `Assertion method citation` to ClinVar submission files according to changes to ClinVar's submission spreadsheet templates.
- Simplified code to create and download ClinVar CSV files
- Colorize inheritance models badges by category on VariantS page
- `Safe variants matching` badge more visible on case page
### Fixed
- Non-admin users saving institute settings would clear loqusdb instance selection
- Layout of variant position, cytoband and type in SV variant summary
- Broken `Build Status - GitHub badge` on GitHub README page
- Visibility of text on grey badges in gene panels PDF exports
- Labels for dashboard search controls
- Dark mode visibility for ClinVar submission
- Whitespaces on outdated panel in extent report

## [4.60]
### Added
- Mitochondrial deletion signatures (mitosign) can be uploaded and shown with mtDNA report
- A `Type of analysis` column on Causatives and Validated variants pages
- List of "safe" gene panels available for matching causatives and managed variants in institute settings, to avoid secondary findings
- `svdb_origin` as a synonym for `FOUND_IN` to complement `set` for variants found by all callers
### Changed
- Hide removed gene panels by default in panels page
- Removed option for filtering cancer SVs by Tumor and Normal alt AF
- Hide links to coverage report from case dynamic HPO panel if cancer analysis
- Remove rerun emails and redirect users to the analysis order portal instead
- Updated clinical SVs igv.js track (dbVar) and added example of external track from `https://trackhubregistry.org/`
- Rewrote the ClinVar export module to simplify and add one variant at the time
- ClinVar submissions with phenotype conditions from: [OMIM, MedGen, Orphanet, MeSH, HP, MONDO]
### Fixed
- If trying to load a badly formatted .tsv file an error message is displayed.
- Avoid showing case as rerun when first attempt at case upload failed
- Dynamic autocomplete search not working on phenomodels page
- Callers added to variant when loading case
- Now possible to update managed variant from file without deleting it first
- Missing preselected chromosome when editing a managed variant
- Preselected variant type and subtype when editing a managed variant
- Typo in dbVar ClinVar track, hg19


## [4.59]
### Added
- Button to go directly to HPO SV filter variantS page from case
- `Scout-REViewer-Service` integration - show `REViewer` picture if available
- Link to HPO panel coverage overview on Case page
- Specify a confidence threshold (green|amber|red) when loading PanelApp panels
- Functional annotations in variants lists exports (all variants)
- Cancer/Normal VAFs and COSMIC ids in in variants lists exports (cancer variants)
### Changed
- Better visualization of regional annotation for long lists of genes in large SVs in Variants tables
- Order of cells in variants tables
- More evident links to gene coverage from Variant page
- Gene panels sorted by display name in the entire Case page
- Round CADD and GnomAD values in variants export files
### Fixed
- HPO filter button on SV variantS page
- Spacing between region|function cells in SVs lists
- Labels on gene panel Chanjo report
- Fixed ambiguous duplicated response headers when requesting a BAM file from /static
- Visited color link on gene coverage button (Variant page)

## [4.58.1]
### Fixed
- Case search with search strings that contain characters that can be escaped

## [4.58]
### Added
- Documentation on how to create/update PanelApp panels
- Add filter by local observations (archive) to structural variants filters
- Add more splicing consequences to SO term definitions
- Search for a specific gene in all gene panels
- Institute settings option to force show all variants on VariantS page for all cases of an institute
- Filter cases by validation pending status
- Link to The Clinical Knowledgebase (CKB) (https://ckb.jax.org/) in cancer variant's page
### Fixed
- Added a not-authorized `auto-login` fixture according to changes in Flask-Login 0.6.2
- Renamed `cache_timeout` param name of flask.send_file function to `max_age` (Flask 2.2 compliant)
- Replaced deprecated `app.config["JSON_SORT_KEYS"]` with app.json.sort_keys in app settings
- Bug in gene variants page (All SNVs and INDELs) when variant gene doesn't have a hgnc id that is found in the database
- Broken export of causatives table
- Query for genes in build 38 on `Search SNVs and INDELs` page
- Prevent typing special characters `^<>?!=\/` in case search form
- Search matching causatives also among research variants in other cases
- Links to variants in Verified variants page
- Broken filter institute cases by pinned gene
- Better visualization of long lists of genes in large SVs on Causative and Verified Variants page
- Reintroduced missing button to export Causative variants
- Better linking and display of matching causatives and managed variants
- Reduced code complexity in `scout/parse/variant/variant.py`
- Reduced complexity of code in `scout/build/variant/variant.py`

### Changed
- State that loqusdb observation is in current case if observations count is one and no cases are shown
- Better pagination and number of variants returned by queries in `Search SNVs and INDELs` page
- Refactored and simplified code used for collecting gene variants for `Search SNVs and INDELs` page
- Fix sidebar panel icons in Case view
- Fix panel spacing in Case view
- Removed unused database `sanger_ordered` and `case_id,category,rank_score` indexes (variant collection)
- Verified variants displayed in a dedicated page reachable from institute sidebar
- Unified stats in dashboard page
- Improved gene info for large SVs and cancer SVs
- Remove the unused `variant.str_variant` endpoint from variant views
- Easier editing of HPO gene panel on case page
- Assign phenotype panel less cramped on Case page
- Causatives and Verified variants pages to use the same template macro
- Allow hyphens in panel names
- Reduce resolution of example images
- Remove some animations in web gui which where rendered slow


## [4.57.4]
### Fixed
- Parsing of variant.FORMAT "DR" key in parse variant file

## [4.57.3]
### Fixed
- Export of STR verified variants
- Do not download as verified variants first verified and then reset to not validated
- Avoid duplicated lines in downloaded verified variants reflecting changes in variant validation status

## [4.57.2]
### Fixed
- Export of verified variants when variant gene has no transcripts
- HTTP 500 when visiting a the details page for a cancer variant that had been ranked with genmod

## [4.57.1]
### Fixed
- Updating/replacing a gene panel from file with a corrupted or malformed file

## [4.57]
### Added
- Display last 50 or 500 events for a user in a timeline
- Show dismiss count from other cases on matching variantS
- Save Beacon-related events in events collection
- Institute settings allow saving multiple loqusdb instances for one institute
- Display stats from multiple instances of loqusdb on variant page
- Display date and frequency of obs derived from count of local archive observations from MIP11 (requires fix in MIP)
### Changed
- Prior ACMG classifications view is no longer limited by pathogenicity
### Fixed
- Visibility of Sanger ordered badge on case page, light mode
- Some of the DataTables tables (Phenotypes and Diagnoses pages) got a bit dark in dark mode
- Remove all redundancies when displaying timeline events (some events are saved both as case-related and variant-related)
- Missing link in saved MatchMaker-related events
- Genes with mixed case gene symbols missing in PanelApp panels
- Alignment of elements on the Beacon submission modal window
- Locus info links from STR variantS page open in new browser tabs

## [4.56]
### Added
- Test for PanelApp panels loading
- `panel-umi` tag option when loading cancer analyses
### Changed
- Black text to make comments more visible in dark mode
- Loading PanelApp panels replaces pre-existing panels with same version
- Removed sidebar from Causatives page - navigation is available on the top bar for now
- Create ClinVar submissions from pinned variants list in case page
- Select which pinned variants will be included in ClinVar submission documents
### Fixed
- Remove a:visited css style from all buttons
- Update of HPO terms via command line
- Background color of `MIXED` and `PANEL-UMI` sequencing types on cases page
- Fixed regex error when searching for cases with query ending with `\ `
- Gene symbols on Causatives page lighter in dark mode
- SpliceAI tooltip of multigene variants

## [4.55]
### Changed
- Represent different tumor samples as vials in cases page
- Option to force-update the OMIM panel
### Fixed
- Low tumor purity badge alignment in cancer samples table on cancer case view
- VariantS comment popovers reactivate on hover
- Updating database genes in build 37
- ACMG classification summary hidden by sticky navbar
- Logo backgrounds fixed to white on welcome page
- Visited links turn purple again
- Style of link buttons and dropdown menus
- Update KUH and GMS logos
- Link color for Managed variants

## [4.54]
### Added
- Dark mode, using browser/OS media preference
- Allow marking case as solved without defining causative variants
- Admin users can create missing beacon datasets from the institute's settings page
- GenCC links on gene and variant pages
- Deprecation warnings when launching the app using a .yaml config file or loading cases using .ped files
### Changed
- Improved HTML syntax in case report template
- Modified message displayed when variant rank stats could not be calculated
- Expanded instructions on how to test on CG development server (cg-vm1)
- Added more somatic variant callers (Balsamic v9 SNV, develop SV)
### Fixed
- Remove load demo case command from docker-compose.yml
- Text elements being split across pages in PDF reports
- Made login password field of type `password` in LDAP login form
- Gene panels HTML select in institute's settings page
- Bootstrap upgraded to version 5
- Fix some Sourcery and SonarCloud suggestions
- Escape special characters in case search on institute and dashboard pages
- Broken case PDF reports when no Madeline pedigree image can be created
- Removed text-white links style that were invisible in new pages style
- Variants pagination after pressing "Filter variants" or "Clinical filter"
- Layout of buttons Matchmaker submission panel (case page)
- Removing cases from Matchmaker (simplified code and fixed functionality)
- Reintroduce check for missing alignment files purged from server

## [4.53]
### Added
### Changed
- Point Alamut API key docs link to new API version
- Parse dbSNP id from ID only if it says "rs", else use VEP CSQ fields
- Removed MarkupSafe from the dependencies
### Fixed
- Reintroduced loading of SVs for demo case 643595
- Successful parse of FOUND_IN should avoid GATK caller default
- All vulnerabilities flagged by SonarCloud

## [4.52]
### Added
- Demo cancer case gets loaded together with demo RD case in demo instance
- Parse REVEL_score alongside REVEL_rankscore from csq field and display it on SNV variant page
- Rank score results now show the ranking range
- cDNA and protein changes displayed on institute causatives pages
- Optional SESSION_TIMEOUT_MINUTES configuration in app config files
- Script to convert old OMIM case format (list of integers) to new format (list of dictionaries)
- Additional check for user logged in status before serving alignment files
- Download .cgh files from cancer samples table on cancer case page
- Number of documents and date of last update on genes page
### Changed
- Verify user before redirecting to IGV alignments and sashimi plots
- Build case IGV tracks starting from case and variant objects instead of passing all params in a form
- Unfreeze Werkzeug lib since Flask_login v.0.6 with bugfix has been released
- Sort gene panels by name (panelS and variant page)
- Removed unused `server.blueprints.alignviewers.unindexed_remote_static` endpoint
- User sessions to check files served by `server.blueprints.alignviewers.remote_static` endpoint
- Moved Beacon-related functions to a dedicated app extension
- Audit Filter now also loads filter displaying the variants for it
### Fixed
- Handle `attachment_filename` parameter renamed to `download_name` when Flask 2.2 will be released
- Removed cursor timeout param in cases find adapter function to avoid many code warnings
- Removed stream argument deprecation warning in tests
- Handle `no intervals found` warning in load_region test
- Beacon remove variants
- Protect remote_cors function in alignviewers view from Server-Side Request Forgery (SSRF)
- Check creation date of last document in gene collection to display when genes collection was updated last

## [4.51]
### Added
- Config file containing codecov settings for pull requests
- Add an IGV.js direct link button from case page
- Security policy file
- Hide/shade compound variants based on rank score on variantS from filter
- Chromograph legend documentation direct link
### Changed
- Updated deprecated Codecov GitHub action to v.2
- Simplified code of scout/adapter/mongo/variant
- Update IGV.js to v2.11.2
- Show summary number of variant gene panels on general report if more than 3
### Fixed
- Marrvel link for variants in genome build 38 (using liftover to build 37)
- Remove flags from codecov config file
- Fixed filter bug with high negative SPIDEX scores
- Renamed IARC TP53 button to to `TP53 Database`, modified also link since IARC has been moved to the US NCI: `https://tp53.isb-cgc.org/`
- Parsing new format of OMIM case info when exporting patients to Matchmaker
- Remove flask-debugtoolbar lib dependency that is using deprecated code and causes app to crash after new release of Jinja2 (3.1)
- Variant page crashing for cases with old OMIM terms structure (a list of integers instead of dictionary)
- Variant page crashing when creating MARRVEL link for cases with no genome build
- SpliceAI documentation link
- Fix deprecated `safe_str_cmp` import from `werkzeug.security` by freezing Werkzeug lib to v2.0 until Flask_login v.0.6 with bugfix is released
- List gene names densely in general report for SVs that contain more than 3 genes
- Show transcript ids on refseq genes on hg19 in IGV.js, using refgene source
- Display correct number of genes in general report for SVs that contain more than 32 genes
- Broken Google login after new major release of `lepture/authlib`
- Fix frequency and callers display on case general report

## [4.50.1]
### Fixed
- Show matching causative STR_repid for legacy str variants (pre Stranger hgnc_id)

## [4.50]
### Added
- Individual-specific OMIM terms
- OMIM disease descriptions in ClinVar submission form
- Add a toggle for melter rerun monitoring of cases
- Add a config option to show the rerun monitoring toggle
- Add a cli option to export cases with rerun monitoring enabled
- Add a link to STRipy for STR variants; shallow for ARX and HOXA13
- Hide by default variants only present in unaffected individuals in variants filters
- OMIM terms in general case report
- Individual-level info on OMIM and HPO terms in general case report
- PanelApp gene link among the external links on variant page
- Dashboard case filters fields help
- Filter cases by OMIM terms in cases and dashboard pages
### Fixed
- A malformed panel id request would crash with exception: now gives user warning flash with redirect
- Link to HPO resource file hosted on `http://purl.obolibrary.org`
- Gene search form when gene exists only in build 38
- Fixed odd redirect error and poor error message on missing column for gene panel csv upload
- Typo in parse variant transcripts function
- Modified keys name used to parse local observations (archived) frequencies to reflect change in MIP keys naming
- Better error handling for partly broken/timed out chanjo reports
- Broken javascript code when case Chromograph data is malformed
- Broader space for case synopsis in general report
- Show partial causatives on causatives and matching causatives panels
- Partial causative assignment in cases with no OMIM or HPO terms
- Partial causative OMIM select options in variant page
### Changed
- Slightly smaller and improved layout of content in case PDF report
- Relabel more cancer variant pages somatic for navigation
- Unify caseS nav links
- Removed unused `add_compounds` param from variant controllers function
- Changed default hg19 genome for IGV.js to legacy hg19_1kg_decoy to fix a few problematic loci
- Reduce code complexity (parse/ensembl.py)
- Silence certain fields in ClinVar export if prioritised ones exist (chrom-start-end if hgvs exist)
- Made phenotype non-mandatory when marking a variant as partial causative
- Only one phenotype condition type (OMIM or HPO) per variant is used in ClinVar submissions
- ClinVar submission variant condition prefers OMIM over HPO if available
- Use lighter version of gene objects in Omim MongoDB adapter, panels controllers, panels views and institute controllers
- Gene-variants table size is now adaptive
- Remove unused file upload on gene-variants page

## [4.49]
### Fixed
- Pydantic model types for genome_build, madeline_info, peddy_ped_check and peddy_sex_check, rank_model_version and sv_rank_model_version
- Replace `MatchMaker` with `Matchmaker` in all places visible by a user
- Save diagnosis labels along with OMIM terms in Matchmaker Exchange submission objects
- `libegl-mesa0_21.0.3-0ubuntu0.3~20.04.5_amd64.deb` lib not found by GitHub actions Docker build
- Remove unused `chromograph_image_files` and `chromograph_prefixes` keys saved when creating or updating an RD case
- Search managed variants by description and with ignore case
### Changed
- Introduced page margins on exported PDF reports
- Smaller gene fonts in downloaded HPO genes PDF reports
- Reintroduced gene coverage data in the PDF-exported general report of rare-disease cases
- Check for existence of case report files before creating sidebar links
- Better description of HPO and OMIM terms for patients submitted to Matchmaker Exchange
- Remove null non-mandatory key/values when updating a case
- Freeze WTForms<3 due to several form input rendering changes

## [4.48.1]
### Fixed
- General case PDF report for recent cases with no pedigree

## [4.48]
### Added
- Option to cancel a request for research variants in case page
### Changed
- Update igv.js to v2.10.5
- Updated example of a case delivery report
- Unfreeze cyvcf2
- Builder images used in Scout Dockerfiles
- Crash report email subject gives host name
- Export general case report to PDF using PDFKit instead of WeasyPrint
- Do not include coverage report in PDF case report since they might have different orientation
- Export cancer cases's "Coverage and QC report" to PDF using PDFKit instead of Weasyprint
- Updated cancer "Coverage and QC report" example
- Keep portrait orientation in PDF delivery report
- Export delivery report to PDF using PDFKit instead of Weasyprint
- PDF export of clinical and research HPO panels using PDFKit instead of Weasyprint
- Export gene panel report to PDF using PDFKit
- Removed WeasyPrint lib dependency

### Fixed
- Reintroduced missing links to Swegen and Beacon and dbSNP in RD variant page, summary section
- Demo delivery report orientation to fit new columns
- Missing delivery report in demo case
- Cast MNVs to SNV for test
- Export verified variants from all institutes when user is admin
- Cancer coverage and QC report not found for demo cancer case
- Pull request template instructions on how to deploy to test server
- PDF Delivery report not showing Swedac logo
- Fix code typos
- Disable codefactor raised by ESLint for javascript functions located on another file
- Loading spinner stuck after downloading a PDF gene panel report
- IGV browser crashing when file system with alignment files is not mounted

## [4.47]
### Added
- Added CADD, GnomAD and genotype calls to variantS export
### Changed
- Pull request template, to illustrate how to deploy pull request branches on cg-vm1 stage server
### Fixed
- Compiled Docker image contains a patched version (v4.9) of chanjo-report

## [4.46.1]
### Fixed
- Downloading of files generated within the app container (MT-report, verified variants, pedigrees, ..)

## [4.46]
### Added
- Created a Dockefile to be used to serve the dockerized app in production
- Modified the code to collect database params specified as env vars
- Created a GitHub action that pushes the Dockerfile-server image to Docker Hub (scout-server-stage) every time a PR is opened
- Created a GitHub action that pushes the Dockerfile-server image to Docker Hub (scout-server) every time a new release is created
- Reassign MatchMaker Exchange submission to another user when a Scout user is deleted
- Expose public API JSON gene panels endpoint, primarily to enable automated rerun checking for updates
- Add utils for dictionary type
- Filter institute cases using multiple HPO terms
- Vulture GitHub action to identify and remove unused variables and imports
### Changed
- Updated the python config file documentation in admin guide
- Case configuration parsing now uses Pydantic for improved typechecking and config handling
- Removed test matrices to speed up automatic testing of PRs
- Switch from Coveralls to Codecov to handle CI test coverage
- Speed-up CI tests by caching installation of libs and splitting tests into randomized groups using pytest-test-groups
- Improved LDAP login documentation
- Use lib flask-ldapconn instead of flask_ldap3_login> to handle ldap authentication
- Updated Managed variant documentation in user guide
- Fix and simplify creating and editing of gene panels
- Simplified gene variants search code
- Increased the height of the genes track in the IGV viewer
### Fixed
- Validate uploaded managed variant file lines, warning the user.
- Exporting validated variants with missing "genes" database key
- No results returned when searching for gene variants using a phenotype term
- Variants filtering by gene symbols file
- Make gene HGNC symbols field mandatory in gene variants page and run search only on form submit
- Make sure collaborator gene variants are still visible, even if HPO filter is used

## [4.45]
### Added
### Changed
- Start Scout also when loqusdbapi is not reachable
- Clearer definition of manual standard and custom inheritance models in gene panels
- Allow searching multiple chromosomes in filters
### Fixed
- Gene panel crashing on edit action

## [4.44]
### Added
### Changed
- Display Gene track beneath each sample track when displaying splice junctions in igv browser
- Check outdated gene symbols and update with aliases for both RD and cancer variantS
### Fixed
- Added query input check and fixed the Genes API endpoint to return a json formatted error when request is malformed
- Typo in ACMG BP6 tooltip

## [4.43.1]
### Added
- Added database index for OMIM disease term genes
### Changed
### Fixed
- Do not drop HPO terms collection when updating HPO terms via the command line
- Do not drop disease (OMIM) terms collection when updating diseases via the command line

## [4.43]
### Added
- Specify which collection(s) update/build indexes for
### Fixed
- Do not drop genes and transcripts collections when updating genes via the command line

## [4.42.1]
### Added
### Changed
### Fixed
- Freeze PyMongo lib to version<4.0 to keep supporting previous MongoDB versions
- Speed up gene panels creation and update by collecting only light gene info from database
- Avoid case page crash on Phenomizer queries timeout

## [4.42]
### Added
- Choose custom pinned variants to submit to MatchMaker Exchange
- Submit structural variant as genes to the MatchMaker Exchange
- Added function for maintainers and admins to remove gene panels
- Admins can restore deleted gene panels
- A development docker-compose file illustrating the scout/chanjo-report integration
- Show AD on variants view for cancer SV (tumor and normal)
- Cancer SV variants filter AD, AF (tumor and normal)
- Hiding the variants score column also from cancer SVs, as for the SNVs
### Changed
- Enforce same case _id and display_name when updating a case
- Enforce same individual ids, display names and affected status when updating a case
- Improved documentation for connecting to loqusdb instances (including loqusdbapi)
- Display and download HPO gene panels' gene symbols in italics
- A faster-built and lighter Docker image
- Reduce complexity of `panels` endpoint moving some code to the panels controllers
- Update requirements to use flask-ldap3-login>=0.9.17 instead of freezing WTForm
### Fixed
- Use of deprecated TextField after the upgrade of WTF to v3.0
- Freeze to WTForms to version < 3
- Remove the extra files (bed files and madeline.svg) introduced by mistake
- Cli command loading demo data in docker-compose when case custom images exist and is None
- Increased MongoDB connection serverSelectionTimeoutMS parameter to 30K (default value according to MongoDB documentation)
- Better differentiate old obs counts 0 vs N/A
- Broken cancer variants page when default gene panel was deleted
- Typo in tx_overview function in variant controllers file
- Fixed loqusdbapi SV search URL
- SV variants filtering using Decipher criterion
- Removing old gene panels that don't contain the `maintainer` key.

## [4.41.1]
### Fixed
- General reports crash for variant annotations with same variant on other cases

## [4.41]
### Added
- Extended the instructions for running the Scout Docker image (web app and cli).
- Enabled inclusion of custom images to STR variant view
### Fixed
- General case report sorting comments for variants with None genetic models
- Do not crash but redirect to variants page with error when a variant is not found for a case
- UCSC links coordinates for SV variants with start chromosome different than end chromosome
- Human readable variants name in case page for variants having start chromosome different from end chromosome
- Avoid always loading all transcripts when checking gene symbol: introduce gene captions
- Slow queries for evaluated variants on e.g. case page - use events instead
### Changed
- Rearrange variant page again, moving severity predictions down.
- More reactive layout width steps on variant page

## [4.40.1]
### Added
### Fixed
- Variants dismissed with inconsistent inheritance pattern can again be shown in general case report
- General report page for variants with genes=None
- General report crashing when variants have no panels
- Added other missing keys to case and variant dictionaries passed to general report
### Changed

## [4.40]
### Added
- A .cff citation file
- Phenotype search API endpoint
- Added pagination to phenotype API
- Extend case search to include internal MongoDB id
- Support for connecting to a MongoDB replica set (.py config files)
- Support for connecting to a MongoDB replica set (.yaml config files)
### Fixed
- Command to load the OMIM gene panel (`scout load panel --omim`)
- Unify style of pinned and causative variants' badges on case page
- Removed automatic spaces after punctuation in comments
- Remove the hardcoded number of total individuals from the variant's old observations panel
- Send delete requests to a connected Beacon using the DELETE method
- Layout of the SNV and SV variant page - move frequency up
### Changed
- Stop updating database indexes after loading exons via command line
- Display validation status badge also for not Sanger-sequenced variants
- Moved Frequencies, Severity and Local observations panels up in RD variants page
- Enabled Flask CORS to communicate CORS status to js apps
- Moved the code preparing the transcripts overview to the backend
- Refactored and filtered json data used in general case report
- Changed the database used in docker-compose file to use the official MongoDB v4.4 image
- Modified the Python (3.6, 3.8) and MongoDB (3.2, 4.4, 5.0) versions used in testing matrices (GitHub actions)
- Capitalize case search terms on institute and dashboard pages


## [4.39]
### Added
- COSMIC IDs collected from CSQ field named `COSMIC`
### Fixed
- Link to other causative variants on variant page
- Allow multiple COSMIC links for a cancer variant
- Fix floating text in severity box #2808
- Fixed MitoMap and HmtVar links for hg38 cases
- Do not open new browser tabs when downloading files
- Selectable IGV tracks on variant page
- Missing splice junctions button on variant page
- Refactor variantS representative gene selection, and use it also for cancer variant summary
### Changed
- Improve Javascript performance for displaying Chromograph images
- Make ClinVar classification more evident in cancer variant page

## [4.38]
### Added
- Option to hide Alamut button in the app config file
### Fixed
- Library deprecation warning fixed (insert is deprecated. Use insert_one or insert_many instead)
- Update genes command will not trigger an update of database indices any more
- Missing resources in temporary downloading directory when updating genes using the command line
- Restore previous variant ACMG classification in a scrollable div
- Loading spinner not stopping after downloading PDF case reports and variant list export
- Add extra Alamut links higher up on variant pages
- Improve UX for phenotypes in case page
- Filter and export of STR variants
- Update look of variants page navigation buttons
### Changed

## [4.37]
### Added
- Highlight and show version number for RefSeq MANE transcripts.
- Added integration to a rerunner service for toggling reanalysis with updated pedigree information
- SpliceAI display and parsing from VEP CSQ
- Display matching tiered variants for cancer variants
- Display a loading icon (spinner) until the page loads completely
- Display filter badges in cancer variants list
- Update genes from pre-downloaded file resources
- On login, OS, browser version and screen size are saved anonymously to understand how users are using Scout
- API returning institutes data for a given user: `/api/v1/institutes`
- API returning case data for a given institute: `/api/v1/institutes/<institute_id>/cases`
- Added GMS and Lund university hospital logos to login page
- Made display of Swedac logo configurable
- Support for displaying custom images in case view
- Individual-specific HPO terms
- Optional alamut_key in institute settings for Alamut Plus software
- Case report API endpoint
- Tooltip in case explaining that genes with genome build different than case genome build will not be added to dynamic HPO panel.
- Add DeepVariant as a caller
### Fixed
- Updated IGV to v2.8.5 to solve missing gene labels on some zoom levels
- Demo cancer case config file to load somatic SNVs and SVs only.
- Expand list of refseq trancripts in ClinVar submission form
- Renamed `All SNVs and INDELs` institute sidebar element to `Search SNVs and INDELs` and fixed its style.
- Add missing parameters to case load-config documentation
- Allow creating/editing gene panels and dynamic gene panels with genes present in genome build 38
- Bugfix broken Pytests
- Bulk dismissing variants error due to key conversion from string to integer
- Fix typo in index documentation
- Fixed crash in institute settings page if "collaborators" key is not set in database
- Don't stop Scout execution if LoqusDB call fails and print stacktrace to log
- Bug when case contains custom images with value `None`
- Bug introduced when fixing another bug in Scout-LoqusDB interaction
- Loading of OMIM diagnoses in Scout demo instance
- Remove the docker-compose with chanjo integration because it doesn't work yet.
- Fixed standard docker-compose with scout demo data and database
- Clinical variant assessments not present for pinned and causative variants on case page.
- MatchMaker matching one node at the time only
- Remove link from previously tiered variants badge in cancer variants page
- Typo in gene cell on cancer variants page
- Managed variants filter form
### Changed
- Better naming for variants buttons on cancer track (somatic, germline). Also show cancer research button if available.
- Load case with missing panels in config files, but show warning.
- Changing the (Female, Male) symbols to (F/M) letters in individuals_table and case-sma.
- Print stacktrace if case load command fails
- Added sort icon and a pointer to the cursor to all tables with sortable fields
- Moved variant, gene and panel info from the basic pane to summary panel for all variants.
- Renamed `Basics` panel to `Classify` on variant page.
- Revamped `Basics` panel to a panel dedicated to classify variants
- Revamped the summary panel to be more compact.
- Added dedicated template for cancer variants
- Removed Gene models, Gene annotations and Conservation panels for cancer variants
- Reorganized the orders of panels for variant and cancer variant views
- Added dedicated variant quality panel and removed relevant panes
- A more compact case page
- Removed OMIM genes panel
- Make genes panel, pinned variants panel, causative variants panel and ClinVar panel scrollable on case page
- Update to Scilifelab's 2020 logo
- Update Gens URL to support Gens v2.0 format
- Refactor tests for parsing case configurations
- Updated links to HPO downloadable resources
- Managed variants filtering defaults to all variant categories
- Changing the (Kind) drop-down according to (Category) drop-down in Managed variant add variant
- Moved Gens button to individuals table
- Check resource files availability before starting updating OMIM diagnoses
- Fix typo in `SHOW_OBSERVED_VARIANT_ARCHIVE` config param

## [4.36]
### Added
- Parse and save splice junction tracks from case config file
- Tooltip in observations panel, explaining that case variants with no link might be old variants, not uploaded after a case rerun
### Fixed
- Warning on overwriting variants with same position was no longer shown
- Increase the height of the dropdowns to 425px
- More indices for the case table as it grows, specifically for causatives queries
- Splice junction tracks not centered over variant genes
- Total number of research variants count
- Update variants stats in case documents every time new variants are loaded
- Bug in flashing warning messages when filtering variants
### Changed
- Clearer warning messages for genes and gene/gene-panels searches in variants filters

## [4.35]
### Added
- A new index for hgnc_symbol in the hgnc_gene collection
- A Pedigree panel in STR page
- Display Tier I and II variants in case view causatives card for cancer cases
### Fixed
- Send partial file data to igv.js when visualizing sashimi plots with splice junction tracks
- Research variants filtering by gene
- Do not attempt to populate annotations for not loaded pinned/causatives
- Add max-height to all dropdowns in filters
### Changed
- Switch off non-clinical gene warnings when filtering research variants
- Don't display OMIM disease card in case view for cancer cases
- Refactored Individuals and Causative card in case view for cancer cases
- Update and style STR case report

## [4.34]
### Added
- Saved filter lock and unlock
- Filters can optionally be marked audited, logging the filter name, user and date on the case events and general report.
- Added `ClinVar hits` and `Cosmic hits` in cancer SNVs filters
- Added `ClinVar hits` to variants filter (rare disease track)
- Load cancer demo case in docker-compose files (default and demo file)
- Inclusive-language check using [woke](https://github.com/get-woke/woke) github action
- Add link to HmtVar for mitochondrial variants (if VCF is annotated with HmtNote)
- Grey background for dismissed compounds in variants list and variant page
- Pin badge for pinned compounds in variants list and variant page
- Support LoqusDB REST API queries
- Add a docker-compose-matchmaker under scout/containers/development to test matchmaker locally
- Script to investigate consequences of symbol search bug
- Added GATK to list of SV and cancer SV callers
### Fixed
- Make MitoMap link work for hg38 again
- Export Variants feature crashing when one of the variants has no primary transcripts
- Redirect to last visited variantS page when dismissing variants from variants list
- Improved matching of SVs Loqus occurrences in other cases
- Remove padding from the list inside (Matching causatives from other cases) panel
- Pass None to get_app function in CLI base since passing script_info to app factory functions was deprecated in Flask 2.0
- Fixed failing tests due to Flask update to version 2.0
- Speed up user events view
- Causative view sort out of memory error
- Use hgnc_id for gene filter query
- Typo in case controllers displaying an error every time a patient is matched against external MatchMaker nodes
- Do not crash while attempting an update for variant documents that are too big (> 16 MB)
- Old STR causatives (and other variants) may not have HGNC symbols - fix sort lambda
- Check if gene_obj has primary_transcript before trying to access it
- Warn if a gene manually searched is in a clinical panel with an outdated name when filtering variants
- ChrPos split js not needed on STR page yet
### Changed
- Remove parsing of case `genome_version`, since it's not used anywhere downstream
- Introduce deprecation warning for Loqus configs that are not dictionaries
- SV clinical filter no longer filters out sub 100 nt variants
- Count cases in LoqusDB by variant type
- Commit pulse repo badge temporarily set to weekly
- Sort ClinVar submissions objects by ascending "Last evaluated" date
- Refactored the MatchMaker integration as an extension
- Replaced some sensitive words as suggested by woke linter
- Documentation for load-configuration rewritten.
- Add styles to MatchMaker matches table
- More detailed info on the data shared in MatchMaker submission form

## [4.33.1]
### Fixed
- Include markdown for release autodeploy docs
- Use standard inheritance model in ClinVar (https://ftp.ncbi.nlm.nih.gov/pub/GTR/standard_terms/Mode_of_inheritance.txt)
- Fix issue crash with variants that have been unflagged causative not being available in other causatives
### Added
### Changed

## [4.33]
### Fixed
- Command line crashing when updating an individual not found in database
- Dashboard page crashing when filters return no data
- Cancer variants filter by chromosome
- /api/v1/genes now searches for genes in all genome builds by default
- Upgraded igv.js to version 2.8.1 (Fixed Unparsable bed record error)
### Added
- Autodeploy docs on release
- Documentation for updating case individuals tracks
- Filter cases and dashboard stats by analysis track
### Changed
- Changed from deprecated db update method
- Pre-selected fields to run queries with in dashboard page
- Do not filter by any institute when first accessing the dashboard
- Removed OMIM panel in case view for cancer cases
- Display Tier I and II variants in case view causatives panel for cancer cases
- Refactored Individuals and Causative panels in case view for cancer cases

## [4.32.1]
### Fixed
- iSort lint check only
### Changed
- Institute cases page crashing when a case has track:Null
### Added

## [4.32]
### Added
- Load and show MITOMAP associated diseases from VCF (INFO field: MitomapAssociatedDiseases, via HmtNote)
- Show variant allele frequencies for mitochondrial variants (GRCh38 cases)
- Extend "public" json API with diseases (OMIM) and phenotypes (HPO)
- HPO gene list download now has option for clinical and non-clinical genes
- Display gene splice junctions data in sashimi plots
- Update case individuals with splice junctions tracks
- Simple Docker compose for development with local build
- Make Phenomodels subpanels collapsible
- User side documentation of cytogenomics features (Gens, Chromograph, vcf2cytosure, rhocall)
- iSort GitHub Action
- Support LoqusDB REST API queries
### Fixed
- Show other causative once, even if several events point to it
- Filtering variants by mitochondrial chromosome for cases with genome build=38
- HPO gene search button triggers any warnings for clinical / non-existing genes also on first search
- Fixed a bug in variants pages caused by MT variants without alt_frequency
- Tests for CADD score parsing function
- Fixed the look of IGV settings on SNV variant page
- Cases analyzed once shown as `rerun`
- Missing case track on case re-upload
- Fixed severity rank for SO term "regulatory region ablation"
### Changed
- Refactor according to CodeFactor - mostly reuse of duplicated code
- Phenomodels language adjustment
- Open variants in a new window (from variants page)
- Open overlapping and compound variants in a new window (from variant page)
- gnomAD link points to gnomAD v.3 (build GRCh38) for mitochondrial variants.
- Display only number of affected genes for dismissed SVs in general report
- Chromosome build check when populating the variants filter chromosome selection
- Display mitochondrial and rare diseases coverage report in cases with missing 'rare' track

## [4.31.1]
### Added
### Changed
- Remove mitochondrial and coverage report from cancer cases sidebar
### Fixed
- ClinVar page when dbSNP id is None

## [4.31]
### Added
- gnomAD annotation field in admin guide
- Export also dynamic panel genes not associated to an HPO term when downloading the HPO panel
- Primary HGNC transcript info in variant export files
- Show variant quality (QUAL field from vcf) in the variant summary
- Load/update PDF gene fusion reports (clinical and research) generated with Arriba
- Support new MANE annotations from VEP (both MANE Select and MANE Plus Clinical)
- Display on case activity the event of a user resetting all dismissed variants
- Support gnomAD population frequencies for mitochondrial variants
- Anchor links in Casedata ClinVar panels to redirect after renaming individuals
### Fixed
- Replace old docs link www.clinicalgenomics.se/scout with new https://clinical-genomics.github.io/scout
- Page formatting issues whenever case and variant comments contain extremely long strings with no spaces
- Chromograph images can be one column and have scrollbar. Removed legacy code.
- Column labels for ClinVar case submission
- Page crashing looking for LoqusDB observation when variant doesn't exist
- Missing inheritance models and custom inheritance models on newly created gene panels
- Accept only numbers in managed variants filter as position and end coordinates
- SNP id format and links in Variant page, ClinVar submission form and general report
- Case groups tooltip triggered only when mouse is on the panel header
### Changed
- A more compact case groups panel
- Added landscape orientation CSS style to cancer coverage and QC demo report
- Improve user documentation to create and save new gene panels
- Removed option to use space as separator when uploading gene panels
- Separating the columns of standard and custom inheritance models in gene panels
- Improved ClinVar instructions for users using non-English Excel

## [4.30.2]
### Added
### Fixed
- Use VEP RefSeq ID if RefSeq list is empty in RefSeq transcripts overview
- Bug creating variant links for variants with no end_chrom
### Changed

## [4.30.1]
### Added
### Fixed
- Cryptography dependency fixed to use version < 3.4
### Changed

## [4.30]
### Added
- Introduced a `reset dismiss variant` verb
- Button to reset all dismissed variants for a case
- Add black border to Chromograph ideograms
- Show ClinVar annotations on variantS page
- Added integration with GENS, copy number visualization tool
- Added a VUS label to the manual classification variant tags
- Add additional information to SNV verification emails
- Tooltips documenting manual annotations from default panels
- Case groups now show bam files from all cases on align view
### Fixed
- Center initial igv view on variant start with SNV/indels
- Don't set initial igv view to negative coordinates
- Display of GQ for SV and STR
- Parsing of AD and related info for STRs
- LoqusDB field in institute settings accepts only existing Loqus instances
- Fix DECIPHER link to work after DECIPHER migrated to GRCh38
- Removed visibility window param from igv.js genes track
- Updated HPO download URL
- Patch HPO download test correctly
- Reference size on STR hover not needed (also wrong)
- Introduced genome build check (allowed values: 37, 38, "37", "38") on case load
- Improve case searching by assignee full name
- Populating the LoqusDB select in institute settings
### Changed
- Cancer variants table header (pop freq etc)
- Only admin users can modify LoqusDB instance in Institute settings
- Style of case synopsis, variants and case comments
- Switched to igv.js 2.7.5
- Do not choke if case is missing research variants when research requested
- Count cases in LoqusDB by variant type
- Introduce deprecation warning for Loqus configs that are not dictionaries
- Improve create new gene panel form validation
- Make XM- transcripts less visible if they don't overlap with transcript refseq_id in variant page
- Color of gene panels and comments panels on cases and variant pages
- Do not choke if case is missing research variants when reserch requested

## [4.29.1]
### Added
### Fixed
- Always load STR variants regardless of RankScore threshold (hotfix)
### Changed

## [4.29]
### Added
- Added a page about migrating potentially breaking changes to the documentation
- markdown_include in development requirements file
- STR variants filter
- Display source, Z-score, inheritance pattern for STR annotations from Stranger (>0.6.1) if available
- Coverage and quality report to cancer view
### Fixed
- ACMG classification page crashing when trying to visualize a classification that was removed
- Pretty print HGVS on gene variants (URL-decode VEP)
- Broken or missing link in the documentation
- Multiple gene names in ClinVar submission form
- Inheritance model select field in ClinVar submission
- IGV.js >2.7.0 has an issue with the gene track zoom levels - temp freeze at 2.7.0
- Revert CORS-anywhere and introduce a local http proxy for cloud tracks
### Changed

## [4.28]
### Added
- Chromograph integration for displaying PNGs in case-page
- Add VAF to cancer case general report, and remove some of its unused fields
- Variants filter compatible with genome browser location strings
- Support for custom public igv tracks stored on the cloud
- Add tests to increase testing coverage
- Update case variants count after deleting variants
- Update IGV.js to latest (v2.7.4)
- Bypass igv.js CORS check using `https://github.com/Rob--W/cors-anywhere`
- Documentation on default and custom IGV.js tracks (admin docs)
- Lock phenomodels so they're editable by admins only
- Small case group assessment sharing
- Tutorial and files for deploying app on containers (Kubernetes pods)
- Canonical transcript and protein change of canonical transcript in exported variants excel sheet
- Support for Font Awesome version 6
- Submit to Beacon from case page sidebar
- Hide dismissed variants in variants pages and variants export function
- Systemd service files and instruction to deploy Scout using podman
### Fixed
- Bugfix: unused `chromgraph_prefix |tojson` removed
- Freeze coloredlogs temporarily
- Marrvel link
- Don't show TP53 link for silent or synonymous changes
- OMIM gene field accepts any custom number as OMIM gene
- Fix Pytest single quote vs double quote string
- Bug in gene variants search by similar cases and no similar case is found
- Delete unused file `userpanel.py`
- Primary transcripts in variant overview and general report
- Google OAuth2 login setup in README file
- Redirect to 'missing file'-icon if configured Chromograph file is missing
- Javascript error in case page
- Fix compound matching during variant loading for hg38
- Cancer variants view containing variants dismissed with cancer-specific reasons
- Zoom to SV variant length was missing IGV contig select
- Tooltips on case page when case has no default gene panels
### Changed
- Save case variants count in case document and not in sessions
- Style of gene panels multiselect on case page
- Collapse/expand main HPO checkboxes in phenomodel preview
- Replaced GQ (Genotype quality) with VAF (Variant allele frequency) in cancer variants GT table
- Allow loading of cancer cases with no tumor_purity field
- Truncate cDNA and protein changes in case report if longer than 20 characters


## [4.27]
### Added
- Exclude one or more variant categories when running variants delete command
### Fixed
### Changed

## [4.26.1]
### Added
### Fixed
- Links with 1-letter aa codes crash on frameshift etc
### Changed

## [4.26]
### Added
- Extend the delete variants command to print analysis date, track, institute, status and research status
- Delete variants by type of analysis (wgs|wes|panel)
- Links to cBioPortal, MutanTP53, IARC TP53, OncoKB, MyCancerGenome, CIViC
### Fixed
- Deleted variants count
### Changed
- Print output of variants delete command as a tab separated table

## [4.25]
### Added
- Command line function to remove variants from one or all cases
### Fixed
- Parse SMN None calls to None rather than False

## [4.24.1]
### Fixed
- Install requirements.txt via setup file

## [4.24]
### Added
- Institute-level phenotype models with sub-panels containing HPO and OMIM terms
- Runnable Docker demo
- Docker image build and push github action
- Makefile with shortcuts to docker commands
- Parse and save synopsis, phenotype and cohort terms from config files upon case upload
### Fixed
- Update dismissed variant status when variant dismissed key is missing
- Breakpoint two IGV button now shows correct chromosome when different from bp1
- Missing font lib in Docker image causing the PDF report download page to crash
- Sentieon Manta calls lack Somaticscore - load anyway
- ClinVar submissions crashing due to pinned variants that are not loaded
- Point ExAC pLI score to new gnomad server address
- Bug uploading cases missing phenotype terms in config file
- STRs loaded but not shown on browser page
- Bug when using adapter.variant.get_causatives with case_id without causatives
- Problem with fetching "solved" from scout export cases cli
- Better serialising of datetime and bson.ObjectId
- Added `volumes` folder to .gitignore
### Changed
- Make matching causative and managed variants foldable on case page
- Remove calls to PyMongo functions marked as deprecated in backend and frontend(as of version 3.7).
- Improved `scout update individual` command
- Export dynamic phenotypes with ordered gene lists as PDF


## [4.23]
### Added
- Save custom IGV track settings
- Show a flash message with clear info about non-valid genes when gene panel creation fails
- CNV report link in cancer case side navigation
- Return to comment section after editing, deleting or submitting a comment
- Managed variants
- MT vs 14 chromosome mean coverage stats if Scout is connected to Chanjo
### Fixed
- missing `vcf_cancer_sv` and `vcf_cancer_sv_research` to manual.
- Split ClinVar multiple clnsig values (slash-separated) and strip them of underscore for annotations without accession number
- Timeout of `All SNVs and INDELs` page when no valid gene is provided in the search
- Round CADD (MIPv9)
- Missing default panel value
- Invisible other causatives lines when other causatives lack gene symbols
### Changed
- Do not freeze mkdocs-material to version 4.6.1
- Remove pre-commit dependency

## [4.22]
### Added
- Editable cases comments
- Editable variants comments
### Fixed
- Empty variant activity panel
- STRs variants popover
- Split new ClinVar multiple significance terms for a variant
- Edit the selected comment, not the latest
### Changed
- Updated RELEASE docs.
- Pinned variants card style on the case page
- Merged `scout export exons` and `scout view exons` commands


## [4.21.2]
### Added
### Fixed
- Do not pre-filter research variants by (case-default) gene panels
- Show OMIM disease tooltip reliably
### Changed

## [4.21.1]
### Added
### Fixed
- Small change to Pop Freq column in variants ang gene panels to avoid strange text shrinking on small screens
- Direct use of HPO list for Clinical HPO SNV (and cancer SNV) filtering
- PDF coverage report redirecting to login page
### Changed
- Remove the option to dismiss single variants from all variants pages
- Bulk dismiss SNVs, SVs and cancer SNVs from variants pages

## [4.21]
### Added
- Support to configure LoqusDB per institute
- Highlight causative variants in the variants list
- Add tests. Mostly regarding building internal datatypes.
- Remove leading and trailing whitespaces from panel_name and display_name when panel is created
- Mark MANE transcript in list of transcripts in "Transcript overview" on variant page
- Show default panel name in case sidebar
- Previous buttons for variants pagination
- Adds a gh action that checks that the changelog is updated
- Adds a gh action that deploys new releases automatically to pypi
- Warn users if case default panels are outdated
- Define institute-specific gene panels for filtering in institute settings
- Use institute-specific gene panels in variants filtering
- Show somatic VAF for pinned and causative variants on case page

### Fixed
- Report pages redirect to login instead of crashing when session expires
- Variants filter loading in cancer variants page
- User, Causative and Cases tables not scaling to full page
- Improved docs for an initial production setup
- Compatibility with latest version of Black
- Fixed tests for Click>7
- Clinical filter required an extra click to Filter to return variants
- Restore pagination and shrink badges in the variants page tables
- Removing a user from the command line now inactivates the case only if user is last assignee and case is active
- Bugfix, LoqusDB per institute feature crashed when institute id was empty string
- Bugfix, LoqusDB calls where missing case count
- filter removal and upload for filters deleted from another page/other user
- Visualize outdated gene panels info in a popover instead of a tooltip in case page side panel

### Changed
- Highlight color on normal STRs in the variants table from green to blue
- Display breakpoints coordinates in verification emails only for structural variants


## [4.20]
### Added
- Display number of filtered variants vs number of total variants in variants page
- Search case by HPO terms
- Dismiss variant column in the variants tables
- Black and pre-commit packages to dev requirements

### Fixed
- Bug occurring when rerun is requested twice
- Peddy info fields in the demo config file
- Added load config safety check for multiple alignment files for one individual
- Formatting of cancer variants table
- Missing Score in SV variants table

### Changed
- Updated the documentation on how to create a new software release
- Genome build-aware cytobands coordinates
- Styling update of the Matchmaker card
- Select search type in case search form


## [4.19]

### Added
- Show internal ID for case
- Add internal ID for downloaded CGH files
- Export dynamic HPO gene list from case page
- Remove users as case assignees when their account is deleted
- Keep variants filters panel expanded when filters have been used

### Fixed
- Handle the ProxyFix ModuleNotFoundError when Werkzeug installed version is >1.0
- General report formatting issues whenever case and variant comments contain extremely long strings with no spaces

### Changed
- Created an institute wrapper page that contains list of cases, causatives, SNVs & Indels, user list, shared data and institute settings
- Display case name instead of case ID on clinVar submissions
- Changed icon of sample update in clinVar submissions


## [4.18]

### Added
- Filter cancer variants on cytoband coordinates
- Show dismiss reasons in a badge with hover for clinical variants
- Show an ellipsis if 10 cases or more to display with loqusdb matches
- A new blog post for version 4.17
- Tooltip to better describe Tumor and Normal columns in cancer variants
- Filter cancer SNVs and SVs by chromosome coordinates
- Default export of `Assertion method citation` to clinVar variants submission file
- Button to export up to 500 cancer variants, filtered or not
- Rename samples of a clinVar submission file

### Fixed
- Apply default gene panel on return to cancer variantS from variant view
- Revert to certificate checking when asking for Chanjo reports
- `scout download everything` command failing while downloading HPO terms

### Changed
- Turn tumor and normal allelic fraction to decimal numbers in tumor variants page
- Moved clinVar submissions code to the institutes blueprints
- Changed name of clinVar export files to FILENAME.Variant.csv and FILENAME.CaseData.csv
- Switched Google login libraries from Flask-OAuthlib to Authlib


## [4.17.1]

### Fixed
- Load cytobands for cases with chromosome build not "37" or "38"


## [4.17]

### Added
- COSMIC badge shown in cancer variants
- Default gene-panel in non-cancer structural view in url
- Filter SNVs and SVs by cytoband coordinates
- Filter cancer SNV variants by alt allele frequency in tumor
- Correct genome build in UCSC link from structural variant page



### Fixed
- Bug in clinVar form when variant has no gene
- Bug when sharing cases with the same institute twice
- Page crashing when removing causative variant tag
- Do not default to GATK caller when no caller info is provided for cancer SNVs


## [4.16.1]

### Fixed
- Fix the fix for handling of delivery reports for rerun cases

## [4.16]

### Added
- Adds possibility to add "lims_id" to cases. Currently only stored in database, not shown anywhere
- Adds verification comment box to SVs (previously only available for small variants)
- Scrollable pedigree panel

### Fixed
- Error caused by changes in WTForm (new release 2.3.x)
- Bug in OMIM case page form, causing the page to crash when a string was provided instead of a numerical OMIM id
- Fix Alamut link to work properly on hg38
- Better handling of delivery reports for rerun cases
- Small CodeFactor style issues: matchmaker results counting, a couple of incomplete tests and safer external xml
- Fix an issue with Phenomizer introduced by CodeFactor style changes

### Changed
- Updated the version of igv.js to 2.5.4

## [4.15.1]

### Added
- Display gene names in ClinVar submissions page
- Links to Varsome in variant transcripts table

### Fixed
- Small fixes to ClinVar submission form
- Gene panel page crash when old panel has no maintainers

## [4.15]

### Added
- Clinvar CNVs IGV track
- Gene panels can have maintainers
- Keep variant actions (dismissed, manual rank, mosaic, acmg, comments) upon variant re-upload
- Keep variant actions also on full case re-upload

### Fixed
- Fix the link to Ensembl for SV variants when genome build 38.
- Arrange information in columns on variant page
- Fix so that new cosmic identifier (COSV) is also acceptable #1304
- Fixed COSMIC tag in INFO (outside of CSQ) to be parses as well with `&` splitter.
- COSMIC stub URL changed to https://cancer.sanger.ac.uk/cosmic/search?q= instead.
- Updated to a version of IGV where bigBed tracks are visualized correctly
- Clinvar submission files are named according to the content (variant_data and case_data)
- Always show causatives from other cases in case overview
- Correct disease associations for gene symbol aliases that exist as separate genes
- Re-add "custom annotations" for SV variants
- The override ClinVar P/LP add-in in the Clinical Filter failed for new CSQ strings

### Changed
- Runs all CI checks in github actions

## [4.14.1]

### Fixed
- Error when variant found in loqusdb is not loaded for other case

## [4.14]

### Added
- Use github actions to run tests
- Adds CLI command to update individual alignments path
- Update HPO terms using downloaded definitions files
- Option to use alternative flask config when running `scout serve`
- Requirement to use loqusdb >= 2.5 if integrated

### Fixed
- Do not display Pedigree panel in cancer view
- Do not rely on internet connection and services available when running CI tests
- Variant loading assumes GATK if no caller set given and GATK filter status is seen in FILTER
- Pass genome build param all the way in order to get the right gene mappings for cases with build 38
- Parse correctly variants with zero frequency values
- Continue even if there are problems to create a region vcf
- STR and cancer variant navigation back to variants pages could fail

### Changed
- Improved code that sends requests to the external APIs
- Updates ranges for user ranks to fit todays usage
- Run coveralls on github actions instead of travis
- Run pip checks on github actions instead of coveralls
- For hg38 cases, change gnomAD link to point to version 3.0 (which is hg38 based)
- Show pinned or causative STR variants a bit more human readable

## [4.13.1]

### Added
### Fixed
- Typo that caused not all clinvar conflicting interpretations to be loaded no matter what
- Parse and retrieve clinvar annotations from VEP-annotated (VEP 97+) CSQ VCF field
- Variant clinvar significance shown as `not provided` whenever is `Uncertain significance`
- Phenomizer query crashing when case has no HPO terms assigned
- Fixed a bug affecting `All SNVs and INDELs` page when variants don't have canonical transcript
- Add gene name or id in cancer variant view

### Changed
- Cancer Variant view changed "Variant:Transcript:Exon:HGVS" to "Gene:Transcript:Exon:HGVS"

## [4.13]

### Added
- ClinVar SNVs track in IGV
- Add SMA view with SMN Copy Number data
- Easier to assign OMIM diagnoses from case page
- OMIM terms and specific OMIM term page

### Fixed
- Bug when adding a new gene to a panel
- Restored missing recent delivery reports
- Fixed style and links to other reports in case side panel
- Deleting cases using display_name and institute not deleting its variants
- Fixed bug that caused coordinates filter to override other filters
- Fixed a problem with finding some INS in loqusdb
- Layout on SV page when local observations without cases are present
- Make scout compatible with the new HPO definition files from `http://compbio.charite.de/jenkins/`
- General report visualization error when SNVs display names are very long


### Changed


## [4.12.4]

### Fixed
- Layout on SV page when local observations without cases are present

## [4.12.3]

### Fixed
- Case report when causative or pinned SVs have non null allele frequencies

## [4.12.2]

### Fixed
- SV variant links now take you to the SV variant page again
- Cancer variant view has cleaner table data entries for "N/A" data
- Pinned variant case level display hotfix for cancer and str - more on this later
- Cancer variants show correct alt/ref reads mirroring alt frequency now
- Always load all clinical STR variants even if a region load is attempted - index may be missing
- Same case repetition in variant local observations

## [4.12.1]

### Fixed
- Bug in variant.gene when gene has no HGVS description


## [4.12]

### Added
- Accepts `alignment_path` in load config to pass bam/cram files
- Display all phenotypes on variant page
- Display hgvs coordinates on pinned and causatives
- Clear panel pending changes
- Adds option to setup the database with static files
- Adds cli command to download the resources from CLI that scout needs
- Adds test files for merged somatic SV and CNV; as well as merged SNV, and INDEL part of #1279
- Allows for upload of OMIM-AUTO gene panel from static files without api-key

### Fixed
- Cancer case HPO panel variants link
- Fix so that some drop downs have correct size
- First IGV button in str variants page
- Cancer case activates on SNV variants
- Cases activate when STR variants are viewed
- Always calculate code coverage
- Pinned/Classification/comments in all types of variants pages
- Null values for panel's custom_inheritance_models
- Discrepancy between the manual disease transcripts and those in database in gene-edit page
- ACMG classification not showing for some causatives
- Fix bug which caused IGV.js to use hg19 reference files for hg38 data
- Bug when multiple bam files sources with non-null values are available


### Changed
- Renamed `requests` file to `scout_requests`
- Cancer variant view shows two, instead of four, decimals for allele and normal


## [4.11.1]

### Fixed
- Institute settings page
- Link institute settings to sharing institutes choices

## [4.11.0]

### Added
- Display locus name on STR variant page
- Alternative key `GNOMADAF_popmax` for Gnomad popmax allele frequency
- Automatic suggestions on how to improve the code on Pull Requests
- Parse GERP, phastCons and phyloP annotations from vep annotated CSQ fields
- Avoid flickering comment popovers in variant list
- Parse REVEL score from vep annotated CSQ fields
- Allow users to modify general institute settings
- Optionally format code automatically on commit
- Adds command to backup vital parts `scout export database`
- Parsing and displaying cancer SV variants from Manta annotated VCF files
- Dismiss cancer snv variants with cancer-specific options
- Add IGV.js UPD, RHO and TIDDIT coverage wig tracks.


### Fixed
- Slightly darker page background
- Fixed an issued with parsed conservation values from CSQ
- Clinvar submissions accessible to all users of an institute
- Header toolbar when on Clinvar page now shows institute name correctly
- Case should not always inactivate upon update
- Show dismissed snv cancer variants as grey on the cancer variants page
- Improved style of mappability link and local observations on variant page
- Convert all the GET requests to the igv view to POST request
- Error when updating gene panels using a file containing BOM chars
- Add/replace gene radio button not working in gene panels


## [4.10.1]

### Fixed
- Fixed issue with opening research variants
- Problem with coveralls not called by Travis CI
- Handle Biomart service down in tests


## [4.10.0]

### Added
- Rank score model in causatives page
- Exportable HPO terms from phenotypes page
- AMP guideline tiers for cancer variants
- Adds scroll for the transcript tab
- Added CLI option to query cases on time since case event was added
- Shadow clinical assessments also on research variants display
- Support for CRAM alignment files
- Improved str variants view : sorting by locus, grouped by allele.
- Delivery report PDF export
- New mosaicism tag option
- Add or modify individuals' age or tissue type from case page
- Display GC and allele depth in causatives table.
- Included primary reference transcript in general report
- Included partial causative variants in general report
- Remove dependency of loqusdb by utilising the CLI

### Fixed
- Fixed update OMIM command bug due to change in the header of the genemap2 file
- Removed Mosaic Tag from Cancer variants
- Fixes issue with unaligned table headers that comes with hidden Datatables
- Layout in general report PDF export
- Fixed issue on the case statistics view. The validation bars didn't show up when all institutes were selected. Now they do.
- Fixed missing path import by importing pathlib.Path
- Handle index inconsistencies in the update index functions
- Fixed layout problems


## [4.9.0]

### Added
- Improved MatchMaker pages, including visible patient contacts email address
- New badges for the github repo
- Links to [GENEMANIA](genemania.org)
- Sort gene panel list on case view.
- More automatic tests
- Allow loading of custom annotations in VCF using the SCOUT_CUSTOM info tag.

### Fixed
- Fix error when a gene is added to an empty dynamic gene panel
- Fix crash when attempting to add genes on incorrect format to dynamic gene panel
- Manual rank variant tags could be saved in a "Select a tag"-state, a problem in the variants view.
- Same case evaluations are no longer shown as gray previous evaluations on the variants page
- Stay on research pages, even if reset, next first buttons are pressed..
- Overlapping variants will now be visible on variant page again
- Fix missing classification comments and links in evaluations page
- All prioritized cases are shown on cases page


## [4.8.3]

### Added

### Fixed
- Bug when ordering sanger
- Improved scrolling over long list of genes/transcripts


## [4.8.2]

### Added

### Fixed
- Avoid opening extra tab for coverage report
- Fixed a problem when rank model version was saved as floats and not strings
- Fixed a problem with displaying dismiss variant reasons on the general report
- Disable load and delete filter buttons if there are no saved filters
- Fix problem with missing verifications
- Remove duplicate users and merge their data and activity


## [4.8.1]

### Added

### Fixed
- Prevent login fail for users with id defined by ObjectId and not email
- Prevent the app from crashing with `AttributeError: 'NoneType' object has no attribute 'message'`


## [4.8.0]

### Added
- Updated Scout to use Bootstrap 4.3
- New looks for Scout
- Improved dashboard using Chart.js
- Ask before inactivating a case where last assigned user leaves it
- Genes can be manually added to the dynamic gene list directly on the case page
- Dynamic gene panels can optionally be used with clinical filter, instead of default gene panel
- Dynamic gene panels get link out to chanjo-report for coverage report
- Load all clinvar variants with clinvar Pathogenic, Likely Pathogenic and Conflicting pathogenic
- Show transcripts with exon numbers for structural variants
- Case sort order can now be toggled between ascending and descending.
- Variants can be marked as partial causative if phenotype is available for case.
- Show a frequency tooltip hover for SV-variants.
- Added support for LDAP login system
- Search snv and structural variants by chromosomal coordinates
- Structural variants can be marked as partial causative if phenotype is available for case.
- Show normal and pathologic limits for STRs in the STR variants view.
- Institute level persistent variant filter settings that can be retrieved and used.
- export causative variants to Excel
- Add support for ROH, WIG and chromosome PNGs in case-view

### Fixed
- Fixed missing import for variants with comments
- Instructions on how to build docs
- Keep sanger order + verification when updating/reloading variants
- Fixed and moved broken filter actions (HPO gene panel and reset filter)
- Fixed string conversion to number
- UCSC links for structural variants are now separated per breakpoint (and whole variant where applicable)
- Reintroduced missing coverage report
- Fixed a bug preventing loading samples using the command line
- Better inheritance models customization for genes in gene panels
- STR variant page back to list button now does its one job.
- Allows to setup scout without a omim api key
- Fixed error causing "favicon not found" flash messages
- Removed flask --version from base cli
- Request rerun no longer changes case status. Active or archived cases inactivate on upload.
- Fixed missing tooltip on the cancer variants page
- Fixed weird Rank cell in variants page
- Next and first buttons order swap
- Added pagination (and POST capability) to cancer variants.
- Improves loading speed for variant page
- Problem with updating variant rank when no variants
- Improved Clinvar submission form
- General report crashing when dismissed variant has no valid dismiss code
- Also show collaborative case variants on the All variants view.
- Improved phenotype search using dataTables.js on phenotypes page
- Search and delete users with `email` instead of `_id`
- Fixed css styles so that multiselect options will all fit one column


## [4.7.3]

### Added
- RankScore can be used with VCFs for vcf_cancer files

### Fixed
- Fix issue with STR view next page button not doing its one job.

### Deleted
- Removed pileup as a bam viewing option. This is replaced by IGV


## [4.7.2]

### Added
- Show earlier ACMG classification in the variant list

### Fixed
- Fixed igv search not working due to igv.js dist 2.2.17
- Fixed searches for cases with a gene with variants pinned or marked causative.
- Load variant pages faster after fixing other causatives query
- Fixed mitochondrial report bug for variants without genes

## [4.7.1]

### Added

### Fixed
- Fixed bug on genes page


## [4.7.0]

### Added
- Export genes and gene panels in build GRCh38
- Search for cases with variants pinned or marked causative in a given gene.
- Search for cases phenotypically similar to a case also from WUI.
- Case variant searches can be limited to similar cases, matching HPO-terms,
  phenogroups and cohorts.
- De-archive reruns and flag them as 'inactive' if archived
- Sort cases by analysis_date, track or status
- Display cases in the following order: prioritized, active, inactive, archived, solved
- Assign case to user when user activates it or asks for rerun
- Case becomes inactive when it has no assignees
- Fetch refseq version from entrez and use it in clinvar form
- Load and export of exons for all genes, independent on refseq
- Documentation for loading/updating exons
- Showing SV variant annotations: SV cgh frequencies, gnomad-SV, local SV frequencies
- Showing transcripts mapping score in segmental duplications
- Handle requests to Ensembl Rest API
- Handle requests to Ensembl Rest Biomart
- STR variants view now displays GT and IGV link.
- Description field for gene panels
- Export exons in build 37 and 38 using the command line

### Fixed
- Fixes of and induced by build tests
- Fixed bug affecting variant observations in other cases
- Fixed a bug that showed wrong gene coverage in general panel PDF export
- MT report only shows variants occurring in the specific individual of the excel sheet
- Disable SSL certifcate verification in requests to chanjo
- Updates how intervaltree and pymongo is used to void deprecated functions
- Increased size of IGV sample tracks
- Optimized tests


## [4.6.1]

### Added

### Fixed
- Missing 'father' and 'mother' keys when parsing single individual cases


## [4.6.0]

### Added
- Description of Scout branching model in CONTRIBUTING doc
- Causatives in alphabetical order, display ACMG classification and filter by gene.
- Added 'external' to the list of analysis type options
- Adds functionality to display "Tissue type". Passed via load config.
- Update to IGV 2.

### Fixed
- Fixed alignment visualization and vcf2cytosure availability for demo case samples
- Fixed 3 bugs affecting SV pages visualization
- Reintroduced the --version cli option
- Fixed variants query by panel (hpo panel + gene panel).
- Downloaded MT report contains excel files with individuals' display name
- Refactored code in parsing of config files.


## [4.5.1]

### Added

### Fixed
- update requirement to use PyYaml version >= 5.1
- Safer code when loading config params in cli base


## [4.5.0]

### Added
- Search for similar cases from scout view CLI
- Scout cli is now invoked from the app object and works under the app context

### Fixed
- PyYaml dependency fixed to use version >= 5.1


## [4.4.1]

### Added
- Display SV rank model version when available

### Fixed
- Fixed upload of delivery report via API


## [4.4.0]

### Added
- Displaying more info on the Causatives page and hiding those not causative at the case level
- Add a comment text field to Sanger order request form, allowing a message to be included in the email
- MatchMaker Exchange integration
- List cases with empty synopsis, missing HPO terms and phenotype groups.
- Search for cases with open research list, or a given case status (active, inactive, archived)

### Fixed
- Variant query builder split into several functions
- Fixed delivery report load bug


## [4.3.3]

### Added
- Different individual table for cancer cases

### Fixed
- Dashboard collects validated variants from verification events instead of using 'sanger' field
- Cases shared with collaborators are visible again in cases page
- Force users to select a real institute to share cases with (actionbar select fix)


## [4.3.2]

### Added
- Dashboard data can be filtered using filters available in cases page
- Causatives for each institute are displayed on a dedicated page
- SNVs and and SVs are searchable across cases by gene and rank score
- A more complete report with validated variants is downloadable from dashboard

### Fixed
- Clinsig filter is fixed so clinsig numerical values are returned
- Split multi clinsig string values in different elements of clinsig array
- Regex to search in multi clinsig string values or multi revstat string values
- It works to upload vcf files with no variants now
- Combined Pileup and IGV alignments for SVs having variant start and stop on the same chromosome


## [4.3.1]

### Added
- Show calls from all callers even if call is not available
- Instructions to install cairo and pango libs from WeasyPrint page
- Display cases with number of variants from CLI
- Only display cases with number of variants above certain treshold. (Also CLI)
- Export of verified variants by CLI or from the dashboard
- Extend case level queries with default panels, cohorts and phenotype groups.
- Slice dashboard statistics display using case level queries
- Add a view where all variants for an institute can be searched across cases, filtering on gene and rank score. Allows searching research variants for cases that have research open.

### Fixed
- Fixed code to extract variant conservation (gerp, phyloP, phastCons)
- Visualization of PDF-exported gene panels
- Reintroduced the exon/intron number in variant verification email
- Sex and affected status is correctly displayed on general report
- Force number validation in SV filter by size
- Display ensembl transcripts when no refseq exists


## [4.3.0]

### Added
- Mosaicism tag on variants
- Show and filter on SweGen frequency for SVs
- Show annotations for STR variants
- Show all transcripts in verification email
- Added mitochondrial export
- Adds alternative to search for SVs shorter that the given length
- Look for 'bcftools' in the `set` field of VCFs
- Display digenic inheritance from OMIM
- Displays what refseq transcript that is primary in hgnc

### Fixed

- Archived panels displays the correct date (not retroactive change)
- Fixed problem with waiting times in gene panel exports
- Clinvar fiter not working with human readable clinsig values

## [4.2.2]

### Fixed
- Fixed gene panel create/modify from CSV file utf-8 decoding error
- Updating genes in gene panels now supports edit comments and entry version
- Gene panel export timeout error

## [4.2.1]

### Fixed
- Re-introduced gene name(s) in verification email subject
- Better PDF rendering for excluded variants in report
- Problem to access old case when `is_default` did not exist on a panel


## [4.2.0]

### Added
- New index on variant_id for events
- Display overlapping compounds on variants view

### Fixed
- Fixed broken clinical filter


## [4.1.4]

### Added
- Download of filtered SVs

### Fixed
- Fixed broken download of filtered variants
- Fixed visualization issue in gene panel PDF export
- Fixed bug when updating gene names in variant controller


## [4.1.3]

### Fixed
- Displays all primary transcripts


## [4.1.2]

### Added
- Option add/replace when updating a panel via CSV file
- More flexible versioning of the gene panels
- Printing coverage report on the bottom of the pdf case report
- Variant verification option for SVs
- Logs uri without pwd when connecting
- Disease-causing transcripts in case report
- Thicker lines in case report
- Supports HPO search for cases, both terms or if described in synopsis
- Adds sanger information to dashboard

### Fixed
- Use db name instead of **auth** as default for authentication
- Fixes so that reports can be generated even with many variants
- Fixed sanger validation popup to show individual variants queried by user and institute.
- Fixed problem with setting up scout
- Fixes problem when exac file is not available through broad ftp
- Fetch transcripts for correct build in `adapter.hgnc_gene`

## [4.1.1]
- Fix problem with institute authentication flash message in utils
- Fix problem with comments
- Fix problem with ensembl link


## [4.1.0]

### Added
- OMIM phenotypes to case report
- Command to download all panel app gene panels `scout load panel --panel-app`
- Links to genenames.org and omim on gene page
- Popup on gene at variants page with gene information
- reset sanger status to "Not validated" for pinned variants
- highlight cases with variants to be evaluated by Sanger on the cases page
- option to point to local reference files to the genome viewer pileup.js. Documented in `docs.admin-guide.server`
- option to export single variants in `scout export variants`
- option to load a multiqc report together with a case(add line in load config)
- added a view for searching HPO terms. It is accessed from the top left corner menu
- Updates the variants view for cancer variants. Adds a small cancer specific filter for known variants
- Adds hgvs information on cancer variants page
- Adds option to update phenotype groups from CLI

### Fixed
- Improved Clinvar to submit variants from different cases. Fixed HPO terms in casedata according to feedback
- Fixed broken link to case page from Sanger modal in cases view
- Now only cases with non empty lists of causative variants are returned in `adapter.case(has_causatives=True)`
- Can handle Tumor only samples
- Long lists of HGNC symbols are now possible. This was previously difficult with manual, uploaded or by HPO search when changing filter settings due to GET request limitations. Relevant pages now use POST requests. Adds the dynamic HPO panel as a selection on the gene panel dropdown.
- Variant filter defaults to default panels also on SV and Cancer variants pages.

## [4.0.0]

### WARNING ###

This is a major version update and will require that the backend of pre releases is updated.
Run commands:

```
$scout update genes
$scout update hpo
```

- Created a Clinvar submission tool, to speed up Clinvar submission of SNVs and SVs
- Added an analysis report page (html and PDF format) containing phenotype, gene panels and variants that are relevant to solve a case.

### Fixed
- Optimized evaluated variants to speed up creation of case report
- Moved igv and pileup viewer under a common folder
- Fixed MT alignment view pileup.js
- Fixed coordinates for SVs with start chromosome different from end chromosome
- Global comments shown across cases and institutes. Case-specific variant comments are shown only for that specific case.
- Links to clinvar submitted variants at the cases level
- Adapts clinvar parsing to new format
- Fixed problem in `scout update user` when the user object had no roles
- Makes pileup.js use online genome resources when viewing alignments. Now any instance of Scout can make use of this functionality.
- Fix ensembl link for structural variants
- Works even when cases does not have `'madeline_info'`
- Parses Polyphen in correct way again
- Fix problem with parsing gnomad from VEP

### Added
- Added a PDF export function for gene panels
- Added a "Filter and export" button to export custom-filtered SNVs to CSV file
- Dismiss SVs
- Added IGV alignments viewer
- Read delivery report path from case config or CLI command
- Filter for spidex scores
- All HPO terms are now added and fetched from the correct source (https://github.com/obophenotype/human-phenotype-ontology/blob/master/hp.obo)
- New command `scout update hpo`
- New command `scout update genes` will fetch all the latest information about genes and update them
- Load **all** variants found on chromosome **MT**
- Adds choice in cases overview do show as many cases as user like

### Removed
- pileup.min.js and pileup css are imported from a remote web location now
- All source files for HPO information, this is instead fetched directly from source
- All source files for gene information, this is instead fetched directly from source

## [3.0.0]
### Fixed
- hide pedigree panel unless it exists

## [1.5.1] - 2016-07-27
### Fixed
- look for both ".bam.bai" and ".bai" extensions

## [1.4.0] - 2016-03-22
### Added
- support for local frequency through loqusdb
- bunch of other stuff

## [1.3.0] - 2016-02-19
### Fixed
- Update query-phenomizer and add username/password

### Changed
- Update the way a case is checked for rerun-status

### Added
- Add new button to mark a case as "checked"
- Link to clinical variants _without_ 1000G annotation

## [1.2.2] - 2016-02-18
### Fixed
- avoid filtering out variants lacking ExAC and 1000G annotations

## [1.1.3] - 2015-10-01
### Fixed
- persist (clinical) filter when clicking load more
- fix #154 by robustly setting clinical filter func. terms

## [1.1.2] - 2015-09-07
### Fixed
- avoid replacing coverage report with none
- update SO terms, refactored

## [1.1.1] - 2015-08-20
### Fixed
- fetch case based on collaborator status (not owner)

## [1.1.0] - 2015-05-29
### Added
- link(s) to SNPedia based on RS-numbers
- new Jinja filter to "humanize" decimal numbers
- show gene panels in variant view
- new Jinja filter for decoding URL encoding
- add indicator to variants in list that have comments
- add variant number threshold and rank score threshold to load function
- add event methods to mongo adapter
- add tests for models
- show badge "old" if comment was written for a previous analysis

### Changed
- show cDNA change in transcript summary unless variant is exonic
- moved compounds table further up the page
- show dates for case uploads in ISO format
- moved variant comments higher up on page
- updated documentation for pages
- read in coverage report as blob in database and serve directly
- change ``OmimPhenotype`` to ``PhenotypeTerm``
- reorganize models sub-package
- move events (and comments) to separate collection
- only display prev/next links for the research list
- include variant type in breadcrumbs e.g. "Clinical variants"

### Removed
- drop dependency on moment.js

### Fixed
- show the same level of detail for all frequencies on all pages
- properly decode URL encoded symbols in amino acid/cDNA change strings
- fixed issue with wipe permissions in MongoDB
- include default gene lists in "variants" link in breadcrumbs

## [1.0.2] - 2015-05-20
### Changed
- update case fetching function

### Fixed
- handle multiple cases with same id

## [1.0.1] - 2015-04-28
### Fixed
- Fix building URL parameters in cases list Vue component

## [1.0.0] - 2015-04-12
Codename: Sara Lund

![Release 1.0](artwork/releases/release-1-0.jpg)

### Added
- Add email logging for unexpected errors
- New command line tool for deleting case

### Changed
- Much improved logging overall
- Updated documentation/usage guide
- Removed non-working IGV link

### Fixed
- Show sample display name in GT call
- Various small bug fixes
- Make it easier to hover over popups

## [0.0.2-rc1] - 2015-03-04
### Added
- add protein table for each variant
- add many more external links
- add coverage reports as PDFs

### Changed
- incorporate user feedback updates
- big refactor of load scripts

## [0.0.2-rc2] - 2015-03-04
### Changes
- add gene table with gene description
- reorganize inheritance models box

### Fixed
- avoid overwriting gene list on "research" load
- fix various bugs in external links

## [0.0.2-rc3] - 2015-03-05
### Added
- Activity log feed to variant view
- Adds protein change strings to ODM and Sanger email

### Changed
- Extract activity log component to macro

### Fixes
- Make Ensembl transcript links use archive website<|MERGE_RESOLUTION|>--- conflicted
+++ resolved
@@ -5,15 +5,11 @@
 About changelog [here](https://keepachangelog.com/en/1.0.0/)
 
 ## [unreleased]
-<<<<<<< HEAD
+### Added
+- Added tags for Sniffles and CNVpytor, two LRS SV callers
 ### Changed
 - In the diagnoses page genes associated with a disease are displayed using hgnc symbol
-=======
-### Added
-- Added tags for Sniffles and CNVpytor, two LRS SV callers
-### Changed
-### Fixed
->>>>>>> 5d2310e8
+### Fixed
 
 ## [4.78]
 ### Added
