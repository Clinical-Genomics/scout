--- conflicted
+++ resolved
@@ -4,18 +4,12 @@
 
 About changelog [here](https://keepachangelog.com/en/1.0.0/)
 
-<<<<<<< HEAD
-## Unreleased
+## [unreleased]
+### Changed
+- Refactored and simplified code that fetches case's genome build (#5443)
 ### Fixed
 - Fix long STR variant pinned display on case page (#5455)
 - Variant page crashing when Loqusdb instance is chosen on institute settings but is not found at the given URL (#5447)
-=======
-## [unreleased]
-### Changed
-- Refactored and simplified code that fetches case's genome build (#5443)
-### Fixed
-- Fix long STR variant pinned display on case page (#5455)
->>>>>>> 83b4cd03
 
 ## [4.101]
 ### Changed
