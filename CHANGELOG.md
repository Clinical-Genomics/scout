# Change Log
All notable changes to this project will be documented in this file.
This project adheres to [Semantic Versioning](http://semver.org/).

About changelog [here](https://keepachangelog.com/en/1.0.0/)

## [unreleased]
### Added
- Bulk dismiss STR variants from variantS page (#5774)
- Delete flag for update individual command (#5793)
- Update report command, with a delete flag (#5793)
### Changed
- Refactored variantS pages to share an intermediate template (#5774)
- Removed ClinVar submissions instructions from case pages - it's still present on the ClinVar submissions page (#5806)
- Render the case report's pedigree SVG to a temporary file without Cairo when exporting it to PDF (#5791)
- Deprecate python 3.9 which has reached its EOL, default build to 3.14 (#5818)
- Don't build in editable mode for Docker images (#5819)
- Restored installation of chanjo-report from PyPI (#5820)
### Fixed
- Filter `f` hotkey not working on cancer variantS pages (#5788)
- IGV.js updated to v3.5.4 (#5790)
- Broken ClinVar germline submission page when submission contains SVs (#5805)
- Missing size_selector in old filters containing a size criterion, causing the variantS page to crash (#5817)
- Avoid backslash in f-strings, to preserve backwards compatibility with old python (#5818)
<<<<<<< HEAD
- MIM diseases can have multiple descriptions - merge them instead of using the first (#5814)
=======
- GnomAD links for the STR variant page (#5823)
>>>>>>> b51fa4f9

## [4.105.2]
### Fixed
- Downgrade igv.js to 3.5.0 to restore alignment track popupData (#5783)
- CN profile button not to dim for visited links (#5787)
- Saving an SNV variant in a germline ClinVar submission object without specifying HGVS and transcript (#5804)

## [4.105.1]
### Fixed
- uv lockfile update (#5780)

## [4.105]
### Added
- Support for variants annotated with an unmodified ClinVar VCF (#5691)
- Parse and display copy number on SV page, genotype table (#5692)
- Bootstrap-based pagination on variantS pages (#5697)
- More transcript insights on variant summary for SV variants hitting max 5 genes (#5706)
- Button to export ACMG classifications to PDF (#5715)
- CLINSIG table on SV variant page (#5718)
- Search genes at breakpoint for larger SVs (#5722)
- Code for refreshing id token, if needed. To be used for authenticated requests to chanjo2 (#5532)
- Genotypes on `Search SNVs & SVs` page (#5737)
- Display the number of fusion variants on the variantS page, just like the other variant types (#5754)
- Keyboard shortcuts on the variantS pages - see the updated user guide for details (#5768)
### Changed
- Better access to ALT allele for SVs (#5694)
- Remove unused `variant_count` parameter from several functions involved with variant queries (#5700)
- Consolidated and simplified case handling tests (#5708)
- Authorize access to IGV.js track files at endpoint, instead of by session cookie. Allows huge case groups and many open IGV.js sessions. (#5712)
- On the variant page, the corresponding button opens the ACMG and CCV classification tools in a new tab (#5723)
- Fix CLI parameter typo --rank-treshold with backward-compatible alias and deprecation warning (#5720)
- Safer redirect to previous page for all views and controllers still using `redirect(request.referrer)`(#5721)
- Default paraphase igv.js track settings: color by YC, squish, extend visibility window, auto-height and place last in view. (#5724)
- Chanjo2 requests are sent with OIDC id token, if available (#5532)
- Refactored and simplified SV, cancer SV and MEI variants views (#5701)
- Replaced deprecated `flask-ldapconn` library with `flask-ldap3-login`. Modified LDAP login module accordingly (#5719)
- Update IGV.js to v3.5.3 (#5757)
- Specify in the MT report that Chanjo2 stats are based on full chromosomes MT and 14, not transcript intervals. (#5771)
### Fixed
- Typo in PR template (#5682)
- Highlight affected individuals/samples on `GT call` tables (#5683)
- Refactored and simplified the LoqusDB archived observations table. -1 is no longer shown for missing observations (#5680)
- Fix a parsing issue with VEP annotations done with `--check_existing` where the `CSQ` key `CLIN_SIG` would be prioritised over `CLINVAR` (#5691)
- Display variant rank score 0 (#5699)
- Show only IGV link to breakpoint1 for SVs of sub-category INS (#5694)
- Allow updating case owner on `scout load case -u` (#5681)
- Missing query results on STR variantS page (#5713)
- Links to variants with missing rank scores from Causatives and Verified pages (#5715)
- Clinical filter button on research variants, wrongly redirecting to respective clinical variants pages (#5725)
- Pagination to handle empty search results (#5727)
- Gene variants page to return all resulting variants again (#5727)
- Gene panel parsing if gene doesn't contain an identifier (#5733)
- Include both chanjo and chanjo2 stats on MT report (#5686)
- Institute cases filtering with Has ClinVar submissions checkbox (#5735)
- Display plain variant rank score also if norm rank score is missing (#5738)
- Missing cairo runtime dependency (#5750)
- Fix pagination for somatic SVs (#5746)
- Fix display of STR MC for cases with GT "./0" calls (#5749)
- Build full HGNC genes for STR variants with HGNCId on load (#5751)
- Use proper end position for large SVs when looking up edge genes (#5755)
- Fixed crash on the Gene Panel page when changes to the same panel version were applied from multiple browser tabs (#5762 and #5765)
- Sort STRs primarily by HGNC symbol, if available (#5763)
- Refresh login token on stale case pages before submitting chanjo2 forms (#5772)
- Safer code in gene panel parsing (#5778)

## [4.104]
### Added
- Parsing variant's`local_obs_cancer_somatic_panel_old` and `local_obs_cancer_somatic_panel_old_freq`from `Cancer_Somatic_Panel_Obs` and `Cancer_Somatic_Panel_Frq` INFO keys respectively (#5594)
- Filter cancer variants by archived number of cancer somatic panel observations (#5598)
- Export Managed Variants: CLI now supports `--category` to filter by one or more categories (snv, sv, cancer_snv, cancer_sv). Defaults to all. (#5608)
- New form to create/edit users on the general users page (visible to admin users only) (#5610 and #5613)
- Scout-Reviewer-Service endpoint to visualise PacBio trgt called expansions (#5611)
- Updated the documentation with instructions on how, as an admin, to add/edit/remove users from the main users page (#5625)
- Button to remove users from the main users page (visible to admins only) (#5612)
- New `"P-value`, `abs log₂FC` and `abs ΔΨ` WTS filters options (#5639)
- ESCAT tiers for cancer SNVs (#5660)
### Changed
- Avoid `utcnow()` deprecated code by installing Flask-Login from its main branch (#5592)
- Compute chanjo2 coverage on exons only when at least case individual has analysis_type=panel (#5601)
- Display conservation scores for PHAST, GERP and phyloP alongside "Conserved" or "NotConserved" (#5593)
- Exporting managed variants from the command line with the `--collaborator` option will return variants from the specified institute plus those not assigned to any institute (#5607)
- Safer redirect to previous page for variants views (#5599)
- Make whole caseS row clickable link for case page (#5620)
- Make whole variantS row clickable link for variant page (#5618)
- Refined the filtering logic for Clinical WTS variants. The clinical filter now selects variants with either `padjust` < 0.05 or (`p_adjust_gene` < 0.1 and abs(`delta_psi`) > 0.1), for OUTRIDER expression variants and FRASER splicing variants respectively (#5630)
- Removing git installers when building Docker images (#5644)
- Refactored the parsing of the app config file so there exists only one centralized loader for both cli and web app (#5638)
- Restrict gene-overlapping variants (DNA and WTS outliers) search to variants found in affected individuals (#5623, #5659)
- Update command: `scout export variants` now `scout export causatives` (backward-compatible) (#5654)
- Show estimated VAF% also for panel and WES SNVs, much as for MT variants (#5658)
### Fixed
- Treat -1 values as None values when parsing archived LoqusDB frequencies - works retroactively on variantS page, not on variant page yet (#5591)
- Links to SNVs and SVs from SMN CN page (#5600)
- Consistent panel display on variants pages for unselected "All" panels (#5600)
- Bump tj-actions-branch-names GitHub action to v9 (#5605)
- Missing variant key `tool_hits` causing fusion variants page to crash (#5614)
- Add/fix conflicts between ClinGen-CGC-VICC classification criteria to fix discrepancies to Horak et al (#5629)
- Fix display of gene symbols for TRGT loci on variantS page (#5634)
- Parse and store also SpliceAI, CADD scores where all scores are 0. (#5637)
- Git missing from docker bookworm slim image (#5642)
- Matching cancer_snv managed variants failure (#5647)
- Parsing of database name when provided on a .yaml config file (#5663)
- Export causatives command crashing on variants that have been removed (#5665)
- Don't follow row link for checkboxes or other input elements (#5668)
- Parse error on REViewer.trgt case load entries (#5672)
- Fix SpliceAI 0.0 score display (#5675)

## [4.103.3]
### Changed
- Sort institute multiselect alphabetically by display name on 'Search SNVs & SVs' page (#5584)
- Always display STRs sorted by ascending gene symbol (#5580)
### Fixed
- App filter `format_variant_canonical_transcripts` (used on `Search SNVs and SVs` page) crashing when a gene has no canonical transcript (#5582)
- STRs not displaying a repeat locus (#5587)

## [4.103.2]
### Changed
- Display number of available/displayed variants on variantS pages without having to expand search filters (#5571) with collapsing chevron (#5572)
- Update to IGV.js v3.4.1 (#5573)
- Allow autoscaling on IGV tracks, but group alignment scale (#5574)
### Fixed
- Fixed panel filename sanitization in download panel function (#5577)

## [4.103.1]
### Fixed
- Rounding of SV VQ with undefined value (#5568)

## [4.103]
### Added
- Add cancer SNVs to Oncogenicity ClinVar submissions (downloadable json document) (#5449)
- Fold changes values alongside Log2 fold changes values (l2fc) on WTS outliers page (#5536)
- REVEL and SpliceAI scores are now displayed as multi-colored, labeled badges on the variant and report pages (#5537, #5538)
- Filter results in `Search SNVs & SVs` page by one or more institutes (#5539)
- New exome CNV caller GATK CNV (#5557)
- Automatic ClinVar oncogenicity submissions via ClinVar API (#5510)
- Parse and show normalized rank scores (`RankScoreNormalized`) on SNVs (RD & cancer) and SVs (RD) pages (#5554)
- Add MuTect2 SNV caller (used in nf-core/raredisease MT calling) (#5558)
- Option to remove any role assigned to a user, not only the admin role (#5523)
### Changed
- Improved test that checks code collecting other categories of variants overlapping a variant (#5521)
- Enable insertion/deletion size display on IGV.js alignment tracks (#5547)
- LRS STR variant read support (TRGT SD) stored and displayed on variant as ref/alt depth (#5552)
- On `Search SNVs and SVs` page, display multiple HGVS descriptors when variant has more than one gene (#5513)
- Deprecated the `--remove-admin` flag in the update user command line (#5523)
### Fixed
- Instance badge class and config option documentation (#5500)
- Fix incorrect reference to non-existent pymongo.synchronous (#5517)
- More clearly dim cases for empty queries (#5507)
- Case search form enforces numeric input for number of results returned (`Limit` field) (#5519)
- Parsing of canonical transcript in variants genes when variant is outside the coding sequence (#5515)
- Download of a ClinVar submission's json file when observation data is no longer present in the database (#5520)
- Removed extra warnings for missing file types on case loading (#5525)
- Matchmaker Exchange submissions page crashing when one or more cases have no synopsis(#5534)
- Loading PathologicStruc from Stranger annotated TRGT STR files (#5542)
- Badge color for missing REVEL and SpliceAI scores (#5546)
- Truncate long STR RepeatUnit names, from loci missing formal RU just showing ref allele (#5551)
- Do not reorder Sanger sequencing for variants when case is re-uploaded. Just assign Sanger status = ordered to them. (#5504)
- Do not create new variant-associated events, when re-uploading a case. New variant inherits key/values from old evaluated variants (#5507)
- Increased bottom margin in ClinVar submission option on institute's sidebar (#5561)
- `Search SNVs & SVs` for cases which have been removed (#5563)
- SpliceAI label color when variant hits multiple genes (#5565)

## [4.102]
### Added
- ClinVar data with link to ClinVar for variants present on the general case report (#5478)
- Customise Scout instance color and name, by adding INSTANCE_NAME and INSTANCE_COLOR parameters in the app config file (#5479)
- Display local archived frequencies on general case report (#5492)
### Changed
- Refactored and simplified code that fetches case's genome build (#5443)
- On caseS page, dim cases only included from the always display cases with status option (#5464)
- Reuse the variant frequencies table from variant page on case reports (#5478)
- Loading of outliers files (Fraser and Outrider) do not raise error when path to these files is missing or wrong, just a warning (#5486)
- Updated libraries on uv lock file (#5495)
### Fixed
- Fix long STR variant pinned display on case page (#5455)
- Variant page crashing when Loqusdb instance is chosen on institute settings but is not found at the given URL (#5447)
- Show assignees in case list when user ID is different from email (#5460)
- When removing a germline variant from a ClinVar submission, make sure to remove also its associated observations from the database (#5463)
- Chanjo2 genes full coverage check when variant has no genes (#5468)
- Full Flask user logout blocked by session clear (#5470)
- SV page UCSC link for breakpoints did not detect genome build 38 (#5489)
- HPO term deep link URL updated to a working one (#5488)
- Add `str_trid` as a sorting criterion when selecting STRs. This fixes the sort order problem of STRs from cases with genome build 38 (#5491)
- Always use GitHub original for igv.js genomes.json config - it is intended as official backup URL already (#5496)
- Update igv.js to v3.3.0 (#5496)
- Introduced a function that checks redirect URLs to avoid redirection to external sites (#5458)
- Loading of missing outliers files should also not raise error if key exists but is unset (#5497)
- Do not add null references to HPO-associated genes when parsing errors occur (#5472)
- Possibility to change user immediately after logging out from Google Oauth or Keycloak (#5493)
- Trust hgnc_id for unique aliases for HPO-associated genes (#5498)

## [4.101]
### Changed
- Institutes are now sorted by ID on gene panels page (#5436)
- Simplified visualization of previous ACMG and CCV classifications for a variant on variantS page (#5439 & #5440)
- On ClinVar multistep submission form, skip fetching transcript versions for build 38 transcripts which are not MANE Select or MANE Plus Clinical (#5426)
### Fixed
- Malformatted table cell for analysis date on caseS page (#5438)
- Remove "Add to ClinVar submission" button for pinned MEI variants as submission is not supported at the moment (#5442)
- Clinical variant files could once again be read in arbitrary order on load (#5452)
- Fix test_sanger_validation test to be run with a mock app instantiated (#5453)

## [4.100.2]
### Fixed
- Keyerror 'ensembl_transcript_id' when loading transcripts from a pre-downloaded Ensembl transcripts file (#5435)

## [4.100.1]
### Fixed
- Removed an extra `x` from compounds functional annotation cells (#5432)

## [4.100]
### Added
- Button with link to cancerhotspots.org on variant page for cancer cases (#5359)
- Link to ClinGen ACMG CSPEC Criteria Specification Registry from ACMG classification page (#5364)
- Documentation on how to export data from the scout database using the command line (#5373)
- Filter cancer SNVs by ClinVar oncogenicity. OBS: since annotations are still sparse in ClinVar, relying solely on them could be too restrictive (#5367)
- Include eventual gene-matching WTS outliers on variantS page (Overlap column) and variant page (Gene overlapping non-SNVs table) (#5371)
- Minor Allele Frequency (HiFiCNV) IGV.js track for Nallo cases (#5401)
- A page showing all cases submitted to the Matchmaker Exchange, accessible from the institute's sidebar (#5378)
- Variants' loader progress bar (#5411)
### Changed
- Allow matching compounded subcategories from SV callers e.g. DUP:INV (#5360)
- Adjust the link to the chanjo2 gene coverage report to reflect the type of analyses used for the samples (#5368)
- Gene panels open in new tabs from case panels and display case name on the top of the page (#5369)
- When uploading research variants, use rank threshold defined in case settings, if available, otherwise use the default threshold of 8 (#5370)
- Display genome build version on case general report (#5381)
- On pull request template, fixed instructions on how to deploy a branch to the development server (#5382)
- On case general report, when a variant is classified (ACMG or CCV), tagged, commented and also dismissed, will only be displayed among the dismissed variants (#5377)
- If case is re-runned/re-uploaded with the `--keep-actions` tag, remember also previously assigned diseases, HPO terms, phenotype groups and HPO panels (#5365)
- Case load config alias and updated track label for TIDDIT coverage tracks to accommodate HiFiCNV dito (#5401)
- On variants page, compounds popup table, truncate the display name of compound variants with display name that exceeds 20 characters (#5404)
- Update dataTables js (#5407)
- Load variants command prints more clearly which categories of variants are being loaded (#5409)
- Tooltips instead of popovers (no click needed) for matching indicators on variantS page (#5419)
- Call chanjo2 coverage completeness indicator via API after window loading completes (#5366)
- On ClinVar multistep submission form, silence warnings coming from missing HGVS version using Entrez Eutils (#5424)
### Fixed
- Style of Alamut button on variant page (#5358)
- Scope of overlapping functions (#5385)
- Tests involving the variants controllers, which failed when not run in a specific order (#5391)
- Option to return to the previous step in each of the steps of the ClinVar submission form (#5393)
- chanjo2 MT report for cases in build 38 (#5397)
- Fixed some variantS view tests accessing database out of app context (#5415)
- Display of matching manual rank on the SV variant page (#5419)
- Broken `scout setup database` command (#5422)
- Collecting submission data for cases which have been removed (#5421)
- Speed up query for gene overlapping variants (#5413)
- Removing submission data for cases which have been removed (#5430)

## [4.99]
### Added
- De novo assembly alignment file load and display (#5284)
- Paraphase bam-let alignment file load and display (#5284)
- Parsing and showing ClinVar somatic oncogenicity anontations, when available (#5304)
- Gene overlapping variants (superset of compounds) for SVs (#5332)
- Gene overlapping variants for MEIs (#5332)
- Gene overlapping variants for cancer (and cancer_sv) (#5332)
- Tests for the Google login functionality (#5335)
- Support for login using Keycloak (#5337)
- Documentation on Keycloak login system integration (#5342)
- Integrity check for genes/transcripts/exons files downloaded from Ensembl (#5353)
- Options for custom ID/display name for PanelApp Green updates (#5355)
### Changed
- Allow ACMG criteria strength modification to Very strong/Stand-alone (#5297)
- Mocked the Ensembl liftover service in igv tracks tests (#5319)
- Refactored the login function into smaller functions, handling respectively: user consent, LDAP login, Google login, database login and user validation (#5331)
- Allow loading of mixed analysis type cases where some individuals are fully WTS and do not appear in DNA VCFs (#5327)
- Documentation available in dark mode, and expanded installation instructions (#5343)
### Fixed
- Re-enable display of case and individual specific tracks (pre-computed coverage, UPD, zygosity) (#5300)
- Disable 2-color mode in IGV.js by default, since it obscures variant proportion of reads. Can be manually enabled (#5311)
- Institute settings reset (#5309)
- Updated color scheme for variant assessment badges that were hard to see in light mode, notably Risk Factor (#5318)
- Avoid page timeout by skipping HGVS validations in ClinVar multistep submission for non-MANE transcripts from variants in build 38 (#5302)
- Sashimi view page displaying an error message when Ensembl REST API (LiftOver) is not available (#5322)
- Refactored the liftover functionality to avoid using the old Ensembl REST API (#5326)
- Downloading of Ensembl resources by fixing the URL to the schug server, pointing to the production instance instead of the staging one (#5348)
- Missing MT genes from the IGV track (#5339)
- Paraphase and de novo assembly tracks could mismatch alignment sample labels - refactor to case specific tracks (#5357)

## [4.98]
### Added
- Documentation on how to delete variants for one or more cases
- Document the option to collect green genes from any panel when updating the PanelApp green genes panel
- On the institute's filters page, display also any soft filters applied to institute's variants
### Fixed
- Case page patch for research cases without WTS outliers

## [4.97]
### Added
- Software version and link to the relative release on GitHub on the top left dropdown menu
- Option to sort WTS outliers by p_value, Δψ, ψ value, zscore or l2fc
- Display pLI score and LOEUF on rare diseases and cancer SNV pages
- Preselect MANE SELECT transcripts in the multi-step ClinVar variant add to submission process
- Allow updating case with WTS Fraser and Outrider research files
- Load research WTS outliers using the `scout load variants --outliers-research` command
- Chanjo2 gene coverage completeness indicator and report from variant page, summary card
- Enhanced SNV and SV filtering for cancer and rare disease cases, now supporting size thresholds (≥ or < a specified base pair length)
- Option to exclude ClinVar significance status in SNVs filters form
- Made HRD a config parameter and display it for cancer cases.
- Preset institute-level soft filters for variants (filtering based on "filters" values on variant documents). Settings editable by admins on the institute's settings page. Allows e.g. hiding tumor `in_normal` and `germline_risk` filter status variants.
- Load pedigree and sex check from Somalier, provided by e.g. the Nallo pipeline
- Expand the command line to remove more types of variants. Now supports: `cancer`, `cancer_sv`, `fusion`, `mei`, `outlier`, `snv`, `str`, and `sv`.
- New `prioritise_clinvar` checkbox on rare diseases cases, SNVs page, used by clinical filter or for expanding the search to always return variants that match the selected ClinVar conditions
- ClinVar CLNSIG Exclude option on cancer variantS filters
### Changed
- Do not show overlapping gene panels badge on variants from cases runned without gene panels
- Set case as research case if it contains any type of research variants
- Update igv.js to 3.2.0
- IGV DNA alignment track defaults to group by tag:HP and color by methylation (useful for LRS), and show soft-clips
- Update gnomAD constraint to v4.1
- HG38 genes track in igv.js browser, to correctly display gene names
- Refactored code for prioritizing the order of variant loading
- Modified the web pages body style to adapt content to smaller screens
- Refactored filters to filter variants by ClinVar significance, CLINSIG Confident and ClinVar hits at the same time
- Improved tooltips for ClinVar filter in SNVs filter form
- `showSoftClips` parameter in igv.js is set to false by default for WES and PANEL samples
- Updated dependencies in uv.lock file
### Fixed
- Don't save any "-1", "." or "0" frequency values for SNVs - same as for SVs
- Downloading and parsing of genes from Ensembl (including MT-TP)
- Don't parse SV frequencies for SNVs even if the name matches. Also accept "." as missing value for SV frequencies.
- HPO search on WTS Outliers page
- Stop using dynamic gene panel (HPO generated list) for clinical filter when the last gene is removed from the dynamic gene panel
- Return only variants with ClinVar annotation when `ClinVar hits` checkbox is checked on variants search form
- Legacy variant filter option `clinsig_confident_always_returned` on saved filters is remapped as `prioritised_clivar` and `clinvar_trusted_revstat`
- Variants queries excluding ClinVar tags without `prioritise_clinvar` checkbox checked
- Pedigree QC Somalier loading demo ancestry file and operator priority

## [4.96]
### Added
- Support case status assignment upon loading (by providing case status in the case config file)
- Severity predictions on general case report for SNVs and cancer SNVs
- Variant functional annotation on general case report for SNVs and cancer SNVs
- Version of Scout used when the case was loaded is displayed on case page and general report
### Removed
- Discontinue ClinVar submissions via CSV files and support only submission via API: removed buttons for downloading ClinVar submission objects as CSV files
### Changed
- Display STR variant filter status on corresponding variantS page
- Warning and reference to Biesecker et al when using PP1/BS4 and PP4 together in ACMG classifications
- Warning to not use PP4 criterion together with PS2/PM6 in ACMG classifications with reference to the SVI Recommendation for _de novo_ Criteria (PS2 & PM6)
- Button to directly remove accepted submissions from ClinVar
- Upgraded libs in uv.lock file
### Fixed
- Release docs to include instructions for upgrading dependencies
- Truncated long HGVS descriptions on cancer SNV and SNVs pages
- Avoid recurrent error by removing variant ranking settings in unranked demo case
- Actually re-raise exception after load aborts and has rolled back variant insertion

## [4.95]
### Added
- CCV score / temperature on case reports
- ACMG SNV classification form also accessible from SV variant page
- Simplify updating of the PanelApp Green panel from all source types in the command line interactive session
### Changed
- Clearer link to `Richards 2015` on ACMG classification section on SVs and cancer SVs variants pages
- Parse HGNC Ids directly from PanelApp when updating/downloading PanelApp panels
- Skip variant genotype matching check and just return True when matching causative is found in a case with only one individual/sample
- Reduced number of research MEI variants present in the demo case from 17K to 145 to speed up automatic tests
### Fixed
- ACMG temperature on case general report should respect term modifiers
- Missing inheritance, constraint info for genes with symbols matching other genes previous aliases with some lower case letters
- Loading of all PanelApp panels from command line
- Saving gene inheritance models when loading/updating specific/all PanelApp panels (doesn't apply to the `PanelApp Green Genes panel`)
- Save also complete penetrance status (in addition to incomplete) if available when loading specific/all PanelApp panels (does not apply to the `PanelApp Green Genes panel`)
- Variants and managed variants query by coordinates, which was returning all variants in the chromosome if start position was 0
- Compound loading matches also "chr"-containing compound variant names

## [4.94.1]
### Fixed
- Temporary directory generation for MT reports and pedigree file for case general report

## [4.94]
### Added
- Max-level provenance and Software Bill Of Materials (SBOM) to the Docker images pushed to Docker Hub
- ACMG VUS Bayesian score / temperature on case reports
- Button to filter and download case individuals/samples from institute's caseS page
### Changed
- On variant page, RefSeq transcripts panel, truncate very long protein change descriptions
- Build system changed to uv/hatchling, remove setuptools, version file, add project toml and associated files
- On variantS pages, display chromosome directly on start and end chromosome if different
- On cancer variantS pages, display allele counts and frequency the same way for SNVs and SVs (refactor macro)
- Stricter coordinate check in BND variants queries (affecting search results on SV variants page)
### Fixed
- UCSC hg38 links are updated
- Variants page tooltip errors
- Cancer variantS page had poor visibility of VAF and chromosome coordinate on causatives (green background)

## [4.93.1]
### Fixed
- Updated PyPi build GitHub action to explicitly include setuptools (for Python 3.12 distro)

## [4.93]
### Added
- ClinGen-CGC-VICC oncogenicity classification for cancer SNVs
- A warning to not to post sensitive or personal info when opening an issue
### Changed
- "Show more/less" button to toggle showing 50 (instead of 10) observed cases in LoqusDB observation panel
- Show customer id on share and revoke sharing case collapsible sidebar dialog
- Switch to python v.3.12 in Dockerfiles and automatic tests
### Fixed
- Limit the size of custom images displayed on case and variant pages and add a link to display them in full size in a new tab
- Classified variants not showing on case report when collaborator adds classification
- On variantS page, when a variant has more than one gene, then the gene panel badge reflect the panels each gene is actually in
- Updating genes on a gene panel using a file
- Link out to Horak 2020 from CCV classify page opens in new tab

## [4.92]
### Added
- PanelApp link on gene page and on gene panels description
- Add more filters to the delete variants command (institute ID and text file with list of case IDs)
### Changed
- Use the `clinicalgenomics/python3.11-venv:1.0` image everywhere in the Dockerfiles
### Fixed
- list/List typing issue on PanelApp extension module

## [4.91.2]
### Fixed
- Stranger TRGT parsing of `.` in `FORMAT.MC`
- Parse ClinVar low-penetrance info and display it alongside Pathogenic and likely pathogenic on SNVs pages
- Gene panel indexes to reflect the indexes used in production database
- Panel version check while editing the genes of a panel
- Display unknown filter tags as "danger" marked badges
- Open WTS variantS SNVs and SVs in new tabs
- PanelApp panels update documentation to reflect the latest changes in the command line
- Display panel IDs alongside panel display names on gene panels page
- Just one `Hide removed panels` checkbox for all panels on gene panels page
- Variant filters redecoration from multiple classifications crash on general case report

## [4.91.1]
### Fixed
- Update IGV.js to v3.1.0
- Columns/headings on SV variantS shifted

## [4.91]
### Added
- Variant link to Franklin in database buttons (different depending on rare or cancer track)
- MANE badges on list of variant's Genes/Transcripts/Proteins table, this way also SVs will display MANE annotations
- Export variant type and callers-related info fields when exporting variants from variantS pages
- Cases advanced search on the dashboard page
- Possibility to use only signed off panels when building the PanelApp GREEN panel
### Changed
- On genes panel page and gene panel PDF export, it's more evident which genes were newly introduced into the panel
- WTS outlier position copy button on WTS outliers page
- Update IGV.js to v3.0.9
- Managed variants VCF export more verbose on SVs
- `/api/v1/hpo-terms` returns pymongo OperationFailure errors when provided query string contains problematic characters
- When parsing variants, prioritise caller AF if set in FORMAT over recalculation from AD
- Expand the submissions information section on the ClinVar submissions page to fully display long text entries
- Jarvik et al for PP1 added to ACMG modification guidelines
- Display institute `_id` + display name on dashboard filters
- ClinVar category 8 has changed to "Conflicting classifications of pathogenicity" instead of "interpretations"
- Simplify always loading ClinVar `CLNSIG` P, LP and conflicting annotations slightly
- Increased visibility of variant callers's "Pass" or "Filtered" on the following pages: SNV variants (cancer cases), SV variants (both RD and cancer cases)
- Names on IGV buttons, including an overview level IGV MT button
- Cases query no longer accepts strings for the `name_query` parameter, only ImmutableMultiDict (form data)
- Refactor the loading of PanelApp panels to use the maintained API - Customised PanelApp GREEN panels
- Better layout for Consequence cell on cancer SNVs page
- Merged `Qual` and `Callers` cell on cancer SNVs page
### Fixed
- Empty custom_images dicts in case load config do not crash
- Tracks missing alignment files are skipped on generating IGV views
- ClinVar form to accept MedGen phenotypes
- Cancer SV variantS page spinner on variant export
- STRs variants export (do not allow null estimated variant size and repeat locus ID)
- STRs variants page when one or more variants have SweGen mean frequency but lack Short Tandem Repeat motif count
- ClinVar submission enquiry status for all submissions after the latest
- CLI scout update type hint error when running commands using Python 3.9
- Missing alignment files but present index files could crash the function creating alignment tracks for IGV display
- Fix missing "Repeat locus" info on STRs export

## [4.90.1]
### Fixed
- Parsing Matchmaker Exchange's matches dates

## [4.90]
### Added
- Link to chanjo2 MANE coverage overview on case page and panel page
- More SVI recommendation links on the ACMG page
- IGV buttons for SMN CN page
- Warnings on ACMG classifications for potentially conflicting classification pairs
- ACMG Bayesian foundation point scale after Tavtigian for variant heat profile
### Changed
- Variants query backend allows rank_score filtering
- Added script to tabulate causatives clinical filter rank
- Do not display inheritance models associated to ORPHA terms on variant page
- Moved edit and delete buttons close to gene names on gene panel page and other aesthetical fixes
- SNV VariantS page functional annotation and region annotation columns merged
- VariantS pages (not cancer) gene cells show OMIM inheritance pattern badges also without hover
- STR variantS page to show STR inheritance model without hover (fallback to OMIM for non-Stranger annotation)
- VariantS page local observation badges have counts visible also without hover
- On Matchmaker page, show number of matches together with matching attempt date
- Display all custom inheritance models, both standard and non-standard, as gathered from the gene panel information on the variant page
- Moved PanelApp-related code to distinct modules/extension
### Fixed
- Make BA1 fully stand-alone to Benign prediction
- Modifying Benign terms to "Moderate" has no effect under Richards. Ignored completely before, will retain unmodified significance now
- Extract all fields correctly when exporting a panel to file from gene panel page
- Custom updates to a gene in a panel
- Gene panel PDF export, including gene links
- Cancer SV, Fusion, MEI and Outlier filters are shown on the Institute Filters overview
- CaseS advanced search limit
- Visibility of Matchmaker Exchange matches on dark mode
- When creating a new gene panel from file, all gene fields are saved, including comments and manual inheritance models
- Downloading on gene names from EBI
- Links to gene panels on variant page, summary panel
- Exporting gene variants when one or more variants' genes are missing HGNC symbol

## [4.89.2]
## Fixed
- If OMIM gene panel gene symbols are not mapping to hgnc_id, allow fallback use of a unique gene alias

## [4.89.1]
### Fixed
- General case report crash when encountering STR variants without `source` tags
- Coloring and SV inheritance patterns on general case report

## [4.89]
### Added
- Button on SMN CN page to search variants within SMN1 and SMN2 genes
- Options for selectively updating OMICS variants (fraser, outrider) on a case
- Log users' activity to file by specifying `USERS_ACTIVITY_LOG_PATH` parameter in app config
- `Mean MT coverage`, `Mean chrom 14 coverage` and `Estimated mtDNA copy number` on MT coverage file from chanjo2 if available
- In ClinVar multistep form, preselect ACMG criteria according to the variant's ACMG classification, if available
- Subject id search from caseS page (supporting multiple sample types e.g.) - adding indexes to speed up caseS queries
- Advanced cases search to narrow down results using more than one search parameter
- Coverage report available for any case with samples containing d4 files, even if case has no associated gene panels
- RNA delivery reports
- Two new LRS SV callers (hificnv, severus)
### Changed
- Documentation for OMICS variants and updating a case
- Include both creation and deletion dates in gene panels pages
- Moved code to collect MT copy number stats for the MT report to the chanjo extension
- On the gene panelS page, show expanded gene panel version list in one column only
- IGV.js WTS loci default to zoom to a region around a variant instead of whole gene
- Refactored logging module
- Case general report no longer shows ORPHA inheritance models. OMIM models are shown colored.
- Chromosome alias tab files used in the igv.js browser, which now contain the alias for chromosome "M"
- Renamed "Comment on clinical significance" to "Comment on classification" in ClinVar multistep form
- Enable Gens CN button also for non-wgs cancer track cases
### Fixed
- Broken heading anchors in the documentation (`admin-guide/login-system.md` and `admin-guide/setup-scout.md` files)
- Avoid open login redirect attacks by always redirecting to cases page upon user login
- Stricter check of ID of gene panels to prevent file downloading vulnerability
- Removed link to the retired SPANR service. SPIDEX scores are still parsed and displayed if available from variant annotation.
- Omics variant view test coverage
- String pattern escape warnings
- Code creating Alamut links for variant genes without canonical_transcript set
- Variant delete button in ClinVar submissions page
- Broken search cases by case similarity
- Missing caller tag for TRGT

## [4.88.1]
### Fixed
- Patch update igv.js to 3.0.5

## [4.88]
### Added
- Added CoLoRSdb frequency to Pop Freq column on variantS page
- Hovertip to gene panel names with associated genes in SV variant view, when variant covers more than one gene
- RNA sample ID can be provided in case load config if different from sample_id
### Fixed
- Broken `scout setup database` command
- Update demo VCF header, adding missing keys found on variants
- Broken upload to Codecov step in Tests & Coverage GitHub action
- Tomte DROP column names have been updated (backwards compatibility preserved for main fields)
- WTS outlierS view to display correct individual IDs for cases with multiple individuals
- WTS outlierS not displayed on WTS outlierS view

## [4.87.1]
### Fixed
- Positioning and alignment of genes cell on variantS page

## [4.87]
### Added
- Option to configure RNA build on case load (default '38')
### Changed
- Tooltip on RNA alignments now shows RNA genome build version
- Updated igv.js to v3.0.4
### Fixed
- Style of "SNVs" and "SVs" buttons on WTS Outliers page
- Chromosome alias files for igv.js
- Genes track displayed also when RNA alignments are present without splice junctions track on igv browser
- Genes track displayed again when splice junction tracks are present

## [4.86.1]
### Fixed
- Loading and updating PanelApp panels, including PanelApp green

## [4.86]
### Added
- Display samples' name (tooltip) and affected status directly on caseS page
- Search SVs across all cases, in given genes
- `CLINVAR_API_URL` param can be specified in app settings to override the URL used to send ClinVar submissions to. Intended for testing.
- Support for loading and storing OMICS data
- Parse DROP Fraser and Outrider TSVs
- Display omics variants - wts outliers (Fraser, Outrider)
- Parse GNOMAD `gnomad_af` and `gnomad_popmax_af` keys from variants annotated with `echtvar`
- Make removed panel optionally visible to non-admin or non maintainers
- Parse CoLoRSdb frequencies annotated in the variant INFO field with the `colorsdb_af` key
- Download -omics variants using the `Filter and export button`
- Clickable COSMIC links on IGV tracks
- Possibility to un-audit previously audited filters
- Reverted table style and removed font awesome style from IGV template
- Case status tags displayed on dashboard case overview
### Changed
- Updated igv.js to v3.0.1
- Alphabetically sort IGV track available for custom selection
- Updated wokeignore to avoid unfixable warning
- Update Chart.js to v4.4.3
- Use tornado library version >= 6.4.1
- Fewer variants in the MEI demo file
- Switch to FontAwesome v.6 instead of using icons v.5 + kit with icons v.6
- Show time (hours and minutes) additionally to date on comments and activity panel
### Fixed
- Only add expected caller keys to variant (FOUND_IN or SVDB_ORIGIN)
- Splice junction merged track height offset in IGV.js
- Splice junction initiation crash with empty variant obj
- Splice junction variant routing for cases with WTS but without outlier data
- Variant links to ExAC, now pointing to gnomAD, since the ExAC browser is no longer available
- Style of HPO terms assigned to a case, now one phenotype per line
- RNA sashimi view rendering should work also if the gene track is user disabled
- Respect IGV tracks chosen by user in variant IGV settings

## [4.85]
### Added
- Load also genes which are missing Ensembl gene ID (72 in both builds), including immunoglobulins and fragile sites
### Changed
- Unfreeze werkzeug again
- Show "(Removed)" after removed panels in dropdown
- The REVEL score is collected as the maximum REVEL score from all of the variant's transcripts
- Parse GNOMAD POPMAX values only if they are numerical when loading variants
### Fixed
- Alphabetically sort "select default panels" dropdown menu options on case page
- Show gene panel removed status on case page
- Fixed visibility of the following buttons: remove assignee, remove pinned/causative, remove comment, remove case from group

## [4.84]
### Changed
- Clearer error message when a loqusdb query fails for an instance that initially connected
- Do not load chanjo-report module if not needed and more visible message when it fails loading
- Converted the HgncGene class into a Pydantic class
- Swap menu open and collapse indicator chevrons - down is now displayed-open, right hidden-closed
- Linters and actions now all use python 3.11
### Fixed
- Safer way to update variant genes and compounds that avoids saving temporary decorators into variants' database documents
- Link to HGNC gene report on gene page
- Case file load priority so that e.g. SNV get loaded before SV, or clinical before research, for consistent variant_id collisions

## [4.83]
### Added
- Edit ACMG classifications from variant page (only for classifications with criteria)
- Events for case CLI events (load case, update case, update individual)
- Support for loading and displaying local custom IGV tracks
- MANE IGV track to be used as a local track for igv.js (see scout demo config file)
- Optional separate MT VCFs, for `nf-core/raredisease`
### Changed
- Avoid passing verbs from CaseHandler - functions for case sample and individual in CaseEventHandler
- Hide mtDNA report and coverage report links on case sidebar for cases with WTS data only
- Modified OMIM-AUTO gene panel to include genes in both genome builds
- Moved chanjo code into a dedicated extension
- Optimise the function that collects "match-safe" genes for an institute by avoiding duplicated genes from different panels
- Users must actively select "show matching causatives/managed" on a case page to see matching numbers
- Upgraded python version from 3.8 to 3.11 in Docker images
### Fixed
- Fix several tests that relied on number of events after setup to be 0
- Removed unused load case function
- Artwork logo sync sketch with png and export svg
- Clearer exception handling on chanjo-report setup - fail early and visibly
- mtDNA report crashing when one or more samples from a case is not in the chanjo database
- Case page crashing on missing phenotype terms
- ACMG benign modifiers
- Speed up tests by caching python env correctly in Github action and adding two more test groups
- Agile issue templates were added globally to the CG-org. Adding custom issue templates to avoid exposing customers
- PanelApp panel not saving genes with empty `EnsembleGeneIds` list
- Speed up checking outdated gene panels
- Do not load research variants automatically when loading a case

## [4.82.2]
### Fixed
- Warning icon in case pages for individuals where `confirmed_sex` is false
- Show allele sizes form ExpansionHunter on STR variantS page again

## [4.82.1]
### Fixed
- Revert the installation of flask-ldapconn to use the version available on PyPI to be able to push new scout releases to PyPI

## [4.82]
### Added
- Tooltip for combined score in tables for compounds and overlapping variants
- Checkbox to filter variants by excluding genes listed in selected gene panels, files or provided as list
- STR variant information card with database links, replacing empty frequency panel
- Display paging and number of HPO terms available in the database on Phenotypes page
- On case page, typeahead hints when searching for a disease using substrings containing source ("OMIM:", "ORPHA:")
- Button to monitor the status of submissions on ClinVar Submissions page
- Option to filter cancer variants by number of observations in somatic and germline archived database
- Documentation for integrating chanjo2
- More up-to-date VEP CSQ dbNSFP frequency keys
- Parse PacBio TRGT (Tandem repeat genotyping tool) Short Tandem Repeat VCFs
### Changed
- In the case_report #panel-tables has a fixed width
- Updated IGV.js to 2.15.11
- Fusion variants in case report now contain same info as on fusion variantS page
- Block submission of somatic variants to ClinVar until we harmonise with their changed API
- Additional control on the format of conditions provided in ClinVar form
- Errors while loading managed variants from file are now displayed on the Managed Variants page
- Chanjo2 coverage button visible only when query will contain a list of HGNC gene IDs
- Use Python-Markdown directly instead of the unmaintained Flask-Markdown
- Use Markupsafe instead of long deprecated, now removed Flask Markup
- Prepare to unfreeze Werkzeug, but don't actually activate until chanjo can deal with the change
### Fixed
- Submit requests to Chanjo2 using HTML forms instead of JSON data
- `Research somatic variants` link name on caseS page
- Broken `Install the HTML 2 PDF renderer` step in a GitHub action
- Fix ClinVar form parsing to not include ":" in conditionType.id when condition conditionType.db is Orphanet
- Fix condition dropdown and pre-selection on ClinVar form for cases with associated ORPHA diagnoses
- Improved visibility of ClinVar form in dark mode
- End coordinates for indels in ClinVar form
- Diagnoses API search crashing with empty search string
- Variant's overlapping panels should show overlapping of variant genes against the latest version of the panel
- Case page crashing when case has both variants in a ClinVar submission and pinned not loaded variants
- Installation of git in second build stage of Dockerfile, allowing correct installation of libraries

## [4.81]
### Added
- Tag for somatic SV IGH-DUX4 detection samtools script
### Changed
- Upgraded Bootstrap version in reports from 4.3.1 to 5.1.3
### Fixed
- Buttons layout in HPO genes panel on case page
- Added back old variant rankscore index with different key order to help loading on demo instance
- Cancer case_report panel-table no longer contains inheritance information
- Case report pinned variants card now displays info text if all pinned variants are present in causatives
- Darkmode setting now applies to the comment-box accordion
- Typo in case report causing `cancer_rank_options is undefined` error

## [4.80]
### Added
- Support for .d4 files coverage using chanjo2 (Case page sidebar link) with test
- Link to chanjo2 coverage report and coverage gene overview on gene panel page
- Link to chanjo2 coverage report on Case page, HPO dynamic gene list
- Link to genes coverage overview report on Case page, HPO dynamic gene list
### Changed
- All links in disease table on diagnosis page now open in a new tab
- Dark mode settings applied to multi-selects on institute settings page
- Comments on case and variant pages can be viewed by expanding an accordion
- On case page information on pinned variants and variants submitted to ClinVar are displayed in the same table
- Demo case file paths are now stored as absolute paths
- Optimised indices to address slow queries
- On case page default panels are now found at the top of the table, and it can be sorted by this trait
### Fixed
- On variants page, search for variants in genes present only in build 38 returning no results
- Pin/unpin with API was not able to make event links
- A new field `Explanation for multiple conditions` is available in ClinVar for submitting variants with more than one associated condition
- Fusion genes with partners lacking gene HGNC id will still be fully loaded
- Fusion variantS export now contains fusion variant specific columns
- When Loqusdb observations count is one the table includes information on if observation was for the current or another case

## [4.79.1]
### Fixed
- Exporting variants without rank score causing page to crash
- Display custom annotations also on cancer variant page

## [4.79]
### Added
- Added tags for Sniffles and CNVpytor, two LRS SV callers
- Button on case page for displaying STR variants occurring in the dynamic HPO panel
- Display functional annotation relative to variant gene's MANE transcripts on variant summary, when available
- Links to ACMG structural variant pathogenicity classification guidelines
- Phenomodels checkboxes can now include orpha terms
- Add incidental finding to case tags
- Get an alert on caseS page when somebody validates variants you ordered Sanger sequencing for
### Changed
- In the diagnoses page genes associated with a disease are displayed using hgnc symbol instead of hgnc id
- Refactor view route to allow navigation directly to unique variant document id, improve permissions check
- Do not show MANE and MANE Plus Clinical transcripts annotated from VEP (saved in variants) but collect this info from the transcripts database collection
- Refactor view route to allow navigation directly to unique case id (in particular for gens)
- `Institutes to share cases with` on institute's settings page now displays institutes names and IDs
- View route with document id selects view template based on variant category
### Fixed
- Refactored code in cases blueprints and variant_events adapter (set diseases for partial causative variants) to use "disease" instead of "omim" to encompass also ORPHA terms
- Refactored code in `scout/parse/omim.py` and `scout/parse/disease_terms.py` to use "disease" instead of "phenotype" to differentiate from HPO terms
- Be more careful about checking access to variant on API access
- Show also ACMG VUS on general report (could be missing if not e.g. pinned)

## [4.78]
### Added
- Case status labels can be added, giving more finegrained details on a solved status (provisional, diagnostic, carrier, UPD, SMN, ...)
- New SO terms: `sequence_variant` and `coding_transcript_variant`
- More MEI specific annotation is shown on the variant page
- Parse and save MANE transcripts info when updating genes in build 38
- ClinVar submission can now be downloaded as a json file
- `Mane Select` and `Mane Plus Clinical` badges on Gene page, when available
- ClinVar submission can now be downloaded as a json file
- API endpoint to pin variant
- Display common/uncommon/rare on summary of mei variant page
### Changed
- In the ClinVar form, database and id of assertion criteria citation are now separate inputs
- Customise institute settings to be able to display all cases with a certain status on cases page (admin users)
- Renamed `Clinical Significance` to `Germline Classification` on multistep ClinVar form
- Changed the "x" in cases.utils.remove_form button text to red for better visibility in dark mode
- Update GitHub actions
- Default loglevel up to INFO, making logs with default start easier to read
- Add XTR region to PAR region definition
- Diagnoses can be searched on diagnoses page without waiting for load first
### Fixed
- Removed log info showing hgnc IDs used in variantS search
- Maintain Matchmaker Exchange and Beacon submission status when a case is re-uploaded
- Inheritance mode from ORPHA should not be confounded with the OMIM inheritance model
- Decipher link URL changes
- Refactored code in cases blueprints to use "disease" instead of "omim" to encompass also ORPHA terms

## [4.77]
### Added
- Orpha disease terms now include information on inheritance
- Case loading via .yaml config file accepts subject_id and phenotype_groups (if previously defined as constant default or added per institute)
- Possibility to submit variants associated with Orphanet conditions to ClinVar
- Option update path to .d4 files path for individuals of an existing case using the command line
- More constraint information is displayed per gene in addition to pLi: missense and LoF OE, CI (inluding LOEUF) and Z-score.
### Changed
- Introduce validation in the ClinVar multistep form to make sure users provide at least one variant-associated condition
- CLI scout update individual accepts subject_id
- Update ClinVar inheritance models to reflect changes in ClinVar submission API
- Handle variant-associated condition ID format in background when creating ClinVar submissions
- Replace the code that downloads Ensembl genes, transcripts and exons with the Schug web app
- Add more info to error log when transcript variant frequency parsing fails.
- GnomAD v4 constraint information replaces ExAC constraints (pLi).
### Fixed
- Text input of associated condition in ClinVar form now aligns to the left
- Alignment of contents in the case report has been updated
- Missing number of phenotypes and genes from case diagnoses
- Associate OMIM and/or ORPHA diagnoses with partial causatives
- Visualization of partial causatives' diagnoses on case page: style and links
- Revert style of pinned variants window on the case page
- Rename `Clinical significanc` to `Germline classification` in ClinVar submissions exported files
- Rename `Clinical significance citations` to `Classification citations` in ClinVar submissions exported files
- Rename `Comment on clinical significance` to `Comment on classification` in ClinVar submissions exported files
- Show matching partial causatives on variant page
- Matching causatives shown on case page consisting only of variant matching the default panels of the case - bug introduced since scout v4.72 (Oct 18, 2023)
- Missing somatic variant read depth leading to report division by zero

## [4.76]
### Added
- Orphacodes are visible in phenotype tables
- Pydantic validation of image paths provided in case load config file
- Info on the user which created a ClinVar submission, when available
- Associate .d4 files to case individuals when loading a case via config file
### Changed
- In diagnoses page the load of diseases are initiated by clicking a button
- Revel score, Revel rank score and SpliceAI values are also displayed in Causatives and Validated variants tables
- Remove unused functions and tests
- Analysis type and direct link from cases list for OGM cases
- Removed unused `case_obj` parameter from server/blueprints/variant/controllers/observations function
- Possibility to reset ClinVar submission ID
- Allow ClinVar submissions with custom API key for users registered as ClinVar submitters or when institute doesn't have a preset list of ClinVar submitters
- Ordered event verbs alphabetically and created ClinVar-related user events
- Removed the unused "no-variants" option from the load case command line
### Fixed
- All disease_terms have gene HGNC ids as integers when added to the scout database
- Disease_term identifiers are now prefixed with the name of the coding system
- Command line crashing with error when updating a user that doesn't exist
- Thaw coloredlogs - 15.0.1 restores errorhandler issue
- Thaw crypography - current base image and library version allow Docker builds
- Missing delete icons on phenomodels page
- Missing cryptography lib error while running Scout container on an ARM processor
- Round CADD values with many decimals on causatives and validated variants pages
- Dark-mode visibility of some fields on causatives and validated variants pages
- Clinvar submitters would be cleared when unprivileged users saved institute settings page
- Added a default empty string in cases search form to avoid None default value
- Page crashing when user tries to remove the same variant from a ClinVar submission in different browser tabs
- Update more GnomAD links to GnomAD v4 (v38 SNVs, MT vars, STRs)
- Empty cells for RNA fusion variants in Causatives and Verified variants page
- Submenu icons missing from collapsible actionbar
- The collapsible actionbar had some non-collapsing overly long entries
- Cancer observations for SVs not appearing in the variant details view
- Archived local observations not visible on cancer variantS page
- Empty Population Frequency column in the Cancer SV Variants view
- Capital letters in ClinVar events description shown on case page

## [4.75]
### Added
- Hovertip to gene panel names with associated genes in variant view, when variant covers more than one gene
- Tests for panel to genes
- Download of Orphadata en_product6 and en_product4 from CLI
- Parse and save `database_found` key/values for RNA fusion variants
- Added fusion_score, ffpm, split_reads, junction_reads and fusion_caller to the list of filters on RNA fusion variants page
- Renamed the function `get_mei_info` to `set_mei_info` to be consistent with the other functions
- Fixed removing None key/values from parsed variants
- Orphacodes are included in the database disease_terms
### Changed
- Allow use of projections when retrieving gene panels
- Do not save custom images as binary data into case and variant database documents
- Retrieve and display case and variant custom images using image's saved path
- Cases are activated by viewing FSHD and SMA reports
- Split multi-gene SNV variants into single genes when submitting to Matchmaker Exchange
- Alamut links also on the gene level, using transcript and HGVS: better for indels. Keep variant link for missing HGVS
- Thaw WTForms - explicitly coerce form decimal field entries when filters fetched from db
### Fixed
- Removed some extra characters from top of general report left over from FontAwsome fix
- Do not save fusion variants-specific key/values in other types of variants
- Alamut link for MT variants in build 38
- Convert RNA fusions variants `tool_hits` and `fusion_score` keys from string to numbers
- Fix genotype reference and alternative sequencing depths defaulting to -1 when values are 0
- DecimalFields were limited to two decimal places for several forms - lifting restrictions on AF, CADD etc.

## [4.74.1]
### Changed
- Parse and save into database also OMIM terms not associated to genes
### Fixed
- BioNano API FSHD report requests are GET in Access 1.8, were POST in 1.7
- Update more FontAwesome icons to avoid Pro icons
- Test if files still exist before attempting to load research variants
- Parsing of genotypes error, resulting in -1 values when alt or ref read depths are 0

## [4.74]
### Added
- SNVs and Indels, MEI and str variants genes have links to Decipher
- An `owner + case display name` index for cases database collection
- Test and fixtures for RNA fusion case page
- Load and display fusion variants from VCF files as the other variant types
- Option to update case document with path to mei variants (clinical and research)
### Changed
- Details on variant type and category for audit filters on case general report
- Enable Gens CN profile button also in somatic case view
- Fix case of analysis type check for Gens analysis button - only show for WGS
### Fixed
- loqusdb table no longer has empty row below each loqusid
- MatchMaker submission details page crashing because of change in date format returned by PatientMatcher
- Variant external links buttons style does not change color when visited
- Hide compounds with compounds follow filter for region or function would fail for variants in multiple genes
- Updated FontAwesome version to fix missing icons

## [4.73]
### Added
- Shortcut button for HPO panel MEI variants from case page
- Export managed variants from CLI
### Changed
- STRs visualization on case panel to emphasize abnormal repeat count and associated condition
- Removed cytoband column from STRs variant view on case report
- More long integers formatted with thin spaces, and copy to clipboard buttons added
### Fixed
- OMIM table is scrollable if higher than 700px on SV page
- Pinned variants validation badge is now red for false positives.
- Case display name defaulting to case ID when `family_name` or `display_name` are missing from case upload config file
- Expanded menu visible at screen sizes below 1000px now has background color
- The image in ClinVar howto-modal is now responsive
- Clicking on a case in case groups when case was already removed from group in another browser tab
- Page crashing when saving filters for mei variants
- Link visited color of images

## [4.72.4]
### Changed
- Automatic test mongod version increased to v7
### Fixed
- GnomAD now defaults to hg38 - change build 37 links accordingly

## [4.72.3]
### Fixed
- Somatic general case report small variant table can crash with unclassified variants

## [4.72.2]
### Changed
- A gunicorn maxrequests parameter for Docker server image - default to 1200
- STR export limit increased to 500, as for other variants
- Prevent long number wrapping and use thin spaces for separation, as per standards from SI, NIST, IUPAC, BIPM.
- Speed up case retrieval and lower memory use by projecting case queries
- Make relatedness check fails stand out a little more to new users
- Speed up case retrieval and lower memory use by projecting case queries
- Speed up variant pages by projecting only the necessary keys in disease collection query
### Fixed
- Huge memory use caused by cases and variants pages pulling complete disease documents from DB
- Do not include genes fetched from HPO terms when loading diseases
- Consider the renamed fields `Approved Symbol` -> `Approved Gene Symbol` and `Gene Symbols` -> `Gene/Locus And Other Related Symbols` when parsing OMIM terms from genemap2.txt file

## [4.72.1]
### Fixed
- Jinja filter that renders long integers
- Case cache when looking for causatives in other cases causing the server to hang

## [4.72]
### Added
- A GitHub action that checks for broken internal links in docs pages
- Link validation settings in mkdocs.yml file
- Load and display full RNA alignments on alignment viewer
- Genome build check when loading a case
- Extend event index to previous causative variants and always load them
### Fixed
- Documentation nav links for a few documents
- Slightly extended the BioNano Genomics Access integration docs
- Loading of SVs when VCF is missing the INFO.END field but has INFO.SVLEN field
- Escape protein sequence name (if available) in case general report to render special characters correctly
- CaseS HPO term searches for multiple terms works independent of order
- CaseS search regexp should not allow backslash
- CaseS cohort tags can contain whitespace and still match
- Remove diagnoses from cases even if OMIM term is not found in the database
- Parsing of disease-associated genes
- Removed an annoying warning while updating database's disease terms
- Displaying custom case images loaded with scout version <= 4.71
- Use pydantic version >=2 in requirements.txt file
### Changed
- Column width adjustment on caseS page
- Use Python 3.11 in tests
- Update some github actions
- Upgraded Pydantic to version 2
- Case validation fails on loading when associated files (alignments, VCFs and reports) are not present on disk
- Case validation fails on loading when custom images have format different then ["gif", "svg", "png", "jpg", "jpeg"]
- Custom images keys `case` and `str` in case config yaml file are renamed to `case_images` and `str_variants_images`
- Simplify and speed up case general report code
- Speed up case retrieval in case_matching_causatives
- Upgrade pymongo to version 4
- When updating disease terms, check that all terms are consistent with a DiseaseTerm model before dropping the old collection
- Better separation between modules loading HPO terms and diseases
- Deleted unused scout.build.phenotype module
- Stricter validation of mandatory genome build key when loading a case. Allowed values are ['37','38',37,38]
- Improved readability of variants length and coordinates on variantS pages

## [4.71]
### Added
- Added Balsamic keys for SweGen and loqusdb local archive frequecies, SNV and SV
- New filter option for Cancer variantS: local archive RD loqusdb
- Show annotated observations on SV variantS view, also for cancer somatic SVs
- Revel filter for variantS
- Show case default panel on caseS page
- CADD filter for Cancer Somatic SNV variantS - show score
- SpliceAI-lookup link (BROAD, shows SpliceAI and Pangolin) from variant page
- BioNano Access server API - check projects, samples and fetch FSHD reports
### Fixed
- Name of reference genome build for RNA for compatibility with IGV locus search change
- Howto to run the Docker image on Mac computers in `admin-guide/containers/container-deploy.md`
- Link to Weasyprint installation howto in README file
- Avoid filling up disk by creating a reduced VCF file for every variant that is visualized
- Remove legacy incorrectly formatted CODEOWNERS file
- Restrain variant_type requests to variantS views to "clinical" or "research"
- Visualization of cancer variants where cancer case has no affected individual
- ProteinPaint gene link (small StJude API change)
- Causative MEI variant link on causatives page
- Bionano access api settings commented out by default in Scout demo config file.
- Do not show FSHD button on freshly loaded cases without bionano_access individuals
- Truncate long variants' HGVS on causative/Clinically significant and pinned variants case panels
### Changed
- Remove function call that tracks users' browser version
- Include three more splice variant SO terms in clinical filter severe SO terms
- Drop old HPO term collection only after parsing and validation of new terms completes
- Move score to own column on Cancer Somatic SNV variantS page
- Refactored a few complex case operations, breaking out sub functionalities

## [4.70]
### Added
- Download a list of Gene Variants (max 500) resulting from SNVs and Indels search
- Variant PubMed link to search for gene symbol and any aliases
### Changed
- Clearer gnomAD values in Variants page
### Fixed
- CaseS page uniform column widths
- Include ClinVar variants into a scrollable div element on Case page
- `canonical_transcript` variable not initialized in get_hgvs function (server.blueprints.institutes.controllers.py)
- Catch and display any error while importing Phenopacket info
- Modified Docker files to use python:3.8-slim-bullseye to prevent gunicorn workers booting error

## [4.69]
### Added
- ClinVar submission howto available also on Case page
- Somatic score and filtering for somatic SV callers, if available
- Show caller as a tooltip on variantS list
### Fixed
- Crash when attempting to export phenotype from a case that had never had phenotypes
- Aesthetic fix to Causative and Pinned Variants on Case page
- Structural inconsistency for ClinVar Blueprint templates
- Updated igv.js to 2.15.8 to fix track default color bug
- Fixed release versions for actions.
- Freeze tornado below 6.3.0 for compatibility with livereload 2.6.3
- Force update variants count on case re-upload
- IGV locus search not working - add genome reference id
- Pin links to MEI variants should end up on MEI not SV variant view
- Load also matching MEI variants on forced region load
- Allow excluding MEI from case variant deletion
- Fixed the name of the assigned user when the internal user ID is different from the user email address
- Gene variantS should display gene function, region and full hgvs
### Changed
- FontAwesome integrity check fail (updated resource)
- Removed ClinVar API validation buttons in favour of direct API submission
- Improved layout of Institute settings page
- ClinVar API key and allowed submitters are set in the Institute settings page


## [4.68]
### Added
- Rare Disease Mobile Element Insertion variants view
### Changed
- Updated igv.js to 2.15.6
### Fixed
- Docker stage build pycairo.
- Restore SNV and SV rank models versions on Causatives and Verified pages
- Saving `REVEL_RANKSCORE` value in a field named `revel` in variants database documents

## [4.67]
### Added
- Prepare to filter local SV frequency
### Changed
- Speed up instituteS page loading by refactoring cases/institutes query
- Clinical Filter for SVs includes `splice_polypyrimidine_tract_variant` as a severe consequence
- Clinical Filter for SVs includes local variant frequency freeze ("old") for filtering, starting at 30 counts
- Speed up caseS page loading by adding status to index and refactoring totals count
- HPO file parsing is updated to reflect that HPO have changed a few downloadable file formats with their 230405 release.
### Fixed
- Page crashing when a user tries to edit a comment that was removed
- Warning instead of crashed page when attempting to retrieve a non-existent Phenopacket
- Fixed StJude ProteinPaint gene link (URL change)
- Freeze of werkzeug library to version<2.3 to avoid problems resulting from the consequential upgrade of the Flask lib
- Huge list of genes in case report for megabases-long structural variants.
- Fix displaying institutes without associated cases on institutes page
- Fix default panel selection on SVs in cancer case report

## [4.66]
### Changed
- Moved Phenomodels code under a dedicated blueprint
- Updated the instructions to load custom case report under admin guide
- Keep variants filter window collapsed except when user expands it to filter
### Added
- A summary table of pinned variants on the cancer case general report
- New openable matching causatives and managed variants lists for default gene panels only for convenience
### Fixed
- Gens structural variant page link individual id typo

## [4.65.2]
### Fixed
- Generating general case report with str variants containing comments

## [4.65.1]
### Fixed
- Visibility of `Gene(s)` badges on SV VariantS page
- Hide dismiss bar on SV page not working well
- Delivery report PDF download
- Saving Pipeline version file when loading a case
- Backport compatible import of importlib metadata for old python versions (<3.8)

## [4.65]
### Added
- Option to mark a ClinVar submission as submitted
- Docs on how to create/update the PanelApp green genes as a system admin
- `individual_id`-parameter to both Gens links
- Download a gene panel in TXT format from gene panel page
- Panel gene comments on variant page: genes in panels can have comments that describe the gene in a panel context
### Changed
- Always show each case category on caseS page, even if 0 cases in total or after current query
- Improved sorting of ClinVar submissions
- Pre-populate SV type select in ClinVar submission form, when possible
- Show comment badges in related comments tables on general report
- Updated version of several GitHub actions
- Migrate from deprecated `pkg_resources` lib to `importlib_resources`
- Dismiss bar on variantS pages is thinner.
- Dismiss bar on variantS pages can be toggled open or closed for the duration of a login session.
### Fixed
- Fixed Sanger order / Cancel order modal close buttons
- Visibility of SV type in ClinVar submission form
- Fixed a couple of creations where now was called twice, so updated_at and created_at could differ
- Deprecated Ubuntu version 18.04 in one GitHub action
- Panels that have been removed (hidden) should not be visible in views where overlapping gene panels for genes are shown
- Gene panel test pointing to the right function

## [4.64]
### Added
- Create/Update a gene panel containing all PanelApp green genes (`scout update panelapp-green -i <cust_id>`)
- Links for ACMG pathogenicity impact modification on the ACMG classification page
### Changed
- Open local observation matching cases in new windows
### Fixed
- Matching manual ranked variants are now shown also on the somatic variant page
- VarSome links to hg19/GRCh37
- Managed variants filter settings lost when navigating to additional pages
- Collect the right variant category after submitting filter form from research variantS page
- Beacon links are templated and support variants in genome build 38

## [4.63]
### Added
- Display data sharing info for ClinVar, Matchmaker Exchange and Beacon in a dedicated column on Cases page
- Test for `commands.download.omim.print_omim`
- Display dismissed variants comments on general case report
- Modify ACMG pathogenicity impact (most commonly PVS1, PS3) based on strength of evidence with lab director's professional judgement
- REViewer button on STR variant page
- Alamut institution parameter in institute settings for Alamut Visual Plus software
- Added Manual Ranks Risk Factor, Likely Risk Factor and Uncertain Risk Factor
- Display matching manual ranks from previous cases the user has access to on VariantS and Variant pages
- Link to gnomAD gene SVs v2.1 for SV variants with gnomAD frequency
- Support for nf-core/rnafusion reports
### Changed
- Display chrY for sex unknown
- Deprecate legacy scout_load() method API call.
- Message shown when variant tag is updated for a variant
- When all ACMG classifications are deleted from a variant, the current variant classification status is also reset.
- Refactored the functions that collect causative variants
- Removed `scripts/generate_test_data.py`
### Fixed
- Default IGV tracks (genes, ClinVar, ClinVar CNVs) showing even if user unselects them all
- Freeze Flask-Babel below v3.0 due to issue with a locale decorator
- Thaw Flask-Babel and fix according to v3 standard. Thank you @TkTech!
- Show matching causatives on somatic structural variant page
- Visibility of gene names and functional annotations on Causatives/Verified pages
- Panel version can be manually set to floating point numbers, when modified
- Causatives page showing also non-causative variants matching causatives in other cases
- ClinVar form submission for variants with no selected transcript and HGVS
- Validating and submitting ClinVar objects not containing both Variant and Casedata info

## [4.62.1]
### Fixed
- Case page crashing when adding a case to a group without providing a valid case name

## [4.62]
### Added
- Validate ClinVar submission objects using the ClinVar API
- Wrote tests for case and variant API endpoints
- Create ClinVar submissions from Scout using the ClinVar API
- Export Phenopacket for affected individual
- Import Phenopacket from JSON file or Phenopacket API backend server
- Use the new case name option for GENS requests
- Pre-validate refseq:HGVS items using VariantValidator in ClinVar submission form
### Fixed
- Fallback for empty alignment index for REViewer service
- Source link out for MIP 11.1 reference STR annotation
- Avoid duplicate causatives and pinned variants
- ClinVar clinical significance displays only the ACMG terms when user selects ACMG 2015 as assertion criteria
- Spacing between icon and text on Beacon and MatchMaker links on case page sidebar
- Truncate IDs and HGVS representations in ClinVar pages if longer than 25 characters
- Update ClinVar submission ID form
- Handle connection timeout when sending requests requests to external web services
- Validate any ClinVar submission regardless of its status
- Empty Phenopackets import crashes
- Stop Spinner on Phenopacket JSON download
### Changed
- Updated ClinVar submission instructions

## [4.61.1]
### Fixed
- Added `UMLS` as an option of `Condition ID type` in ClinVar Variant downloaded files
- Missing value for `Condition ID type` in ClinVar Variant downloaded files
- Possibility to open, close or delete a ClinVar submission even if it doesn't have an associated name
- Save SV type, ref and alt n. copies to exported ClinVar files
- Inner and outer start and stop SV coordinates not exported in ClinVar files
- ClinVar submissions page crashing when SV files don't contain breakpoint exact coordinates
- Align OMIM diagnoses with delete diagnosis button on case page
- In ClinVar form, reset condition list and customize help when condition ID changes

## [4.61]
### Added
- Filter case list by cases with variants in ClinVar submission
- Filter case list by cases containing RNA-seq data - gene_fusion_reports and sample-level tracks (splice junctions and RNA coverage)
- Additional case category `Ignored`, to be used for cases that don't fall in the existing 'inactive', 'archived', 'solved', 'prioritized' categories
- Display number of cases shown / total number of cases available for each category on Cases page
- Moved buttons to modify case status from sidebar to main case page
- Link to Mutalyzer Normalizer tool on variant's transcripts overview to retrieve official HVGS descriptions
- Option to manually load RNA MULTIQC report using the command `scout load report -t multiqc_rna`
- Load RNA MULTIQC automatically for a case if config file contains the `multiqc_rna` key/value
- Instructions in admin-guide on how to load case reports via the command line
- Possibility to filter RD variants by a specific genotype call
- Distinct colors for different inheritance models on RD Variant page
- Gene panels PDF export with case variants hits by variant type
- A couple of additional README badges for GitHub stats
- Upload and display of pipeline reference info and executable version yaml files as custom reports
- Testing CLI on hasta in PR template
### Changed
- Instructions on how to call dibs on scout-stage server in pull request template
- Deprecated CLI commands `scout load <delivery_report, gene_fusion_report, coverage_qc_report, cnv_report>` to replace them with command `scout load report -t <report type>`
- Refactored code to display and download custom case reports
- Do not export `Assertion method` and `Assertion method citation` to ClinVar submission files according to changes to ClinVar's submission spreadsheet templates.
- Simplified code to create and download ClinVar CSV files
- Colorize inheritance models badges by category on VariantS page
- `Safe variants matching` badge more visible on case page
### Fixed
- Non-admin users saving institute settings would clear loqusdb instance selection
- Layout of variant position, cytoband and type in SV variant summary
- Broken `Build Status - GitHub badge` on GitHub README page
- Visibility of text on grey badges in gene panels PDF exports
- Labels for dashboard search controls
- Dark mode visibility for ClinVar submission
- Whitespaces on outdated panel in extent report

## [4.60]
### Added
- Mitochondrial deletion signatures (mitosign) can be uploaded and shown with mtDNA report
- A `Type of analysis` column on Causatives and Validated variants pages
- List of "safe" gene panels available for matching causatives and managed variants in institute settings, to avoid secondary findings
- `svdb_origin` as a synonym for `FOUND_IN` to complement `set` for variants found by all callers
### Changed
- Hide removed gene panels by default in panels page
- Removed option for filtering cancer SVs by Tumor and Normal alt AF
- Hide links to coverage report from case dynamic HPO panel if cancer analysis
- Remove rerun emails and redirect users to the analysis order portal instead
- Updated clinical SVs igv.js track (dbVar) and added example of external track from `https://trackhubregistry.org/`
- Rewrote the ClinVar export module to simplify and add one variant at the time
- ClinVar submissions with phenotype conditions from: [OMIM, MedGen, Orphanet, MeSH, HP, MONDO]
### Fixed
- If trying to load a badly formatted .tsv file an error message is displayed.
- Avoid showing case as rerun when first attempt at case upload failed
- Dynamic autocomplete search not working on phenomodels page
- Callers added to variant when loading case
- Now possible to update managed variant from file without deleting it first
- Missing preselected chromosome when editing a managed variant
- Preselected variant type and subtype when editing a managed variant
- Typo in dbVar ClinVar track, hg19


## [4.59]
### Added
- Button to go directly to HPO SV filter variantS page from case
- `Scout-REViewer-Service` integration - show `REViewer` picture if available
- Link to HPO panel coverage overview on Case page
- Specify a confidence threshold (green|amber|red) when loading PanelApp panels
- Functional annotations in variants lists exports (all variants)
- Cancer/Normal VAFs and COSMIC ids in in variants lists exports (cancer variants)
### Changed
- Better visualization of regional annotation for long lists of genes in large SVs in Variants tables
- Order of cells in variants tables
- More evident links to gene coverage from Variant page
- Gene panels sorted by display name in the entire Case page
- Round CADD and GnomAD values in variants export files
### Fixed
- HPO filter button on SV variantS page
- Spacing between region|function cells in SVs lists
- Labels on gene panel Chanjo report
- Fixed ambiguous duplicated response headers when requesting a BAM file from /static
- Visited color link on gene coverage button (Variant page)

## [4.58.1]
### Fixed
- Case search with search strings that contain characters that can be escaped

## [4.58]
### Added
- Documentation on how to create/update PanelApp panels
- Add filter by local observations (archive) to structural variants filters
- Add more splicing consequences to SO term definitions
- Search for a specific gene in all gene panels
- Institute settings option to force show all variants on VariantS page for all cases of an institute
- Filter cases by validation pending status
- Link to The Clinical Knowledgebase (CKB) (https://ckb.jax.org/) in cancer variant's page
### Fixed
- Added a not-authorized `auto-login` fixture according to changes in Flask-Login 0.6.2
- Renamed `cache_timeout` param name of flask.send_file function to `max_age` (Flask 2.2 compliant)
- Replaced deprecated `app.config["JSON_SORT_KEYS"]` with app.json.sort_keys in app settings
- Bug in gene variants page (All SNVs and INDELs) when variant gene doesn't have a hgnc id that is found in the database
- Broken export of causatives table
- Query for genes in build 38 on `Search SNVs and INDELs` page
- Prevent typing special characters `^<>?!=\/` in case search form
- Search matching causatives also among research variants in other cases
- Links to variants in Verified variants page
- Broken filter institute cases by pinned gene
- Better visualization of long lists of genes in large SVs on Causative and Verified Variants page
- Reintroduced missing button to export Causative variants
- Better linking and display of matching causatives and managed variants
- Reduced code complexity in `scout/parse/variant/variant.py`
- Reduced complexity of code in `scout/build/variant/variant.py`

### Changed
- State that loqusdb observation is in current case if observations count is one and no cases are shown
- Better pagination and number of variants returned by queries in `Search SNVs and INDELs` page
- Refactored and simplified code used for collecting gene variants for `Search SNVs and INDELs` page
- Fix sidebar panel icons in Case view
- Fix panel spacing in Case view
- Removed unused database `sanger_ordered` and `case_id,category,rank_score` indexes (variant collection)
- Verified variants displayed in a dedicated page reachable from institute sidebar
- Unified stats in dashboard page
- Improved gene info for large SVs and cancer SVs
- Remove the unused `variant.str_variant` endpoint from variant views
- Easier editing of HPO gene panel on case page
- Assign phenotype panel less cramped on Case page
- Causatives and Verified variants pages to use the same template macro
- Allow hyphens in panel names
- Reduce resolution of example images
- Remove some animations in web gui which where rendered slow


## [4.57.4]
### Fixed
- Parsing of variant.FORMAT "DR" key in parse variant file

## [4.57.3]
### Fixed
- Export of STR verified variants
- Do not download as verified variants first verified and then reset to not validated
- Avoid duplicated lines in downloaded verified variants reflecting changes in variant validation status

## [4.57.2]
### Fixed
- Export of verified variants when variant gene has no transcripts
- HTTP 500 when visiting a the details page for a cancer variant that had been ranked with genmod

## [4.57.1]
### Fixed
- Updating/replacing a gene panel from file with a corrupted or malformed file

## [4.57]
### Added
- Display last 50 or 500 events for a user in a timeline
- Show dismiss count from other cases on matching variantS
- Save Beacon-related events in events collection
- Institute settings allow saving multiple loqusdb instances for one institute
- Display stats from multiple instances of loqusdb on variant page
- Display date and frequency of obs derived from count of local archive observations from MIP11 (requires fix in MIP)
### Changed
- Prior ACMG classifications view is no longer limited by pathogenicity
### Fixed
- Visibility of Sanger ordered badge on case page, light mode
- Some of the DataTables tables (Phenotypes and Diagnoses pages) got a bit dark in dark mode
- Remove all redundancies when displaying timeline events (some events are saved both as case-related and variant-related)
- Missing link in saved MatchMaker-related events
- Genes with mixed case gene symbols missing in PanelApp panels
- Alignment of elements on the Beacon submission modal window
- Locus info links from STR variantS page open in new browser tabs

## [4.56]
### Added
- Test for PanelApp panels loading
- `panel-umi` tag option when loading cancer analyses
### Changed
- Black text to make comments more visible in dark mode
- Loading PanelApp panels replaces pre-existing panels with same version
- Removed sidebar from Causatives page - navigation is available on the top bar for now
- Create ClinVar submissions from pinned variants list in case page
- Select which pinned variants will be included in ClinVar submission documents
### Fixed
- Remove a:visited css style from all buttons
- Update of HPO terms via command line
- Background color of `MIXED` and `PANEL-UMI` sequencing types on cases page
- Fixed regex error when searching for cases with query ending with `\ `
- Gene symbols on Causatives page lighter in dark mode
- SpliceAI tooltip of multigene variants

## [4.55]
### Changed
- Represent different tumor samples as vials in cases page
- Option to force-update the OMIM panel
### Fixed
- Low tumor purity badge alignment in cancer samples table on cancer case view
- VariantS comment popovers reactivate on hover
- Updating database genes in build 37
- ACMG classification summary hidden by sticky navbar
- Logo backgrounds fixed to white on welcome page
- Visited links turn purple again
- Style of link buttons and dropdown menus
- Update KUH and GMS logos
- Link color for Managed variants

## [4.54]
### Added
- Dark mode, using browser/OS media preference
- Allow marking case as solved without defining causative variants
- Admin users can create missing beacon datasets from the institute's settings page
- GenCC links on gene and variant pages
- Deprecation warnings when launching the app using a .yaml config file or loading cases using .ped files
### Changed
- Improved HTML syntax in case report template
- Modified message displayed when variant rank stats could not be calculated
- Expanded instructions on how to test on CG development server (cg-vm1)
- Added more somatic variant callers (Balsamic v9 SNV, develop SV)
### Fixed
- Remove load demo case command from docker-compose.yml
- Text elements being split across pages in PDF reports
- Made login password field of type `password` in LDAP login form
- Gene panels HTML select in institute's settings page
- Bootstrap upgraded to version 5
- Fix some Sourcery and SonarCloud suggestions
- Escape special characters in case search on institute and dashboard pages
- Broken case PDF reports when no Madeline pedigree image can be created
- Removed text-white links style that were invisible in new pages style
- Variants pagination after pressing "Filter variants" or "Clinical filter"
- Layout of buttons Matchmaker submission panel (case page)
- Removing cases from Matchmaker (simplified code and fixed functionality)
- Reintroduce check for missing alignment files purged from server

## [4.53]
### Added
### Changed
- Point Alamut API key docs link to new API version
- Parse dbSNP id from ID only if it says "rs", else use VEP CSQ fields
- Removed MarkupSafe from the dependencies
### Fixed
- Reintroduced loading of SVs for demo case 643595
- Successful parse of FOUND_IN should avoid GATK caller default
- All vulnerabilities flagged by SonarCloud

## [4.52]
### Added
- Demo cancer case gets loaded together with demo RD case in demo instance
- Parse REVEL_score alongside REVEL_rankscore from csq field and display it on SNV variant page
- Rank score results now show the ranking range
- cDNA and protein changes displayed on institute causatives pages
- Optional SESSION_TIMEOUT_MINUTES configuration in app config files
- Script to convert old OMIM case format (list of integers) to new format (list of dictionaries)
- Additional check for user logged in status before serving alignment files
- Download .cgh files from cancer samples table on cancer case page
- Number of documents and date of last update on genes page
### Changed
- Verify user before redirecting to IGV alignments and sashimi plots
- Build case IGV tracks starting from case and variant objects instead of passing all params in a form
- Unfreeze Werkzeug lib since Flask_login v.0.6 with bugfix has been released
- Sort gene panels by name (panelS and variant page)
- Removed unused `server.blueprints.alignviewers.unindexed_remote_static` endpoint
- User sessions to check files served by `server.blueprints.alignviewers.remote_static` endpoint
- Moved Beacon-related functions to a dedicated app extension
- Audit Filter now also loads filter displaying the variants for it
### Fixed
- Handle `attachment_filename` parameter renamed to `download_name` when Flask 2.2 will be released
- Removed cursor timeout param in cases find adapter function to avoid many code warnings
- Removed stream argument deprecation warning in tests
- Handle `no intervals found` warning in load_region test
- Beacon remove variants
- Protect remote_cors function in alignviewers view from Server-Side Request Forgery (SSRF)
- Check creation date of last document in gene collection to display when genes collection was updated last

## [4.51]
### Added
- Config file containing codecov settings for pull requests
- Add an IGV.js direct link button from case page
- Security policy file
- Hide/shade compound variants based on rank score on variantS from filter
- Chromograph legend documentation direct link
### Changed
- Updated deprecated Codecov GitHub action to v.2
- Simplified code of scout/adapter/mongo/variant
- Update IGV.js to v2.11.2
- Show summary number of variant gene panels on general report if more than 3
### Fixed
- Marrvel link for variants in genome build 38 (using liftover to build 37)
- Remove flags from codecov config file
- Fixed filter bug with high negative SPIDEX scores
- Renamed IARC TP53 button to to `TP53 Database`, modified also link since IARC has been moved to the US NCI: `https://tp53.isb-cgc.org/`
- Parsing new format of OMIM case info when exporting patients to Matchmaker
- Remove flask-debugtoolbar lib dependency that is using deprecated code and causes app to crash after new release of Jinja2 (3.1)
- Variant page crashing for cases with old OMIM terms structure (a list of integers instead of dictionary)
- Variant page crashing when creating MARRVEL link for cases with no genome build
- SpliceAI documentation link
- Fix deprecated `safe_str_cmp` import from `werkzeug.security` by freezing Werkzeug lib to v2.0 until Flask_login v.0.6 with bugfix is released
- List gene names densely in general report for SVs that contain more than 3 genes
- Show transcript ids on refseq genes on hg19 in IGV.js, using refgene source
- Display correct number of genes in general report for SVs that contain more than 32 genes
- Broken Google login after new major release of `lepture/authlib`
- Fix frequency and callers display on case general report

## [4.50.1]
### Fixed
- Show matching causative STR_repid for legacy str variants (pre Stranger hgnc_id)

## [4.50]
### Added
- Individual-specific OMIM terms
- OMIM disease descriptions in ClinVar submission form
- Add a toggle for melter rerun monitoring of cases
- Add a config option to show the rerun monitoring toggle
- Add a cli option to export cases with rerun monitoring enabled
- Add a link to STRipy for STR variants; shallow for ARX and HOXA13
- Hide by default variants only present in unaffected individuals in variants filters
- OMIM terms in general case report
- Individual-level info on OMIM and HPO terms in general case report
- PanelApp gene link among the external links on variant page
- Dashboard case filters fields help
- Filter cases by OMIM terms in cases and dashboard pages
### Fixed
- A malformed panel id request would crash with exception: now gives user warning flash with redirect
- Link to HPO resource file hosted on `http://purl.obolibrary.org`
- Gene search form when gene exists only in build 38
- Fixed odd redirect error and poor error message on missing column for gene panel csv upload
- Typo in parse variant transcripts function
- Modified keys name used to parse local observations (archived) frequencies to reflect change in MIP keys naming
- Better error handling for partly broken/timed out chanjo reports
- Broken javascript code when case Chromograph data is malformed
- Broader space for case synopsis in general report
- Show partial causatives on causatives and matching causatives panels
- Partial causative assignment in cases with no OMIM or HPO terms
- Partial causative OMIM select options in variant page
### Changed
- Slightly smaller and improved layout of content in case PDF report
- Relabel more cancer variant pages somatic for navigation
- Unify caseS nav links
- Removed unused `add_compounds` param from variant controllers function
- Changed default hg19 genome for IGV.js to legacy hg19_1kg_decoy to fix a few problematic loci
- Reduce code complexity (parse/ensembl.py)
- Silence certain fields in ClinVar export if prioritised ones exist (chrom-start-end if hgvs exist)
- Made phenotype non-mandatory when marking a variant as partial causative
- Only one phenotype condition type (OMIM or HPO) per variant is used in ClinVar submissions
- ClinVar submission variant condition prefers OMIM over HPO if available
- Use lighter version of gene objects in Omim MongoDB adapter, panels controllers, panels views and institute controllers
- Gene-variants table size is now adaptive
- Remove unused file upload on gene-variants page

## [4.49]
### Fixed
- Pydantic model types for genome_build, madeline_info, peddy_ped_check and peddy_sex_check, rank_model_version and sv_rank_model_version
- Replace `MatchMaker` with `Matchmaker` in all places visible by a user
- Save diagnosis labels along with OMIM terms in Matchmaker Exchange submission objects
- `libegl-mesa0_21.0.3-0ubuntu0.3~20.04.5_amd64.deb` lib not found by GitHub actions Docker build
- Remove unused `chromograph_image_files` and `chromograph_prefixes` keys saved when creating or updating an RD case
- Search managed variants by description and with ignore case
### Changed
- Introduced page margins on exported PDF reports
- Smaller gene fonts in downloaded HPO genes PDF reports
- Reintroduced gene coverage data in the PDF-exported general report of rare-disease cases
- Check for existence of case report files before creating sidebar links
- Better description of HPO and OMIM terms for patients submitted to Matchmaker Exchange
- Remove null non-mandatory key/values when updating a case
- Freeze WTForms<3 due to several form input rendering changes

## [4.48.1]
### Fixed
- General case PDF report for recent cases with no pedigree

## [4.48]
### Added
- Option to cancel a request for research variants in case page
### Changed
- Update igv.js to v2.10.5
- Updated example of a case delivery report
- Unfreeze cyvcf2
- Builder images used in Scout Dockerfiles
- Crash report email subject gives host name
- Export general case report to PDF using PDFKit instead of WeasyPrint
- Do not include coverage report in PDF case report since they might have different orientation
- Export cancer cases's "Coverage and QC report" to PDF using PDFKit instead of Weasyprint
- Updated cancer "Coverage and QC report" example
- Keep portrait orientation in PDF delivery report
- Export delivery report to PDF using PDFKit instead of Weasyprint
- PDF export of clinical and research HPO panels using PDFKit instead of Weasyprint
- Export gene panel report to PDF using PDFKit
- Removed WeasyPrint lib dependency

### Fixed
- Reintroduced missing links to Swegen and Beacon and dbSNP in RD variant page, summary section
- Demo delivery report orientation to fit new columns
- Missing delivery report in demo case
- Cast MNVs to SNV for test
- Export verified variants from all institutes when user is admin
- Cancer coverage and QC report not found for demo cancer case
- Pull request template instructions on how to deploy to test server
- PDF Delivery report not showing Swedac logo
- Fix code typos
- Disable codefactor raised by ESLint for javascript functions located on another file
- Loading spinner stuck after downloading a PDF gene panel report
- IGV browser crashing when file system with alignment files is not mounted

## [4.47]
### Added
- Added CADD, GnomAD and genotype calls to variantS export
### Changed
- Pull request template, to illustrate how to deploy pull request branches on cg-vm1 stage server
### Fixed
- Compiled Docker image contains a patched version (v4.9) of chanjo-report

## [4.46.1]
### Fixed
- Downloading of files generated within the app container (MT-report, verified variants, pedigrees, ..)

## [4.46]
### Added
- Created a Dockefile to be used to serve the dockerized app in production
- Modified the code to collect database params specified as env vars
- Created a GitHub action that pushes the Dockerfile-server image to Docker Hub (scout-server-stage) every time a PR is opened
- Created a GitHub action that pushes the Dockerfile-server image to Docker Hub (scout-server) every time a new release is created
- Reassign MatchMaker Exchange submission to another user when a Scout user is deleted
- Expose public API JSON gene panels endpoint, primarily to enable automated rerun checking for updates
- Add utils for dictionary type
- Filter institute cases using multiple HPO terms
- Vulture GitHub action to identify and remove unused variables and imports
### Changed
- Updated the python config file documentation in admin guide
- Case configuration parsing now uses Pydantic for improved typechecking and config handling
- Removed test matrices to speed up automatic testing of PRs
- Switch from Coveralls to Codecov to handle CI test coverage
- Speed-up CI tests by caching installation of libs and splitting tests into randomized groups using pytest-test-groups
- Improved LDAP login documentation
- Use lib flask-ldapconn instead of flask_ldap3_login> to handle ldap authentication
- Updated Managed variant documentation in user guide
- Fix and simplify creating and editing of gene panels
- Simplified gene variants search code
- Increased the height of the genes track in the IGV viewer
### Fixed
- Validate uploaded managed variant file lines, warning the user.
- Exporting validated variants with missing "genes" database key
- No results returned when searching for gene variants using a phenotype term
- Variants filtering by gene symbols file
- Make gene HGNC symbols field mandatory in gene variants page and run search only on form submit
- Make sure collaborator gene variants are still visible, even if HPO filter is used

## [4.45]
### Added
### Changed
- Start Scout also when loqusdbapi is not reachable
- Clearer definition of manual standard and custom inheritance models in gene panels
- Allow searching multiple chromosomes in filters
### Fixed
- Gene panel crashing on edit action

## [4.44]
### Added
### Changed
- Display Gene track beneath each sample track when displaying splice junctions in igv browser
- Check outdated gene symbols and update with aliases for both RD and cancer variantS
### Fixed
- Added query input check and fixed the Genes API endpoint to return a json formatted error when request is malformed
- Typo in ACMG BP6 tooltip

## [4.43.1]
### Added
- Added database index for OMIM disease term genes
### Changed
### Fixed
- Do not drop HPO terms collection when updating HPO terms via the command line
- Do not drop disease (OMIM) terms collection when updating diseases via the command line

## [4.43]
### Added
- Specify which collection(s) update/build indexes for
### Fixed
- Do not drop genes and transcripts collections when updating genes via the command line

## [4.42.1]
### Added
### Changed
### Fixed
- Freeze PyMongo lib to version<4.0 to keep supporting previous MongoDB versions
- Speed up gene panels creation and update by collecting only light gene info from database
- Avoid case page crash on Phenomizer queries timeout

## [4.42]
### Added
- Choose custom pinned variants to submit to MatchMaker Exchange
- Submit structural variant as genes to the MatchMaker Exchange
- Added function for maintainers and admins to remove gene panels
- Admins can restore deleted gene panels
- A development docker-compose file illustrating the scout/chanjo-report integration
- Show AD on variants view for cancer SV (tumor and normal)
- Cancer SV variants filter AD, AF (tumor and normal)
- Hiding the variants score column also from cancer SVs, as for the SNVs
### Changed
- Enforce same case _id and display_name when updating a case
- Enforce same individual ids, display names and affected status when updating a case
- Improved documentation for connecting to loqusdb instances (including loqusdbapi)
- Display and download HPO gene panels' gene symbols in italics
- A faster-built and lighter Docker image
- Reduce complexity of `panels` endpoint moving some code to the panels controllers
- Update requirements to use flask-ldap3-login>=0.9.17 instead of freezing WTForm
### Fixed
- Use of deprecated TextField after the upgrade of WTF to v3.0
- Freeze to WTForms to version < 3
- Remove the extra files (bed files and madeline.svg) introduced by mistake
- Cli command loading demo data in docker-compose when case custom images exist and is None
- Increased MongoDB connection serverSelectionTimeoutMS parameter to 30K (default value according to MongoDB documentation)
- Better differentiate old obs counts 0 vs N/A
- Broken cancer variants page when default gene panel was deleted
- Typo in tx_overview function in variant controllers file
- Fixed loqusdbapi SV search URL
- SV variants filtering using Decipher criterion
- Removing old gene panels that don't contain the `maintainer` key.

## [4.41.1]
### Fixed
- General reports crash for variant annotations with same variant on other cases

## [4.41]
### Added
- Extended the instructions for running the Scout Docker image (web app and cli).
- Enabled inclusion of custom images to STR variant view
### Fixed
- General case report sorting comments for variants with None genetic models
- Do not crash but redirect to variants page with error when a variant is not found for a case
- UCSC links coordinates for SV variants with start chromosome different than end chromosome
- Human readable variants name in case page for variants having start chromosome different from end chromosome
- Avoid always loading all transcripts when checking gene symbol: introduce gene captions
- Slow queries for evaluated variants on e.g. case page - use events instead
### Changed
- Rearrange variant page again, moving severity predictions down.
- More reactive layout width steps on variant page

## [4.40.1]
### Added
### Fixed
- Variants dismissed with inconsistent inheritance pattern can again be shown in general case report
- General report page for variants with genes=None
- General report crashing when variants have no panels
- Added other missing keys to case and variant dictionaries passed to general report
### Changed

## [4.40]
### Added
- A .cff citation file
- Phenotype search API endpoint
- Added pagination to phenotype API
- Extend case search to include internal MongoDB id
- Support for connecting to a MongoDB replica set (.py config files)
- Support for connecting to a MongoDB replica set (.yaml config files)
### Fixed
- Command to load the OMIM gene panel (`scout load panel --omim`)
- Unify style of pinned and causative variants' badges on case page
- Removed automatic spaces after punctuation in comments
- Remove the hardcoded number of total individuals from the variant's old observations panel
- Send delete requests to a connected Beacon using the DELETE method
- Layout of the SNV and SV variant page - move frequency up
### Changed
- Stop updating database indexes after loading exons via command line
- Display validation status badge also for not Sanger-sequenced variants
- Moved Frequencies, Severity and Local observations panels up in RD variants page
- Enabled Flask CORS to communicate CORS status to js apps
- Moved the code preparing the transcripts overview to the backend
- Refactored and filtered json data used in general case report
- Changed the database used in docker-compose file to use the official MongoDB v4.4 image
- Modified the Python (3.6, 3.8) and MongoDB (3.2, 4.4, 5.0) versions used in testing matrices (GitHub actions)
- Capitalize case search terms on institute and dashboard pages


## [4.39]
### Added
- COSMIC IDs collected from CSQ field named `COSMIC`
### Fixed
- Link to other causative variants on variant page
- Allow multiple COSMIC links for a cancer variant
- Fix floating text in severity box #2808
- Fixed MitoMap and HmtVar links for hg38 cases
- Do not open new browser tabs when downloading files
- Selectable IGV tracks on variant page
- Missing splice junctions button on variant page
- Refactor variantS representative gene selection, and use it also for cancer variant summary
### Changed
- Improve Javascript performance for displaying Chromograph images
- Make ClinVar classification more evident in cancer variant page

## [4.38]
### Added
- Option to hide Alamut button in the app config file
### Fixed
- Library deprecation warning fixed (insert is deprecated. Use insert_one or insert_many instead)
- Update genes command will not trigger an update of database indices any more
- Missing resources in temporary downloading directory when updating genes using the command line
- Restore previous variant ACMG classification in a scrollable div
- Loading spinner not stopping after downloading PDF case reports and variant list export
- Add extra Alamut links higher up on variant pages
- Improve UX for phenotypes in case page
- Filter and export of STR variants
- Update look of variants page navigation buttons
### Changed

## [4.37]
### Added
- Highlight and show version number for RefSeq MANE transcripts.
- Added integration to a rerunner service for toggling reanalysis with updated pedigree information
- SpliceAI display and parsing from VEP CSQ
- Display matching tiered variants for cancer variants
- Display a loading icon (spinner) until the page loads completely
- Display filter badges in cancer variants list
- Update genes from pre-downloaded file resources
- On login, OS, browser version and screen size are saved anonymously to understand how users are using Scout
- API returning institutes data for a given user: `/api/v1/institutes`
- API returning case data for a given institute: `/api/v1/institutes/<institute_id>/cases`
- Added GMS and Lund university hospital logos to login page
- Made display of Swedac logo configurable
- Support for displaying custom images in case view
- Individual-specific HPO terms
- Optional alamut_key in institute settings for Alamut Plus software
- Case report API endpoint
- Tooltip in case explaining that genes with genome build different than case genome build will not be added to dynamic HPO panel.
- Add DeepVariant as a caller
### Fixed
- Updated IGV to v2.8.5 to solve missing gene labels on some zoom levels
- Demo cancer case config file to load somatic SNVs and SVs only.
- Expand list of refseq trancripts in ClinVar submission form
- Renamed `All SNVs and INDELs` institute sidebar element to `Search SNVs and INDELs` and fixed its style.
- Add missing parameters to case load-config documentation
- Allow creating/editing gene panels and dynamic gene panels with genes present in genome build 38
- Bugfix broken Pytests
- Bulk dismissing variants error due to key conversion from string to integer
- Fix typo in index documentation
- Fixed crash in institute settings page if "collaborators" key is not set in database
- Don't stop Scout execution if LoqusDB call fails and print stacktrace to log
- Bug when case contains custom images with value `None`
- Bug introduced when fixing another bug in Scout-LoqusDB interaction
- Loading of OMIM diagnoses in Scout demo instance
- Remove the docker-compose with chanjo integration because it doesn't work yet.
- Fixed standard docker-compose with scout demo data and database
- Clinical variant assessments not present for pinned and causative variants on case page.
- MatchMaker matching one node at the time only
- Remove link from previously tiered variants badge in cancer variants page
- Typo in gene cell on cancer variants page
- Managed variants filter form
### Changed
- Better naming for variants buttons on cancer track (somatic, germline). Also show cancer research button if available.
- Load case with missing panels in config files, but show warning.
- Changing the (Female, Male) symbols to (F/M) letters in individuals_table and case-sma.
- Print stacktrace if case load command fails
- Added sort icon and a pointer to the cursor to all tables with sortable fields
- Moved variant, gene and panel info from the basic pane to summary panel for all variants.
- Renamed `Basics` panel to `Classify` on variant page.
- Revamped `Basics` panel to a panel dedicated to classify variants
- Revamped the summary panel to be more compact.
- Added dedicated template for cancer variants
- Removed Gene models, Gene annotations and Conservation panels for cancer variants
- Reorganized the orders of panels for variant and cancer variant views
- Added dedicated variant quality panel and removed relevant panes
- A more compact case page
- Removed OMIM genes panel
- Make genes panel, pinned variants panel, causative variants panel and ClinVar panel scrollable on case page
- Update to Scilifelab's 2020 logo
- Update Gens URL to support Gens v2.0 format
- Refactor tests for parsing case configurations
- Updated links to HPO downloadable resources
- Managed variants filtering defaults to all variant categories
- Changing the (Kind) drop-down according to (Category) drop-down in Managed variant add variant
- Moved Gens button to individuals table
- Check resource files availability before starting updating OMIM diagnoses
- Fix typo in `SHOW_OBSERVED_VARIANT_ARCHIVE` config param

## [4.36]
### Added
- Parse and save splice junction tracks from case config file
- Tooltip in observations panel, explaining that case variants with no link might be old variants, not uploaded after a case rerun
### Fixed
- Warning on overwriting variants with same position was no longer shown
- Increase the height of the dropdowns to 425px
- More indices for the case table as it grows, specifically for causatives queries
- Splice junction tracks not centered over variant genes
- Total number of research variants count
- Update variants stats in case documents every time new variants are loaded
- Bug in flashing warning messages when filtering variants
### Changed
- Clearer warning messages for genes and gene/gene-panels searches in variants filters

## [4.35]
### Added
- A new index for hgnc_symbol in the hgnc_gene collection
- A Pedigree panel in STR page
- Display Tier I and II variants in case view causatives card for cancer cases
### Fixed
- Send partial file data to igv.js when visualizing sashimi plots with splice junction tracks
- Research variants filtering by gene
- Do not attempt to populate annotations for not loaded pinned/causatives
- Add max-height to all dropdowns in filters
### Changed
- Switch off non-clinical gene warnings when filtering research variants
- Don't display OMIM disease card in case view for cancer cases
- Refactored Individuals and Causative card in case view for cancer cases
- Update and style STR case report

## [4.34]
### Added
- Saved filter lock and unlock
- Filters can optionally be marked audited, logging the filter name, user and date on the case events and general report.
- Added `ClinVar hits` and `Cosmic hits` in cancer SNVs filters
- Added `ClinVar hits` to variants filter (rare disease track)
- Load cancer demo case in docker-compose files (default and demo file)
- Inclusive-language check using [woke](https://github.com/get-woke/woke) github action
- Add link to HmtVar for mitochondrial variants (if VCF is annotated with HmtNote)
- Grey background for dismissed compounds in variants list and variant page
- Pin badge for pinned compounds in variants list and variant page
- Support LoqusDB REST API queries
- Add a docker-compose-matchmaker under scout/containers/development to test matchmaker locally
- Script to investigate consequences of symbol search bug
- Added GATK to list of SV and cancer SV callers
### Fixed
- Make MitoMap link work for hg38 again
- Export Variants feature crashing when one of the variants has no primary transcripts
- Redirect to last visited variantS page when dismissing variants from variants list
- Improved matching of SVs Loqus occurrences in other cases
- Remove padding from the list inside (Matching causatives from other cases) panel
- Pass None to get_app function in CLI base since passing script_info to app factory functions was deprecated in Flask 2.0
- Fixed failing tests due to Flask update to version 2.0
- Speed up user events view
- Causative view sort out of memory error
- Use hgnc_id for gene filter query
- Typo in case controllers displaying an error every time a patient is matched against external MatchMaker nodes
- Do not crash while attempting an update for variant documents that are too big (> 16 MB)
- Old STR causatives (and other variants) may not have HGNC symbols - fix sort lambda
- Check if gene_obj has primary_transcript before trying to access it
- Warn if a gene manually searched is in a clinical panel with an outdated name when filtering variants
- ChrPos split js not needed on STR page yet
### Changed
- Remove parsing of case `genome_version`, since it's not used anywhere downstream
- Introduce deprecation warning for Loqus configs that are not dictionaries
- SV clinical filter no longer filters out sub 100 nt variants
- Count cases in LoqusDB by variant type
- Commit pulse repo badge temporarily set to weekly
- Sort ClinVar submissions objects by ascending "Last evaluated" date
- Refactored the MatchMaker integration as an extension
- Replaced some sensitive words as suggested by woke linter
- Documentation for load-configuration rewritten.
- Add styles to MatchMaker matches table
- More detailed info on the data shared in MatchMaker submission form

## [4.33.1]
### Fixed
- Include markdown for release autodeploy docs
- Use standard inheritance model in ClinVar (https://ftp.ncbi.nlm.nih.gov/pub/GTR/standard_terms/Mode_of_inheritance.txt)
- Fix issue crash with variants that have been unflagged causative not being available in other causatives
### Added
### Changed

## [4.33]
### Fixed
- Command line crashing when updating an individual not found in database
- Dashboard page crashing when filters return no data
- Cancer variants filter by chromosome
- /api/v1/genes now searches for genes in all genome builds by default
- Upgraded igv.js to version 2.8.1 (Fixed Unparsable bed record error)
### Added
- Autodeploy docs on release
- Documentation for updating case individuals tracks
- Filter cases and dashboard stats by analysis track
### Changed
- Changed from deprecated db update method
- Pre-selected fields to run queries with in dashboard page
- Do not filter by any institute when first accessing the dashboard
- Removed OMIM panel in case view for cancer cases
- Display Tier I and II variants in case view causatives panel for cancer cases
- Refactored Individuals and Causative panels in case view for cancer cases

## [4.32.1]
### Fixed
- iSort lint check only
### Changed
- Institute cases page crashing when a case has track:Null
### Added

## [4.32]
### Added
- Load and show MITOMAP associated diseases from VCF (INFO field: MitomapAssociatedDiseases, via HmtNote)
- Show variant allele frequencies for mitochondrial variants (GRCh38 cases)
- Extend "public" json API with diseases (OMIM) and phenotypes (HPO)
- HPO gene list download now has option for clinical and non-clinical genes
- Display gene splice junctions data in sashimi plots
- Update case individuals with splice junctions tracks
- Simple Docker compose for development with local build
- Make Phenomodels subpanels collapsible
- User side documentation of cytogenomics features (Gens, Chromograph, vcf2cytosure, rhocall)
- iSort GitHub Action
- Support LoqusDB REST API queries
### Fixed
- Show other causative once, even if several events point to it
- Filtering variants by mitochondrial chromosome for cases with genome build=38
- HPO gene search button triggers any warnings for clinical / non-existing genes also on first search
- Fixed a bug in variants pages caused by MT variants without alt_frequency
- Tests for CADD score parsing function
- Fixed the look of IGV settings on SNV variant page
- Cases analyzed once shown as `rerun`
- Missing case track on case re-upload
- Fixed severity rank for SO term "regulatory region ablation"
### Changed
- Refactor according to CodeFactor - mostly reuse of duplicated code
- Phenomodels language adjustment
- Open variants in a new window (from variants page)
- Open overlapping and compound variants in a new window (from variant page)
- gnomAD link points to gnomAD v.3 (build GRCh38) for mitochondrial variants.
- Display only number of affected genes for dismissed SVs in general report
- Chromosome build check when populating the variants filter chromosome selection
- Display mitochondrial and rare diseases coverage report in cases with missing 'rare' track

## [4.31.1]
### Added
### Changed
- Remove mitochondrial and coverage report from cancer cases sidebar
### Fixed
- ClinVar page when dbSNP id is None

## [4.31]
### Added
- gnomAD annotation field in admin guide
- Export also dynamic panel genes not associated to an HPO term when downloading the HPO panel
- Primary HGNC transcript info in variant export files
- Show variant quality (QUAL field from vcf) in the variant summary
- Load/update PDF gene fusion reports (clinical and research) generated with Arriba
- Support new MANE annotations from VEP (both MANE Select and MANE Plus Clinical)
- Display on case activity the event of a user resetting all dismissed variants
- Support gnomAD population frequencies for mitochondrial variants
- Anchor links in Casedata ClinVar panels to redirect after renaming individuals
### Fixed
- Replace old docs link www.clinicalgenomics.se/scout with new https://clinical-genomics.github.io/scout
- Page formatting issues whenever case and variant comments contain extremely long strings with no spaces
- Chromograph images can be one column and have scrollbar. Removed legacy code.
- Column labels for ClinVar case submission
- Page crashing looking for LoqusDB observation when variant doesn't exist
- Missing inheritance models and custom inheritance models on newly created gene panels
- Accept only numbers in managed variants filter as position and end coordinates
- SNP id format and links in Variant page, ClinVar submission form and general report
- Case groups tooltip triggered only when mouse is on the panel header
- Loadable filters displayed in alphabetical order on variants page
### Changed
- A more compact case groups panel
- Added landscape orientation CSS style to cancer coverage and QC demo report
- Improve user documentation to create and save new gene panels
- Removed option to use space as separator when uploading gene panels
- Separating the columns of standard and custom inheritance models in gene panels
- Improved ClinVar instructions for users using non-English Excel

## [4.30.2]
### Added
### Fixed
- Use VEP RefSeq ID if RefSeq list is empty in RefSeq transcripts overview
- Bug creating variant links for variants with no end_chrom
### Changed

## [4.30.1]
### Added
### Fixed
- Cryptography dependency fixed to use version < 3.4
### Changed

## [4.30]
### Added
- Introduced a `reset dismiss variant` verb
- Button to reset all dismissed variants for a case
- Add black border to Chromograph ideograms
- Show ClinVar annotations on variantS page
- Added integration with GENS, copy number visualization tool
- Added a VUS label to the manual classification variant tags
- Add additional information to SNV verification emails
- Tooltips documenting manual annotations from default panels
- Case groups now show bam files from all cases on align view
### Fixed
- Center initial igv view on variant start with SNV/indels
- Don't set initial igv view to negative coordinates
- Display of GQ for SV and STR
- Parsing of AD and related info for STRs
- LoqusDB field in institute settings accepts only existing Loqus instances
- Fix DECIPHER link to work after DECIPHER migrated to GRCh38
- Removed visibility window param from igv.js genes track
- Updated HPO download URL
- Patch HPO download test correctly
- Reference size on STR hover not needed (also wrong)
- Introduced genome build check (allowed values: 37, 38, "37", "38") on case load
- Improve case searching by assignee full name
- Populating the LoqusDB select in institute settings
### Changed
- Cancer variants table header (pop freq etc)
- Only admin users can modify LoqusDB instance in Institute settings
- Style of case synopsis, variants and case comments
- Switched to igv.js 2.7.5
- Do not choke if case is missing research variants when research requested
- Count cases in LoqusDB by variant type
- Introduce deprecation warning for Loqus configs that are not dictionaries
- Improve create new gene panel form validation
- Make XM- transcripts less visible if they don't overlap with transcript refseq_id in variant page
- Color of gene panels and comments panels on cases and variant pages
- Do not choke if case is missing research variants when reserch requested

## [4.29.1]
### Added
### Fixed
- Always load STR variants regardless of RankScore threshold (hotfix)
### Changed

## [4.29]
### Added
- Added a page about migrating potentially breaking changes to the documentation
- markdown_include in development requirements file
- STR variants filter
- Display source, Z-score, inheritance pattern for STR annotations from Stranger (>0.6.1) if available
- Coverage and quality report to cancer view
### Fixed
- ACMG classification page crashing when trying to visualize a classification that was removed
- Pretty print HGVS on gene variants (URL-decode VEP)
- Broken or missing link in the documentation
- Multiple gene names in ClinVar submission form
- Inheritance model select field in ClinVar submission
- IGV.js >2.7.0 has an issue with the gene track zoom levels - temp freeze at 2.7.0
- Revert CORS-anywhere and introduce a local http proxy for cloud tracks
### Changed

## [4.28]
### Added
- Chromograph integration for displaying PNGs in case-page
- Add VAF to cancer case general report, and remove some of its unused fields
- Variants filter compatible with genome browser location strings
- Support for custom public igv tracks stored on the cloud
- Add tests to increase testing coverage
- Update case variants count after deleting variants
- Update IGV.js to latest (v2.7.4)
- Bypass igv.js CORS check using `https://github.com/Rob--W/cors-anywhere`
- Documentation on default and custom IGV.js tracks (admin docs)
- Lock phenomodels so they're editable by admins only
- Small case group assessment sharing
- Tutorial and files for deploying app on containers (Kubernetes pods)
- Canonical transcript and protein change of canonical transcript in exported variants excel sheet
- Support for Font Awesome version 6
- Submit to Beacon from case page sidebar
- Hide dismissed variants in variants pages and variants export function
- Systemd service files and instruction to deploy Scout using podman
### Fixed
- Bugfix: unused `chromgraph_prefix |tojson` removed
- Freeze coloredlogs temporarily
- Marrvel link
- Don't show TP53 link for silent or synonymous changes
- OMIM gene field accepts any custom number as OMIM gene
- Fix Pytest single quote vs double quote string
- Bug in gene variants search by similar cases and no similar case is found
- Delete unused file `userpanel.py`
- Primary transcripts in variant overview and general report
- Google OAuth2 login setup in README file
- Redirect to 'missing file'-icon if configured Chromograph file is missing
- Javascript error in case page
- Fix compound matching during variant loading for hg38
- Cancer variants view containing variants dismissed with cancer-specific reasons
- Zoom to SV variant length was missing IGV contig select
- Tooltips on case page when case has no default gene panels
### Changed
- Save case variants count in case document and not in sessions
- Style of gene panels multiselect on case page
- Collapse/expand main HPO checkboxes in phenomodel preview
- Replaced GQ (Genotype quality) with VAF (Variant allele frequency) in cancer variants GT table
- Allow loading of cancer cases with no tumor_purity field
- Truncate cDNA and protein changes in case report if longer than 20 characters


## [4.27]
### Added
- Exclude one or more variant categories when running variants delete command
### Fixed
### Changed

## [4.26.1]
### Added
### Fixed
- Links with 1-letter aa codes crash on frameshift etc
### Changed

## [4.26]
### Added
- Extend the delete variants command to print analysis date, track, institute, status and research status
- Delete variants by type of analysis (wgs|wes|panel)
- Links to cBioPortal, MutanTP53, IARC TP53, OncoKB, MyCancerGenome, CIViC
### Fixed
- Deleted variants count
### Changed
- Print output of variants delete command as a tab separated table

## [4.25]
### Added
- Command line function to remove variants from one or all cases
### Fixed
- Parse SMN None calls to None rather than False

## [4.24.1]
### Fixed
- Install requirements.txt via setup file

## [4.24]
### Added
- Institute-level phenotype models with sub-panels containing HPO and OMIM terms
- Runnable Docker demo
- Docker image build and push github action
- Makefile with shortcuts to docker commands
- Parse and save synopsis, phenotype and cohort terms from config files upon case upload
### Fixed
- Update dismissed variant status when variant dismissed key is missing
- Breakpoint two IGV button now shows correct chromosome when different from bp1
- Missing font lib in Docker image causing the PDF report download page to crash
- Sentieon Manta calls lack Somaticscore - load anyway
- ClinVar submissions crashing due to pinned variants that are not loaded
- Point ExAC pLI score to new gnomad server address
- Bug uploading cases missing phenotype terms in config file
- STRs loaded but not shown on browser page
- Bug when using adapter.variant.get_causatives with case_id without causatives
- Problem with fetching "solved" from scout export cases cli
- Better serialising of datetime and bson.ObjectId
- Added `volumes` folder to .gitignore
### Changed
- Make matching causative and managed variants foldable on case page
- Remove calls to PyMongo functions marked as deprecated in backend and frontend(as of version 3.7).
- Improved `scout update individual` command
- Export dynamic phenotypes with ordered gene lists as PDF


## [4.23]
### Added
- Save custom IGV track settings
- Show a flash message with clear info about non-valid genes when gene panel creation fails
- CNV report link in cancer case side navigation
- Return to comment section after editing, deleting or submitting a comment
- Managed variants
- MT vs 14 chromosome mean coverage stats if Scout is connected to Chanjo
### Fixed
- missing `vcf_cancer_sv` and `vcf_cancer_sv_research` to manual.
- Split ClinVar multiple clnsig values (slash-separated) and strip them of underscore for annotations without accession number
- Timeout of `All SNVs and INDELs` page when no valid gene is provided in the search
- Round CADD (MIPv9)
- Missing default panel value
- Invisible other causatives lines when other causatives lack gene symbols
### Changed
- Do not freeze mkdocs-material to version 4.6.1
- Remove pre-commit dependency

## [4.22]
### Added
- Editable cases comments
- Editable variants comments
### Fixed
- Empty variant activity panel
- STRs variants popover
- Split new ClinVar multiple significance terms for a variant
- Edit the selected comment, not the latest
### Changed
- Updated RELEASE docs.
- Pinned variants card style on the case page
- Merged `scout export exons` and `scout view exons` commands


## [4.21.2]
### Added
### Fixed
- Do not pre-filter research variants by (case-default) gene panels
- Show OMIM disease tooltip reliably
### Changed

## [4.21.1]
### Added
### Fixed
- Small change to Pop Freq column in variants ang gene panels to avoid strange text shrinking on small screens
- Direct use of HPO list for Clinical HPO SNV (and cancer SNV) filtering
- PDF coverage report redirecting to login page
### Changed
- Remove the option to dismiss single variants from all variants pages
- Bulk dismiss SNVs, SVs and cancer SNVs from variants pages

## [4.21]
### Added
- Support to configure LoqusDB per institute
- Highlight causative variants in the variants list
- Add tests. Mostly regarding building internal datatypes.
- Remove leading and trailing whitespaces from panel_name and display_name when panel is created
- Mark MANE transcript in list of transcripts in "Transcript overview" on variant page
- Show default panel name in case sidebar
- Previous buttons for variants pagination
- Adds a gh action that checks that the changelog is updated
- Adds a gh action that deploys new releases automatically to pypi
- Warn users if case default panels are outdated
- Define institute-specific gene panels for filtering in institute settings
- Use institute-specific gene panels in variants filtering
- Show somatic VAF for pinned and causative variants on case page

### Fixed
- Report pages redirect to login instead of crashing when session expires
- Variants filter loading in cancer variants page
- User, Causative and Cases tables not scaling to full page
- Improved docs for an initial production setup
- Compatibility with latest version of Black
- Fixed tests for Click>7
- Clinical filter required an extra click to Filter to return variants
- Restore pagination and shrink badges in the variants page tables
- Removing a user from the command line now inactivates the case only if user is last assignee and case is active
- Bugfix, LoqusDB per institute feature crashed when institute id was empty string
- Bugfix, LoqusDB calls where missing case count
- filter removal and upload for filters deleted from another page/other user
- Visualize outdated gene panels info in a popover instead of a tooltip in case page side panel

### Changed
- Highlight color on normal STRs in the variants table from green to blue
- Display breakpoints coordinates in verification emails only for structural variants


## [4.20]
### Added
- Display number of filtered variants vs number of total variants in variants page
- Search case by HPO terms
- Dismiss variant column in the variants tables
- Black and pre-commit packages to dev requirements

### Fixed
- Bug occurring when rerun is requested twice
- Peddy info fields in the demo config file
- Added load config safety check for multiple alignment files for one individual
- Formatting of cancer variants table
- Missing Score in SV variants table

### Changed
- Updated the documentation on how to create a new software release
- Genome build-aware cytobands coordinates
- Styling update of the Matchmaker card
- Select search type in case search form


## [4.19]

### Added
- Show internal ID for case
- Add internal ID for downloaded CGH files
- Export dynamic HPO gene list from case page
- Remove users as case assignees when their account is deleted
- Keep variants filters panel expanded when filters have been used

### Fixed
- Handle the ProxyFix ModuleNotFoundError when Werkzeug installed version is >1.0
- General report formatting issues whenever case and variant comments contain extremely long strings with no spaces

### Changed
- Created an institute wrapper page that contains list of cases, causatives, SNVs & Indels, user list, shared data and institute settings
- Display case name instead of case ID on clinVar submissions
- Changed icon of sample update in clinVar submissions


## [4.18]

### Added
- Filter cancer variants on cytoband coordinates
- Show dismiss reasons in a badge with hover for clinical variants
- Show an ellipsis if 10 cases or more to display with loqusdb matches
- A new blog post for version 4.17
- Tooltip to better describe Tumor and Normal columns in cancer variants
- Filter cancer SNVs and SVs by chromosome coordinates
- Default export of `Assertion method citation` to clinVar variants submission file
- Button to export up to 500 cancer variants, filtered or not
- Rename samples of a clinVar submission file

### Fixed
- Apply default gene panel on return to cancer variantS from variant view
- Revert to certificate checking when asking for Chanjo reports
- `scout download everything` command failing while downloading HPO terms

### Changed
- Turn tumor and normal allelic fraction to decimal numbers in tumor variants page
- Moved clinVar submissions code to the institutes blueprints
- Changed name of clinVar export files to FILENAME.Variant.csv and FILENAME.CaseData.csv
- Switched Google login libraries from Flask-OAuthlib to Authlib


## [4.17.1]

### Fixed
- Load cytobands for cases with chromosome build not "37" or "38"


## [4.17]

### Added
- COSMIC badge shown in cancer variants
- Default gene-panel in non-cancer structural view in url
- Filter SNVs and SVs by cytoband coordinates
- Filter cancer SNV variants by alt allele frequency in tumor
- Correct genome build in UCSC link from structural variant page



### Fixed
- Bug in clinVar form when variant has no gene
- Bug when sharing cases with the same institute twice
- Page crashing when removing causative variant tag
- Do not default to GATK caller when no caller info is provided for cancer SNVs


## [4.16.1]

### Fixed
- Fix the fix for handling of delivery reports for rerun cases

## [4.16]

### Added
- Adds possibility to add "lims_id" to cases. Currently only stored in database, not shown anywhere
- Adds verification comment box to SVs (previously only available for small variants)
- Scrollable pedigree panel

### Fixed
- Error caused by changes in WTForm (new release 2.3.x)
- Bug in OMIM case page form, causing the page to crash when a string was provided instead of a numerical OMIM id
- Fix Alamut link to work properly on hg38
- Better handling of delivery reports for rerun cases
- Small CodeFactor style issues: matchmaker results counting, a couple of incomplete tests and safer external xml
- Fix an issue with Phenomizer introduced by CodeFactor style changes

### Changed
- Updated the version of igv.js to 2.5.4

## [4.15.1]

### Added
- Display gene names in ClinVar submissions page
- Links to Varsome in variant transcripts table

### Fixed
- Small fixes to ClinVar submission form
- Gene panel page crash when old panel has no maintainers

## [4.15]

### Added
- Clinvar CNVs IGV track
- Gene panels can have maintainers
- Keep variant actions (dismissed, manual rank, mosaic, acmg, comments) upon variant re-upload
- Keep variant actions also on full case re-upload

### Fixed
- Fix the link to Ensembl for SV variants when genome build 38.
- Arrange information in columns on variant page
- Fix so that new cosmic identifier (COSV) is also acceptable #1304
- Fixed COSMIC tag in INFO (outside of CSQ) to be parses as well with `&` splitter.
- COSMIC stub URL changed to https://cancer.sanger.ac.uk/cosmic/search?q= instead.
- Updated to a version of IGV where bigBed tracks are visualized correctly
- Clinvar submission files are named according to the content (variant_data and case_data)
- Always show causatives from other cases in case overview
- Correct disease associations for gene symbol aliases that exist as separate genes
- Re-add "custom annotations" for SV variants
- The override ClinVar P/LP add-in in the Clinical Filter failed for new CSQ strings

### Changed
- Runs all CI checks in github actions

## [4.14.1]

### Fixed
- Error when variant found in loqusdb is not loaded for other case

## [4.14]

### Added
- Use github actions to run tests
- Adds CLI command to update individual alignments path
- Update HPO terms using downloaded definitions files
- Option to use alternative flask config when running `scout serve`
- Requirement to use loqusdb >= 2.5 if integrated

### Fixed
- Do not display Pedigree panel in cancer view
- Do not rely on internet connection and services available when running CI tests
- Variant loading assumes GATK if no caller set given and GATK filter status is seen in FILTER
- Pass genome build param all the way in order to get the right gene mappings for cases with build 38
- Parse correctly variants with zero frequency values
- Continue even if there are problems to create a region vcf
- STR and cancer variant navigation back to variants pages could fail

### Changed
- Improved code that sends requests to the external APIs
- Updates ranges for user ranks to fit todays usage
- Run coveralls on github actions instead of travis
- Run pip checks on github actions instead of coveralls
- For hg38 cases, change gnomAD link to point to version 3.0 (which is hg38 based)
- Show pinned or causative STR variants a bit more human readable

## [4.13.1]

### Added
### Fixed
- Typo that caused not all clinvar conflicting interpretations to be loaded no matter what
- Parse and retrieve clinvar annotations from VEP-annotated (VEP 97+) CSQ VCF field
- Variant clinvar significance shown as `not provided` whenever is `Uncertain significance`
- Phenomizer query crashing when case has no HPO terms assigned
- Fixed a bug affecting `All SNVs and INDELs` page when variants don't have canonical transcript
- Add gene name or id in cancer variant view

### Changed
- Cancer Variant view changed "Variant:Transcript:Exon:HGVS" to "Gene:Transcript:Exon:HGVS"

## [4.13]

### Added
- ClinVar SNVs track in IGV
- Add SMA view with SMN Copy Number data
- Easier to assign OMIM diagnoses from case page
- OMIM terms and specific OMIM term page

### Fixed
- Bug when adding a new gene to a panel
- Restored missing recent delivery reports
- Fixed style and links to other reports in case side panel
- Deleting cases using display_name and institute not deleting its variants
- Fixed bug that caused coordinates filter to override other filters
- Fixed a problem with finding some INS in loqusdb
- Layout on SV page when local observations without cases are present
- Make scout compatible with the new HPO definition files from `http://compbio.charite.de/jenkins/`
- General report visualization error when SNVs display names are very long


### Changed


## [4.12.4]

### Fixed
- Layout on SV page when local observations without cases are present

## [4.12.3]

### Fixed
- Case report when causative or pinned SVs have non null allele frequencies

## [4.12.2]

### Fixed
- SV variant links now take you to the SV variant page again
- Cancer variant view has cleaner table data entries for "N/A" data
- Pinned variant case level display hotfix for cancer and str - more on this later
- Cancer variants show correct alt/ref reads mirroring alt frequency now
- Always load all clinical STR variants even if a region load is attempted - index may be missing
- Same case repetition in variant local observations

## [4.12.1]

### Fixed
- Bug in variant.gene when gene has no HGVS description


## [4.12]

### Added
- Accepts `alignment_path` in load config to pass bam/cram files
- Display all phenotypes on variant page
- Display hgvs coordinates on pinned and causatives
- Clear panel pending changes
- Adds option to setup the database with static files
- Adds cli command to download the resources from CLI that scout needs
- Adds test files for merged somatic SV and CNV; as well as merged SNV, and INDEL part of #1279
- Allows for upload of OMIM-AUTO gene panel from static files without api-key

### Fixed
- Cancer case HPO panel variants link
- Fix so that some drop downs have correct size
- First IGV button in str variants page
- Cancer case activates on SNV variants
- Cases activate when STR variants are viewed
- Always calculate code coverage
- Pinned/Classification/comments in all types of variants pages
- Null values for panel's custom_inheritance_models
- Discrepancy between the manual disease transcripts and those in database in gene-edit page
- ACMG classification not showing for some causatives
- Fix bug which caused IGV.js to use hg19 reference files for hg38 data
- Bug when multiple bam files sources with non-null values are available


### Changed
- Renamed `requests` file to `scout_requests`
- Cancer variant view shows two, instead of four, decimals for allele and normal


## [4.11.1]

### Fixed
- Institute settings page
- Link institute settings to sharing institutes choices

## [4.11.0]

### Added
- Display locus name on STR variant page
- Alternative key `GNOMADAF_popmax` for Gnomad popmax allele frequency
- Automatic suggestions on how to improve the code on Pull Requests
- Parse GERP, phastCons and phyloP annotations from vep annotated CSQ fields
- Avoid flickering comment popovers in variant list
- Parse REVEL score from vep annotated CSQ fields
- Allow users to modify general institute settings
- Optionally format code automatically on commit
- Adds command to backup vital parts `scout export database`
- Parsing and displaying cancer SV variants from Manta annotated VCF files
- Dismiss cancer snv variants with cancer-specific options
- Add IGV.js UPD, RHO and TIDDIT coverage wig tracks.


### Fixed
- Slightly darker page background
- Fixed an issued with parsed conservation values from CSQ
- Clinvar submissions accessible to all users of an institute
- Header toolbar when on Clinvar page now shows institute name correctly
- Case should not always inactivate upon update
- Show dismissed snv cancer variants as grey on the cancer variants page
- Improved style of mappability link and local observations on variant page
- Convert all the GET requests to the igv view to POST request
- Error when updating gene panels using a file containing BOM chars
- Add/replace gene radio button not working in gene panels


## [4.10.1]

### Fixed
- Fixed issue with opening research variants
- Problem with coveralls not called by Travis CI
- Handle Biomart service down in tests


## [4.10.0]

### Added
- Rank score model in causatives page
- Exportable HPO terms from phenotypes page
- AMP guideline tiers for cancer variants
- Adds scroll for the transcript tab
- Added CLI option to query cases on time since case event was added
- Shadow clinical assessments also on research variants display
- Support for CRAM alignment files
- Improved str variants view : sorting by locus, grouped by allele.
- Delivery report PDF export
- New mosaicism tag option
- Add or modify individuals' age or tissue type from case page
- Display GC and allele depth in causatives table.
- Included primary reference transcript in general report
- Included partial causative variants in general report
- Remove dependency of loqusdb by utilising the CLI

### Fixed
- Fixed update OMIM command bug due to change in the header of the genemap2 file
- Removed Mosaic Tag from Cancer variants
- Fixes issue with unaligned table headers that comes with hidden Datatables
- Layout in general report PDF export
- Fixed issue on the case statistics view. The validation bars didn't show up when all institutes were selected. Now they do.
- Fixed missing path import by importing pathlib.Path
- Handle index inconsistencies in the update index functions
- Fixed layout problems


## [4.9.0]

### Added
- Improved MatchMaker pages, including visible patient contacts email address
- New badges for the github repo
- Links to [GENEMANIA](genemania.org)
- Sort gene panel list on case view.
- More automatic tests
- Allow loading of custom annotations in VCF using the SCOUT_CUSTOM info tag.

### Fixed
- Fix error when a gene is added to an empty dynamic gene panel
- Fix crash when attempting to add genes on incorrect format to dynamic gene panel
- Manual rank variant tags could be saved in a "Select a tag"-state, a problem in the variants view.
- Same case evaluations are no longer shown as gray previous evaluations on the variants page
- Stay on research pages, even if reset, next first buttons are pressed..
- Overlapping variants will now be visible on variant page again
- Fix missing classification comments and links in evaluations page
- All prioritized cases are shown on cases page


## [4.8.3]

### Added

### Fixed
- Bug when ordering sanger
- Improved scrolling over long list of genes/transcripts


## [4.8.2]

### Added

### Fixed
- Avoid opening extra tab for coverage report
- Fixed a problem when rank model version was saved as floats and not strings
- Fixed a problem with displaying dismiss variant reasons on the general report
- Disable load and delete filter buttons if there are no saved filters
- Fix problem with missing verifications
- Remove duplicate users and merge their data and activity


## [4.8.1]

### Added

### Fixed
- Prevent login fail for users with id defined by ObjectId and not email
- Prevent the app from crashing with `AttributeError: 'NoneType' object has no attribute 'message'`


## [4.8.0]

### Added
- Updated Scout to use Bootstrap 4.3
- New looks for Scout
- Improved dashboard using Chart.js
- Ask before inactivating a case where last assigned user leaves it
- Genes can be manually added to the dynamic gene list directly on the case page
- Dynamic gene panels can optionally be used with clinical filter, instead of default gene panel
- Dynamic gene panels get link out to chanjo-report for coverage report
- Load all clinvar variants with clinvar Pathogenic, Likely Pathogenic and Conflicting pathogenic
- Show transcripts with exon numbers for structural variants
- Case sort order can now be toggled between ascending and descending.
- Variants can be marked as partial causative if phenotype is available for case.
- Show a frequency tooltip hover for SV-variants.
- Added support for LDAP login system
- Search snv and structural variants by chromosomal coordinates
- Structural variants can be marked as partial causative if phenotype is available for case.
- Show normal and pathologic limits for STRs in the STR variants view.
- Institute level persistent variant filter settings that can be retrieved and used.
- export causative variants to Excel
- Add support for ROH, WIG and chromosome PNGs in case-view

### Fixed
- Fixed missing import for variants with comments
- Instructions on how to build docs
- Keep sanger order + verification when updating/reloading variants
- Fixed and moved broken filter actions (HPO gene panel and reset filter)
- Fixed string conversion to number
- UCSC links for structural variants are now separated per breakpoint (and whole variant where applicable)
- Reintroduced missing coverage report
- Fixed a bug preventing loading samples using the command line
- Better inheritance models customization for genes in gene panels
- STR variant page back to list button now does its one job.
- Allows to setup scout without a omim api key
- Fixed error causing "favicon not found" flash messages
- Removed flask --version from base cli
- Request rerun no longer changes case status. Active or archived cases inactivate on upload.
- Fixed missing tooltip on the cancer variants page
- Fixed weird Rank cell in variants page
- Next and first buttons order swap
- Added pagination (and POST capability) to cancer variants.
- Improves loading speed for variant page
- Problem with updating variant rank when no variants
- Improved Clinvar submission form
- General report crashing when dismissed variant has no valid dismiss code
- Also show collaborative case variants on the All variants view.
- Improved phenotype search using dataTables.js on phenotypes page
- Search and delete users with `email` instead of `_id`
- Fixed css styles so that multiselect options will all fit one column


## [4.7.3]

### Added
- RankScore can be used with VCFs for vcf_cancer files

### Fixed
- Fix issue with STR view next page button not doing its one job.

### Deleted
- Removed pileup as a bam viewing option. This is replaced by IGV


## [4.7.2]

### Added
- Show earlier ACMG classification in the variant list

### Fixed
- Fixed igv search not working due to igv.js dist 2.2.17
- Fixed searches for cases with a gene with variants pinned or marked causative.
- Load variant pages faster after fixing other causatives query
- Fixed mitochondrial report bug for variants without genes

## [4.7.1]

### Added

### Fixed
- Fixed bug on genes page


## [4.7.0]

### Added
- Export genes and gene panels in build GRCh38
- Search for cases with variants pinned or marked causative in a given gene.
- Search for cases phenotypically similar to a case also from WUI.
- Case variant searches can be limited to similar cases, matching HPO-terms,
  phenogroups and cohorts.
- De-archive reruns and flag them as 'inactive' if archived
- Sort cases by analysis_date, track or status
- Display cases in the following order: prioritized, active, inactive, archived, solved
- Assign case to user when user activates it or asks for rerun
- Case becomes inactive when it has no assignees
- Fetch refseq version from entrez and use it in clinvar form
- Load and export of exons for all genes, independent on refseq
- Documentation for loading/updating exons
- Showing SV variant annotations: SV cgh frequencies, gnomad-SV, local SV frequencies
- Showing transcripts mapping score in segmental duplications
- Handle requests to Ensembl Rest API
- Handle requests to Ensembl Rest Biomart
- STR variants view now displays GT and IGV link.
- Description field for gene panels
- Export exons in build 37 and 38 using the command line

### Fixed
- Fixes of and induced by build tests
- Fixed bug affecting variant observations in other cases
- Fixed a bug that showed wrong gene coverage in general panel PDF export
- MT report only shows variants occurring in the specific individual of the excel sheet
- Disable SSL certifcate verification in requests to chanjo
- Updates how intervaltree and pymongo is used to void deprecated functions
- Increased size of IGV sample tracks
- Optimized tests


## [4.6.1]

### Added

### Fixed
- Missing 'father' and 'mother' keys when parsing single individual cases


## [4.6.0]

### Added
- Description of Scout branching model in CONTRIBUTING doc
- Causatives in alphabetical order, display ACMG classification and filter by gene.
- Added 'external' to the list of analysis type options
- Adds functionality to display "Tissue type". Passed via load config.
- Update to IGV 2.

### Fixed
- Fixed alignment visualization and vcf2cytosure availability for demo case samples
- Fixed 3 bugs affecting SV pages visualization
- Reintroduced the --version cli option
- Fixed variants query by panel (hpo panel + gene panel).
- Downloaded MT report contains excel files with individuals' display name
- Refactored code in parsing of config files.


## [4.5.1]

### Added

### Fixed
- update requirement to use PyYaml version >= 5.1
- Safer code when loading config params in cli base


## [4.5.0]

### Added
- Search for similar cases from scout view CLI
- Scout cli is now invoked from the app object and works under the app context

### Fixed
- PyYaml dependency fixed to use version >= 5.1


## [4.4.1]

### Added
- Display SV rank model version when available

### Fixed
- Fixed upload of delivery report via API


## [4.4.0]

### Added
- Displaying more info on the Causatives page and hiding those not causative at the case level
- Add a comment text field to Sanger order request form, allowing a message to be included in the email
- MatchMaker Exchange integration
- List cases with empty synopsis, missing HPO terms and phenotype groups.
- Search for cases with open research list, or a given case status (active, inactive, archived)

### Fixed
- Variant query builder split into several functions
- Fixed delivery report load bug


## [4.3.3]

### Added
- Different individual table for cancer cases

### Fixed
- Dashboard collects validated variants from verification events instead of using 'sanger' field
- Cases shared with collaborators are visible again in cases page
- Force users to select a real institute to share cases with (actionbar select fix)


## [4.3.2]

### Added
- Dashboard data can be filtered using filters available in cases page
- Causatives for each institute are displayed on a dedicated page
- SNVs and and SVs are searchable across cases by gene and rank score
- A more complete report with validated variants is downloadable from dashboard

### Fixed
- Clinsig filter is fixed so clinsig numerical values are returned
- Split multi clinsig string values in different elements of clinsig array
- Regex to search in multi clinsig string values or multi revstat string values
- It works to upload vcf files with no variants now
- Combined Pileup and IGV alignments for SVs having variant start and stop on the same chromosome


## [4.3.1]

### Added
- Show calls from all callers even if call is not available
- Instructions to install cairo and pango libs from WeasyPrint page
- Display cases with number of variants from CLI
- Only display cases with number of variants above certain treshold. (Also CLI)
- Export of verified variants by CLI or from the dashboard
- Extend case level queries with default panels, cohorts and phenotype groups.
- Slice dashboard statistics display using case level queries
- Add a view where all variants for an institute can be searched across cases, filtering on gene and rank score. Allows searching research variants for cases that have research open.

### Fixed
- Fixed code to extract variant conservation (gerp, phyloP, phastCons)
- Visualization of PDF-exported gene panels
- Reintroduced the exon/intron number in variant verification email
- Sex and affected status is correctly displayed on general report
- Force number validation in SV filter by size
- Display ensembl transcripts when no refseq exists


## [4.3.0]

### Added
- Mosaicism tag on variants
- Show and filter on SweGen frequency for SVs
- Show annotations for STR variants
- Show all transcripts in verification email
- Added mitochondrial export
- Adds alternative to search for SVs shorter that the given length
- Look for 'bcftools' in the `set` field of VCFs
- Display digenic inheritance from OMIM
- Displays what refseq transcript that is primary in hgnc

### Fixed

- Archived panels displays the correct date (not retroactive change)
- Fixed problem with waiting times in gene panel exports
- Clinvar fiter not working with human readable clinsig values

## [4.2.2]

### Fixed
- Fixed gene panel create/modify from CSV file utf-8 decoding error
- Updating genes in gene panels now supports edit comments and entry version
- Gene panel export timeout error

## [4.2.1]

### Fixed
- Re-introduced gene name(s) in verification email subject
- Better PDF rendering for excluded variants in report
- Problem to access old case when `is_default` did not exist on a panel


## [4.2.0]

### Added
- New index on variant_id for events
- Display overlapping compounds on variants view

### Fixed
- Fixed broken clinical filter


## [4.1.4]

### Added
- Download of filtered SVs

### Fixed
- Fixed broken download of filtered variants
- Fixed visualization issue in gene panel PDF export
- Fixed bug when updating gene names in variant controller


## [4.1.3]

### Fixed
- Displays all primary transcripts


## [4.1.2]

### Added
- Option add/replace when updating a panel via CSV file
- More flexible versioning of the gene panels
- Printing coverage report on the bottom of the pdf case report
- Variant verification option for SVs
- Logs uri without pwd when connecting
- Disease-causing transcripts in case report
- Thicker lines in case report
- Supports HPO search for cases, both terms or if described in synopsis
- Adds sanger information to dashboard

### Fixed
- Use db name instead of **auth** as default for authentication
- Fixes so that reports can be generated even with many variants
- Fixed sanger validation popup to show individual variants queried by user and institute.
- Fixed problem with setting up scout
- Fixes problem when exac file is not available through broad ftp
- Fetch transcripts for correct build in `adapter.hgnc_gene`

## [4.1.1]
- Fix problem with institute authentication flash message in utils
- Fix problem with comments
- Fix problem with ensembl link


## [4.1.0]

### Added
- OMIM phenotypes to case report
- Command to download all panel app gene panels `scout load panel --panel-app`
- Links to genenames.org and omim on gene page
- Popup on gene at variants page with gene information
- reset sanger status to "Not validated" for pinned variants
- highlight cases with variants to be evaluated by Sanger on the cases page
- option to point to local reference files to the genome viewer pileup.js. Documented in `docs.admin-guide.server`
- option to export single variants in `scout export variants`
- option to load a multiqc report together with a case(add line in load config)
- added a view for searching HPO terms. It is accessed from the top left corner menu
- Updates the variants view for cancer variants. Adds a small cancer specific filter for known variants
- Adds hgvs information on cancer variants page
- Adds option to update phenotype groups from CLI

### Fixed
- Improved Clinvar to submit variants from different cases. Fixed HPO terms in casedata according to feedback
- Fixed broken link to case page from Sanger modal in cases view
- Now only cases with non empty lists of causative variants are returned in `adapter.case(has_causatives=True)`
- Can handle Tumor only samples
- Long lists of HGNC symbols are now possible. This was previously difficult with manual, uploaded or by HPO search when changing filter settings due to GET request limitations. Relevant pages now use POST requests. Adds the dynamic HPO panel as a selection on the gene panel dropdown.
- Variant filter defaults to default panels also on SV and Cancer variants pages.

## [4.0.0]

### WARNING ###

This is a major version update and will require that the backend of pre releases is updated.
Run commands:

```
$scout update genes
$scout update hpo
```

- Created a Clinvar submission tool, to speed up Clinvar submission of SNVs and SVs
- Added an analysis report page (html and PDF format) containing phenotype, gene panels and variants that are relevant to solve a case.

### Fixed
- Optimized evaluated variants to speed up creation of case report
- Moved igv and pileup viewer under a common folder
- Fixed MT alignment view pileup.js
- Fixed coordinates for SVs with start chromosome different from end chromosome
- Global comments shown across cases and institutes. Case-specific variant comments are shown only for that specific case.
- Links to clinvar submitted variants at the cases level
- Adapts clinvar parsing to new format
- Fixed problem in `scout update user` when the user object had no roles
- Makes pileup.js use online genome resources when viewing alignments. Now any instance of Scout can make use of this functionality.
- Fix ensembl link for structural variants
- Works even when cases does not have `'madeline_info'`
- Parses Polyphen in correct way again
- Fix problem with parsing gnomad from VEP

### Added
- Added a PDF export function for gene panels
- Added a "Filter and export" button to export custom-filtered SNVs to CSV file
- Dismiss SVs
- Added IGV alignments viewer
- Read delivery report path from case config or CLI command
- Filter for spidex scores
- All HPO terms are now added and fetched from the correct source (https://github.com/obophenotype/human-phenotype-ontology/blob/master/hp.obo)
- New command `scout update hpo`
- New command `scout update genes` will fetch all the latest information about genes and update them
- Load **all** variants found on chromosome **MT**
- Adds choice in cases overview do show as many cases as user like

### Removed
- pileup.min.js and pileup css are imported from a remote web location now
- All source files for HPO information, this is instead fetched directly from source
- All source files for gene information, this is instead fetched directly from source

## [3.0.0]
### Fixed
- hide pedigree panel unless it exists

## [1.5.1] - 2016-07-27
### Fixed
- look for both ".bam.bai" and ".bai" extensions

## [1.4.0] - 2016-03-22
### Added
- support for local frequency through loqusdb
- bunch of other stuff

## [1.3.0] - 2016-02-19
### Fixed
- Update query-phenomizer and add username/password

### Changed
- Update the way a case is checked for rerun-status

### Added
- Add new button to mark a case as "checked"
- Link to clinical variants _without_ 1000G annotation

## [1.2.2] - 2016-02-18
### Fixed
- avoid filtering out variants lacking ExAC and 1000G annotations

## [1.1.3] - 2015-10-01
### Fixed
- persist (clinical) filter when clicking load more
- fix #154 by robustly setting clinical filter func. terms

## [1.1.2] - 2015-09-07
### Fixed
- avoid replacing coverage report with none
- update SO terms, refactored

## [1.1.1] - 2015-08-20
### Fixed
- fetch case based on collaborator status (not owner)

## [1.1.0] - 2015-05-29
### Added
- link(s) to SNPedia based on RS-numbers
- new Jinja filter to "humanize" decimal numbers
- show gene panels in variant view
- new Jinja filter for decoding URL encoding
- add indicator to variants in list that have comments
- add variant number threshold and rank score threshold to load function
- add event methods to mongo adapter
- add tests for models
- show badge "old" if comment was written for a previous analysis

### Changed
- show cDNA change in transcript summary unless variant is exonic
- moved compounds table further up the page
- show dates for case uploads in ISO format
- moved variant comments higher up on page
- updated documentation for pages
- read in coverage report as blob in database and serve directly
- change ``OmimPhenotype`` to ``PhenotypeTerm``
- reorganize models sub-package
- move events (and comments) to separate collection
- only display prev/next links for the research list
- include variant type in breadcrumbs e.g. "Clinical variants"

### Removed
- drop dependency on moment.js

### Fixed
- show the same level of detail for all frequencies on all pages
- properly decode URL encoded symbols in amino acid/cDNA change strings
- fixed issue with wipe permissions in MongoDB
- include default gene lists in "variants" link in breadcrumbs

## [1.0.2] - 2015-05-20
### Changed
- update case fetching function

### Fixed
- handle multiple cases with same id

## [1.0.1] - 2015-04-28
### Fixed
- Fix building URL parameters in cases list Vue component

## [1.0.0] - 2015-04-12
Codename: Sara Lund

![Release 1.0](artwork/releases/release-1-0.jpg)

### Added
- Add email logging for unexpected errors
- New command line tool for deleting case

### Changed
- Much improved logging overall
- Updated documentation/usage guide
- Removed non-working IGV link

### Fixed
- Show sample display name in GT call
- Various small bug fixes
- Make it easier to hover over popups

## [0.0.2-rc1] - 2015-03-04
### Added
- add protein table for each variant
- add many more external links
- add coverage reports as PDFs

### Changed
- incorporate user feedback updates
- big refactor of load scripts

## [0.0.2-rc2] - 2015-03-04
### Changes
- add gene table with gene description
- reorganize inheritance models box

### Fixed
- avoid overwriting gene list on "research" load
- fix various bugs in external links

## [0.0.2-rc3] - 2015-03-05
### Added
- Activity log feed to variant view
- Adds protein change strings to ODM and Sanger email

### Changed
- Extract activity log component to macro

### Fixes
- Make Ensembl transcript links use archive website<|MERGE_RESOLUTION|>--- conflicted
+++ resolved
@@ -22,11 +22,8 @@
 - Broken ClinVar germline submission page when submission contains SVs (#5805)
 - Missing size_selector in old filters containing a size criterion, causing the variantS page to crash (#5817)
 - Avoid backslash in f-strings, to preserve backwards compatibility with old python (#5818)
-<<<<<<< HEAD
+- GnomAD links for the STR variant page (#5823)
 - MIM diseases can have multiple descriptions - merge them instead of using the first (#5814)
-=======
-- GnomAD links for the STR variant page (#5823)
->>>>>>> b51fa4f9
 
 ## [4.105.2]
 ### Fixed
