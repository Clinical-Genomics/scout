--- conflicted
+++ resolved
@@ -13,11 +13,8 @@
 - Avoid `utcnow()` deprecated code by installing Flask-Login from its main branch (#5592)
 - Compute chanjo2 coverage on exons only when at least case individual has analysis_type=panel (#5601)
 - Display conservation scores for PHAST, GERP and phyloP alongside "Conserved" or "NotConserved" (#5593)
-<<<<<<< HEAD
+- Exporting managed variants from the command line with the `--collaborator` option will return variants from the specified institute plus those not assigned to any institute (#5607)
 - Chanjo2 requests are sent with OIDC id token, if available (#5532)
-=======
-- Exporting managed variants from the command line with the `--collaborator` option will return variants from the specified institute plus those not assigned to any institute (#5607)
->>>>>>> d571e238
 ### Fixed
 - Treat -1 values as None values when parsing archived LoqusDB frequencies (#5591)
 - Links to SNVs and SVs from SMN CN page (#5600)
