--- conflicted
+++ resolved
@@ -21,11 +21,8 @@
 - Sort gene panels by name (panelS and variant page)
 - Removed unused `server.blueprints.alignviewers.unindexed_remote_static` endpoint
 - User sessions to check files served by `server.blueprints.alignviewers.remote_static` endpoint
-<<<<<<< HEAD
+- Moved Beacon-related functions to a dedicated app extension
 - Bootstrap upgraded to version 5
-=======
-- Moved Beacon-related functions to a dedicated app extension
->>>>>>> 632ff5a3
 ### Fixed
 - Handle `attachment_filename` parameter renamed to `download_name` when Flask 2.2 will be released
 - Removed cursor timeout param in cases find adapter function to avoid many code warnings
