# Change Log
All notable changes to this project will be documented in this file.
This project adheres to [Semantic Versioning](http://semver.org/).

About changelog [here](https://keepachangelog.com/en/1.0.0/)

## [unreleased]
### Fixed
- Stranger TRGT parsing of `.` in `FORMAT.MC`
- Parse ClinVar low-penetrance info and display it alongside Pathogenic and likely pathogenic on SNVs pages
- Gene panel indexes to reflect the indexes used in production database
- Panel version check while editing the genes of a panel
- Display unknown filter tags as "danger" marked badges
- Open WTS variantS SNVs and SVs in new tabs
<<<<<<< HEAD
- Variant filters redecoration from multiple classifications crashes general case report

=======
- PanelApp panels update dcumentation to reflect the latest changes in the command line
>>>>>>> 4ac1aa08

## [4.91.1]
### Fixed
- Update IGV.js to v3.1.0
- Columns/headings on SV variantS shifted

## [4.91]
### Added
- Variant link to Franklin in database buttons (different depending on rare or cancer track)
- MANE badges on list of variant's Genes/Transcripts/Proteins table, this way also SVs will display MANE annotations
- Export variant type and callers-related info fields when exporting variants from variantS pages
- Cases advanced search on the dashboard page
- Possibility to use only signed off panels when building the PanelApp GREEN panel
### Changed
- On genes panel page and gene panel PDF export, it's more evident which genes were newly introduced into the panel
- WTS outlier position copy button on WTS outliers page
- Update IGV.js to v3.0.9
- Managed variants VCF export more verbose on SVs
- `/api/v1/hpo-terms` returns pymongo OperationFailure errors when provided query string contains problematic characters
- When parsing variants, prioritise caller AF if set in FORMAT over recalculation from AD
- Expand the submissions information section on the ClinVar submissions page to fully display long text entries
- Jarvik et al for PP1 added to ACMG modification guidelines
- Display institute `_id` + display name on dashboard filters
- ClinVar category 8 has changed to "Conflicting classifications of pathogenicity" instead of "interpretations"
- Simplify always loading ClinVar `CLNSIG` P, LP and conflicting annotations slightly
- Increased visibility of variant callers's "Pass" or "Filtered" on the following pages: SNV variants (cancer cases), SV variants (both RD and cancer cases)
- Names on IGV buttons, including an overview level IGV MT button
- Cases query no longer accepts strings for the `name_query` parameter, only ImmutableMultiDict (form data)
- Refactor the loading of PanelApp panels to use the maintained API - Customised PanelApp GREEN panels
- Better layout for Consequence cell on cancer SNVs page
- Merged `Qual` and `Callers` cell on cancer SNVs page
### Fixed
- Empty custom_images dicts in case load config do not crash
- Tracks missing alignment files are skipped on generating IGV views
- ClinVar form to accept MedGen phenotypes
- Cancer SV variantS page spinner on variant export
- STRs variants export (do not allow null estimated variant size and repeat locus ID)
- STRs variants page when one or more variants have SweGen mean frequency but lack Short Tandem Repeat motif count
- ClinVar submission enquiry status for all submissions after the latest
- CLI scout update type hint error when running commands using Python 3.9
- Missing alignment files but present index files could crash the function creating alignment tracks for IGV display
- Fix missing "Repeat locus" info on STRs export

## [4.90.1]
### Fixed
- Parsing Matchmaker Exchange's matches dates

## [4.90]
### Added
- Link to chanjo2 MANE coverage overview on case page and panel page
- More SVI recommendation links on the ACMG page
- IGV buttons for SMN CN page
- Warnings on ACMG classifications for potentially conflicting classification pairs
- ACMG Bayesian foundation point scale after Tavtigian for variant heat profile
### Changed
- Variants query backend allows rank_score filtering
- Added script to tabulate causatives clinical filter rank
- Do not display inheritance models associated to ORPHA terms on variant page
- Moved edit and delete buttons close to gene names on gene panel page and other aesthetical fixes
- SNV VariantS page functional annotation and region annotation columns merged
- VariantS pages (not cancer) gene cells show OMIM inheritance pattern badges also without hover
- STR variantS page to show STR inheritance model without hover (fallback to OMIM for non-Stranger annotation)
- VariantS page local observation badges have counts visible also without hover
- On Matchmaker page, show number of matches together with matching attempt date
- Display all custom inheritance models, both standard and non-standard, as gathered from the gene panel information on the variant page
- Moved PanelApp-related code to distinct modules/extension
### Fixed
- Make BA1 fully stand-alone to Benign prediction
- Modifying Benign terms to "Moderate" has no effect under Richards. Ignored completely before, will retain unmodified significance now
- Extract all fields correctly when exporting a panel to file from gene panel page
- Custom updates to a gene in a panel
- Gene panel PDF export, including gene links
- Cancer SV, Fusion, MEI and Outlier filters are shown on the Institute Filters overview
- CaseS advanced search limit
- Visibility of Matchmaker Exchange matches on dark mode
- When creating a new gene panel from file, all gene fields are saved, including comments and manual inheritance models
- Downloading on gene names from EBI
- Links to gene panels on variant page, summary panel
- Exporting gene variants when one or more variants' genes are missing HGNC symbol

## [4.89.2]
## Fixed
- If OMIM gene panel gene symbols are not mapping to hgnc_id, allow fallback use of a unique gene alias

## [4.89.1]
### Fixed
- General case report crash when encountering STR variants without `source` tags
- Coloring and SV inheritance patterns on general case report

## [4.89]
### Added
- Button on SMN CN page to search variants within SMN1 and SMN2 genes
- Options for selectively updating OMICS variants (fraser, outrider) on a case
- Log users' activity to file by specifying `USERS_ACTIVITY_LOG_PATH` parameter in app config
- `Mean MT coverage`, `Mean chrom 14 coverage` and `Estimated mtDNA copy number` on MT coverage file from chanjo2 if available
- In ClinVar multistep form, preselect ACMG criteria according to the variant's ACMG classification, if available
- Subject id search from caseS page (supporting multiple sample types e.g.) - adding indexes to speed up caseS queries
- Advanced cases search to narrow down results using more than one search parameter
- Coverage report available for any case with samples containing d4 files, even if case has no associated gene panels
- RNA delivery reports
- Two new LRS SV callers (hificnv, severus)
### Changed
- Documentation for OMICS variants and updating a case
- Include both creation and deletion dates in gene panels pages
- Moved code to collect MT copy number stats for the MT report to the chanjo extension
- On the gene panelS page, show expanded gene panel version list in one column only
- IGV.js WTS loci default to zoom to a region around a variant instead of whole gene
- Refactored logging module
- Case general report no longer shows ORPHA inheritance models. OMIM models are shown colored.
- Chromosome alias tab files used in the igv.js browser, which now contain the alias for chromosome "M"
- Renamed "Comment on clinical significance" to "Comment on classification" in ClinVar multistep form
- Enable Gens CN button also for non-wgs cancer track cases
### Fixed
- Broken heading anchors in the documentation (`admin-guide/login-system.md` and `admin-guide/setup-scout.md` files)
- Avoid open login redirect attacks by always redirecting to cases page upon user login
- Stricter check of ID of gene panels to prevent file downloading vulnerability
- Removed link to the retired SPANR service. SPIDEX scores are still parsed and displayed if available from variant annotation.
- Omics variant view test coverage
- String pattern escape warnings
- Code creating Alamut links for variant genes without canonical_transcript set
- Variant delete button in ClinVar submissions page
- Broken search cases by case similarity
- Missing caller tag for TRGT

## [4.88.1]
### Fixed
- Patch update igv.js to 3.0.5

## [4.88]
### Added
- Added CoLoRSdb frequency to Pop Freq column on variantS page
- Hovertip to gene panel names with associated genes in SV variant view, when variant covers more than one gene
- RNA sample ID can be provided in case load config if different from sample_id
### Fixed
- Broken `scout setup database` command
- Update demo VCF header, adding missing keys found on variants
- Broken upload to Codecov step in Tests & Coverage GitHub action
- Tomte DROP column names have been updated (backwards compatibility preserved for main fields)
- WTS outlierS view to display correct individual IDs for cases with multiple individuals
- WTS outlierS not displayed on WTS outlierS view

## [4.87.1]
### Fixed
- Positioning and alignment of genes cell on variantS page

## [4.87]
### Added
- Option to configure RNA build on case load (default '38')
### Changed
- Tooltip on RNA alignments now shows RNA genome build version
- Updated igv.js to v3.0.4
### Fixed
- Style of "SNVs" and "SVs" buttons on WTS Outliers page
- Chromosome alias files for igv.js
- Genes track displayed also when RNA alignments are present without splice junctions track on igv browser
- Genes track displayed again when splice junction tracks are present

## [4.86.1]
### Fixed
- Loading and updating PanelApp panels, including PanelApp green

## [4.86]
### Added
- Display samples' name (tooltip) and affected status directly on caseS page
- Search SVs across all cases, in given genes
- `CLINVAR_API_URL` param can be specified in app settings to override the URL used to send ClinVar submissions to. Intended for testing.
- Support for loading and storing OMICS data
- Parse DROP Fraser and Outrider TSVs
- Display omics variants - wts outliers (Fraser, Outrider)
- Parse GNOMAD `gnomad_af` and `gnomad_popmax_af` keys from variants annotated with `echtvar`
- Make removed panel optionally visible to non-admin or non maintainers
- Parse CoLoRSdb frequencies annotated in the variant INFO field with the `colorsdb_af` key
- Download -omics variants using the `Filter and export button`
- Clickable COSMIC links on IGV tracks
- Possibility to un-audit previously audited filters
- Reverted table style and removed font awesome style from IGV template
- Case status tags displayed on dashboard case overview
### Changed
- Updated igv.js to v3.0.1
- Alphabetically sort IGV track available for custom selection
- Updated wokeignore to avoid unfixable warning
- Update Chart.js to v4.4.3
- Use tornado library version >= 6.4.1
- Fewer variants in the MEI demo file
- Switch to FontAwesome v.6 instead of using icons v.5 + kit with icons v.6
- Show time (hours and minutes) additionally to date on comments and activity panel
### Fixed
- Only add expected caller keys to variant (FOUND_IN or SVDB_ORIGIN)
- Splice junction merged track height offset in IGV.js
- Splice junction initiation crash with empty variant obj
- Splice junction variant routing for cases with WTS but without outlier data
- Variant links to ExAC, now pointing to gnomAD, since the ExAC browser is no longer available
- Style of HPO terms assigned to a case, now one phenotype per line
- RNA sashimi view rendering should work also if the gene track is user disabled
- Respect IGV tracks chosen by user in variant IGV settings

## [4.85]
### Added
- Load also genes which are missing Ensembl gene ID (72 in both builds), including immunoglobulins and fragile sites
### Changed
- Unfreeze werkzeug again
- Show "(Removed)" after removed panels in dropdown
- The REVEL score is collected as the maximum REVEL score from all of the variant's transcripts
- Parse GNOMAD POPMAX values only if they are numerical when loading variants
### Fixed
- Alphabetically sort "select default panels" dropdown menu options on case page
- Show gene panel removed status on case page
- Fixed visibility of the following buttons: remove assignee, remove pinned/causative, remove comment, remove case from group

## [4.84]
### Changed
- Clearer error message when a loqusdb query fails for an instance that initially connected
- Do not load chanjo-report module if not needed and more visible message when it fails loading
- Converted the HgncGene class into a Pydantic class
- Swap menu open and collapse indicator chevrons - down is now displayed-open, right hidden-closed
- Linters and actions now all use python 3.11
### Fixed
- Safer way to update variant genes and compounds that avoids saving temporary decorators into variants' database documents
- Link to HGNC gene report on gene page
- Case file load priority so that e.g. SNV get loaded before SV, or clinical before research, for consistent variant_id collisions

## [4.83]
### Added
- Edit ACMG classifications from variant page (only for classifications with criteria)
- Events for case CLI events (load case, update case, update individual)
- Support for loading and displaying local custom IGV tracks
- MANE IGV track to be used as a local track for igv.js (see scout demo config file)
- Optional separate MT VCFs, for `nf-core/raredisease`
### Changed
- Avoid passing verbs from CaseHandler - functions for case sample and individual in CaseEventHandler
- Hide mtDNA report and coverage report links on case sidebar for cases with WTS data only
- Modified OMIM-AUTO gene panel to include genes in both genome builds
- Moved chanjo code into a dedicated extension
- Optimise the function that collects "match-safe" genes for an institute by avoiding duplicated genes from different panels
- Users must actively select "show matching causatives/managed" on a case page to see matching numbers
- Upgraded python version from 3.8 to 3.11 in Docker images
### Fixed
- Fix several tests that relied on number of events after setup to be 0
- Removed unused load case function
- Artwork logo sync sketch with png and export svg
- Clearer exception handling on chanjo-report setup - fail early and visibly
- mtDNA report crashing when one or more samples from a case is not in the chanjo database
- Case page crashing on missing phenotype terms
- ACMG benign modifiers
- Speed up tests by caching python env correctly in Github action and adding two more test groups
- Agile issue templates were added globally to the CG-org. Adding custom issue templates to avoid exposing customers
- PanelApp panel not saving genes with empty `EnsembleGeneIds` list
- Speed up checking outdated gene panels
- Do not load research variants automatically when loading a case

## [4.82.2]
### Fixed
- Warning icon in case pages for individuals where `confirmed_sex` is false
- Show allele sizes form ExpansionHunter on STR variantS page again

## [4.82.1]
### Fixed
- Revert the installation of flask-ldapconn to use the version available on PyPI to be able to push new scout releases to PyPI

## [4.82]
### Added
- Tooltip for combined score in tables for compounds and overlapping variants
- Checkbox to filter variants by excluding genes listed in selected gene panels, files or provided as list
- STR variant information card with database links, replacing empty frequency panel
- Display paging and number of HPO terms available in the database on Phenotypes page
- On case page, typeahead hints when searching for a disease using substrings containing source ("OMIM:", "ORPHA:")
- Button to monitor the status of submissions on ClinVar Submissions page
- Option to filter cancer variants by number of observations in somatic and germline archived database
- Documentation for integrating chanjo2
- More up-to-date VEP CSQ dbNSFP frequency keys
- Parse PacBio TRGT (Tandem repeat genotyping tool) Short Tandem Repeat VCFs
### Changed
- In the case_report #panel-tables has a fixed width
- Updated IGV.js to 2.15.11
- Fusion variants in case report now contain same info as on fusion variantS page
- Block submission of somatic variants to ClinVar until we harmonise with their changed API
- Additional control on the format of conditions provided in ClinVar form
- Errors while loading managed variants from file are now displayed on the Managed Variants page
- Chanjo2 coverage button visible only when query will contain a list of HGNC gene IDs
- Use Python-Markdown directly instead of the unmaintained Flask-Markdown
- Use Markupsafe instead of long deprecated, now removed Flask Markup
- Prepare to unfreeze Werkzeug, but don't actually activate until chanjo can deal with the change
### Fixed
- Submit requests to Chanjo2 using HTML forms instead of JSON data
- `Research somatic variants` link name on caseS page
- Broken `Install the HTML 2 PDF renderer` step in a GitHub action
- Fix ClinVar form parsing to not include ":" in conditionType.id when condition conditionType.db is Orphanet
- Fix condition dropdown and pre-selection on ClinVar form for cases with associated ORPHA diagnoses
- Improved visibility of ClinVar form in dark mode
- End coordinates for indels in ClinVar form
- Diagnoses API search crashing with empty search string
- Variant's overlapping panels should show overlapping of variant genes against the latest version of the panel
- Case page crashing when case has both variants in a ClinVar submission and pinned not loaded variants
- Installation of git in second build stage of Dockerfile, allowing correct installation of libraries

## [4.81]
### Added
- Tag for somatic SV IGH-DUX4 detection samtools script
### Changed
- Upgraded Bootstrap version in reports from 4.3.1 to 5.1.3
### Fixed
- Buttons layout in HPO genes panel on case page
- Added back old variant rankscore index with different key order to help loading on demo instance
- Cancer case_report panel-table no longer contains inheritance information
- Case report pinned variants card now displays info text if all pinned variants are present in causatives
- Darkmode setting now applies to the comment-box accordion
- Typo in case report causing `cancer_rank_options is undefined` error

## [4.80]
### Added
- Support for .d4 files coverage using chanjo2 (Case page sidebar link) with test
- Link to chanjo2 coverage report and coverage gene overview on gene panel page
- Link to chanjo2 coverage report on Case page, HPO dynamic gene list
- Link to genes coverage overview report on Case page, HPO dynamic gene list
### Changed
- All links in disease table on diagnosis page now open in a new tab
- Dark mode settings applied to multi-selects on institute settings page
- Comments on case and variant pages can be viewed by expanding an accordion
- On case page information on pinned variants and variants submitted to ClinVar are displayed in the same table
- Demo case file paths are now stored as absolute paths
- Optimised indices to address slow queries
- On case page default panels are now found at the top of the table, and it can be sorted by this trait
### Fixed
- On variants page, search for variants in genes present only in build 38 returning no results
- Pin/unpin with API was not able to make event links
- A new field `Explanation for multiple conditions` is available in ClinVar for submitting variants with more than one associated condition
- Fusion genes with partners lacking gene HGNC id will still be fully loaded
- Fusion variantS export now contains fusion variant specific columns
- When Loqusdb observations count is one the table includes information on if observation was for the current or another case

## [4.79.1]
### Fixed
- Exporting variants without rank score causing page to crash
- Display custom annotations also on cancer variant page

## [4.79]
### Added
- Added tags for Sniffles and CNVpytor, two LRS SV callers
- Button on case page for displaying STR variants occurring in the dynamic HPO panel
- Display functional annotation relative to variant gene's MANE transcripts on variant summary, when available
- Links to ACMG structural variant pathogenicity classification guidelines
- Phenomodels checkboxes can now include orpha terms
- Add incidental finding to case tags
- Get an alert on caseS page when somebody validates variants you ordered Sanger sequencing for
### Changed
- In the diagnoses page genes associated with a disease are displayed using hgnc symbol instead of hgnc id
- Refactor view route to allow navigation directly to unique variant document id, improve permissions check
- Do not show MANE and MANE Plus Clinical transcripts annotated from VEP (saved in variants) but collect this info from the transcripts database collection
- Refactor view route to allow navigation directly to unique case id (in particular for gens)
- `Institutes to share cases with` on institute's settings page now displays institutes names and IDs
- View route with document id selects view template based on variant category
### Fixed
- Refactored code in cases blueprints and variant_events adapter (set diseases for partial causative variants) to use "disease" instead of "omim" to encompass also ORPHA terms
- Refactored code in `scout/parse/omim.py` and `scout/parse/disease_terms.py` to use "disease" instead of "phenotype" to differentiate from HPO terms
- Be more careful about checking access to variant on API access
- Show also ACMG VUS on general report (could be missing if not e.g. pinned)

## [4.78]
### Added
- Case status labels can be added, giving more finegrained details on a solved status (provisional, diagnostic, carrier, UPD, SMN, ...)
- New SO terms: `sequence_variant` and `coding_transcript_variant`
- More MEI specific annotation is shown on the variant page
- Parse and save MANE transcripts info when updating genes in build 38
- ClinVar submission can now be downloaded as a json file
- `Mane Select` and `Mane Plus Clinical` badges on Gene page, when available
- ClinVar submission can now be downloaded as a json file
- API endpoint to pin variant
- Display common/uncommon/rare on summary of mei variant page
### Changed
- In the ClinVar form, database and id of assertion criteria citation are now separate inputs
- Customise institute settings to be able to display all cases with a certain status on cases page (admin users)
- Renamed `Clinical Significance` to `Germline Classification` on multistep ClinVar form
- Changed the "x" in cases.utils.remove_form button text to red for better visibility in dark mode
- Update GitHub actions
- Default loglevel up to INFO, making logs with default start easier to read
- Add XTR region to PAR region definition
- Diagnoses can be searched on diagnoses page without waiting for load first
### Fixed
- Removed log info showing hgnc IDs used in variantS search
- Maintain Matchmaker Exchange and Beacon submission status when a case is re-uploaded
- Inheritance mode from ORPHA should not be confounded with the OMIM inheritance model
- Decipher link URL changes
- Refactored code in cases blueprints to use "disease" instead of "omim" to encompass also ORPHA terms

## [4.77]
### Added
- Orpha disease terms now include information on inheritance
- Case loading via .yaml config file accepts subject_id and phenotype_groups (if previously defined as constant default or added per institute)
- Possibility to submit variants associated with Orphanet conditions to ClinVar
- Option update path to .d4 files path for individuals of an existing case using the command line
- More constraint information is displayed per gene in addition to pLi: missense and LoF OE, CI (inluding LOEUF) and Z-score.
### Changed
- Introduce validation in the ClinVar multistep form to make sure users provide at least one variant-associated condition
- CLI scout update individual accepts subject_id
- Update ClinVar inheritance models to reflect changes in ClinVar submission API
- Handle variant-associated condition ID format in background when creating ClinVar submissions
- Replace the code that downloads Ensembl genes, transcripts and exons with the Schug web app
- Add more info to error log when transcript variant frequency parsing fails.
- GnomAD v4 constraint information replaces ExAC constraints (pLi).
### Fixed
- Text input of associated condition in ClinVar form now aligns to the left
- Alignment of contents in the case report has been updated
- Missing number of phenotypes and genes from case diagnoses
- Associate OMIM and/or ORPHA diagnoses with partial causatives
- Visualization of partial causatives' diagnoses on case page: style and links
- Revert style of pinned variants window on the case page
- Rename `Clinical significanc` to `Germline classification` in ClinVar submissions exported files
- Rename `Clinical significance citations` to `Classification citations` in ClinVar submissions exported files
- Rename `Comment on clinical significance` to `Comment on classification` in ClinVar submissions exported files
- Show matching partial causatives on variant page
- Matching causatives shown on case page consisting only of variant matching the default panels of the case - bug introduced since scout v4.72 (Oct 18, 2023)
- Missing somatic variant read depth leading to report division by zero

## [4.76]
### Added
- Orphacodes are visible in phenotype tables
- Pydantic validation of image paths provided in case load config file
- Info on the user which created a ClinVar submission, when available
- Associate .d4 files to case individuals when loading a case via config file
### Changed
- In diagnoses page the load of diseases are initiated by clicking a button
- Revel score, Revel rank score and SpliceAI values are also displayed in Causatives and Validated variants tables
- Remove unused functions and tests
- Analysis type and direct link from cases list for OGM cases
- Removed unused `case_obj` parameter from server/blueprints/variant/controllers/observations function
- Possibility to reset ClinVar submission ID
- Allow ClinVar submissions with custom API key for users registered as ClinVar submitters or when institute doesn't have a preset list of ClinVar submitters
- Ordered event verbs alphabetically and created ClinVar-related user events
- Removed the unused "no-variants" option from the load case command line
### Fixed
- All disease_terms have gene HGNC ids as integers when added to the scout database
- Disease_term identifiers are now prefixed with the name of the coding system
- Command line crashing with error when updating a user that doesn't exist
- Thaw coloredlogs - 15.0.1 restores errorhandler issue
- Thaw crypography - current base image and library version allow Docker builds
- Missing delete icons on phenomodels page
- Missing cryptography lib error while running Scout container on an ARM processor
- Round CADD values with many decimals on causatives and validated variants pages
- Dark-mode visibility of some fields on causatives and validated variants pages
- Clinvar submitters would be cleared when unprivileged users saved institute settings page
- Added a default empty string in cases search form to avoid None default value
- Page crashing when user tries to remove the same variant from a ClinVar submission in different browser tabs
- Update more GnomAD links to GnomAD v4 (v38 SNVs, MT vars, STRs)
- Empty cells for RNA fusion variants in Causatives and Verified variants page
- Submenu icons missing from collapsible actionbar
- The collapsible actionbar had some non-collapsing overly long entries
- Cancer observations for SVs not appearing in the variant details view
- Archived local observations not visible on cancer variantS page
- Empty Population Frequency column in the Cancer SV Variants view
- Capital letters in ClinVar events description shown on case page

## [4.75]
### Added
- Hovertip to gene panel names with associated genes in variant view, when variant covers more than one gene
- Tests for panel to genes
- Download of Orphadata en_product6 and en_product4 from CLI
- Parse and save `database_found` key/values for RNA fusion variants
- Added fusion_score, ffpm, split_reads, junction_reads and fusion_caller to the list of filters on RNA fusion variants page
- Renamed the function `get_mei_info` to `set_mei_info` to be consistent with the other functions
- Fixed removing None key/values from parsed variants
- Orphacodes are included in the database disease_terms
### Changed
- Allow use of projections when retrieving gene panels
- Do not save custom images as binary data into case and variant database documents
- Retrieve and display case and variant custom images using image's saved path
- Cases are activated by viewing FSHD and SMA reports
- Split multi-gene SNV variants into single genes when submitting to Matchmaker Exchange
- Alamut links also on the gene level, using transcript and HGVS: better for indels. Keep variant link for missing HGVS
- Thaw WTForms - explicitly coerce form decimal field entries when filters fetched from db
### Fixed
- Removed some extra characters from top of general report left over from FontAwsome fix
- Do not save fusion variants-specific key/values in other types of variants
- Alamut link for MT variants in build 38
- Convert RNA fusions variants `tool_hits` and `fusion_score` keys from string to numbers
- Fix genotype reference and alternative sequencing depths defaulting to -1 when values are 0
- DecimalFields were limited to two decimal places for several forms - lifting restrictions on AF, CADD etc.

## [4.74.1]
### Changed
- Parse and save into database also OMIM terms not associated to genes
### Fixed
- BioNano API FSHD report requests are GET in Access 1.8, were POST in 1.7
- Update more FontAwesome icons to avoid Pro icons
- Test if files still exist before attempting to load research variants
- Parsing of genotypes error, resulting in -1 values when alt or ref read depths are 0

## [4.74]
### Added
- SNVs and Indels, MEI and str variants genes have links to Decipher
- An `owner + case display name` index for cases database collection
- Test and fixtures for RNA fusion case page
- Load and display fusion variants from VCF files as the other variant types
- Option to update case document with path to mei variants (clinical and research)
### Changed
- Details on variant type and category for audit filters on case general report
- Enable Gens CN profile button also in somatic case view
- Fix case of analysis type check for Gens analysis button - only show for WGS
### Fixed
- loqusdb table no longer has empty row below each loqusid
- MatchMaker submission details page crashing because of change in date format returned by PatientMatcher
- Variant external links buttons style does not change color when visited
- Hide compounds with compounds follow filter for region or function would fail for variants in multiple genes
- Updated FontAwesome version to fix missing icons

## [4.73]
### Added
- Shortcut button for HPO panel MEI variants from case page
- Export managed variants from CLI
### Changed
- STRs visualization on case panel to emphasize abnormal repeat count and associated condition
- Removed cytoband column from STRs variant view on case report
- More long integers formatted with thin spaces, and copy to clipboard buttons added
### Fixed
- OMIM table is scrollable if higher than 700px on SV page
- Pinned variants validation badge is now red for false positives.
- Case display name defaulting to case ID when `family_name` or `display_name` are missing from case upload config file
- Expanded menu visible at screen sizes below 1000px now has background color
- The image in ClinVar howto-modal is now responsive
- Clicking on a case in case groups when case was already removed from group in another browser tab
- Page crashing when saving filters for mei variants
- Link visited color of images

## [4.72.4]
### Changed
- Automatic test mongod version increased to v7
### Fixed
- GnomAD now defaults to hg38 - change build 37 links accordingly

## [4.72.3]
### Fixed
- Somatic general case report small variant table can crash with unclassified variants

## [4.72.2]
### Changed
- A gunicorn maxrequests parameter for Docker server image - default to 1200
- STR export limit increased to 500, as for other variants
- Prevent long number wrapping and use thin spaces for separation, as per standards from SI, NIST, IUPAC, BIPM.
- Speed up case retrieval and lower memory use by projecting case queries
- Make relatedness check fails stand out a little more to new users
- Speed up case retrieval and lower memory use by projecting case queries
- Speed up variant pages by projecting only the necessary keys in disease collection query
### Fixed
- Huge memory use caused by cases and variants pages pulling complete disease documents from DB
- Do not include genes fetched from HPO terms when loading diseases
- Consider the renamed fields `Approved Symbol` -> `Approved Gene Symbol` and `Gene Symbols` -> `Gene/Locus And Other Related Symbols` when parsing OMIM terms from genemap2.txt file

## [4.72.1]
### Fixed
- Jinja filter that renders long integers
- Case cache when looking for causatives in other cases causing the server to hang

## [4.72]
### Added
- A GitHub action that checks for broken internal links in docs pages
- Link validation settings in mkdocs.yml file
- Load and display full RNA alignments on alignment viewer
- Genome build check when loading a case
- Extend event index to previous causative variants and always load them
### Fixed
- Documentation nav links for a few documents
- Slightly extended the BioNano Genomics Access integration docs
- Loading of SVs when VCF is missing the INFO.END field but has INFO.SVLEN field
- Escape protein sequence name (if available) in case general report to render special characters correctly
- CaseS HPO term searches for multiple terms works independent of order
- CaseS search regexp should not allow backslash
- CaseS cohort tags can contain whitespace and still match
- Remove diagnoses from cases even if OMIM term is not found in the database
- Parsing of disease-associated genes
- Removed an annoying warning while updating database's disease terms
- Displaying custom case images loaded with scout version <= 4.71
- Use pydantic version >=2 in requirements.txt file
### Changed
- Column width adjustment on caseS page
- Use Python 3.11 in tests
- Update some github actions
- Upgraded Pydantic to version 2
- Case validation fails on loading when associated files (alignments, VCFs and reports) are not present on disk
- Case validation fails on loading when custom images have format different then ["gif", "svg", "png", "jpg", "jpeg"]
- Custom images keys `case` and `str` in case config yaml file are renamed to `case_images` and `str_variants_images`
- Simplify and speed up case general report code
- Speed up case retrieval in case_matching_causatives
- Upgrade pymongo to version 4
- When updating disease terms, check that all terms are consistent with a DiseaseTerm model before dropping the old collection
- Better separation between modules loading HPO terms and diseases
- Deleted unused scout.build.phenotype module
- Stricter validation of mandatory genome build key when loading a case. Allowed values are ['37','38',37,38]
- Improved readability of variants length and coordinates on variantS pages

## [4.71]
### Added
- Added Balsamic keys for SweGen and loqusdb local archive frequecies, SNV and SV
- New filter option for Cancer variantS: local archive RD loqusdb
- Show annotated observations on SV variantS view, also for cancer somatic SVs
- Revel filter for variantS
- Show case default panel on caseS page
- CADD filter for Cancer Somatic SNV variantS - show score
- SpliceAI-lookup link (BROAD, shows SpliceAI and Pangolin) from variant page
- BioNano Access server API - check projects, samples and fetch FSHD reports
### Fixed
- Name of reference genome build for RNA for compatibility with IGV locus search change
- Howto to run the Docker image on Mac computers in `admin-guide/containers/container-deploy.md`
- Link to Weasyprint installation howto in README file
- Avoid filling up disk by creating a reduced VCF file for every variant that is visualized
- Remove legacy incorrectly formatted CODEOWNERS file
- Restrain variant_type requests to variantS views to "clinical" or "research"
- Visualization of cancer variants where cancer case has no affected individual
- ProteinPaint gene link (small StJude API change)
- Causative MEI variant link on causatives page
- Bionano access api settings commented out by default in Scout demo config file.
- Do not show FSHD button on freshly loaded cases without bionano_access individuals
- Truncate long variants' HGVS on causative/Clinically significant and pinned variants case panels
### Changed
- Remove function call that tracks users' browser version
- Include three more splice variant SO terms in clinical filter severe SO terms
- Drop old HPO term collection only after parsing and validation of new terms completes
- Move score to own column on Cancer Somatic SNV variantS page
- Refactored a few complex case operations, breaking out sub functionalities

## [4.70]
### Added
- Download a list of Gene Variants (max 500) resulting from SNVs and Indels search
- Variant PubMed link to search for gene symbol and any aliases
### Changed
- Clearer gnomAD values in Variants page
### Fixed
- CaseS page uniform column widths
- Include ClinVar variants into a scrollable div element on Case page
- `canonical_transcript` variable not initialized in get_hgvs function (server.blueprints.institutes.controllers.py)
- Catch and display any error while importing Phenopacket info
- Modified Docker files to use python:3.8-slim-bullseye to prevent gunicorn workers booting error

## [4.69]
### Added
- ClinVar submission howto available also on Case page
- Somatic score and filtering for somatic SV callers, if available
- Show caller as a tooltip on variantS list
### Fixed
- Crash when attempting to export phenotype from a case that had never had phenotypes
- Aesthetic fix to Causative and Pinned Variants on Case page
- Structural inconsistency for ClinVar Blueprint templates
- Updated igv.js to 2.15.8 to fix track default color bug
- Fixed release versions for actions.
- Freeze tornado below 6.3.0 for compatibility with livereload 2.6.3
- Force update variants count on case re-upload
- IGV locus search not working - add genome reference id
- Pin links to MEI variants should end up on MEI not SV variant view
- Load also matching MEI variants on forced region load
- Allow excluding MEI from case variant deletion
- Fixed the name of the assigned user when the internal user ID is different from the user email address
- Gene variantS should display gene function, region and full hgvs
### Changed
- FontAwesome integrity check fail (updated resource)
- Removed ClinVar API validation buttons in favour of direct API submission
- Improved layout of Institute settings page
- ClinVar API key and allowed submitters are set in the Institute settings page


## [4.68]
### Added
- Rare Disease Mobile Element Insertion variants view
### Changed
- Updated igv.js to 2.15.6
### Fixed
- Docker stage build pycairo.
- Restore SNV and SV rank models versions on Causatives and Verified pages
- Saving `REVEL_RANKSCORE` value in a field named `revel` in variants database documents

## [4.67]
### Added
- Prepare to filter local SV frequency
### Changed
- Speed up instituteS page loading by refactoring cases/institutes query
- Clinical Filter for SVs includes `splice_polypyrimidine_tract_variant` as a severe consequence
- Clinical Filter for SVs includes local variant frequency freeze ("old") for filtering, starting at 30 counts
- Speed up caseS page loading by adding status to index and refactoring totals count
- HPO file parsing is updated to reflect that HPO have changed a few downloadable file formats with their 230405 release.
### Fixed
- Page crashing when a user tries to edit a comment that was removed
- Warning instead of crashed page when attempting to retrieve a non-existent Phenopacket
- Fixed StJude ProteinPaint gene link (URL change)
- Freeze of werkzeug library to version<2.3 to avoid problems resulting from the consequential upgrade of the Flask lib
- Huge list of genes in case report for megabases-long structural variants.
- Fix displaying institutes without associated cases on institutes page
- Fix default panel selection on SVs in cancer case report

## [4.66]
### Changed
- Moved Phenomodels code under a dedicated blueprint
- Updated the instructions to load custom case report under admin guide
- Keep variants filter window collapsed except when user expands it to filter
### Added
- A summary table of pinned variants on the cancer case general report
- New openable matching causatives and managed variants lists for default gene panels only for convenience
### Fixed
- Gens structural variant page link individual id typo

## [4.65.2]
### Fixed
- Generating general case report with str variants containing comments

## [4.65.1]
### Fixed
- Visibility of `Gene(s)` badges on SV VariantS page
- Hide dismiss bar on SV page not working well
- Delivery report PDF download
- Saving Pipeline version file when loading a case
- Backport compatible import of importlib metadata for old python versions (<3.8)

## [4.65]
### Added
- Option to mark a ClinVar submission as submitted
- Docs on how to create/update the PanelApp green genes as a system admin
- `individual_id`-parameter to both Gens links
- Download a gene panel in TXT format from gene panel page
- Panel gene comments on variant page: genes in panels can have comments that describe the gene in a panel context
### Changed
- Always show each case category on caseS page, even if 0 cases in total or after current query
- Improved sorting of ClinVar submissions
- Pre-populate SV type select in ClinVar submission form, when possible
- Show comment badges in related comments tables on general report
- Updated version of several GitHub actions
- Migrate from deprecated `pkg_resources` lib to `importlib_resources`
- Dismiss bar on variantS pages is thinner.
- Dismiss bar on variantS pages can be toggled open or closed for the duration of a login session.
### Fixed
- Fixed Sanger order / Cancel order modal close buttons
- Visibility of SV type in ClinVar submission form
- Fixed a couple of creations where now was called twice, so updated_at and created_at could differ
- Deprecated Ubuntu version 18.04 in one GitHub action
- Panels that have been removed (hidden) should not be visible in views where overlapping gene panels for genes are shown
- Gene panel test pointing to the right function

## [4.64]
### Added
- Create/Update a gene panel containing all PanelApp green genes (`scout update panelapp-green -i <cust_id>`)
- Links for ACMG pathogenicity impact modification on the ACMG classification page
### Changed
- Open local observation matching cases in new windows
### Fixed
- Matching manual ranked variants are now shown also on the somatic variant page
- VarSome links to hg19/GRCh37
- Managed variants filter settings lost when navigating to additional pages
- Collect the right variant category after submitting filter form from research variantS page
- Beacon links are templated and support variants in genome build 38

## [4.63]
### Added
- Display data sharing info for ClinVar, Matchmaker Exchange and Beacon in a dedicated column on Cases page
- Test for `commands.download.omim.print_omim`
- Display dismissed variants comments on general case report
- Modify ACMG pathogenicity impact (most commonly PVS1, PS3) based on strength of evidence with lab director's professional judgement
- REViewer button on STR variant page
- Alamut institution parameter in institute settings for Alamut Visual Plus software
- Added Manual Ranks Risk Factor, Likely Risk Factor and Uncertain Risk Factor
- Display matching manual ranks from previous cases the user has access to on VariantS and Variant pages
- Link to gnomAD gene SVs v2.1 for SV variants with gnomAD frequency
- Support for nf-core/rnafusion reports
### Changed
- Display chrY for sex unknown
- Deprecate legacy scout_load() method API call.
- Message shown when variant tag is updated for a variant
- When all ACMG classifications are deleted from a variant, the current variant classification status is also reset.
- Refactored the functions that collect causative variants
- Removed `scripts/generate_test_data.py`
### Fixed
- Default IGV tracks (genes, ClinVar, ClinVar CNVs) showing even if user unselects them all
- Freeze Flask-Babel below v3.0 due to issue with a locale decorator
- Thaw Flask-Babel and fix according to v3 standard. Thank you @TkTech!
- Show matching causatives on somatic structural variant page
- Visibility of gene names and functional annotations on Causatives/Verified pages
- Panel version can be manually set to floating point numbers, when modified
- Causatives page showing also non-causative variants matching causatives in other cases
- ClinVar form submission for variants with no selected transcript and HGVS
- Validating and submitting ClinVar objects not containing both Variant and Casedata info

## [4.62.1]
### Fixed
- Case page crashing when adding a case to a group without providing a valid case name

## [4.62]
### Added
- Validate ClinVar submission objects using the ClinVar API
- Wrote tests for case and variant API endpoints
- Create ClinVar submissions from Scout using the ClinVar API
- Export Phenopacket for affected individual
- Import Phenopacket from JSON file or Phenopacket API backend server
- Use the new case name option for GENS requests
- Pre-validate refseq:HGVS items using VariantValidator in ClinVar submission form
### Fixed
- Fallback for empty alignment index for REViewer service
- Source link out for MIP 11.1 reference STR annotation
- Avoid duplicate causatives and pinned variants
- ClinVar clinical significance displays only the ACMG terms when user selects ACMG 2015 as assertion criteria
- Spacing between icon and text on Beacon and MatchMaker links on case page sidebar
- Truncate IDs and HGVS representations in ClinVar pages if longer than 25 characters
- Update ClinVar submission ID form
- Handle connection timeout when sending requests requests to external web services
- Validate any ClinVar submission regardless of its status
- Empty Phenopackets import crashes
- Stop Spinner on Phenopacket JSON download
### Changed
- Updated ClinVar submission instructions

## [4.61.1]
### Fixed
- Added `UMLS` as an option of `Condition ID type` in ClinVar Variant downloaded files
- Missing value for `Condition ID type` in ClinVar Variant downloaded files
- Possibility to open, close or delete a ClinVar submission even if it doesn't have an associated name
- Save SV type, ref and alt n. copies to exported ClinVar files
- Inner and outer start and stop SV coordinates not exported in ClinVar files
- ClinVar submissions page crashing when SV files don't contain breakpoint exact coordinates
- Align OMIM diagnoses with delete diagnosis button on case page
- In ClinVar form, reset condition list and customize help when condition ID changes

## [4.61]
### Added
- Filter case list by cases with variants in ClinVar submission
- Filter case list by cases containing RNA-seq data - gene_fusion_reports and sample-level tracks (splice junctions and RNA coverage)
- Additional case category `Ignored`, to be used for cases that don't fall in the existing 'inactive', 'archived', 'solved', 'prioritized' categories
- Display number of cases shown / total number of cases available for each category on Cases page
- Moved buttons to modify case status from sidebar to main case page
- Link to Mutalyzer Normalizer tool on variant's transcripts overview to retrieve official HVGS descriptions
- Option to manually load RNA MULTIQC report using the command `scout load report -t multiqc_rna`
- Load RNA MULTIQC automatically for a case if config file contains the `multiqc_rna` key/value
- Instructions in admin-guide on how to load case reports via the command line
- Possibility to filter RD variants by a specific genotype call
- Distinct colors for different inheritance models on RD Variant page
- Gene panels PDF export with case variants hits by variant type
- A couple of additional README badges for GitHub stats
- Upload and display of pipeline reference info and executable version yaml files as custom reports
- Testing CLI on hasta in PR template
### Changed
- Instructions on how to call dibs on scout-stage server in pull request template
- Deprecated CLI commands `scout load <delivery_report, gene_fusion_report, coverage_qc_report, cnv_report>` to replace them with command `scout load report -t <report type>`
- Refactored code to display and download custom case reports
- Do not export `Assertion method` and `Assertion method citation` to ClinVar submission files according to changes to ClinVar's submission spreadsheet templates.
- Simplified code to create and download ClinVar CSV files
- Colorize inheritance models badges by category on VariantS page
- `Safe variants matching` badge more visible on case page
### Fixed
- Non-admin users saving institute settings would clear loqusdb instance selection
- Layout of variant position, cytoband and type in SV variant summary
- Broken `Build Status - GitHub badge` on GitHub README page
- Visibility of text on grey badges in gene panels PDF exports
- Labels for dashboard search controls
- Dark mode visibility for ClinVar submission
- Whitespaces on outdated panel in extent report

## [4.60]
### Added
- Mitochondrial deletion signatures (mitosign) can be uploaded and shown with mtDNA report
- A `Type of analysis` column on Causatives and Validated variants pages
- List of "safe" gene panels available for matching causatives and managed variants in institute settings, to avoid secondary findings
- `svdb_origin` as a synonym for `FOUND_IN` to complement `set` for variants found by all callers
### Changed
- Hide removed gene panels by default in panels page
- Removed option for filtering cancer SVs by Tumor and Normal alt AF
- Hide links to coverage report from case dynamic HPO panel if cancer analysis
- Remove rerun emails and redirect users to the analysis order portal instead
- Updated clinical SVs igv.js track (dbVar) and added example of external track from `https://trackhubregistry.org/`
- Rewrote the ClinVar export module to simplify and add one variant at the time
- ClinVar submissions with phenotype conditions from: [OMIM, MedGen, Orphanet, MeSH, HP, MONDO]
### Fixed
- If trying to load a badly formatted .tsv file an error message is displayed.
- Avoid showing case as rerun when first attempt at case upload failed
- Dynamic autocomplete search not working on phenomodels page
- Callers added to variant when loading case
- Now possible to update managed variant from file without deleting it first
- Missing preselected chromosome when editing a managed variant
- Preselected variant type and subtype when editing a managed variant
- Typo in dbVar ClinVar track, hg19


## [4.59]
### Added
- Button to go directly to HPO SV filter variantS page from case
- `Scout-REViewer-Service` integration - show `REViewer` picture if available
- Link to HPO panel coverage overview on Case page
- Specify a confidence threshold (green|amber|red) when loading PanelApp panels
- Functional annotations in variants lists exports (all variants)
- Cancer/Normal VAFs and COSMIC ids in in variants lists exports (cancer variants)
### Changed
- Better visualization of regional annotation for long lists of genes in large SVs in Variants tables
- Order of cells in variants tables
- More evident links to gene coverage from Variant page
- Gene panels sorted by display name in the entire Case page
- Round CADD and GnomAD values in variants export files
### Fixed
- HPO filter button on SV variantS page
- Spacing between region|function cells in SVs lists
- Labels on gene panel Chanjo report
- Fixed ambiguous duplicated response headers when requesting a BAM file from /static
- Visited color link on gene coverage button (Variant page)

## [4.58.1]
### Fixed
- Case search with search strings that contain characters that can be escaped

## [4.58]
### Added
- Documentation on how to create/update PanelApp panels
- Add filter by local observations (archive) to structural variants filters
- Add more splicing consequences to SO term definitions
- Search for a specific gene in all gene panels
- Institute settings option to force show all variants on VariantS page for all cases of an institute
- Filter cases by validation pending status
- Link to The Clinical Knowledgebase (CKB) (https://ckb.jax.org/) in cancer variant's page
### Fixed
- Added a not-authorized `auto-login` fixture according to changes in Flask-Login 0.6.2
- Renamed `cache_timeout` param name of flask.send_file function to `max_age` (Flask 2.2 compliant)
- Replaced deprecated `app.config["JSON_SORT_KEYS"]` with app.json.sort_keys in app settings
- Bug in gene variants page (All SNVs and INDELs) when variant gene doesn't have a hgnc id that is found in the database
- Broken export of causatives table
- Query for genes in build 38 on `Search SNVs and INDELs` page
- Prevent typing special characters `^<>?!=\/` in case search form
- Search matching causatives also among research variants in other cases
- Links to variants in Verified variants page
- Broken filter institute cases by pinned gene
- Better visualization of long lists of genes in large SVs on Causative and Verified Variants page
- Reintroduced missing button to export Causative variants
- Better linking and display of matching causatives and managed variants
- Reduced code complexity in `scout/parse/variant/variant.py`
- Reduced complexity of code in `scout/build/variant/variant.py`

### Changed
- State that loqusdb observation is in current case if observations count is one and no cases are shown
- Better pagination and number of variants returned by queries in `Search SNVs and INDELs` page
- Refactored and simplified code used for collecting gene variants for `Search SNVs and INDELs` page
- Fix sidebar panel icons in Case view
- Fix panel spacing in Case view
- Removed unused database `sanger_ordered` and `case_id,category,rank_score` indexes (variant collection)
- Verified variants displayed in a dedicated page reachable from institute sidebar
- Unified stats in dashboard page
- Improved gene info for large SVs and cancer SVs
- Remove the unused `variant.str_variant` endpoint from variant views
- Easier editing of HPO gene panel on case page
- Assign phenotype panel less cramped on Case page
- Causatives and Verified variants pages to use the same template macro
- Allow hyphens in panel names
- Reduce resolution of example images
- Remove some animations in web gui which where rendered slow


## [4.57.4]
### Fixed
- Parsing of variant.FORMAT "DR" key in parse variant file

## [4.57.3]
### Fixed
- Export of STR verified variants
- Do not download as verified variants first verified and then reset to not validated
- Avoid duplicated lines in downloaded verified variants reflecting changes in variant validation status

## [4.57.2]
### Fixed
- Export of verified variants when variant gene has no transcripts
- HTTP 500 when visiting a the details page for a cancer variant that had been ranked with genmod

## [4.57.1]
### Fixed
- Updating/replacing a gene panel from file with a corrupted or malformed file

## [4.57]
### Added
- Display last 50 or 500 events for a user in a timeline
- Show dismiss count from other cases on matching variantS
- Save Beacon-related events in events collection
- Institute settings allow saving multiple loqusdb instances for one institute
- Display stats from multiple instances of loqusdb on variant page
- Display date and frequency of obs derived from count of local archive observations from MIP11 (requires fix in MIP)
### Changed
- Prior ACMG classifications view is no longer limited by pathogenicity
### Fixed
- Visibility of Sanger ordered badge on case page, light mode
- Some of the DataTables tables (Phenotypes and Diagnoses pages) got a bit dark in dark mode
- Remove all redundancies when displaying timeline events (some events are saved both as case-related and variant-related)
- Missing link in saved MatchMaker-related events
- Genes with mixed case gene symbols missing in PanelApp panels
- Alignment of elements on the Beacon submission modal window
- Locus info links from STR variantS page open in new browser tabs

## [4.56]
### Added
- Test for PanelApp panels loading
- `panel-umi` tag option when loading cancer analyses
### Changed
- Black text to make comments more visible in dark mode
- Loading PanelApp panels replaces pre-existing panels with same version
- Removed sidebar from Causatives page - navigation is available on the top bar for now
- Create ClinVar submissions from pinned variants list in case page
- Select which pinned variants will be included in ClinVar submission documents
### Fixed
- Remove a:visited css style from all buttons
- Update of HPO terms via command line
- Background color of `MIXED` and `PANEL-UMI` sequencing types on cases page
- Fixed regex error when searching for cases with query ending with `\ `
- Gene symbols on Causatives page lighter in dark mode
- SpliceAI tooltip of multigene variants

## [4.55]
### Changed
- Represent different tumor samples as vials in cases page
- Option to force-update the OMIM panel
### Fixed
- Low tumor purity badge alignment in cancer samples table on cancer case view
- VariantS comment popovers reactivate on hover
- Updating database genes in build 37
- ACMG classification summary hidden by sticky navbar
- Logo backgrounds fixed to white on welcome page
- Visited links turn purple again
- Style of link buttons and dropdown menus
- Update KUH and GMS logos
- Link color for Managed variants

## [4.54]
### Added
- Dark mode, using browser/OS media preference
- Allow marking case as solved without defining causative variants
- Admin users can create missing beacon datasets from the institute's settings page
- GenCC links on gene and variant pages
- Deprecation warnings when launching the app using a .yaml config file or loading cases using .ped files
### Changed
- Improved HTML syntax in case report template
- Modified message displayed when variant rank stats could not be calculated
- Expanded instructions on how to test on CG development server (cg-vm1)
- Added more somatic variant callers (Balsamic v9 SNV, develop SV)
### Fixed
- Remove load demo case command from docker-compose.yml
- Text elements being split across pages in PDF reports
- Made login password field of type `password` in LDAP login form
- Gene panels HTML select in institute's settings page
- Bootstrap upgraded to version 5
- Fix some Sourcery and SonarCloud suggestions
- Escape special characters in case search on institute and dashboard pages
- Broken case PDF reports when no Madeline pedigree image can be created
- Removed text-white links style that were invisible in new pages style
- Variants pagination after pressing "Filter variants" or "Clinical filter"
- Layout of buttons Matchmaker submission panel (case page)
- Removing cases from Matchmaker (simplified code and fixed functionality)
- Reintroduce check for missing alignment files purged from server

## [4.53]
### Added
### Changed
- Point Alamut API key docs link to new API version
- Parse dbSNP id from ID only if it says "rs", else use VEP CSQ fields
- Removed MarkupSafe from the dependencies
### Fixed
- Reintroduced loading of SVs for demo case 643595
- Successful parse of FOUND_IN should avoid GATK caller default
- All vulnerabilities flagged by SonarCloud

## [4.52]
### Added
- Demo cancer case gets loaded together with demo RD case in demo instance
- Parse REVEL_score alongside REVEL_rankscore from csq field and display it on SNV variant page
- Rank score results now show the ranking range
- cDNA and protein changes displayed on institute causatives pages
- Optional SESSION_TIMEOUT_MINUTES configuration in app config files
- Script to convert old OMIM case format (list of integers) to new format (list of dictionaries)
- Additional check for user logged in status before serving alignment files
- Download .cgh files from cancer samples table on cancer case page
- Number of documents and date of last update on genes page
### Changed
- Verify user before redirecting to IGV alignments and sashimi plots
- Build case IGV tracks starting from case and variant objects instead of passing all params in a form
- Unfreeze Werkzeug lib since Flask_login v.0.6 with bugfix has been released
- Sort gene panels by name (panelS and variant page)
- Removed unused `server.blueprints.alignviewers.unindexed_remote_static` endpoint
- User sessions to check files served by `server.blueprints.alignviewers.remote_static` endpoint
- Moved Beacon-related functions to a dedicated app extension
- Audit Filter now also loads filter displaying the variants for it
### Fixed
- Handle `attachment_filename` parameter renamed to `download_name` when Flask 2.2 will be released
- Removed cursor timeout param in cases find adapter function to avoid many code warnings
- Removed stream argument deprecation warning in tests
- Handle `no intervals found` warning in load_region test
- Beacon remove variants
- Protect remote_cors function in alignviewers view from Server-Side Request Forgery (SSRF)
- Check creation date of last document in gene collection to display when genes collection was updated last

## [4.51]
### Added
- Config file containing codecov settings for pull requests
- Add an IGV.js direct link button from case page
- Security policy file
- Hide/shade compound variants based on rank score on variantS from filter
- Chromograph legend documentation direct link
### Changed
- Updated deprecated Codecov GitHub action to v.2
- Simplified code of scout/adapter/mongo/variant
- Update IGV.js to v2.11.2
- Show summary number of variant gene panels on general report if more than 3
### Fixed
- Marrvel link for variants in genome build 38 (using liftover to build 37)
- Remove flags from codecov config file
- Fixed filter bug with high negative SPIDEX scores
- Renamed IARC TP53 button to to `TP53 Database`, modified also link since IARC has been moved to the US NCI: `https://tp53.isb-cgc.org/`
- Parsing new format of OMIM case info when exporting patients to Matchmaker
- Remove flask-debugtoolbar lib dependency that is using deprecated code and causes app to crash after new release of Jinja2 (3.1)
- Variant page crashing for cases with old OMIM terms structure (a list of integers instead of dictionary)
- Variant page crashing when creating MARRVEL link for cases with no genome build
- SpliceAI documentation link
- Fix deprecated `safe_str_cmp` import from `werkzeug.security` by freezing Werkzeug lib to v2.0 until Flask_login v.0.6 with bugfix is released
- List gene names densely in general report for SVs that contain more than 3 genes
- Show transcript ids on refseq genes on hg19 in IGV.js, using refgene source
- Display correct number of genes in general report for SVs that contain more than 32 genes
- Broken Google login after new major release of `lepture/authlib`
- Fix frequency and callers display on case general report

## [4.50.1]
### Fixed
- Show matching causative STR_repid for legacy str variants (pre Stranger hgnc_id)

## [4.50]
### Added
- Individual-specific OMIM terms
- OMIM disease descriptions in ClinVar submission form
- Add a toggle for melter rerun monitoring of cases
- Add a config option to show the rerun monitoring toggle
- Add a cli option to export cases with rerun monitoring enabled
- Add a link to STRipy for STR variants; shallow for ARX and HOXA13
- Hide by default variants only present in unaffected individuals in variants filters
- OMIM terms in general case report
- Individual-level info on OMIM and HPO terms in general case report
- PanelApp gene link among the external links on variant page
- Dashboard case filters fields help
- Filter cases by OMIM terms in cases and dashboard pages
### Fixed
- A malformed panel id request would crash with exception: now gives user warning flash with redirect
- Link to HPO resource file hosted on `http://purl.obolibrary.org`
- Gene search form when gene exists only in build 38
- Fixed odd redirect error and poor error message on missing column for gene panel csv upload
- Typo in parse variant transcripts function
- Modified keys name used to parse local observations (archived) frequencies to reflect change in MIP keys naming
- Better error handling for partly broken/timed out chanjo reports
- Broken javascript code when case Chromograph data is malformed
- Broader space for case synopsis in general report
- Show partial causatives on causatives and matching causatives panels
- Partial causative assignment in cases with no OMIM or HPO terms
- Partial causative OMIM select options in variant page
### Changed
- Slightly smaller and improved layout of content in case PDF report
- Relabel more cancer variant pages somatic for navigation
- Unify caseS nav links
- Removed unused `add_compounds` param from variant controllers function
- Changed default hg19 genome for IGV.js to legacy hg19_1kg_decoy to fix a few problematic loci
- Reduce code complexity (parse/ensembl.py)
- Silence certain fields in ClinVar export if prioritised ones exist (chrom-start-end if hgvs exist)
- Made phenotype non-mandatory when marking a variant as partial causative
- Only one phenotype condition type (OMIM or HPO) per variant is used in ClinVar submissions
- ClinVar submission variant condition prefers OMIM over HPO if available
- Use lighter version of gene objects in Omim MongoDB adapter, panels controllers, panels views and institute controllers
- Gene-variants table size is now adaptive
- Remove unused file upload on gene-variants page

## [4.49]
### Fixed
- Pydantic model types for genome_build, madeline_info, peddy_ped_check and peddy_sex_check, rank_model_version and sv_rank_model_version
- Replace `MatchMaker` with `Matchmaker` in all places visible by a user
- Save diagnosis labels along with OMIM terms in Matchmaker Exchange submission objects
- `libegl-mesa0_21.0.3-0ubuntu0.3~20.04.5_amd64.deb` lib not found by GitHub actions Docker build
- Remove unused `chromograph_image_files` and `chromograph_prefixes` keys saved when creating or updating an RD case
- Search managed variants by description and with ignore case
### Changed
- Introduced page margins on exported PDF reports
- Smaller gene fonts in downloaded HPO genes PDF reports
- Reintroduced gene coverage data in the PDF-exported general report of rare-disease cases
- Check for existence of case report files before creating sidebar links
- Better description of HPO and OMIM terms for patients submitted to Matchmaker Exchange
- Remove null non-mandatory key/values when updating a case
- Freeze WTForms<3 due to several form input rendering changes

## [4.48.1]
### Fixed
- General case PDF report for recent cases with no pedigree

## [4.48]
### Added
- Option to cancel a request for research variants in case page
### Changed
- Update igv.js to v2.10.5
- Updated example of a case delivery report
- Unfreeze cyvcf2
- Builder images used in Scout Dockerfiles
- Crash report email subject gives host name
- Export general case report to PDF using PDFKit instead of WeasyPrint
- Do not include coverage report in PDF case report since they might have different orientation
- Export cancer cases's "Coverage and QC report" to PDF using PDFKit instead of Weasyprint
- Updated cancer "Coverage and QC report" example
- Keep portrait orientation in PDF delivery report
- Export delivery report to PDF using PDFKit instead of Weasyprint
- PDF export of clinical and research HPO panels using PDFKit instead of Weasyprint
- Export gene panel report to PDF using PDFKit
- Removed WeasyPrint lib dependency

### Fixed
- Reintroduced missing links to Swegen and Beacon and dbSNP in RD variant page, summary section
- Demo delivery report orientation to fit new columns
- Missing delivery report in demo case
- Cast MNVs to SNV for test
- Export verified variants from all institutes when user is admin
- Cancer coverage and QC report not found for demo cancer case
- Pull request template instructions on how to deploy to test server
- PDF Delivery report not showing Swedac logo
- Fix code typos
- Disable codefactor raised by ESLint for javascript functions located on another file
- Loading spinner stuck after downloading a PDF gene panel report
- IGV browser crashing when file system with alignment files is not mounted

## [4.47]
### Added
- Added CADD, GnomAD and genotype calls to variantS export
### Changed
- Pull request template, to illustrate how to deploy pull request branches on cg-vm1 stage server
### Fixed
- Compiled Docker image contains a patched version (v4.9) of chanjo-report

## [4.46.1]
### Fixed
- Downloading of files generated within the app container (MT-report, verified variants, pedigrees, ..)

## [4.46]
### Added
- Created a Dockefile to be used to serve the dockerized app in production
- Modified the code to collect database params specified as env vars
- Created a GitHub action that pushes the Dockerfile-server image to Docker Hub (scout-server-stage) every time a PR is opened
- Created a GitHub action that pushes the Dockerfile-server image to Docker Hub (scout-server) every time a new release is created
- Reassign MatchMaker Exchange submission to another user when a Scout user is deleted
- Expose public API JSON gene panels endpoint, primarily to enable automated rerun checking for updates
- Add utils for dictionary type
- Filter institute cases using multiple HPO terms
- Vulture GitHub action to identify and remove unused variables and imports
### Changed
- Updated the python config file documentation in admin guide
- Case configuration parsing now uses Pydantic for improved typechecking and config handling
- Removed test matrices to speed up automatic testing of PRs
- Switch from Coveralls to Codecov to handle CI test coverage
- Speed-up CI tests by caching installation of libs and splitting tests into randomized groups using pytest-test-groups
- Improved LDAP login documentation
- Use lib flask-ldapconn instead of flask_ldap3_login> to handle ldap authentication
- Updated Managed variant documentation in user guide
- Fix and simplify creating and editing of gene panels
- Simplified gene variants search code
- Increased the height of the genes track in the IGV viewer
### Fixed
- Validate uploaded managed variant file lines, warning the user.
- Exporting validated variants with missing "genes" database key
- No results returned when searching for gene variants using a phenotype term
- Variants filtering by gene symbols file
- Make gene HGNC symbols field mandatory in gene variants page and run search only on form submit
- Make sure collaborator gene variants are still visible, even if HPO filter is used

## [4.45]
### Added
### Changed
- Start Scout also when loqusdbapi is not reachable
- Clearer definition of manual standard and custom inheritance models in gene panels
- Allow searching multiple chromosomes in filters
### Fixed
- Gene panel crashing on edit action

## [4.44]
### Added
### Changed
- Display Gene track beneath each sample track when displaying splice junctions in igv browser
- Check outdated gene symbols and update with aliases for both RD and cancer variantS
### Fixed
- Added query input check and fixed the Genes API endpoint to return a json formatted error when request is malformed
- Typo in ACMG BP6 tooltip

## [4.43.1]
### Added
- Added database index for OMIM disease term genes
### Changed
### Fixed
- Do not drop HPO terms collection when updating HPO terms via the command line
- Do not drop disease (OMIM) terms collection when updating diseases via the command line

## [4.43]
### Added
- Specify which collection(s) update/build indexes for
### Fixed
- Do not drop genes and transcripts collections when updating genes via the command line

## [4.42.1]
### Added
### Changed
### Fixed
- Freeze PyMongo lib to version<4.0 to keep supporting previous MongoDB versions
- Speed up gene panels creation and update by collecting only light gene info from database
- Avoid case page crash on Phenomizer queries timeout

## [4.42]
### Added
- Choose custom pinned variants to submit to MatchMaker Exchange
- Submit structural variant as genes to the MatchMaker Exchange
- Added function for maintainers and admins to remove gene panels
- Admins can restore deleted gene panels
- A development docker-compose file illustrating the scout/chanjo-report integration
- Show AD on variants view for cancer SV (tumor and normal)
- Cancer SV variants filter AD, AF (tumor and normal)
- Hiding the variants score column also from cancer SVs, as for the SNVs
### Changed
- Enforce same case _id and display_name when updating a case
- Enforce same individual ids, display names and affected status when updating a case
- Improved documentation for connecting to loqusdb instances (including loqusdbapi)
- Display and download HPO gene panels' gene symbols in italics
- A faster-built and lighter Docker image
- Reduce complexity of `panels` endpoint moving some code to the panels controllers
- Update requirements to use flask-ldap3-login>=0.9.17 instead of freezing WTForm
### Fixed
- Use of deprecated TextField after the upgrade of WTF to v3.0
- Freeze to WTForms to version < 3
- Remove the extra files (bed files and madeline.svg) introduced by mistake
- Cli command loading demo data in docker-compose when case custom images exist and is None
- Increased MongoDB connection serverSelectionTimeoutMS parameter to 30K (default value according to MongoDB documentation)
- Better differentiate old obs counts 0 vs N/A
- Broken cancer variants page when default gene panel was deleted
- Typo in tx_overview function in variant controllers file
- Fixed loqusdbapi SV search URL
- SV variants filtering using Decipher criterion
- Removing old gene panels that don't contain the `maintainer` key.

## [4.41.1]
### Fixed
- General reports crash for variant annotations with same variant on other cases

## [4.41]
### Added
- Extended the instructions for running the Scout Docker image (web app and cli).
- Enabled inclusion of custom images to STR variant view
### Fixed
- General case report sorting comments for variants with None genetic models
- Do not crash but redirect to variants page with error when a variant is not found for a case
- UCSC links coordinates for SV variants with start chromosome different than end chromosome
- Human readable variants name in case page for variants having start chromosome different from end chromosome
- Avoid always loading all transcripts when checking gene symbol: introduce gene captions
- Slow queries for evaluated variants on e.g. case page - use events instead
### Changed
- Rearrange variant page again, moving severity predictions down.
- More reactive layout width steps on variant page

## [4.40.1]
### Added
### Fixed
- Variants dismissed with inconsistent inheritance pattern can again be shown in general case report
- General report page for variants with genes=None
- General report crashing when variants have no panels
- Added other missing keys to case and variant dictionaries passed to general report
### Changed

## [4.40]
### Added
- A .cff citation file
- Phenotype search API endpoint
- Added pagination to phenotype API
- Extend case search to include internal MongoDB id
- Support for connecting to a MongoDB replica set (.py config files)
- Support for connecting to a MongoDB replica set (.yaml config files)
### Fixed
- Command to load the OMIM gene panel (`scout load panel --omim`)
- Unify style of pinned and causative variants' badges on case page
- Removed automatic spaces after punctuation in comments
- Remove the hardcoded number of total individuals from the variant's old observations panel
- Send delete requests to a connected Beacon using the DELETE method
- Layout of the SNV and SV variant page - move frequency up
### Changed
- Stop updating database indexes after loading exons via command line
- Display validation status badge also for not Sanger-sequenced variants
- Moved Frequencies, Severity and Local observations panels up in RD variants page
- Enabled Flask CORS to communicate CORS status to js apps
- Moved the code preparing the transcripts overview to the backend
- Refactored and filtered json data used in general case report
- Changed the database used in docker-compose file to use the official MongoDB v4.4 image
- Modified the Python (3.6, 3.8) and MongoDB (3.2, 4.4, 5.0) versions used in testing matrices (GitHub actions)
- Capitalize case search terms on institute and dashboard pages


## [4.39]
### Added
- COSMIC IDs collected from CSQ field named `COSMIC`
### Fixed
- Link to other causative variants on variant page
- Allow multiple COSMIC links for a cancer variant
- Fix floating text in severity box #2808
- Fixed MitoMap and HmtVar links for hg38 cases
- Do not open new browser tabs when downloading files
- Selectable IGV tracks on variant page
- Missing splice junctions button on variant page
- Refactor variantS representative gene selection, and use it also for cancer variant summary
### Changed
- Improve Javascript performance for displaying Chromograph images
- Make ClinVar classification more evident in cancer variant page

## [4.38]
### Added
- Option to hide Alamut button in the app config file
### Fixed
- Library deprecation warning fixed (insert is deprecated. Use insert_one or insert_many instead)
- Update genes command will not trigger an update of database indices any more
- Missing resources in temporary downloading directory when updating genes using the command line
- Restore previous variant ACMG classification in a scrollable div
- Loading spinner not stopping after downloading PDF case reports and variant list export
- Add extra Alamut links higher up on variant pages
- Improve UX for phenotypes in case page
- Filter and export of STR variants
- Update look of variants page navigation buttons
### Changed

## [4.37]
### Added
- Highlight and show version number for RefSeq MANE transcripts.
- Added integration to a rerunner service for toggling reanalysis with updated pedigree information
- SpliceAI display and parsing from VEP CSQ
- Display matching tiered variants for cancer variants
- Display a loading icon (spinner) until the page loads completely
- Display filter badges in cancer variants list
- Update genes from pre-downloaded file resources
- On login, OS, browser version and screen size are saved anonymously to understand how users are using Scout
- API returning institutes data for a given user: `/api/v1/institutes`
- API returning case data for a given institute: `/api/v1/institutes/<institute_id>/cases`
- Added GMS and Lund university hospital logos to login page
- Made display of Swedac logo configurable
- Support for displaying custom images in case view
- Individual-specific HPO terms
- Optional alamut_key in institute settings for Alamut Plus software
- Case report API endpoint
- Tooltip in case explaining that genes with genome build different than case genome build will not be added to dynamic HPO panel.
- Add DeepVariant as a caller
### Fixed
- Updated IGV to v2.8.5 to solve missing gene labels on some zoom levels
- Demo cancer case config file to load somatic SNVs and SVs only.
- Expand list of refseq trancripts in ClinVar submission form
- Renamed `All SNVs and INDELs` institute sidebar element to `Search SNVs and INDELs` and fixed its style.
- Add missing parameters to case load-config documentation
- Allow creating/editing gene panels and dynamic gene panels with genes present in genome build 38
- Bugfix broken Pytests
- Bulk dismissing variants error due to key conversion from string to integer
- Fix typo in index documentation
- Fixed crash in institute settings page if "collaborators" key is not set in database
- Don't stop Scout execution if LoqusDB call fails and print stacktrace to log
- Bug when case contains custom images with value `None`
- Bug introduced when fixing another bug in Scout-LoqusDB interaction
- Loading of OMIM diagnoses in Scout demo instance
- Remove the docker-compose with chanjo integration because it doesn't work yet.
- Fixed standard docker-compose with scout demo data and database
- Clinical variant assessments not present for pinned and causative variants on case page.
- MatchMaker matching one node at the time only
- Remove link from previously tiered variants badge in cancer variants page
- Typo in gene cell on cancer variants page
- Managed variants filter form
### Changed
- Better naming for variants buttons on cancer track (somatic, germline). Also show cancer research button if available.
- Load case with missing panels in config files, but show warning.
- Changing the (Female, Male) symbols to (F/M) letters in individuals_table and case-sma.
- Print stacktrace if case load command fails
- Added sort icon and a pointer to the cursor to all tables with sortable fields
- Moved variant, gene and panel info from the basic pane to summary panel for all variants.
- Renamed `Basics` panel to `Classify` on variant page.
- Revamped `Basics` panel to a panel dedicated to classify variants
- Revamped the summary panel to be more compact.
- Added dedicated template for cancer variants
- Removed Gene models, Gene annotations and Conservation panels for cancer variants
- Reorganized the orders of panels for variant and cancer variant views
- Added dedicated variant quality panel and removed relevant panes
- A more compact case page
- Removed OMIM genes panel
- Make genes panel, pinned variants panel, causative variants panel and ClinVar panel scrollable on case page
- Update to Scilifelab's 2020 logo
- Update Gens URL to support Gens v2.0 format
- Refactor tests for parsing case configurations
- Updated links to HPO downloadable resources
- Managed variants filtering defaults to all variant categories
- Changing the (Kind) drop-down according to (Category) drop-down in Managed variant add variant
- Moved Gens button to individuals table
- Check resource files availability before starting updating OMIM diagnoses
- Fix typo in `SHOW_OBSERVED_VARIANT_ARCHIVE` config param

## [4.36]
### Added
- Parse and save splice junction tracks from case config file
- Tooltip in observations panel, explaining that case variants with no link might be old variants, not uploaded after a case rerun
### Fixed
- Warning on overwriting variants with same position was no longer shown
- Increase the height of the dropdowns to 425px
- More indices for the case table as it grows, specifically for causatives queries
- Splice junction tracks not centered over variant genes
- Total number of research variants count
- Update variants stats in case documents every time new variants are loaded
- Bug in flashing warning messages when filtering variants
### Changed
- Clearer warning messages for genes and gene/gene-panels searches in variants filters

## [4.35]
### Added
- A new index for hgnc_symbol in the hgnc_gene collection
- A Pedigree panel in STR page
- Display Tier I and II variants in case view causatives card for cancer cases
### Fixed
- Send partial file data to igv.js when visualizing sashimi plots with splice junction tracks
- Research variants filtering by gene
- Do not attempt to populate annotations for not loaded pinned/causatives
- Add max-height to all dropdowns in filters
### Changed
- Switch off non-clinical gene warnings when filtering research variants
- Don't display OMIM disease card in case view for cancer cases
- Refactored Individuals and Causative card in case view for cancer cases
- Update and style STR case report

## [4.34]
### Added
- Saved filter lock and unlock
- Filters can optionally be marked audited, logging the filter name, user and date on the case events and general report.
- Added `ClinVar hits` and `Cosmic hits` in cancer SNVs filters
- Added `ClinVar hits` to variants filter (rare disease track)
- Load cancer demo case in docker-compose files (default and demo file)
- Inclusive-language check using [woke](https://github.com/get-woke/woke) github action
- Add link to HmtVar for mitochondrial variants (if VCF is annotated with HmtNote)
- Grey background for dismissed compounds in variants list and variant page
- Pin badge for pinned compounds in variants list and variant page
- Support LoqusDB REST API queries
- Add a docker-compose-matchmaker under scout/containers/development to test matchmaker locally
- Script to investigate consequences of symbol search bug
- Added GATK to list of SV and cancer SV callers
### Fixed
- Make MitoMap link work for hg38 again
- Export Variants feature crashing when one of the variants has no primary transcripts
- Redirect to last visited variantS page when dismissing variants from variants list
- Improved matching of SVs Loqus occurrences in other cases
- Remove padding from the list inside (Matching causatives from other cases) panel
- Pass None to get_app function in CLI base since passing script_info to app factory functions was deprecated in Flask 2.0
- Fixed failing tests due to Flask update to version 2.0
- Speed up user events view
- Causative view sort out of memory error
- Use hgnc_id for gene filter query
- Typo in case controllers displaying an error every time a patient is matched against external MatchMaker nodes
- Do not crash while attempting an update for variant documents that are too big (> 16 MB)
- Old STR causatives (and other variants) may not have HGNC symbols - fix sort lambda
- Check if gene_obj has primary_transcript before trying to access it
- Warn if a gene manually searched is in a clinical panel with an outdated name when filtering variants
- ChrPos split js not needed on STR page yet
### Changed
- Remove parsing of case `genome_version`, since it's not used anywhere downstream
- Introduce deprecation warning for Loqus configs that are not dictionaries
- SV clinical filter no longer filters out sub 100 nt variants
- Count cases in LoqusDB by variant type
- Commit pulse repo badge temporarily set to weekly
- Sort ClinVar submissions objects by ascending "Last evaluated" date
- Refactored the MatchMaker integration as an extension
- Replaced some sensitive words as suggested by woke linter
- Documentation for load-configuration rewritten.
- Add styles to MatchMaker matches table
- More detailed info on the data shared in MatchMaker submission form

## [4.33.1]
### Fixed
- Include markdown for release autodeploy docs
- Use standard inheritance model in ClinVar (https://ftp.ncbi.nlm.nih.gov/pub/GTR/standard_terms/Mode_of_inheritance.txt)
- Fix issue crash with variants that have been unflagged causative not being available in other causatives
### Added
### Changed

## [4.33]
### Fixed
- Command line crashing when updating an individual not found in database
- Dashboard page crashing when filters return no data
- Cancer variants filter by chromosome
- /api/v1/genes now searches for genes in all genome builds by default
- Upgraded igv.js to version 2.8.1 (Fixed Unparsable bed record error)
### Added
- Autodeploy docs on release
- Documentation for updating case individuals tracks
- Filter cases and dashboard stats by analysis track
### Changed
- Changed from deprecated db update method
- Pre-selected fields to run queries with in dashboard page
- Do not filter by any institute when first accessing the dashboard
- Removed OMIM panel in case view for cancer cases
- Display Tier I and II variants in case view causatives panel for cancer cases
- Refactored Individuals and Causative panels in case view for cancer cases

## [4.32.1]
### Fixed
- iSort lint check only
### Changed
- Institute cases page crashing when a case has track:Null
### Added

## [4.32]
### Added
- Load and show MITOMAP associated diseases from VCF (INFO field: MitomapAssociatedDiseases, via HmtNote)
- Show variant allele frequencies for mitochondrial variants (GRCh38 cases)
- Extend "public" json API with diseases (OMIM) and phenotypes (HPO)
- HPO gene list download now has option for clinical and non-clinical genes
- Display gene splice junctions data in sashimi plots
- Update case individuals with splice junctions tracks
- Simple Docker compose for development with local build
- Make Phenomodels subpanels collapsible
- User side documentation of cytogenomics features (Gens, Chromograph, vcf2cytosure, rhocall)
- iSort GitHub Action
- Support LoqusDB REST API queries
### Fixed
- Show other causative once, even if several events point to it
- Filtering variants by mitochondrial chromosome for cases with genome build=38
- HPO gene search button triggers any warnings for clinical / non-existing genes also on first search
- Fixed a bug in variants pages caused by MT variants without alt_frequency
- Tests for CADD score parsing function
- Fixed the look of IGV settings on SNV variant page
- Cases analyzed once shown as `rerun`
- Missing case track on case re-upload
- Fixed severity rank for SO term "regulatory region ablation"
### Changed
- Refactor according to CodeFactor - mostly reuse of duplicated code
- Phenomodels language adjustment
- Open variants in a new window (from variants page)
- Open overlapping and compound variants in a new window (from variant page)
- gnomAD link points to gnomAD v.3 (build GRCh38) for mitochondrial variants.
- Display only number of affected genes for dismissed SVs in general report
- Chromosome build check when populating the variants filter chromosome selection
- Display mitochondrial and rare diseases coverage report in cases with missing 'rare' track

## [4.31.1]
### Added
### Changed
- Remove mitochondrial and coverage report from cancer cases sidebar
### Fixed
- ClinVar page when dbSNP id is None

## [4.31]
### Added
- gnomAD annotation field in admin guide
- Export also dynamic panel genes not associated to an HPO term when downloading the HPO panel
- Primary HGNC transcript info in variant export files
- Show variant quality (QUAL field from vcf) in the variant summary
- Load/update PDF gene fusion reports (clinical and research) generated with Arriba
- Support new MANE annotations from VEP (both MANE Select and MANE Plus Clinical)
- Display on case activity the event of a user resetting all dismissed variants
- Support gnomAD population frequencies for mitochondrial variants
- Anchor links in Casedata ClinVar panels to redirect after renaming individuals
### Fixed
- Replace old docs link www.clinicalgenomics.se/scout with new https://clinical-genomics.github.io/scout
- Page formatting issues whenever case and variant comments contain extremely long strings with no spaces
- Chromograph images can be one column and have scrollbar. Removed legacy code.
- Column labels for ClinVar case submission
- Page crashing looking for LoqusDB observation when variant doesn't exist
- Missing inheritance models and custom inheritance models on newly created gene panels
- Accept only numbers in managed variants filter as position and end coordinates
- SNP id format and links in Variant page, ClinVar submission form and general report
- Case groups tooltip triggered only when mouse is on the panel header
### Changed
- A more compact case groups panel
- Added landscape orientation CSS style to cancer coverage and QC demo report
- Improve user documentation to create and save new gene panels
- Removed option to use space as separator when uploading gene panels
- Separating the columns of standard and custom inheritance models in gene panels
- Improved ClinVar instructions for users using non-English Excel

## [4.30.2]
### Added
### Fixed
- Use VEP RefSeq ID if RefSeq list is empty in RefSeq transcripts overview
- Bug creating variant links for variants with no end_chrom
### Changed

## [4.30.1]
### Added
### Fixed
- Cryptography dependency fixed to use version < 3.4
### Changed

## [4.30]
### Added
- Introduced a `reset dismiss variant` verb
- Button to reset all dismissed variants for a case
- Add black border to Chromograph ideograms
- Show ClinVar annotations on variantS page
- Added integration with GENS, copy number visualization tool
- Added a VUS label to the manual classification variant tags
- Add additional information to SNV verification emails
- Tooltips documenting manual annotations from default panels
- Case groups now show bam files from all cases on align view
### Fixed
- Center initial igv view on variant start with SNV/indels
- Don't set initial igv view to negative coordinates
- Display of GQ for SV and STR
- Parsing of AD and related info for STRs
- LoqusDB field in institute settings accepts only existing Loqus instances
- Fix DECIPHER link to work after DECIPHER migrated to GRCh38
- Removed visibility window param from igv.js genes track
- Updated HPO download URL
- Patch HPO download test correctly
- Reference size on STR hover not needed (also wrong)
- Introduced genome build check (allowed values: 37, 38, "37", "38") on case load
- Improve case searching by assignee full name
- Populating the LoqusDB select in institute settings
### Changed
- Cancer variants table header (pop freq etc)
- Only admin users can modify LoqusDB instance in Institute settings
- Style of case synopsis, variants and case comments
- Switched to igv.js 2.7.5
- Do not choke if case is missing research variants when research requested
- Count cases in LoqusDB by variant type
- Introduce deprecation warning for Loqus configs that are not dictionaries
- Improve create new gene panel form validation
- Make XM- transcripts less visible if they don't overlap with transcript refseq_id in variant page
- Color of gene panels and comments panels on cases and variant pages
- Do not choke if case is missing research variants when reserch requested

## [4.29.1]
### Added
### Fixed
- Always load STR variants regardless of RankScore threshold (hotfix)
### Changed

## [4.29]
### Added
- Added a page about migrating potentially breaking changes to the documentation
- markdown_include in development requirements file
- STR variants filter
- Display source, Z-score, inheritance pattern for STR annotations from Stranger (>0.6.1) if available
- Coverage and quality report to cancer view
### Fixed
- ACMG classification page crashing when trying to visualize a classification that was removed
- Pretty print HGVS on gene variants (URL-decode VEP)
- Broken or missing link in the documentation
- Multiple gene names in ClinVar submission form
- Inheritance model select field in ClinVar submission
- IGV.js >2.7.0 has an issue with the gene track zoom levels - temp freeze at 2.7.0
- Revert CORS-anywhere and introduce a local http proxy for cloud tracks
### Changed

## [4.28]
### Added
- Chromograph integration for displaying PNGs in case-page
- Add VAF to cancer case general report, and remove some of its unused fields
- Variants filter compatible with genome browser location strings
- Support for custom public igv tracks stored on the cloud
- Add tests to increase testing coverage
- Update case variants count after deleting variants
- Update IGV.js to latest (v2.7.4)
- Bypass igv.js CORS check using `https://github.com/Rob--W/cors-anywhere`
- Documentation on default and custom IGV.js tracks (admin docs)
- Lock phenomodels so they're editable by admins only
- Small case group assessment sharing
- Tutorial and files for deploying app on containers (Kubernetes pods)
- Canonical transcript and protein change of canonical transcript in exported variants excel sheet
- Support for Font Awesome version 6
- Submit to Beacon from case page sidebar
- Hide dismissed variants in variants pages and variants export function
- Systemd service files and instruction to deploy Scout using podman
### Fixed
- Bugfix: unused `chromgraph_prefix |tojson` removed
- Freeze coloredlogs temporarily
- Marrvel link
- Don't show TP53 link for silent or synonymous changes
- OMIM gene field accepts any custom number as OMIM gene
- Fix Pytest single quote vs double quote string
- Bug in gene variants search by similar cases and no similar case is found
- Delete unused file `userpanel.py`
- Primary transcripts in variant overview and general report
- Google OAuth2 login setup in README file
- Redirect to 'missing file'-icon if configured Chromograph file is missing
- Javascript error in case page
- Fix compound matching during variant loading for hg38
- Cancer variants view containing variants dismissed with cancer-specific reasons
- Zoom to SV variant length was missing IGV contig select
- Tooltips on case page when case has no default gene panels
### Changed
- Save case variants count in case document and not in sessions
- Style of gene panels multiselect on case page
- Collapse/expand main HPO checkboxes in phenomodel preview
- Replaced GQ (Genotype quality) with VAF (Variant allele frequency) in cancer variants GT table
- Allow loading of cancer cases with no tumor_purity field
- Truncate cDNA and protein changes in case report if longer than 20 characters


## [4.27]
### Added
- Exclude one or more variant categories when running variants delete command
### Fixed
### Changed

## [4.26.1]
### Added
### Fixed
- Links with 1-letter aa codes crash on frameshift etc
### Changed

## [4.26]
### Added
- Extend the delete variants command to print analysis date, track, institute, status and research status
- Delete variants by type of analysis (wgs|wes|panel)
- Links to cBioPortal, MutanTP53, IARC TP53, OncoKB, MyCancerGenome, CIViC
### Fixed
- Deleted variants count
### Changed
- Print output of variants delete command as a tab separated table

## [4.25]
### Added
- Command line function to remove variants from one or all cases
### Fixed
- Parse SMN None calls to None rather than False

## [4.24.1]
### Fixed
- Install requirements.txt via setup file

## [4.24]
### Added
- Institute-level phenotype models with sub-panels containing HPO and OMIM terms
- Runnable Docker demo
- Docker image build and push github action
- Makefile with shortcuts to docker commands
- Parse and save synopsis, phenotype and cohort terms from config files upon case upload
### Fixed
- Update dismissed variant status when variant dismissed key is missing
- Breakpoint two IGV button now shows correct chromosome when different from bp1
- Missing font lib in Docker image causing the PDF report download page to crash
- Sentieon Manta calls lack Somaticscore - load anyway
- ClinVar submissions crashing due to pinned variants that are not loaded
- Point ExAC pLI score to new gnomad server address
- Bug uploading cases missing phenotype terms in config file
- STRs loaded but not shown on browser page
- Bug when using adapter.variant.get_causatives with case_id without causatives
- Problem with fetching "solved" from scout export cases cli
- Better serialising of datetime and bson.ObjectId
- Added `volumes` folder to .gitignore
### Changed
- Make matching causative and managed variants foldable on case page
- Remove calls to PyMongo functions marked as deprecated in backend and frontend(as of version 3.7).
- Improved `scout update individual` command
- Export dynamic phenotypes with ordered gene lists as PDF


## [4.23]
### Added
- Save custom IGV track settings
- Show a flash message with clear info about non-valid genes when gene panel creation fails
- CNV report link in cancer case side navigation
- Return to comment section after editing, deleting or submitting a comment
- Managed variants
- MT vs 14 chromosome mean coverage stats if Scout is connected to Chanjo
### Fixed
- missing `vcf_cancer_sv` and `vcf_cancer_sv_research` to manual.
- Split ClinVar multiple clnsig values (slash-separated) and strip them of underscore for annotations without accession number
- Timeout of `All SNVs and INDELs` page when no valid gene is provided in the search
- Round CADD (MIPv9)
- Missing default panel value
- Invisible other causatives lines when other causatives lack gene symbols
### Changed
- Do not freeze mkdocs-material to version 4.6.1
- Remove pre-commit dependency

## [4.22]
### Added
- Editable cases comments
- Editable variants comments
### Fixed
- Empty variant activity panel
- STRs variants popover
- Split new ClinVar multiple significance terms for a variant
- Edit the selected comment, not the latest
### Changed
- Updated RELEASE docs.
- Pinned variants card style on the case page
- Merged `scout export exons` and `scout view exons` commands


## [4.21.2]
### Added
### Fixed
- Do not pre-filter research variants by (case-default) gene panels
- Show OMIM disease tooltip reliably
### Changed

## [4.21.1]
### Added
### Fixed
- Small change to Pop Freq column in variants ang gene panels to avoid strange text shrinking on small screens
- Direct use of HPO list for Clinical HPO SNV (and cancer SNV) filtering
- PDF coverage report redirecting to login page
### Changed
- Remove the option to dismiss single variants from all variants pages
- Bulk dismiss SNVs, SVs and cancer SNVs from variants pages

## [4.21]
### Added
- Support to configure LoqusDB per institute
- Highlight causative variants in the variants list
- Add tests. Mostly regarding building internal datatypes.
- Remove leading and trailing whitespaces from panel_name and display_name when panel is created
- Mark MANE transcript in list of transcripts in "Transcript overview" on variant page
- Show default panel name in case sidebar
- Previous buttons for variants pagination
- Adds a gh action that checks that the changelog is updated
- Adds a gh action that deploys new releases automatically to pypi
- Warn users if case default panels are outdated
- Define institute-specific gene panels for filtering in institute settings
- Use institute-specific gene panels in variants filtering
- Show somatic VAF for pinned and causative variants on case page

### Fixed
- Report pages redirect to login instead of crashing when session expires
- Variants filter loading in cancer variants page
- User, Causative and Cases tables not scaling to full page
- Improved docs for an initial production setup
- Compatibility with latest version of Black
- Fixed tests for Click>7
- Clinical filter required an extra click to Filter to return variants
- Restore pagination and shrink badges in the variants page tables
- Removing a user from the command line now inactivates the case only if user is last assignee and case is active
- Bugfix, LoqusDB per institute feature crashed when institute id was empty string
- Bugfix, LoqusDB calls where missing case count
- filter removal and upload for filters deleted from another page/other user
- Visualize outdated gene panels info in a popover instead of a tooltip in case page side panel

### Changed
- Highlight color on normal STRs in the variants table from green to blue
- Display breakpoints coordinates in verification emails only for structural variants


## [4.20]
### Added
- Display number of filtered variants vs number of total variants in variants page
- Search case by HPO terms
- Dismiss variant column in the variants tables
- Black and pre-commit packages to dev requirements

### Fixed
- Bug occurring when rerun is requested twice
- Peddy info fields in the demo config file
- Added load config safety check for multiple alignment files for one individual
- Formatting of cancer variants table
- Missing Score in SV variants table

### Changed
- Updated the documentation on how to create a new software release
- Genome build-aware cytobands coordinates
- Styling update of the Matchmaker card
- Select search type in case search form


## [4.19]

### Added
- Show internal ID for case
- Add internal ID for downloaded CGH files
- Export dynamic HPO gene list from case page
- Remove users as case assignees when their account is deleted
- Keep variants filters panel expanded when filters have been used

### Fixed
- Handle the ProxyFix ModuleNotFoundError when Werkzeug installed version is >1.0
- General report formatting issues whenever case and variant comments contain extremely long strings with no spaces

### Changed
- Created an institute wrapper page that contains list of cases, causatives, SNVs & Indels, user list, shared data and institute settings
- Display case name instead of case ID on clinVar submissions
- Changed icon of sample update in clinVar submissions


## [4.18]

### Added
- Filter cancer variants on cytoband coordinates
- Show dismiss reasons in a badge with hover for clinical variants
- Show an ellipsis if 10 cases or more to display with loqusdb matches
- A new blog post for version 4.17
- Tooltip to better describe Tumor and Normal columns in cancer variants
- Filter cancer SNVs and SVs by chromosome coordinates
- Default export of `Assertion method citation` to clinVar variants submission file
- Button to export up to 500 cancer variants, filtered or not
- Rename samples of a clinVar submission file

### Fixed
- Apply default gene panel on return to cancer variantS from variant view
- Revert to certificate checking when asking for Chanjo reports
- `scout download everything` command failing while downloading HPO terms

### Changed
- Turn tumor and normal allelic fraction to decimal numbers in tumor variants page
- Moved clinVar submissions code to the institutes blueprints
- Changed name of clinVar export files to FILENAME.Variant.csv and FILENAME.CaseData.csv
- Switched Google login libraries from Flask-OAuthlib to Authlib


## [4.17.1]

### Fixed
- Load cytobands for cases with chromosome build not "37" or "38"


## [4.17]

### Added
- COSMIC badge shown in cancer variants
- Default gene-panel in non-cancer structural view in url
- Filter SNVs and SVs by cytoband coordinates
- Filter cancer SNV variants by alt allele frequency in tumor
- Correct genome build in UCSC link from structural variant page



### Fixed
- Bug in clinVar form when variant has no gene
- Bug when sharing cases with the same institute twice
- Page crashing when removing causative variant tag
- Do not default to GATK caller when no caller info is provided for cancer SNVs


## [4.16.1]

### Fixed
- Fix the fix for handling of delivery reports for rerun cases

## [4.16]

### Added
- Adds possibility to add "lims_id" to cases. Currently only stored in database, not shown anywhere
- Adds verification comment box to SVs (previously only available for small variants)
- Scrollable pedigree panel

### Fixed
- Error caused by changes in WTForm (new release 2.3.x)
- Bug in OMIM case page form, causing the page to crash when a string was provided instead of a numerical OMIM id
- Fix Alamut link to work properly on hg38
- Better handling of delivery reports for rerun cases
- Small CodeFactor style issues: matchmaker results counting, a couple of incomplete tests and safer external xml
- Fix an issue with Phenomizer introduced by CodeFactor style changes

### Changed
- Updated the version of igv.js to 2.5.4

## [4.15.1]

### Added
- Display gene names in ClinVar submissions page
- Links to Varsome in variant transcripts table

### Fixed
- Small fixes to ClinVar submission form
- Gene panel page crash when old panel has no maintainers

## [4.15]

### Added
- Clinvar CNVs IGV track
- Gene panels can have maintainers
- Keep variant actions (dismissed, manual rank, mosaic, acmg, comments) upon variant re-upload
- Keep variant actions also on full case re-upload

### Fixed
- Fix the link to Ensembl for SV variants when genome build 38.
- Arrange information in columns on variant page
- Fix so that new cosmic identifier (COSV) is also acceptable #1304
- Fixed COSMIC tag in INFO (outside of CSQ) to be parses as well with `&` splitter.
- COSMIC stub URL changed to https://cancer.sanger.ac.uk/cosmic/search?q= instead.
- Updated to a version of IGV where bigBed tracks are visualized correctly
- Clinvar submission files are named according to the content (variant_data and case_data)
- Always show causatives from other cases in case overview
- Correct disease associations for gene symbol aliases that exist as separate genes
- Re-add "custom annotations" for SV variants
- The override ClinVar P/LP add-in in the Clinical Filter failed for new CSQ strings

### Changed
- Runs all CI checks in github actions

## [4.14.1]

### Fixed
- Error when variant found in loqusdb is not loaded for other case

## [4.14]

### Added
- Use github actions to run tests
- Adds CLI command to update individual alignments path
- Update HPO terms using downloaded definitions files
- Option to use alternative flask config when running `scout serve`
- Requirement to use loqusdb >= 2.5 if integrated

### Fixed
- Do not display Pedigree panel in cancer view
- Do not rely on internet connection and services available when running CI tests
- Variant loading assumes GATK if no caller set given and GATK filter status is seen in FILTER
- Pass genome build param all the way in order to get the right gene mappings for cases with build 38
- Parse correctly variants with zero frequency values
- Continue even if there are problems to create a region vcf
- STR and cancer variant navigation back to variants pages could fail

### Changed
- Improved code that sends requests to the external APIs
- Updates ranges for user ranks to fit todays usage
- Run coveralls on github actions instead of travis
- Run pip checks on github actions instead of coveralls
- For hg38 cases, change gnomAD link to point to version 3.0 (which is hg38 based)
- Show pinned or causative STR variants a bit more human readable

## [4.13.1]

### Added
### Fixed
- Typo that caused not all clinvar conflicting interpretations to be loaded no matter what
- Parse and retrieve clinvar annotations from VEP-annotated (VEP 97+) CSQ VCF field
- Variant clinvar significance shown as `not provided` whenever is `Uncertain significance`
- Phenomizer query crashing when case has no HPO terms assigned
- Fixed a bug affecting `All SNVs and INDELs` page when variants don't have canonical transcript
- Add gene name or id in cancer variant view

### Changed
- Cancer Variant view changed "Variant:Transcript:Exon:HGVS" to "Gene:Transcript:Exon:HGVS"

## [4.13]

### Added
- ClinVar SNVs track in IGV
- Add SMA view with SMN Copy Number data
- Easier to assign OMIM diagnoses from case page
- OMIM terms and specific OMIM term page

### Fixed
- Bug when adding a new gene to a panel
- Restored missing recent delivery reports
- Fixed style and links to other reports in case side panel
- Deleting cases using display_name and institute not deleting its variants
- Fixed bug that caused coordinates filter to override other filters
- Fixed a problem with finding some INS in loqusdb
- Layout on SV page when local observations without cases are present
- Make scout compatible with the new HPO definition files from `http://compbio.charite.de/jenkins/`
- General report visualization error when SNVs display names are very long


### Changed


## [4.12.4]

### Fixed
- Layout on SV page when local observations without cases are present

## [4.12.3]

### Fixed
- Case report when causative or pinned SVs have non null allele frequencies

## [4.12.2]

### Fixed
- SV variant links now take you to the SV variant page again
- Cancer variant view has cleaner table data entries for "N/A" data
- Pinned variant case level display hotfix for cancer and str - more on this later
- Cancer variants show correct alt/ref reads mirroring alt frequency now
- Always load all clinical STR variants even if a region load is attempted - index may be missing
- Same case repetition in variant local observations

## [4.12.1]

### Fixed
- Bug in variant.gene when gene has no HGVS description


## [4.12]

### Added
- Accepts `alignment_path` in load config to pass bam/cram files
- Display all phenotypes on variant page
- Display hgvs coordinates on pinned and causatives
- Clear panel pending changes
- Adds option to setup the database with static files
- Adds cli command to download the resources from CLI that scout needs
- Adds test files for merged somatic SV and CNV; as well as merged SNV, and INDEL part of #1279
- Allows for upload of OMIM-AUTO gene panel from static files without api-key

### Fixed
- Cancer case HPO panel variants link
- Fix so that some drop downs have correct size
- First IGV button in str variants page
- Cancer case activates on SNV variants
- Cases activate when STR variants are viewed
- Always calculate code coverage
- Pinned/Classification/comments in all types of variants pages
- Null values for panel's custom_inheritance_models
- Discrepancy between the manual disease transcripts and those in database in gene-edit page
- ACMG classification not showing for some causatives
- Fix bug which caused IGV.js to use hg19 reference files for hg38 data
- Bug when multiple bam files sources with non-null values are available


### Changed
- Renamed `requests` file to `scout_requests`
- Cancer variant view shows two, instead of four, decimals for allele and normal


## [4.11.1]

### Fixed
- Institute settings page
- Link institute settings to sharing institutes choices

## [4.11.0]

### Added
- Display locus name on STR variant page
- Alternative key `GNOMADAF_popmax` for Gnomad popmax allele frequency
- Automatic suggestions on how to improve the code on Pull Requests
- Parse GERP, phastCons and phyloP annotations from vep annotated CSQ fields
- Avoid flickering comment popovers in variant list
- Parse REVEL score from vep annotated CSQ fields
- Allow users to modify general institute settings
- Optionally format code automatically on commit
- Adds command to backup vital parts `scout export database`
- Parsing and displaying cancer SV variants from Manta annotated VCF files
- Dismiss cancer snv variants with cancer-specific options
- Add IGV.js UPD, RHO and TIDDIT coverage wig tracks.


### Fixed
- Slightly darker page background
- Fixed an issued with parsed conservation values from CSQ
- Clinvar submissions accessible to all users of an institute
- Header toolbar when on Clinvar page now shows institute name correctly
- Case should not always inactivate upon update
- Show dismissed snv cancer variants as grey on the cancer variants page
- Improved style of mappability link and local observations on variant page
- Convert all the GET requests to the igv view to POST request
- Error when updating gene panels using a file containing BOM chars
- Add/replace gene radio button not working in gene panels


## [4.10.1]

### Fixed
- Fixed issue with opening research variants
- Problem with coveralls not called by Travis CI
- Handle Biomart service down in tests


## [4.10.0]

### Added
- Rank score model in causatives page
- Exportable HPO terms from phenotypes page
- AMP guideline tiers for cancer variants
- Adds scroll for the transcript tab
- Added CLI option to query cases on time since case event was added
- Shadow clinical assessments also on research variants display
- Support for CRAM alignment files
- Improved str variants view : sorting by locus, grouped by allele.
- Delivery report PDF export
- New mosaicism tag option
- Add or modify individuals' age or tissue type from case page
- Display GC and allele depth in causatives table.
- Included primary reference transcript in general report
- Included partial causative variants in general report
- Remove dependency of loqusdb by utilising the CLI

### Fixed
- Fixed update OMIM command bug due to change in the header of the genemap2 file
- Removed Mosaic Tag from Cancer variants
- Fixes issue with unaligned table headers that comes with hidden Datatables
- Layout in general report PDF export
- Fixed issue on the case statistics view. The validation bars didn't show up when all institutes were selected. Now they do.
- Fixed missing path import by importing pathlib.Path
- Handle index inconsistencies in the update index functions
- Fixed layout problems


## [4.9.0]

### Added
- Improved MatchMaker pages, including visible patient contacts email address
- New badges for the github repo
- Links to [GENEMANIA](genemania.org)
- Sort gene panel list on case view.
- More automatic tests
- Allow loading of custom annotations in VCF using the SCOUT_CUSTOM info tag.

### Fixed
- Fix error when a gene is added to an empty dynamic gene panel
- Fix crash when attempting to add genes on incorrect format to dynamic gene panel
- Manual rank variant tags could be saved in a "Select a tag"-state, a problem in the variants view.
- Same case evaluations are no longer shown as gray previous evaluations on the variants page
- Stay on research pages, even if reset, next first buttons are pressed..
- Overlapping variants will now be visible on variant page again
- Fix missing classification comments and links in evaluations page
- All prioritized cases are shown on cases page


## [4.8.3]

### Added

### Fixed
- Bug when ordering sanger
- Improved scrolling over long list of genes/transcripts


## [4.8.2]

### Added

### Fixed
- Avoid opening extra tab for coverage report
- Fixed a problem when rank model version was saved as floats and not strings
- Fixed a problem with displaying dismiss variant reasons on the general report
- Disable load and delete filter buttons if there are no saved filters
- Fix problem with missing verifications
- Remove duplicate users and merge their data and activity


## [4.8.1]

### Added

### Fixed
- Prevent login fail for users with id defined by ObjectId and not email
- Prevent the app from crashing with `AttributeError: 'NoneType' object has no attribute 'message'`


## [4.8.0]

### Added
- Updated Scout to use Bootstrap 4.3
- New looks for Scout
- Improved dashboard using Chart.js
- Ask before inactivating a case where last assigned user leaves it
- Genes can be manually added to the dynamic gene list directly on the case page
- Dynamic gene panels can optionally be used with clinical filter, instead of default gene panel
- Dynamic gene panels get link out to chanjo-report for coverage report
- Load all clinvar variants with clinvar Pathogenic, Likely Pathogenic and Conflicting pathogenic
- Show transcripts with exon numbers for structural variants
- Case sort order can now be toggled between ascending and descending.
- Variants can be marked as partial causative if phenotype is available for case.
- Show a frequency tooltip hover for SV-variants.
- Added support for LDAP login system
- Search snv and structural variants by chromosomal coordinates
- Structural variants can be marked as partial causative if phenotype is available for case.
- Show normal and pathologic limits for STRs in the STR variants view.
- Institute level persistent variant filter settings that can be retrieved and used.
- export causative variants to Excel
- Add support for ROH, WIG and chromosome PNGs in case-view

### Fixed
- Fixed missing import for variants with comments
- Instructions on how to build docs
- Keep sanger order + verification when updating/reloading variants
- Fixed and moved broken filter actions (HPO gene panel and reset filter)
- Fixed string conversion to number
- UCSC links for structural variants are now separated per breakpoint (and whole variant where applicable)
- Reintroduced missing coverage report
- Fixed a bug preventing loading samples using the command line
- Better inheritance models customization for genes in gene panels
- STR variant page back to list button now does its one job.
- Allows to setup scout without a omim api key
- Fixed error causing "favicon not found" flash messages
- Removed flask --version from base cli
- Request rerun no longer changes case status. Active or archived cases inactivate on upload.
- Fixed missing tooltip on the cancer variants page
- Fixed weird Rank cell in variants page
- Next and first buttons order swap
- Added pagination (and POST capability) to cancer variants.
- Improves loading speed for variant page
- Problem with updating variant rank when no variants
- Improved Clinvar submission form
- General report crashing when dismissed variant has no valid dismiss code
- Also show collaborative case variants on the All variants view.
- Improved phenotype search using dataTables.js on phenotypes page
- Search and delete users with `email` instead of `_id`
- Fixed css styles so that multiselect options will all fit one column


## [4.7.3]

### Added
- RankScore can be used with VCFs for vcf_cancer files

### Fixed
- Fix issue with STR view next page button not doing its one job.

### Deleted
- Removed pileup as a bam viewing option. This is replaced by IGV


## [4.7.2]

### Added
- Show earlier ACMG classification in the variant list

### Fixed
- Fixed igv search not working due to igv.js dist 2.2.17
- Fixed searches for cases with a gene with variants pinned or marked causative.
- Load variant pages faster after fixing other causatives query
- Fixed mitochondrial report bug for variants without genes

## [4.7.1]

### Added

### Fixed
- Fixed bug on genes page


## [4.7.0]

### Added
- Export genes and gene panels in build GRCh38
- Search for cases with variants pinned or marked causative in a given gene.
- Search for cases phenotypically similar to a case also from WUI.
- Case variant searches can be limited to similar cases, matching HPO-terms,
  phenogroups and cohorts.
- De-archive reruns and flag them as 'inactive' if archived
- Sort cases by analysis_date, track or status
- Display cases in the following order: prioritized, active, inactive, archived, solved
- Assign case to user when user activates it or asks for rerun
- Case becomes inactive when it has no assignees
- Fetch refseq version from entrez and use it in clinvar form
- Load and export of exons for all genes, independent on refseq
- Documentation for loading/updating exons
- Showing SV variant annotations: SV cgh frequencies, gnomad-SV, local SV frequencies
- Showing transcripts mapping score in segmental duplications
- Handle requests to Ensembl Rest API
- Handle requests to Ensembl Rest Biomart
- STR variants view now displays GT and IGV link.
- Description field for gene panels
- Export exons in build 37 and 38 using the command line

### Fixed
- Fixes of and induced by build tests
- Fixed bug affecting variant observations in other cases
- Fixed a bug that showed wrong gene coverage in general panel PDF export
- MT report only shows variants occurring in the specific individual of the excel sheet
- Disable SSL certifcate verification in requests to chanjo
- Updates how intervaltree and pymongo is used to void deprecated functions
- Increased size of IGV sample tracks
- Optimized tests


## [4.6.1]

### Added

### Fixed
- Missing 'father' and 'mother' keys when parsing single individual cases


## [4.6.0]

### Added
- Description of Scout branching model in CONTRIBUTING doc
- Causatives in alphabetical order, display ACMG classification and filter by gene.
- Added 'external' to the list of analysis type options
- Adds functionality to display "Tissue type". Passed via load config.
- Update to IGV 2.

### Fixed
- Fixed alignment visualization and vcf2cytosure availability for demo case samples
- Fixed 3 bugs affecting SV pages visualization
- Reintroduced the --version cli option
- Fixed variants query by panel (hpo panel + gene panel).
- Downloaded MT report contains excel files with individuals' display name
- Refactored code in parsing of config files.


## [4.5.1]

### Added

### Fixed
- update requirement to use PyYaml version >= 5.1
- Safer code when loading config params in cli base


## [4.5.0]

### Added
- Search for similar cases from scout view CLI
- Scout cli is now invoked from the app object and works under the app context

### Fixed
- PyYaml dependency fixed to use version >= 5.1


## [4.4.1]

### Added
- Display SV rank model version when available

### Fixed
- Fixed upload of delivery report via API


## [4.4.0]

### Added
- Displaying more info on the Causatives page and hiding those not causative at the case level
- Add a comment text field to Sanger order request form, allowing a message to be included in the email
- MatchMaker Exchange integration
- List cases with empty synopsis, missing HPO terms and phenotype groups.
- Search for cases with open research list, or a given case status (active, inactive, archived)

### Fixed
- Variant query builder split into several functions
- Fixed delivery report load bug


## [4.3.3]

### Added
- Different individual table for cancer cases

### Fixed
- Dashboard collects validated variants from verification events instead of using 'sanger' field
- Cases shared with collaborators are visible again in cases page
- Force users to select a real institute to share cases with (actionbar select fix)


## [4.3.2]

### Added
- Dashboard data can be filtered using filters available in cases page
- Causatives for each institute are displayed on a dedicated page
- SNVs and and SVs are searchable across cases by gene and rank score
- A more complete report with validated variants is downloadable from dashboard

### Fixed
- Clinsig filter is fixed so clinsig numerical values are returned
- Split multi clinsig string values in different elements of clinsig array
- Regex to search in multi clinsig string values or multi revstat string values
- It works to upload vcf files with no variants now
- Combined Pileup and IGV alignments for SVs having variant start and stop on the same chromosome


## [4.3.1]

### Added
- Show calls from all callers even if call is not available
- Instructions to install cairo and pango libs from WeasyPrint page
- Display cases with number of variants from CLI
- Only display cases with number of variants above certain treshold. (Also CLI)
- Export of verified variants by CLI or from the dashboard
- Extend case level queries with default panels, cohorts and phenotype groups.
- Slice dashboard statistics display using case level queries
- Add a view where all variants for an institute can be searched across cases, filtering on gene and rank score. Allows searching research variants for cases that have research open.

### Fixed
- Fixed code to extract variant conservation (gerp, phyloP, phastCons)
- Visualization of PDF-exported gene panels
- Reintroduced the exon/intron number in variant verification email
- Sex and affected status is correctly displayed on general report
- Force number validation in SV filter by size
- Display ensembl transcripts when no refseq exists


## [4.3.0]

### Added
- Mosaicism tag on variants
- Show and filter on SweGen frequency for SVs
- Show annotations for STR variants
- Show all transcripts in verification email
- Added mitochondrial export
- Adds alternative to search for SVs shorter that the given length
- Look for 'bcftools' in the `set` field of VCFs
- Display digenic inheritance from OMIM
- Displays what refseq transcript that is primary in hgnc

### Fixed

- Archived panels displays the correct date (not retroactive change)
- Fixed problem with waiting times in gene panel exports
- Clinvar fiter not working with human readable clinsig values

## [4.2.2]

### Fixed
- Fixed gene panel create/modify from CSV file utf-8 decoding error
- Updating genes in gene panels now supports edit comments and entry version
- Gene panel export timeout error

## [4.2.1]

### Fixed
- Re-introduced gene name(s) in verification email subject
- Better PDF rendering for excluded variants in report
- Problem to access old case when `is_default` did not exist on a panel


## [4.2.0]

### Added
- New index on variant_id for events
- Display overlapping compounds on variants view

### Fixed
- Fixed broken clinical filter


## [4.1.4]

### Added
- Download of filtered SVs

### Fixed
- Fixed broken download of filtered variants
- Fixed visualization issue in gene panel PDF export
- Fixed bug when updating gene names in variant controller


## [4.1.3]

### Fixed
- Displays all primary transcripts


## [4.1.2]

### Added
- Option add/replace when updating a panel via CSV file
- More flexible versioning of the gene panels
- Printing coverage report on the bottom of the pdf case report
- Variant verification option for SVs
- Logs uri without pwd when connecting
- Disease-causing transcripts in case report
- Thicker lines in case report
- Supports HPO search for cases, both terms or if described in synopsis
- Adds sanger information to dashboard

### Fixed
- Use db name instead of **auth** as default for authentication
- Fixes so that reports can be generated even with many variants
- Fixed sanger validation popup to show individual variants queried by user and institute.
- Fixed problem with setting up scout
- Fixes problem when exac file is not available through broad ftp
- Fetch transcripts for correct build in `adapter.hgnc_gene`

## [4.1.1]
- Fix problem with institute authentication flash message in utils
- Fix problem with comments
- Fix problem with ensembl link


## [4.1.0]

### Added
- OMIM phenotypes to case report
- Command to download all panel app gene panels `scout load panel --panel-app`
- Links to genenames.org and omim on gene page
- Popup on gene at variants page with gene information
- reset sanger status to "Not validated" for pinned variants
- highlight cases with variants to be evaluated by Sanger on the cases page
- option to point to local reference files to the genome viewer pileup.js. Documented in `docs.admin-guide.server`
- option to export single variants in `scout export variants`
- option to load a multiqc report together with a case(add line in load config)
- added a view for searching HPO terms. It is accessed from the top left corner menu
- Updates the variants view for cancer variants. Adds a small cancer specific filter for known variants
- Adds hgvs information on cancer variants page
- Adds option to update phenotype groups from CLI

### Fixed
- Improved Clinvar to submit variants from different cases. Fixed HPO terms in casedata according to feedback
- Fixed broken link to case page from Sanger modal in cases view
- Now only cases with non empty lists of causative variants are returned in `adapter.case(has_causatives=True)`
- Can handle Tumor only samples
- Long lists of HGNC symbols are now possible. This was previously difficult with manual, uploaded or by HPO search when changing filter settings due to GET request limitations. Relevant pages now use POST requests. Adds the dynamic HPO panel as a selection on the gene panel dropdown.
- Variant filter defaults to default panels also on SV and Cancer variants pages.

## [4.0.0]

### WARNING ###

This is a major version update and will require that the backend of pre releases is updated.
Run commands:

```
$scout update genes
$scout update hpo
```

- Created a Clinvar submission tool, to speed up Clinvar submission of SNVs and SVs
- Added an analysis report page (html and PDF format) containing phenotype, gene panels and variants that are relevant to solve a case.

### Fixed
- Optimized evaluated variants to speed up creation of case report
- Moved igv and pileup viewer under a common folder
- Fixed MT alignment view pileup.js
- Fixed coordinates for SVs with start chromosome different from end chromosome
- Global comments shown across cases and institutes. Case-specific variant comments are shown only for that specific case.
- Links to clinvar submitted variants at the cases level
- Adapts clinvar parsing to new format
- Fixed problem in `scout update user` when the user object had no roles
- Makes pileup.js use online genome resources when viewing alignments. Now any instance of Scout can make use of this functionality.
- Fix ensembl link for structural variants
- Works even when cases does not have `'madeline_info'`
- Parses Polyphen in correct way again
- Fix problem with parsing gnomad from VEP

### Added
- Added a PDF export function for gene panels
- Added a "Filter and export" button to export custom-filtered SNVs to CSV file
- Dismiss SVs
- Added IGV alignments viewer
- Read delivery report path from case config or CLI command
- Filter for spidex scores
- All HPO terms are now added and fetched from the correct source (https://github.com/obophenotype/human-phenotype-ontology/blob/master/hp.obo)
- New command `scout update hpo`
- New command `scout update genes` will fetch all the latest information about genes and update them
- Load **all** variants found on chromosome **MT**
- Adds choice in cases overview do show as many cases as user like

### Removed
- pileup.min.js and pileup css are imported from a remote web location now
- All source files for HPO information, this is instead fetched directly from source
- All source files for gene information, this is instead fetched directly from source

## [3.0.0]
### Fixed
- hide pedigree panel unless it exists

## [1.5.1] - 2016-07-27
### Fixed
- look for both ".bam.bai" and ".bai" extensions

## [1.4.0] - 2016-03-22
### Added
- support for local frequency through loqusdb
- bunch of other stuff

## [1.3.0] - 2016-02-19
### Fixed
- Update query-phenomizer and add username/password

### Changed
- Update the way a case is checked for rerun-status

### Added
- Add new button to mark a case as "checked"
- Link to clinical variants _without_ 1000G annotation

## [1.2.2] - 2016-02-18
### Fixed
- avoid filtering out variants lacking ExAC and 1000G annotations

## [1.1.3] - 2015-10-01
### Fixed
- persist (clinical) filter when clicking load more
- fix #154 by robustly setting clinical filter func. terms

## [1.1.2] - 2015-09-07
### Fixed
- avoid replacing coverage report with none
- update SO terms, refactored

## [1.1.1] - 2015-08-20
### Fixed
- fetch case based on collaborator status (not owner)

## [1.1.0] - 2015-05-29
### Added
- link(s) to SNPedia based on RS-numbers
- new Jinja filter to "humanize" decimal numbers
- show gene panels in variant view
- new Jinja filter for decoding URL encoding
- add indicator to variants in list that have comments
- add variant number threshold and rank score threshold to load function
- add event methods to mongo adapter
- add tests for models
- show badge "old" if comment was written for a previous analysis

### Changed
- show cDNA change in transcript summary unless variant is exonic
- moved compounds table further up the page
- show dates for case uploads in ISO format
- moved variant comments higher up on page
- updated documentation for pages
- read in coverage report as blob in database and serve directly
- change ``OmimPhenotype`` to ``PhenotypeTerm``
- reorganize models sub-package
- move events (and comments) to separate collection
- only display prev/next links for the research list
- include variant type in breadcrumbs e.g. "Clinical variants"

### Removed
- drop dependency on moment.js

### Fixed
- show the same level of detail for all frequencies on all pages
- properly decode URL encoded symbols in amino acid/cDNA change strings
- fixed issue with wipe permissions in MongoDB
- include default gene lists in "variants" link in breadcrumbs

## [1.0.2] - 2015-05-20
### Changed
- update case fetching function

### Fixed
- handle multiple cases with same id

## [1.0.1] - 2015-04-28
### Fixed
- Fix building URL parameters in cases list Vue component

## [1.0.0] - 2015-04-12
Codename: Sara Lund

![Release 1.0](artwork/releases/release-1-0.jpg)

### Added
- Add email logging for unexpected errors
- New command line tool for deleting case

### Changed
- Much improved logging overall
- Updated documentation/usage guide
- Removed non-working IGV link

### Fixed
- Show sample display name in GT call
- Various small bug fixes
- Make it easier to hover over popups

## [0.0.2-rc1] - 2015-03-04
### Added
- add protein table for each variant
- add many more external links
- add coverage reports as PDFs

### Changed
- incorporate user feedback updates
- big refactor of load scripts

## [0.0.2-rc2] - 2015-03-04
### Changes
- add gene table with gene description
- reorganize inheritance models box

### Fixed
- avoid overwriting gene list on "research" load
- fix various bugs in external links

## [0.0.2-rc3] - 2015-03-05
### Added
- Activity log feed to variant view
- Adds protein change strings to ODM and Sanger email

### Changed
- Extract activity log component to macro

### Fixes
- Make Ensembl transcript links use archive website<|MERGE_RESOLUTION|>--- conflicted
+++ resolved
@@ -12,12 +12,8 @@
 - Panel version check while editing the genes of a panel
 - Display unknown filter tags as "danger" marked badges
 - Open WTS variantS SNVs and SVs in new tabs
-<<<<<<< HEAD
+- PanelApp panels update dcumentation to reflect the latest changes in the command line
 - Variant filters redecoration from multiple classifications crashes general case report
-
-=======
-- PanelApp panels update dcumentation to reflect the latest changes in the command line
->>>>>>> 4ac1aa08
 
 ## [4.91.1]
 ### Fixed
