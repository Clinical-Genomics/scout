# Change Log
All notable changes to this project will be documented in this file.
This project adheres to [Semantic Versioning](http://semver.org/).

About changelog [here](https://keepachangelog.com/en/1.0.0/)

## [4.49]
<<<<<<< HEAD
### Added
- Rank score results now show the ranking range.

## []
=======
>>>>>>> c1630a12
### Fixed
- Pydantic model types for genome_build, madeline_info, peddy_ped_check and peddy_sex_check, rank_model_version and sv_rank_model_version
- Replace `MatchMaker` with `Matchmaker` in all places visible by a user
- Save diagnosis labels along with OMIM terms in Matchmaker Exchange submission objects
- `libegl-mesa0_21.0.3-0ubuntu0.3~20.04.5_amd64.deb` lib not found by GitHub actions Docker build
- Remove unused `chromograph_image_files` and `chromograph_prefixes` keys saved when creating or updating an RD case
- Search managed variants by description and with ignore case
### Changed
- Introduced page margins on exported PDF reports
- Smaller gene fonts in downloaded HPO genes PDF reports
- Reintroduced gene coverage data in the PDF-exported general report of rare-disease cases
- Check for existence of case report files before creating sidebar links
- Better description of HPO and OMIM terms for patients submitted to Matchmaker Exchange
- Remove null non-mandatory key/values when updating a case
- Freeze WTForms<3 due to several form input rendering changes

## [4.48.1]
### Fixed
- General case PDF report for recent cases with no pedigree

## [4.48]
### Added
- Option to cancel a request for research variants in case page
### Changed
- Update igv.js to v2.10.5
- Updated example of a case delivery report
- Unfreeze cyvcf2
- Builder images used in Scout Dockerfiles
- Crash report email subject gives host name
- Export general case report to PDF using PDFKit instead of WeasyPrint
- Do not include coverage report in PDF case report since they might have different orientation
- Export cancer cases's "Coverage and QC report" to PDF using PDFKit instead of Weasyprint
- Updated cancer "Coverage and QC report" example
- Keep portrait orientation in PDF delivery report
- Export delivery report to PDF using PDFKit instead of Weasyprint
- PDF export of clinical and research HPO panels using PDFKit instead of Weasyprint
- Export gene panel report to PDF using PDFKit
- Removed WeasyPrint lib dependency
### Fixed
- Reintroduced missing links to Swegen and Beacon and dbSNP in RD variant page, summary section
- Demo delivery report orientation to fit new columns
- Missing delivery report in demo case
- Cast MNVs to SNV for test
- Export verified variants from all institutes when user is admin
- Cancer coverage and QC report not found for demo cancer case
- Pull request template instructions on how to deploy to test server
- PDF Delivery report not showing Swedac logo
- Fix code typos
- Disable codefactor raised by ESLint for javascript functions located on another file
- Loading spinner stuck after downloading a PDF gene panel report
- IGV browser crashing when file system with alignment files is not mounted

## [4.47]
### Added
- Added CADD, GnomAD and genotype calls to variantS export
### Changed
- Pull request template, to illustrate how to deploy pull request branches on cg-vm1 stage server
### Fixed
- Compiled Docker image contains a patched version (v4.9) of chanjo-report

## [4.46.1]
### Fixed
- Downloading of files generated within the app container (MT-report, verified variants, pedigrees, ..)

## [4.46]
### Added
- Created a Dockefile to be used to serve the dockerized app in production
- Modified the code to collect database params specified as env vars
- Created a GitHub action that pushes the Dockerfile-server image to Docker Hub (scout-server-stage) every time a PR is opened
- Created a GitHub action that pushes the Dockerfile-server image to Docker Hub (scout-server) every time a new release is created
- Reassign MatchMaker Exchange submission to another user when a Scout user is deleted
- Expose public API JSON gene panels endpoint, primarily to enable automated rerun checking for updates
- Add utils for dictionary type
- Filter institute cases using multiple HPO terms
- Vulture GitHub action to identify and remove unused variables and imports
### Changed
- Updated the python config file documentation in admin guide
- Case configuration parsing now uses Pydantic for improved typechecking and config handling
- Removed test matrices to speed up automatic testing of PRs
- Switch from Coveralls to Codecov to handle CI test coverage
- Speed-up CI tests by caching installation of libs and splitting tests into randomized groups using pytest-test-groups
- Improved LDAP login documentation
- Use lib flask-ldapconn instead of flask_ldap3_login> to handle ldap authentication
- Updated Managed variant documentation in user guide
- Fix and simplify creating and editing of gene panels
- Simplified gene variants search code
- Increased the height of the genes track in the IGV viewer
### Fixed
- Validate uploaded managed variant file lines, warning the user.
- Exporting validated variants with missing "genes" database key
- No results returned when searching for gene variants using a phenotype term
- Variants filtering by gene symbols file
- Make gene HGNC symbols field mandatory in gene variants page and run search only on form submit
- Make sure collaborator gene variants are still visible, even if HPO filter is used

## [4.45]
### Added
### Changed
- Start Scout also when loqusdbapi is not reachable
- Clearer definition of manual standard and custom inheritance models in gene panels
- Allow searching multiple chromosomes in filters
### Fixed
- Gene panel crashing on edit action

## [4.44]
### Added
### Changed
- Display Gene track beneath each sample track when displaying splice junctions in igv browser
- Check outdated gene symbols and update with aliases for both RD and cancer variantS
### Fixed
- Added query input check and fixed the Genes API endpoint to return a json formatted error when request is malformed
- Typo in ACMG BP6 tooltip

## [4.43.1]
### Added
- Added database index for OMIM disease term genes
### Changed
### Fixed
- Do not drop HPO terms collection when updating HPO terms via the command line
- Do not drop disease (OMIM) terms collection when updating diseases via the command line

## [4.43]
### Added
- Specify which collection(s) update/build indexes for
### Fixed
- Do not drop genes and transcripts collections when updating genes via the command line

## [4.42.1]
### Added
### Changed
### Fixed
- Freeze PyMongo lib to version<4.0 to keep supporting previous MongoDB versions
- Speed up gene panels creation and update by collecting only light gene info from database
- Avoid case page crash on Phenomizer queries timeout

## [4.42]
### Added
- Choose custom pinned variants to submit to MatchMaker Exchange
- Submit structural variant as genes to the MatchMaker Exchange
- Added function for maintainers and admins to remove gene panels
- Admins can restore deleted gene panels
- A development docker-compose file illustrating the scout/chanjo-report integration
- Show AD on variants view for cancer SV (tumor and normal)
- Cancer SV variants filter AD, AF (tumor and normal)
- Hiding the variants score column also from cancer SVs, as for the SNVs
### Changed
- Enforce same case _id and display_name when updating a case
- Enforce same individual ids, display names and affected status when updating a case
- Improved documentation for connecting to loqusdb instances (including loqusdbapi)
- Display and download HPO gene panels' gene symbols in italics
- A faster-built and lighter Docker image
- Reduce complexity of `panels` endpoint moving some code to the panels controllers
- Update requirements to use flask-ldap3-login>=0.9.17 instead of freezing WTForm
### Fixed
- Use of deprecated TextField after the upgrade of WTF to v3.0
- Freeze to WTForms to version < 3
- Remove the extra files (bed files and madeline.svg) introduced by mistake
- Cli command loading demo data in docker-compose when case custom images exist and is None
- Increased MongoDB connection serverSelectionTimeoutMS parameter to 30K (default value according to MongoDB documentation)
- Better differentiate old obs counts 0 vs N/A
- Broken cancer variants page when default gene panel was deleted
- Typo in tx_overview function in variant controllers file
- Fixed loqusdbapi SV search URL
- SV variants filtering using Decipher criterion
- Removing old gene panels that don't contain the `maintainer` key.

## [4.41.1]
### Fixed
- General reports crash for variant annotations with same variant on other cases

## [4.41]
### Added
- Extended the instructions for running the Scout Docker image (web app and cli).
- Enabled inclusion of custom images to STR variant view
### Fixed
- General case report sorting comments for variants with None genetic models
- Do not crash but redirect to variants page with error when a variant is not found for a case
- UCSC links coordinates for SV variants with start chromosome different than end chromosome
- Human readable variants name in case page for variants having start chromosome different from end chromosome
- Avoid always loading all transcripts when checking gene symbol: introduce gene captions
- Slow queries for evaluated variants on e.g. case page - use events instead
### Changed
- Rearrange variant page again, moving severity predictions down.
- More reactive layout width steps on variant page

## [4.40.1]
### Added
### Fixed
- Variants dismissed with inconsistent inheritance pattern can again be shown in general case report
- General report page for variants with genes=None
- General report crashing when variants have no panels
- Added other missing keys to case and variant dictionaries passed to general report
### Changed

## [4.40]
### Added
- A .cff citation file
- Phenotype search API endpoint
- Added pagination to phenotype API
- Extend case search to include internal MongoDB id
- Support for connecting to a MongoDB replica set (.py config files)
- Support for connecting to a MongoDB replica set (.yaml config files)
### Fixed
- Command to load the OMIM gene panel (`scout load panel --omim`)
- Unify style of pinned and causative variants' badges on case page
- Removed automatic spaces after punctuation in comments
- Remove the hardcoded number of total individuals from the variant's old observations panel
- Send delete requests to a connected Beacon using the DELETE method
- Layout of the SNV and SV variant page - move frequency up
### Changed
- Stop updating database indexes after loading exons via command line
- Display validation status badge also for not Sanger-sequenced variants
- Moved Frequencies, Severity and Local observations panels up in RD variants page
- Enabled Flask CORS to communicate CORS status to js apps
- Moved the code preparing the transcripts overview to the backend
- Refactored and filtered json data used in general case report
- Changed the database used in docker-compose file to use the official MongoDB v4.4 image
- Modified the Python (3.6, 3.8) and MongoDB (3.2, 4.4, 5.0) versions used in testing matrices (GitHub actions)
- Capitalize case search terms on institute and dashboard pages


## [4.39]
### Added
- COSMIC IDs collected from CSQ field named `COSMIC`
### Fixed
- Link to other causative variants on variant page
- Allow multiple COSMIC links for a cancer variant
- Fix floating text in severity box #2808
- Fixed MitoMap and HmtVar links for hg38 cases
- Do not open new browser tabs when downloading files
- Selectable IGV tracks on variant page
- Missing splice junctions button on variant page
- Refactor variantS representative gene selection, and use it also for cancer variant summary
### Changed
- Improve Javascript performance for displaying Chromograph images
- Make ClinVar classification more evident in cancer variant page

## [4.38]
### Added
- Option to hide Alamut button in the app config file
### Fixed
- Library deprecation warning fixed (insert is deprecated. Use insert_one or insert_many instead)
- Update genes command will not trigger an update of database indices any more
- Missing resources in temporary downloading directory when updating genes using the command line
- Restore previous variant ACMG classification in a scrollable div
- Loading spinner not stopping after downloading PDF case reports and variant list export
- Add extra Alamut links higher up on variant pages
- Improve UX for phenotypes in case page
- Filter and export of STR variants
- Update look of variants page navigation buttons
### Changed

## [4.37]
### Added
- Highlight and show version number for RefSeq MANE transcripts.
- Added integration to a rerunner service for toggling reanalysis with updated pedigree information
- SpliceAI display and parsing from VEP CSQ
- Display matching tiered variants for cancer variants
- Display a loading icon (spinner) until the page loads completely
- Display filter badges in cancer variants list
- Update genes from pre-downloaded file resources
- On login, OS, browser version and screen size are saved anonymously to understand how users are using Scout
- API returning institutes data for a given user: `/api/v1/institutes`
- API returning case data for a given institute: `/api/v1/institutes/<institute_id>/cases`
- Added GMS and Lund university hospital logos to login page
- Made display of Swedac logo configurable
- Support for displaying custom images in case view
- Individual-specific HPO terms
- Optional alamut_key in institute settings for Alamut Plus software
- Case report API endpoint
- Tooltip in case explaining that genes with genome build different than case genome build will not be added to dynamic HPO panel.
- Add DeepVariant as a caller
### Fixed
- Updated IGV to v2.8.5 to solve missing gene labels on some zoom levels
- Demo cancer case config file to load somatic SNVs and SVs only.
- Expand list of refseq trancripts in ClinVar submission form
- Renamed `All SNVs and INDELs` institute sidebar element to `Search SNVs and INDELs` and fixed its style.
- Add missing parameters to case load-config documentation
- Allow creating/editing gene panels and dynamic gene panels with genes present in genome build 38
- Bugfix broken Pytests
- Bulk dismissing variants error due to key conversion from string to integer
- Fix typo in index documentation
- Fixed crash in institute settings page if "collaborators" key is not set in database
- Don't stop Scout execution if LoqusDB call fails and print stacktrace to log
- Bug when case contains custom images with value `None`
- Bug introduced when fixing another bug in Scout-LoqusDB interaction
- Loading of OMIM diagnoses in Scout demo instance
- Remove the docker-compose with chanjo integration because it doesn't work yet.
- Fixed standard docker-compose with scout demo data and database
- Clinical variant assessments not present for pinned and causative variants on case page.
- MatchMaker matching one node at the time only
- Remove link from previously tiered variants badge in cancer variants page
- Typo in gene cell on cancer variants page
- Managed variants filter form
### Changed
- Better naming for variants buttons on cancer track (somatic, germline). Also show cancer research button if available.
- Load case with missing panels in config files, but show warning.
- Changing the (Female, Male) symbols to (F/M) letters in individuals_table and case-sma.
- Print stacktrace if case load command fails
- Added sort icon and a pointer to the cursor to all tables with sortable fields
- Moved variant, gene and panel info from the basic pane to summary panel for all variants.
- Renamed `Basics` panel to `Classify` on variant page.
- Revamped `Basics` panel to a panel dedicated to classify variants
- Revamped the summary panel to be more compact.
- Added dedicated template for cancer variants
- Removed Gene models, Gene annotations and Conservation panels for cancer variants
- Reorganized the orders of panels for variant and cancer variant views
- Added dedicated variant quality panel and removed relevant panes
- A more compact case page
- Removed OMIM genes panel
- Make genes panel, pinned variants panel, causative variants panel and ClinVar panel scrollable on case page
- Update to Scilifelab's 2020 logo
- Update Gens URL to support Gens v2.0 format
- Refactor tests for parsing case configurations
- Updated links to HPO downloadable resources
- Managed variants filtering defaults to all variant categories
- Changing the (Kind) drop-down according to (Category) drop-down in Managed variant add variant
- Moved Gens button to individuals table
- Check resource files availability before starting updating OMIM diagnoses
- Fix typo in `SHOW_OBSERVED_VARIANT_ARCHIVE` config param

## [4.36]
### Added
- Parse and save splice junction tracks from case config file
- Tooltip in observations panel, explaining that case variants with no link might be old variants, not uploaded after a case rerun
### Fixed
- Warning on overwriting variants with same position was no longer shown
- Increase the height of the dropdowns to 425px
- More indices for the case table as it grows, specifically for causatives queries
- Splice junction tracks not centered over variant genes
- Total number of research variants count
- Update variants stats in case documents every time new variants are loaded
- Bug in flashing warning messages when filtering variants
### Changed
- Clearer warning messages for genes and gene/gene-panels searches in variants filters

## [4.35]
### Added
- A new index for hgnc_symbol in the hgnc_gene collection
- A Pedigree panel in STR page
- Display Tier I and II variants in case view causatives card for cancer cases
### Fixed
- Send partial file data to igv.js when visualizing sashimi plots with splice junction tracks
- Research variants filtering by gene
- Do not attempt to populate annotations for not loaded pinned/causatives
- Add max-height to all dropdowns in filters
### Changed
- Switch off non-clinical gene warnings when filtering research variants
- Don't display OMIM disease card in case view for cancer cases
- Refactored Individuals and Causative card in case view for cancer cases
- Update and style STR case report

## [4.34]
### Added
- Saved filter lock and unlock
- Filters can optionally be marked audited, logging the filter name, user and date on the case events and general report.
- Added `ClinVar hits` and `Cosmic hits` in cancer SNVs filters
- Added `ClinVar hits` to variants filter (rare disease track)
- Load cancer demo case in docker-compose files (default and demo file)
- Inclusive-language check using [woke](https://github.com/get-woke/woke) github action
- Add link to HmtVar for mitochondrial variants (if VCF is annotated with HmtNote)
- Grey background for dismissed compounds in variants list and variant page
- Pin badge for pinned compounds in variants list and variant page
- Support LoqusDB REST API queries
- Add a docker-compose-matchmaker under scout/containers/development to test matchmaker locally
- Script to investigate consequences of symbol search bug
- Added GATK to list of SV and cancer SV callers
### Fixed
- Make MitoMap link work for hg38 again
- Export Variants feature crashing when one of the variants has no primary transcripts
- Redirect to last visited variantS page when dismissing variants from variants list
- Improved matching of SVs Loqus occurrences in other cases
- Remove padding from the list inside (Matching causatives from other cases) panel
- Pass None to get_app function in CLI base since passing script_info to app factory functions was deprecated in Flask 2.0
- Fixed failing tests due to Flask update to version 2.0
- Speed up user events view
- Causative view sort out of memory error
- Use hgnc_id for gene filter query
- Typo in case controllers displaying an error every time a patient is matched against external MatchMaker nodes
- Do not crash while attempting an update for variant documents that are too big (> 16 MB)
- Old STR causatives (and other variants) may not have HGNC symbols - fix sort lambda
- Check if gene_obj has primary_transcript before trying to access it
- Warn if a gene manually searched is in a clinical panel with an outdated name when filtering variants
- ChrPos split js not needed on STR page yet
### Changed
- Remove parsing of case `genome_version`, since it's not used anywhere downstream
- Introduce deprecation warning for Loqus configs that are not dictionaries
- SV clinical filter no longer filters out sub 100 nt variants
- Count cases in LoqusDB by variant type
- Commit pulse repo badge temporarily set to weekly
- Sort ClinVar submissions objects by ascending "Last evaluated" date
- Refactored the MatchMaker integration as an extension
- Replaced some sensitive words as suggested by woke linter
- Documentation for load-configuration rewritten.
- Add styles to MatchMaker matches table
- More detailed info on the data shared in MatchMaker submission form

## [4.33.1]
### Fixed
- Include markdown for release autodeploy docs
- Use standard inheritance model in ClinVar (https://ftp.ncbi.nlm.nih.gov/pub/GTR/standard_terms/Mode_of_inheritance.txt)
- Fix issue crash with variants that have been unflagged causative not being available in other causatives
### Added
### Changed

## [4.33]
### Fixed
- Command line crashing when updating an individual not found in database
- Dashboard page crashing when filters return no data
- Cancer variants filter by chromosome
- /api/v1/genes now searches for genes in all genome builds by default
- Upgraded igv.js to version 2.8.1 (Fixed Unparsable bed record error)
### Added
- Autodeploy docs on release
- Documentation for updating case individuals tracks
- Filter cases and dashboard stats by analysis track
### Changed
- Changed from deprecated db update method
- Pre-selected fields to run queries with in dashboard page
- Do not filter by any institute when first accessing the dashboard
- Removed OMIM panel in case view for cancer cases
- Display Tier I and II variants in case view causatives panel for cancer cases
- Refactored Individuals and Causative panels in case view for cancer cases

## [4.32.1]
### Fixed
- iSort lint check only
### Changed
- Institute cases page crashing when a case has track:Null
### Added

## [4.32]
### Added
- Load and show MITOMAP associated diseases from VCF (INFO field: MitomapAssociatedDiseases, via HmtNote)
- Show variant allele frequencies for mitochondrial variants (GRCh38 cases)
- Extend "public" json API with diseases (OMIM) and phenotypes (HPO)
- HPO gene list download now has option for clinical and non-clinical genes
- Display gene splice junctions data in sashimi plots
- Update case individuals with splice junctions tracks
- Simple Docker compose for development with local build
- Make Phenomodels subpanels collapsible
- User side documentation of cytogenomics features (Gens, Chromograph, vcf2cytosure, rhocall)
- iSort GitHub Action
- Support LoqusDB REST API queries
### Fixed
- Show other causative once, even if several events point to it
- Filtering variants by mitochondrial chromosome for cases with genome build=38
- HPO gene search button triggers any warnings for clinical / non-existing genes also on first search
- Fixed a bug in variants pages caused by MT variants without alt_frequency
- Tests for CADD score parsing function
- Fixed the look of IGV settings on SNV variant page
- Cases analyzed once shown as `rerun`
- Missing case track on case re-upload
- Fixed severity rank for SO term "regulatory region ablation"
### Changed
- Refactor according to CodeFactor - mostly reuse of duplicated code
- Phenomodels language adjustment
- Open variants in a new window (from variants page)
- Open overlapping and compound variants in a new window (from variant page)
- gnomAD link points to gnomAD v.3 (build GRCh38) for mitochondrial variants.
- Display only number of affected genes for dismissed SVs in general report
- Chromosome build check when populating the variants filter chromosome selection
- Display mitochondrial and rare diseases coverage report in cases with missing 'rare' track

## [4.31.1]
### Added
### Changed
- Remove mitochondrial and coverage report from cancer cases sidebar
### Fixed
- ClinVar page when dbSNP id is None

## [4.31]
### Added
- gnomAD annotation field in admin guide
- Export also dynamic panel genes not associated to an HPO term when downloading the HPO panel
- Primary HGNC transcript info in variant export files
- Show variant quality (QUAL field from vcf) in the variant summary
- Load/update PDF gene fusion reports (clinical and research) generated with Arriba
- Support new MANE annotations from VEP (both MANE Select and MANE Plus Clinical)
- Display on case activity the event of a user resetting all dismissed variants
- Support gnomAD population frequencies for mitochondrial variants
- Anchor links in Casedata ClinVar panels to redirect after renaming individuals
### Fixed
- Replace old docs link www.clinicalgenomics.se/scout with new https://clinical-genomics.github.io/scout
- Page formatting issues whenever case and variant comments contain extremely long strings with no spaces
- Chromograph images can be one column and have scrollbar. Removed legacy code.
- Column labels for ClinVar case submission
- Page crashing looking for LoqusDB observation when variant doesn't exist
- Missing inheritance models and custom inheritance models on newly created gene panels
- Accept only numbers in managed variants filter as position and end coordinates
- SNP id format and links in Variant page, ClinVar submission form and general report
- Case groups tooltip triggered only when mouse is on the panel header
### Changed
- A more compact case groups panel
- Added landscape orientation CSS style to cancer coverage and QC demo report
- Improve user documentation to create and save new gene panels
- Removed option to use space as separator when uploading gene panels
- Separating the columns of standard and custom inheritance models in gene panels
- Improved ClinVar instructions for users using non-English Excel

## [4.30.2]
### Added
### Fixed
- Use VEP RefSeq ID if RefSeq list is empty in RefSeq transcripts overview
- Bug creating variant links for variants with no end_chrom
### Changed

## [4.30.1]
### Added
### Fixed
- Cryptography dependency fixed to use version < 3.4
### Changed

## [4.30]
### Added
- Introduced a `reset dismiss variant` verb
- Button to reset all dismissed variants for a case
- Add black border to Chromograph ideograms
- Show ClinVar annotations on variantS page
- Added integration with GENS, copy number visualization tool
- Added a VUS label to the manual classification variant tags
- Add additional information to SNV verification emails
- Tooltips documenting manual annotations from default panels
- Case groups now show bam files from all cases on align view
### Fixed
- Center initial igv view on variant start with SNV/indels
- Don't set initial igv view to negative coordinates
- Display of GQ for SV and STR
- Parsing of AD and related info for STRs
- LoqusDB field in institute settings accepts only existing Loqus instances
- Fix DECIPHER link to work after DECIPHER migrated to GRCh38
- Removed visibility window param from igv.js genes track
- Updated HPO download URL
- Patch HPO download test correctly
- Reference size on STR hover not needed (also wrong)
- Introduced genome build check (allowed values: 37, 38, "37", "38") on case load
- Improve case searching by assignee full name
- Populating the LoqusDB select in institute settings
### Changed
- Cancer variants table header (pop freq etc)
- Only admin users can modify LoqusDB instance in Institute settings
- Style of case synopsis, variants and case comments
- Switched to igv.js 2.7.5
- Do not choke if case is missing research variants when research requested
- Count cases in LoqusDB by variant type
- Introduce deprecation warning for Loqus configs that are not dictionaries
- Improve create new gene panel form validation
- Make XM- transcripts less visible if they don't overlap with transcript refseq_id in variant page
- Color of gene panels and comments panels on cases and variant pages
- Do not choke if case is missing research variants when reserch requested

## [4.29.1]
### Added
### Fixed
- Always load STR variants regardless of RankScore threshold (hotfix)
### Changed

## [4.29]
### Added
- Added a page about migrating potentially breaking changes to the documentation
- markdown_include in development requirements file
- STR variants filter
- Display source, Z-score, inheritance pattern for STR annotations from Stranger (>0.6.1) if available
- Coverage and quality report to cancer view
### Fixed
- ACMG classification page crashing when trying to visualize a classification that was removed
- Pretty print HGVS on gene variants (URL-decode VEP)
- Broken or missing link in the documentation
- Multiple gene names in ClinVar submission form
- Inheritance model select field in ClinVar submission
- IGV.js >2.7.0 has an issue with the gene track zoom levels - temp freeze at 2.7.0
- Revert CORS-anywhere and introduce a local http proxy for cloud tracks
### Changed

## [4.28]
### Added
- Chromograph integration for displaying PNGs in case-page
- Add VAF to cancer case general report, and remove some of its unused fields
- Variants filter compatible with genome browser location strings
- Support for custom public igv tracks stored on the cloud
- Add tests to increase testing coverage
- Update case variants count after deleting variants
- Update IGV.js to latest (v2.7.4)
- Bypass igv.js CORS check using `https://github.com/Rob--W/cors-anywhere`
- Documentation on default and custom IGV.js tracks (admin docs)
- Lock phenomodels so they're editable by admins only
- Small case group assessment sharing
- Tutorial and files for deploying app on containers (Kubernetes pods)
- Canonical transcript and protein change of canonical transcript in exported variants excel sheet
- Support for Font Awesome version 6
- Submit to Beacon from case page sidebar
- Hide dismissed variants in variants pages and variants export function
- Systemd service files and instruction to deploy Scout using podman
### Fixed
- Bugfix: unused `chromgraph_prefix |tojson` removed
- Freeze coloredlogs temporarily
- Marrvel link
- Don't show TP53 link for silent or synonymous changes
- OMIM gene field accepts any custom number as OMIM gene
- Fix Pytest single quote vs double quote string
- Bug in gene variants search by similar cases and no similar case is found
- Delete unused file `userpanel.py`
- Primary transcripts in variant overview and general report
- Google OAuth2 login setup in README file
- Redirect to 'missing file'-icon if configured Chromograph file is missing
- Javascript error in case page
- Fix compound matching during variant loading for hg38
- Cancer variants view containing variants dismissed with cancer-specific reasons
- Zoom to SV variant length was missing IGV contig select
- Tooltips on case page when case has no default gene panels
### Changed
- Save case variants count in case document and not in sessions
- Style of gene panels multiselect on case page
- Collapse/expand main HPO checkboxes in phenomodel preview
- Replaced GQ (Genotype quality) with VAF (Variant allele frequency) in cancer variants GT table
- Allow loading of cancer cases with no tumor_purity field
- Truncate cDNA and protein changes in case report if longer than 20 characters


## [4.27]
### Added
- Exclude one or more variant categories when running variants delete command
### Fixed
### Changed

## [4.26.1]
### Added
### Fixed
- Links with 1-letter aa codes crash on frameshift etc
### Changed

## [4.26]
### Added
- Extend the delete variants command to print analysis date, track, institute, status and research status
- Delete variants by type of analysis (wgs|wes|panel)
- Links to cBioPortal, MutanTP53, IARC TP53, OncoKB, MyCancerGenome, CIViC
### Fixed
- Deleted variants count
### Changed
- Print output of variants delete command as a tab separated table

## [4.25]
### Added
- Command line function to remove variants from one or all cases
### Fixed
- Parse SMN None calls to None rather than False

## [4.24.1]
### Fixed
- Install requirements.txt via setup file

## [4.24]
### Added
- Institute-level phenotype models with sub-panels containing HPO and OMIM terms
- Runnable Docker demo
- Docker image build and push github action
- Makefile with shortcuts to docker commands
- Parse and save synopsis, phenotype and cohort terms from config files upon case upload
### Fixed
- Update dismissed variant status when variant dismissed key is missing
- Breakpoint two IGV button now shows correct chromosome when different from bp1
- Missing font lib in Docker image causing the PDF report download page to crash
- Sentieon Manta calls lack Somaticscore - load anyway
- ClinVar submissions crashing due to pinned variants that are not loaded
- Point ExAC pLI score to new gnomad server address
- Bug uploading cases missing phenotype terms in config file
- STRs loaded but not shown on browser page
- Bug when using adapter.variant.get_causatives with case_id without causatives
- Problem with fetching "solved" from scout export cases cli
- Better serialising of datetime and bson.ObjectId
- Added `volumes` folder to .gitignore
### Changed
- Make matching causative and managed variants foldable on case page
- Remove calls to PyMongo functions marked as deprecated in backend and frontend(as of version 3.7).
- Improved `scout update individual` command
- Export dynamic phenotypes with ordered gene lists as PDF


## [4.23]
### Added
- Save custom IGV track settings
- Show a flash message with clear info about non-valid genes when gene panel creation fails
- CNV report link in cancer case side navigation
- Return to comment section after editing, deleting or submitting a comment
- Managed variants
- MT vs 14 chromosome mean coverage stats if Scout is connected to Chanjo
### Fixed
- missing `vcf_cancer_sv` and `vcf_cancer_sv_research` to manual.
- Split ClinVar multiple clnsig values (slash-separated) and strip them of underscore for annotations without accession number
- Timeout of `All SNVs and INDELs` page when no valid gene is provided in the search
- Round CADD (MIPv9)
- Missing default panel value
- Invisible other causatives lines when other causatives lack gene symbols
### Changed
- Do not freeze mkdocs-material to version 4.6.1
- Remove pre-commit dependency

## [4.22]
### Added
- Editable cases comments
- Editable variants comments
### Fixed
- Empty variant activity panel
- STRs variants popover
- Split new ClinVar multiple significance terms for a variant
- Edit the selected comment, not the latest
### Changed
- Updated RELEASE docs.
- Pinned variants card style on the case page
- Merged `scout export exons` and `scout view exons` commands


## [4.21.2]
### Added
### Fixed
- Do not pre-filter research variants by (case-default) gene panels
- Show OMIM disease tooltip reliably
### Changed

## [4.21.1]
### Added
### Fixed
- Small change to Pop Freq column in variants ang gene panels to avoid strange text shrinking on small screens
- Direct use of HPO list for Clinical HPO SNV (and cancer SNV) filtering
- PDF coverage report redirecting to login page
### Changed
- Remove the option to dismiss single variants from all variants pages
- Bulk dismiss SNVs, SVs and cancer SNVs from variants pages

## [4.21]
### Added
- Support to configure LoqusDB per institute
- Highlight causative variants in the variants list
- Add tests. Mostly regarding building internal datatypes.
- Remove leading and trailing whitespaces from panel_name and display_name when panel is created
- Mark MANE transcript in list of transcripts in "Transcript overview" on variant page
- Show default panel name in case sidebar
- Previous buttons for variants pagination
- Adds a gh action that checks that the changelog is updated
- Adds a gh action that deploys new releases automatically to pypi
- Warn users if case default panels are outdated
- Define institute-specific gene panels for filtering in institute settings
- Use institute-specific gene panels in variants filtering
- Show somatic VAF for pinned and causative variants on case page

### Fixed
- Report pages redirect to login instead of crashing when session expires
- Variants filter loading in cancer variants page
- User, Causative and Cases tables not scaling to full page
- Improved docs for an initial production setup
- Compatibility with latest version of Black
- Fixed tests for Click>7
- Clinical filter required an extra click to Filter to return variants
- Restore pagination and shrink badges in the variants page tables
- Removing a user from the command line now inactivates the case only if user is last assignee and case is active
- Bugfix, LoqusDB per institute feature crashed when institute id was empty string
- Bugfix, LoqusDB calls where missing case count
- filter removal and upload for filters deleted from another page/other user
- Visualize outdated gene panels info in a popover instead of a tooltip in case page side panel

### Changed
- Highlight color on normal STRs in the variants table from green to blue
- Display breakpoints coordinates in verification emails only for structural variants


## [4.20]
### Added
- Display number of filtered variants vs number of total variants in variants page
- Search case by HPO terms
- Dismiss variant column in the variants tables
- Black and pre-commit packages to dev requirements

### Fixed
- Bug occurring when rerun is requested twice
- Peddy info fields in the demo config file
- Added load config safety check for multiple alignment files for one individual
- Formatting of cancer variants table
- Missing Score in SV variants table

### Changed
- Updated the documentation on how to create a new software release
- Genome build-aware cytobands coordinates
- Styling update of the Matchmaker card
- Select search type in case search form


## [4.19]

### Added
- Show internal ID for case
- Add internal ID for downloaded CGH files
- Export dynamic HPO gene list from case page
- Remove users as case assignees when their account is deleted
- Keep variants filters panel expanded when filters have been used

### Fixed
- Handle the ProxyFix ModuleNotFoundError when Werkzeug installed version is >1.0
- General report formatting issues whenever case and variant comments contain extremely long strings with no spaces

### Changed
- Created an institute wrapper page that contains list of cases, causatives, SNVs & Indels, user list, shared data and institute settings
- Display case name instead of case ID on clinVar submissions
- Changed icon of sample update in clinVar submissions


## [4.18]

### Added
- Filter cancer variants on cytoband coordinates
- Show dismiss reasons in a badge with hover for clinical variants
- Show an ellipsis if 10 cases or more to display with loqusdb matches
- A new blog post for version 4.17
- Tooltip to better describe Tumor and Normal columns in cancer variants
- Filter cancer SNVs and SVs by chromosome coordinates
- Default export of `Assertion method citation` to clinVar variants submission file
- Button to export up to 500 cancer variants, filtered or not
- Rename samples of a clinVar submission file

### Fixed
- Apply default gene panel on return to cancer variantS from variant view
- Revert to certificate checking when asking for Chanjo reports
- `scout download everything` command failing while downloading HPO terms

### Changed
- Turn tumor and normal allelic fraction to decimal numbers in tumor variants page
- Moved clinVar submissions code to the institutes blueprints
- Changed name of clinVar export files to FILENAME.Variant.csv and FILENAME.CaseData.csv
- Switched Google login libraries from Flask-OAuthlib to Authlib


## [4.17.1]

### Fixed
- Load cytobands for cases with chromosome build not "37" or "38"


## [4.17]

### Added
- COSMIC badge shown in cancer variants
- Default gene-panel in non-cancer structural view in url
- Filter SNVs and SVs by cytoband coordinates
- Filter cancer SNV variants by alt allele frequency in tumor
- Correct genome build in UCSC link from structural variant page



### Fixed
- Bug in clinVar form when variant has no gene
- Bug when sharing cases with the same institute twice
- Page crashing when removing causative variant tag
- Do not default to GATK caller when no caller info is provided for cancer SNVs


## [4.16.1]

### Fixed
- Fix the fix for handling of delivery reports for rerun cases

## [4.16]

### Added
- Adds possibility to add "lims_id" to cases. Currently only stored in database, not shown anywhere
- Adds verification comment box to SVs (previously only available for small variants)
- Scrollable pedigree panel

### Fixed
- Error caused by changes in WTForm (new release 2.3.x)
- Bug in OMIM case page form, causing the page to crash when a string was provided instead of a numerical OMIM id
- Fix Alamut link to work properly on hg38
- Better handling of delivery reports for rerun cases
- Small CodeFactor style issues: matchmaker results counting, a couple of incomplete tests and safer external xml
- Fix an issue with Phenomizer introduced by CodeFactor style changes

### Changed
- Updated the version of igv.js to 2.5.4

## [4.15.1]

### Added
- Display gene names in ClinVar submissions page
- Links to Varsome in variant transcripts table

### Fixed
- Small fixes to ClinVar submission form
- Gene panel page crash when old panel has no maintainers

## [4.15]

### Added
- Clinvar CNVs IGV track
- Gene panels can have maintainers
- Keep variant actions (dismissed, manual rank, mosaic, acmg, comments) upon variant re-upload
- Keep variant actions also on full case re-upload

### Fixed
- Fix the link to Ensembl for SV variants when genome build 38.
- Arrange information in columns on variant page
- Fix so that new cosmic identifier (COSV) is also acceptable #1304
- Fixed COSMIC tag in INFO (outside of CSQ) to be parses as well with `&` splitter.
- COSMIC stub URL changed to https://cancer.sanger.ac.uk/cosmic/search?q= instead.
- Updated to a version of IGV where bigBed tracks are visualized correctly
- Clinvar submission files are named according to the content (variant_data and case_data)
- Always show causatives from other cases in case overview
- Correct disease associations for gene symbol aliases that exist as separate genes
- Re-add "custom annotations" for SV variants
- The override ClinVar P/LP add-in in the Clinical Filter failed for new CSQ strings

### Changed
- Runs all CI checks in github actions

## [4.14.1]

### Fixed
- Error when variant found in loqusdb is not loaded for other case

## [4.14]

### Added
- Use github actions to run tests
- Adds CLI command to update individual alignments path
- Update HPO terms using downloaded definitions files
- Option to use alternative flask config when running `scout serve`
- Requirement to use loqusdb >= 2.5 if integrated

### Fixed
- Do not display Pedigree panel in cancer view
- Do not rely on internet connection and services available when running CI tests
- Variant loading assumes GATK if no caller set given and GATK filter status is seen in FILTER
- Pass genome build param all the way in order to get the right gene mappings for cases with build 38
- Parse correctly variants with zero frequency values
- Continue even if there are problems to create a region vcf
- STR and cancer variant navigation back to variants pages could fail

### Changed
- Improved code that sends requests to the external APIs
- Updates ranges for user ranks to fit todays usage
- Run coveralls on github actions instead of travis
- Run pip checks on github actions instead of coveralls
- For hg38 cases, change gnomAD link to point to version 3.0 (which is hg38 based)
- Show pinned or causative STR variants a bit more human readable

## [4.13.1]

### Added
### Fixed
- Typo that caused not all clinvar conflicting interpretations to be loaded no matter what
- Parse and retrieve clinvar annotations from VEP-annotated (VEP 97+) CSQ VCF field
- Variant clinvar significance shown as `not provided` whenever is `Uncertain significance`
- Phenomizer query crashing when case has no HPO terms assigned
- Fixed a bug affecting `All SNVs and INDELs` page when variants don't have canonical transcript
- Add gene name or id in cancer variant view

### Changed
- Cancer Variant view changed "Variant:Transcript:Exon:HGVS" to "Gene:Transcript:Exon:HGVS"

## [4.13]

### Added
- ClinVar SNVs track in IGV
- Add SMA view with SMN Copy Number data
- Easier to assign OMIM diagnoses from case page
- OMIM terms and specific OMIM term page

### Fixed
- Bug when adding a new gene to a panel
- Restored missing recent delivery reports
- Fixed style and links to other reports in case side panel
- Deleting cases using display_name and institute not deleting its variants
- Fixed bug that caused coordinates filter to override other filters
- Fixed a problem with finding some INS in loqusdb
- Layout on SV page when local observations without cases are present
- Make scout compatible with the new HPO definition files from `http://compbio.charite.de/jenkins/`
- General report visualization error when SNVs display names are very long


### Changed


## [4.12.4]

### Fixed
- Layout on SV page when local observations without cases are present

## [4.12.3]

### Fixed
- Case report when causative or pinned SVs have non null allele frequencies

## [4.12.2]

### Fixed
- SV variant links now take you to the SV variant page again
- Cancer variant view has cleaner table data entries for "N/A" data
- Pinned variant case level display hotfix for cancer and str - more on this later
- Cancer variants show correct alt/ref reads mirroring alt frequency now
- Always load all clinical STR variants even if a region load is attempted - index may be missing
- Same case repetition in variant local observations

## [4.12.1]

### Fixed
- Bug in variant.gene when gene has no HGVS description


## [4.12]

### Added
- Accepts `alignment_path` in load config to pass bam/cram files
- Display all phenotypes on variant page
- Display hgvs coordinates on pinned and causatives
- Clear panel pending changes
- Adds option to setup the database with static files
- Adds cli command to download the resources from CLI that scout needs
- Adds test files for merged somatic SV and CNV; as well as merged SNV, and INDEL part of #1279
- Allows for upload of OMIM-AUTO gene panel from static files without api-key

### Fixed
- Cancer case HPO panel variants link
- Fix so that some drop downs have correct size
- First IGV button in str variants page
- Cancer case activates on SNV variants
- Cases activate when STR variants are viewed
- Always calculate code coverage
- Pinned/Classification/comments in all types of variants pages
- Null values for panel's custom_inheritance_models
- Discrepancy between the manual disease transcripts and those in database in gene-edit page
- ACMG classification not showing for some causatives
- Fix bug which caused IGV.js to use hg19 reference files for hg38 data
- Bug when multiple bam files sources with non-null values are available


### Changed
- Renamed `requests` file to `scout_requests`
- Cancer variant view shows two, instead of four, decimals for allele and normal


## [4.11.1]

### Fixed
- Institute settings page
- Link institute settings to sharing institutes choices

## [4.11.0]

### Added
- Display locus name on STR variant page
- Alternative key `GNOMADAF_popmax` for Gnomad popmax allele frequency
- Automatic suggestions on how to improve the code on Pull Requests
- Parse GERP, phastCons and phyloP annotations from vep annotated CSQ fields
- Avoid flickering comment popovers in variant list
- Parse REVEL score from vep annotated CSQ fields
- Allow users to modify general institute settings
- Optionally format code automatically on commit
- Adds command to backup vital parts `scout export database`
- Parsing and displaying cancer SV variants from Manta annotated VCF files
- Dismiss cancer snv variants with cancer-specific options
- Add IGV.js UPD, RHO and TIDDIT coverage wig tracks.


### Fixed
- Slightly darker page background
- Fixed an issued with parsed conservation values from CSQ
- Clinvar submissions accessible to all users of an institute
- Header toolbar when on Clinvar page now shows institute name correctly
- Case should not always inactivate upon update
- Show dismissed snv cancer variants as grey on the cancer variants page
- Improved style of mappability link and local observations on variant page
- Convert all the GET requests to the igv view to POST request
- Error when updating gene panels using a file containing BOM chars
- Add/replace gene radio button not working in gene panels


## [4.10.1]

### Fixed
- Fixed issue with opening research variants
- Problem with coveralls not called by Travis CI
- Handle Biomart service down in tests


## [4.10.0]

### Added
- Rank score model in causatives page
- Exportable HPO terms from phenotypes page
- AMP guideline tiers for cancer variants
- Adds scroll for the transcript tab
- Added CLI option to query cases on time since case event was added
- Shadow clinical assessments also on research variants display
- Support for CRAM alignment files
- Improved str variants view : sorting by locus, grouped by allele.
- Delivery report PDF export
- New mosaicism tag option
- Add or modify individuals' age or tissue type from case page
- Display GC and allele depth in causatives table.
- Included primary reference transcript in general report
- Included partial causative variants in general report
- Remove dependency of loqusdb by utilising the CLI

### Fixed
- Fixed update OMIM command bug due to change in the header of the genemap2 file
- Removed Mosaic Tag from Cancer variants
- Fixes issue with unaligned table headers that comes with hidden Datatables
- Layout in general report PDF export
- Fixed issue on the case statistics view. The validation bars didn't show up when all institutes were selected. Now they do.
- Fixed missing path import by importing pathlib.Path
- Handle index inconsistencies in the update index functions
- Fixed layout problems


## [4.9.0]

### Added
- Improved MatchMaker pages, including visible patient contacts email address
- New badges for the github repo
- Links to [GENEMANIA](genemania.org)
- Sort gene panel list on case view.
- More automatic tests
- Allow loading of custom annotations in VCF using the SCOUT_CUSTOM info tag.

### Fixed
- Fix error when a gene is added to an empty dynamic gene panel
- Fix crash when attempting to add genes on incorrect format to dynamic gene panel
- Manual rank variant tags could be saved in a "Select a tag"-state, a problem in the variants view.
- Same case evaluations are no longer shown as gray previous evaluations on the variants page
- Stay on research pages, even if reset, next first buttons are pressed..
- Overlapping variants will now be visible on variant page again
- Fix missing classification comments and links in evaluations page
- All prioritized cases are shown on cases page


## [4.8.3]

### Added

### Fixed
- Bug when ordering sanger
- Improved scrolling over long list of genes/transcripts


## [4.8.2]

### Added

### Fixed
- Avoid opening extra tab for coverage report
- Fixed a problem when rank model version was saved as floats and not strings
- Fixed a problem with displaying dismiss variant reasons on the general report
- Disable load and delete filter buttons if there are no saved filters
- Fix problem with missing verifications
- Remove duplicate users and merge their data and activity


## [4.8.1]

### Added

### Fixed
- Prevent login fail for users with id defined by ObjectId and not email
- Prevent the app from crashing with `AttributeError: 'NoneType' object has no attribute 'message'`


## [4.8.0]

### Added
- Updated Scout to use Bootstrap 4.3
- New looks for Scout
- Improved dashboard using Chart.js
- Ask before inactivating a case where last assigned user leaves it
- Genes can be manually added to the dynamic gene list directly on the case page
- Dynamic gene panels can optionally be used with clinical filter, instead of default gene panel
- Dynamic gene panels get link out to chanjo-report for coverage report
- Load all clinvar variants with clinvar Pathogenic, Likely Pathogenic and Conflicting pathogenic
- Show transcripts with exon numbers for structural variants
- Case sort order can now be toggled between ascending and descending.
- Variants can be marked as partial causative if phenotype is available for case.
- Show a frequency tooltip hover for SV-variants.
- Added support for LDAP login system
- Search snv and structural variants by chromosomal coordinates
- Structural variants can be marked as partial causative if phenotype is available for case.
- Show normal and pathologic limits for STRs in the STR variants view.
- Institute level persistent variant filter settings that can be retrieved and used.
- export causative variants to Excel
- Add support for ROH, WIG and chromosome PNGs in case-view

### Fixed
- Fixed missing import for variants with comments
- Instructions on how to build docs
- Keep sanger order + verification when updating/reloading variants
- Fixed and moved broken filter actions (HPO gene panel and reset filter)
- Fixed string conversion to number
- UCSC links for structural variants are now separated per breakpoint (and whole variant where applicable)
- Reintroduced missing coverage report
- Fixed a bug preventing loading samples using the command line
- Better inheritance models customization for genes in gene panels
- STR variant page back to list button now does its one job.
- Allows to setup scout without a omim api key
- Fixed error causing "favicon not found" flash messages
- Removed flask --version from base cli
- Request rerun no longer changes case status. Active or archived cases inactivate on upload.
- Fixed missing tooltip on the cancer variants page
- Fixed weird Rank cell in variants page
- Next and first buttons order swap
- Added pagination (and POST capability) to cancer variants.
- Improves loading speed for variant page
- Problem with updating variant rank when no variants
- Improved Clinvar submission form
- General report crashing when dismissed variant has no valid dismiss code
- Also show collaborative case variants on the All variants view.
- Improved phenotype search using dataTables.js on phenotypes page
- Search and delete users with `email` instead of `_id`
- Fixed css styles so that multiselect options will all fit one column


## [4.7.3]

### Added
- RankScore can be used with VCFs for vcf_cancer files

### Fixed
- Fix issue with STR view next page button not doing its one job.

### Deleted
- Removed pileup as a bam viewing option. This is replaced by IGV


## [4.7.2]

### Added
- Show earlier ACMG classification in the variant list

### Fixed
- Fixed igv search not working due to igv.js dist 2.2.17
- Fixed searches for cases with a gene with variants pinned or marked causative.
- Load variant pages faster after fixing other causatives query
- Fixed mitochondrial report bug for variants without genes

## [4.7.1]

### Added

### Fixed
- Fixed bug on genes page


## [4.7.0]

### Added
- Export genes and gene panels in build GRCh38
- Search for cases with variants pinned or marked causative in a given gene.
- Search for cases phenotypically similar to a case also from WUI.
- Case variant searches can be limited to similar cases, matching HPO-terms,
  phenogroups and cohorts.
- De-archive reruns and flag them as 'inactive' if archived
- Sort cases by analysis_date, track or status
- Display cases in the following order: prioritized, active, inactive, archived, solved
- Assign case to user when user activates it or asks for rerun
- Case becomes inactive when it has no assignees
- Fetch refseq version from entrez and use it in clinvar form
- Load and export of exons for all genes, independent on refseq
- Documentation for loading/updating exons
- Showing SV variant annotations: SV cgh frequencies, gnomad-SV, local SV frequencies
- Showing transcripts mapping score in segmental duplications
- Handle requests to Ensembl Rest API
- Handle requests to Ensembl Rest Biomart
- STR variants view now displays GT and IGV link.
- Description field for gene panels
- Export exons in build 37 and 38 using the command line

### Fixed
- Fixes of and induced by build tests
- Fixed bug affecting variant observations in other cases
- Fixed a bug that showed wrong gene coverage in general panel PDF export
- MT report only shows variants occurring in the specific individual of the excel sheet
- Disable SSL certifcate verification in requests to chanjo
- Updates how intervaltree and pymongo is used to void deprecated functions
- Increased size of IGV sample tracks
- Optimized tests


## [4.6.1]

### Added

### Fixed
- Missing 'father' and 'mother' keys when parsing single individual cases


## [4.6.0]

### Added
- Description of Scout branching model in CONTRIBUTING doc
- Causatives in alphabetical order, display ACMG classification and filter by gene.
- Added 'external' to the list of analysis type options
- Adds functionality to display "Tissue type". Passed via load config.
- Update to IGV 2.

### Fixed
- Fixed alignment visualization and vcf2cytosure availability for demo case samples
- Fixed 3 bugs affecting SV pages visualization
- Reintroduced the --version cli option
- Fixed variants query by panel (hpo panel + gene panel).
- Downloaded MT report contains excel files with individuals' display name
- Refactored code in parsing of config files.


## [4.5.1]

### Added

### Fixed
- update requirement to use PyYaml version >= 5.1
- Safer code when loading config params in cli base


## [4.5.0]

### Added
- Search for similar cases from scout view CLI
- Scout cli is now invoked from the app object and works under the app context

### Fixed
- PyYaml dependency fixed to use version >= 5.1


## [4.4.1]

### Added
- Display SV rank model version when available

### Fixed
- Fixed upload of delivery report via API


## [4.4.0]

### Added
- Displaying more info on the Causatives page and hiding those not causative at the case level
- Add a comment text field to Sanger order request form, allowing a message to be included in the email
- MatchMaker Exchange integration
- List cases with empty synopsis, missing HPO terms and phenotype groups.
- Search for cases with open research list, or a given case status (active, inactive, archived)

### Fixed
- Variant query builder split into several functions
- Fixed delivery report load bug


## [4.3.3]

### Added
- Different individual table for cancer cases

### Fixed
- Dashboard collects validated variants from verification events instead of using 'sanger' field
- Cases shared with collaborators are visible again in cases page
- Force users to select a real institute to share cases with (actionbar select fix)


## [4.3.2]

### Added
- Dashboard data can be filtered using filters available in cases page
- Causatives for each institute are displayed on a dedicated page
- SNVs and and SVs are searchable across cases by gene and rank score
- A more complete report with validated variants is downloadable from dashboard

### Fixed
- Clinsig filter is fixed so clinsig numerical values are returned
- Split multi clinsig string values in different elements of clinsig array
- Regex to search in multi clinsig string values or multi revstat string values
- It works to upload vcf files with no variants now
- Combined Pileup and IGV alignments for SVs having variant start and stop on the same chromosome


## [4.3.1]

### Added
- Show calls from all callers even if call is not available
- Instructions to install cairo and pango libs from WeasyPrint page
- Display cases with number of variants from CLI
- Only display cases with number of variants above certain treshold. (Also CLI)
- Export of verified variants by CLI or from the dashboard
- Extend case level queries with default panels, cohorts and phenotype groups.
- Slice dashboard statistics display using case level queries
- Add a view where all variants for an institute can be searched across cases, filtering on gene and rank score. Allows searching research variants for cases that have research open.

### Fixed
- Fixed code to extract variant conservation (gerp, phyloP, phastCons)
- Visualization of PDF-exported gene panels
- Reintroduced the exon/intron number in variant verification email
- Sex and affected status is correctly displayed on general report
- Force number validation in SV filter by size
- Display ensembl transcripts when no refseq exists


## [4.3.0]

### Added
- Mosaicism tag on variants
- Show and filter on SweGen frequency for SVs
- Show annotations for STR variants
- Show all transcripts in verification email
- Added mitochondrial export
- Adds alternative to search for SVs shorter that the given length
- Look for 'bcftools' in the `set` field of VCFs
- Display digenic inheritance from OMIM
- Displays what refseq transcript that is primary in hgnc

### Fixed

- Archived panels displays the correct date (not retroactive change)
- Fixed problem with waiting times in gene panel exports
- Clinvar fiter not working with human readable clinsig values

## [4.2.2]

### Fixed
- Fixed gene panel create/modify from CSV file utf-8 decoding error
- Updating genes in gene panels now supports edit comments and entry version
- Gene panel export timeout error

## [4.2.1]

### Fixed
- Re-introduced gene name(s) in verification email subject
- Better PDF rendering for excluded variants in report
- Problem to access old case when `is_default` did not exist on a panel


## [4.2.0]

### Added
- New index on variant_id for events
- Display overlapping compounds on variants view

### Fixed
- Fixed broken clinical filter


## [4.1.4]

### Added
- Download of filtered SVs

### Fixed
- Fixed broken download of filtered variants
- Fixed visualization issue in gene panel PDF export
- Fixed bug when updating gene names in variant controller


## [4.1.3]

### Fixed
- Displays all primary transcripts


## [4.1.2]

### Added
- Option add/replace when updating a panel via CSV file
- More flexible versioning of the gene panels
- Printing coverage report on the bottom of the pdf case report
- Variant verification option for SVs
- Logs uri without pwd when connecting
- Disease-causing transcripts in case report
- Thicker lines in case report
- Supports HPO search for cases, both terms or if described in synopsis
- Adds sanger information to dashboard

### Fixed
- Use db name instead of **auth** as default for authentication
- Fixes so that reports can be generated even with many variants
- Fixed sanger validation popup to show individual variants queried by user and institute.
- Fixed problem with setting up scout
- Fixes problem when exac file is not available through broad ftp
- Fetch transcripts for correct build in `adapter.hgnc_gene`

## [4.1.1]
- Fix problem with institute authentication flash message in utils
- Fix problem with comments
- Fix problem with ensembl link


## [4.1.0]

### Added
- OMIM phenotypes to case report
- Command to download all panel app gene panels `scout load panel --panel-app`
- Links to genenames.org and omim on gene page
- Popup on gene at variants page with gene information
- reset sanger status to "Not validated" for pinned variants
- highlight cases with variants to be evaluated by Sanger on the cases page
- option to point to local reference files to the genome viewer pileup.js. Documented in `docs.admin-guide.server`
- option to export single variants in `scout export variants`
- option to load a multiqc report together with a case(add line in load config)
- added a view for searching HPO terms. It is accessed from the top left corner menu
- Updates the variants view for cancer variants. Adds a small cancer specific filter for known variants
- Adds hgvs information on cancer variants page
- Adds option to update phenotype groups from CLI

### Fixed
- Improved Clinvar to submit variants from different cases. Fixed HPO terms in casedata according to feedback
- Fixed broken link to case page from Sanger modal in cases view
- Now only cases with non empty lists of causative variants are returned in `adapter.case(has_causatives=True)`
- Can handle Tumor only samples
- Long lists of HGNC symbols are now possible. This was previously difficult with manual, uploaded or by HPO search when changing filter settings due to GET request limitations. Relevant pages now use POST requests. Adds the dynamic HPO panel as a selection on the gene panel dropdown.
- Variant filter defaults to default panels also on SV and Cancer variants pages.

## [4.0.0]

### WARNING ###

This is a major version update and will require that the backend of pre releases is updated.
Run commands:

```
$scout update genes
$scout update hpo
```

- Created a Clinvar submission tool, to speed up Clinvar submission of SNVs and SVs
- Added an analysis report page (html and PDF format) containing phenotype, gene panels and variants that are relevant to solve a case.

### Fixed
- Optimized evaluated variants to speed up creation of case report
- Moved igv and pileup viewer under a common folder
- Fixed MT alignment view pileup.js
- Fixed coordinates for SVs with start chromosome different from end chromosome
- Global comments shown across cases and institutes. Case-specific variant comments are shown only for that specific case.
- Links to clinvar submitted variants at the cases level
- Adapts clinvar parsing to new format
- Fixed problem in `scout update user` when the user object had no roles
- Makes pileup.js use online genome resources when viewing alignments. Now any instance of Scout can make use of this functionality.
- Fix ensembl link for structural variants
- Works even when cases does not have `'madeline_info'`
- Parses Polyphen in correct way again
- Fix problem with parsing gnomad from VEP

### Added
- Added a PDF export function for gene panels
- Added a "Filter and export" button to export custom-filtered SNVs to CSV file
- Dismiss SVs
- Added IGV alignments viewer
- Read delivery report path from case config or CLI command
- Filter for spidex scores
- All HPO terms are now added and fetched from the correct source (https://github.com/obophenotype/human-phenotype-ontology/blob/master/hp.obo)
- New command `scout update hpo`
- New command `scout update genes` will fetch all the latest information about genes and update them
- Load **all** variants found on chromosome **MT**
- Adds choice in cases overview do show as many cases as user like

### Removed
- pileup.min.js and pileup css are imported from a remote web location now
- All source files for HPO information, this is instead fetched directly from source
- All source files for gene information, this is instead fetched directly from source

## [3.0.0]
### Fixed
- hide pedigree panel unless it exists

## [1.5.1] - 2016-07-27
### Fixed
- look for both ".bam.bai" and ".bai" extensions

## [1.4.0] - 2016-03-22
### Added
- support for local frequency through loqusdb
- bunch of other stuff

## [1.3.0] - 2016-02-19
### Fixed
- Update query-phenomizer and add username/password

### Changed
- Update the way a case is checked for rerun-status

### Added
- Add new button to mark a case as "checked"
- Link to clinical variants _without_ 1000G annotation

## [1.2.2] - 2016-02-18
### Fixed
- avoid filtering out variants lacking ExAC and 1000G annotations

## [1.1.3] - 2015-10-01
### Fixed
- persist (clinical) filter when clicking load more
- fix #154 by robustly setting clinical filter func. terms

## [1.1.2] - 2015-09-07
### Fixed
- avoid replacing coverage report with none
- update SO terms, refactored

## [1.1.1] - 2015-08-20
### Fixed
- fetch case based on collaborator status (not owner)

## [1.1.0] - 2015-05-29
### Added
- link(s) to SNPedia based on RS-numbers
- new Jinja filter to "humanize" decimal numbers
- show gene panels in variant view
- new Jinja filter for decoding URL encoding
- add indicator to variants in list that have comments
- add variant number threshold and rank score threshold to load function
- add event methods to mongo adapter
- add tests for models
- show badge "old" if comment was written for a previous analysis

### Changed
- show cDNA change in transcript summary unless variant is exonic
- moved compounds table further up the page
- show dates for case uploads in ISO format
- moved variant comments higher up on page
- updated documentation for pages
- read in coverage report as blob in database and serve directly
- change ``OmimPhenotype`` to ``PhenotypeTerm``
- reorganize models sub-package
- move events (and comments) to separate collection
- only display prev/next links for the research list
- include variant type in breadcrumbs e.g. "Clinical variants"

### Removed
- drop dependency on moment.js

### Fixed
- show the same level of detail for all frequencies on all pages
- properly decode URL encoded symbols in amino acid/cDNA change strings
- fixed issue with wipe permissions in MongoDB
- include default gene lists in "variants" link in breadcrumbs

## [1.0.2] - 2015-05-20
### Changed
- update case fetching function

### Fixed
- handle multiple cases with same id

## [1.0.1] - 2015-04-28
### Fixed
- Fix building URL parameters in cases list Vue component

## [1.0.0] - 2015-04-12
Codename: Sara Lund

![Release 1.0](artwork/releases/release-1-0.jpg)

### Added
- Add email logging for unexpected errors
- New command line tool for deleting case

### Changed
- Much improved logging overall
- Updated documentation/usage guide
- Removed non-working IGV link

### Fixed
- Show sample display name in GT call
- Various small bug fixes
- Make it easier to hover over popups

## [0.0.2-rc1] - 2015-03-04
### Added
- add protein table for each variant
- add many more external links
- add coverage reports as PDFs

### Changed
- incorporate user feedback updates
- big refactor of load scripts

## [0.0.2-rc2] - 2015-03-04
### Changes
- add gene table with gene description
- reorganize inheritance models box

### Fixed
- avoid overwriting gene list on "research" load
- fix various bugs in external links

## [0.0.2-rc3] - 2015-03-05
### Added
- Activity log feed to variant view
- Adds protein change strings to ODM and Sanger email

### Changed
- Extract activity log component to macro

### Fixes
- Make Ensembl transcript links use archive website<|MERGE_RESOLUTION|>--- conflicted
+++ resolved
@@ -4,14 +4,11 @@
 
 About changelog [here](https://keepachangelog.com/en/1.0.0/)
 
+## []
+### Added
+- Rank score results now show the ranking range.
+
 ## [4.49]
-<<<<<<< HEAD
-### Added
-- Rank score results now show the ranking range.
-
-## []
-=======
->>>>>>> c1630a12
 ### Fixed
 - Pydantic model types for genome_build, madeline_info, peddy_ped_check and peddy_sex_check, rank_model_version and sv_rank_model_version
 - Replace `MatchMaker` with `Matchmaker` in all places visible by a user
