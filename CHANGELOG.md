# Change Log
All notable changes to this project will be documented in this file.
This project adheres to [Semantic Versioning](http://semver.org/).

About changelog [here](https://keepachangelog.com/en/1.0.0/)

## []
### Added
<<<<<<< HEAD
- Individual-specific OMIM terms
=======
- A .cff citation file
>>>>>>> 9b0e9fcf
### Fixed
### Changed
- Stop updating database indexes after loading exons via command line
- Display validation status badge also for not Sanger-sequenced variants

## [4.39]
### Added
- COSMIC IDs collected from CSQ field named `COSMIC`
### Fixed
- Link to other causative variants on variant page
- Allow multiple COSMIC links for a cancer variant
- Fixed MitoMap and HmtVar links for hg38 cases
- Do not open new browser tabs when downloading files
- Selectable IGV tracks on variant page
- Missing splice junctions button on variant page
- Refactor variantS representative gene selection, and use it also for cancer variant summary
### Changed
- Improve Javascript performance for displaying Chromograph images
- Make ClinVar classification more evident in cancer variant page

## [4.38]
### Added
- Option to hide Alamut button in the app config file
### Fixed
- Library deprecation warning fixed (insert is deprecated. Use insert_one or insert_many instead)
- Update genes command will not trigger an update of database indices any more
- Missing resources in temporary downloading directory when updating genes using the command line
- Restore previous variant ACMG classification in a scrollable div
- Loading spinner not stopping after downloading PDF case reports and variant list export
- Add extra Alamut links higher up on variant pages
- Improve UX for phenotypes in case page
- Filter and export of STR variants
- Update look of variants page navigation buttons
### Changed

## [4.37]
### Added
- Highlight and show version number for RefSeq MANE transcripts.
- Added integration to a rerunner service for toggling reanalysis with updated pedigree information
- SpliceAI display and parsing from VEP CSQ
- Display matching tiered variants for cancer variants
- Display a loading icon (spinner) until the page loads completely
- Display filter badges in cancer variants list
- Update genes from pre-downloaded file resources
- On login, OS, browser version and screen size are saved anonymously to understand how users are using Scout
- API returning institutes data for a given user: `/api/v1/institutes`
- API returning case data for a given institute: `/api/v1/institutes/<institute_id>/cases`
- Added GMS and Lund university hospital logos to login page
- Made display of Swedac logo configurable
- Support for displaying custom images in case view
- Individual-specific HPO terms
- Optional alamut_key in institute settings for Alamut Plus software
- Case report API endpoint
- Tooltip in case explaining that genes with genome build different than case genome build will not be added to dynamic HPO panel.
- Add DeepVariant as a caller
### Fixed
- Updated IGV to v2.8.5 to solve missing gene labels on some zoom levels
- Demo cancer case config file to load somatic SNVs and SVs only.
- Expand list of refseq trancripts in ClinVar submission form
- Renamed `All SNVs and INDELs` institute sidebar element to `Search SNVs and INDELs` and fixed its style.
- Add missing parameters to case load-config documentation
- Allow creating/editing gene panels and dynamic gene panels with genes present in genome build 38
- Bugfix broken Pytests
- Bulk dismissing variants error due to key conversion from string to integer
- Fix typo in index documentation
- Fixed crash in institute settings page if "collaborators" key is not set in database
- Don't stop Scout execution if LoqusDB call fails and print stacktrace to log
- Bug when case contains custom images with value `None`
- Bug introduced when fixing another bug in Scout-LoqusDB interaction
- Loading of OMIM diagnoses in Scout demo instance
- Remove the docker-compose with chanjo integration because it doesn't work yet.
- Fixed standard docker-compose with scout demo data and database
- Clinical variant assessments not present for pinned and causative variants on case page.
- MatchMaker matching one node at the time only
- Remove link from previously tiered variants badge in cancer variants page
- Typo in gene cell on cancer variants page
- Managed variants filter form
### Changed
- Better naming for variants buttons on cancer track (somatic, germline). Also show cancer research button if available.
- Load case with missing panels in config files, but show warning.
- Changing the (Female, Male) symbols to (F/M) letters in individuals_table and case-sma.
- Print stacktrace if case load command fails
- Added sort icon and a pointer to the cursor to all tables with sortable fields
- Moved variant, gene and panel info from the basic pane to summary panel for all variants.
- Renamed `Basics` panel to `Classify` on variant page.
- Revamped `Basics` panel to a panel dedicated to classify variants
- Revamped the summary panel to be more compact.
- Added dedicated template for cancer variants
- Removed Gene models, Gene annotations and Conservation panels for cancer variants
- Reorganized the orders of panels for variant and cancer variant views
- Added dedicated variant quality panel and removed relevant panes
- A more compact case page
- Removed OMIM genes panel
- Make genes panel, pinned variants panel, causative variants panel and ClinVar panel scrollable on case page
- Update to Scilifelab's 2020 logo
- Update Gens URL to support Gens v2.0 format
- Refactor tests for parsing case configurations
- Updated links to HPO downloadable resources
- Managed variants filtering defaults to all variant categories
- Changing the (Kind) drop-down according to (Category) drop-down in Managed variant add variant
- Moved Gens button to individuals table
- Check resource files availability before starting updating OMIM diagnoses
- Fix typo in `SHOW_OBSERVED_VARIANT_ARCHIVE` config param

## [4.36]
### Added
- Parse and save splice junction tracks from case config file
- Tooltip in observations panel, explaining that case variants with no link might be old variants, not uploaded after a case rerun
### Fixed
- Warning on overwriting variants with same position was no longer shown
- Increase the height of the dropdowns to 425px
- More indices for the case table as it grows, specifically for causatives queries
- Splice junction tracks not centered over variant genes
- Total number of research variants count
- Update variants stats in case documents every time new variants are loaded
- Bug in flashing warning messages when filtering variants
### Changed
- Clearer warning messages for genes and gene/gene-panels searches in variants filters

## [4.35]
### Added
- A new index for hgnc_symbol in the hgnc_gene collection
- A Pedigree panel in STR page
- Display Tier I and II variants in case view causatives card for cancer cases
### Fixed
- Send partial file data to igv.js when visualizing sashimi plots with splice junction tracks
- Research variants filtering by gene
- Do not attempt to populate annotations for not loaded pinned/causatives
- Add max-height to all dropdowns in filters
### Changed
- Switch off non-clinical gene warnings when filtering research variants
- Don't display OMIM disease card in case view for cancer cases
- Refactored Individuals and Causative card in case view for cancer cases
- Update and style STR case report

## [4.34]
### Added
- Saved filter lock and unlock
- Filters can optionally be marked audited, logging the filter name, user and date on the case events and general report.
- Added `ClinVar hits` and `Cosmic hits` in cancer SNVs filters
- Added `ClinVar hits` to variants filter (rare disease track)
- Load cancer demo case in docker-compose files (default and demo file)
- Inclusive-language check using [woke](https://github.com/get-woke/woke) github action
- Add link to HmtVar for mitochondrial variants (if VCF is annotated with HmtNote)
- Grey background for dismissed compounds in variants list and variant page
- Pin badge for pinned compounds in variants list and variant page
- Support LoqusDB REST API queries
- Add a docker-compose-matchmaker under scout/containers/development to test matchmaker locally
- Script to investigate consequences of symbol search bug
- Added GATK to list of SV and cancer SV callers
### Fixed
- Make MitoMap link work for hg38 again
- Export Variants feature crashing when one of the variants has no primary transcripts
- Redirect to last visited variantS page when dismissing variants from variants list
- Improved matching of SVs Loqus occurrences in other cases
- Remove padding from the list inside (Matching causatives from other cases) panel
- Pass None to get_app function in CLI base since passing script_info to app factory functions was deprecated in Flask 2.0
- Fixed failing tests due to Flask update to version 2.0
- Speed up user events view
- Causative view sort out of memory error
- Use hgnc_id for gene filter query
- Typo in case controllers displaying an error every time a patient is matched against external MatchMaker nodes
- Do not crash while attempting an update for variant documents that are too big (> 16 MB)
- Old STR causatives (and other variants) may not have HGNC symbols - fix sort lambda
- Check if gene_obj has primary_transcript before trying to access it
- Warn if a gene manually searched is in a clinical panel with an outdated name when filtering variants
- ChrPos split js not needed on STR page yet
### Changed
- Remove parsing of case `genome_version`, since it's not used anywhere downstream
- Introduce deprecation warning for Loqus configs that are not dictionaries
- SV clinical filter no longer filters out sub 100 nt variants
- Count cases in LoqusDB by variant type
- Commit pulse repo badge temporarily set to weekly
- Sort ClinVar submissions objects by ascending "Last evaluated" date
- Refactored the MatchMaker integration as an extension
- Replaced some sensitive words as suggested by woke linter
- Documentation for load-configuration rewritten.
- Add styles to MatchMaker matches table
- More detailed info on the data shared in MatchMaker submission form

## [4.33.1]
### Fixed
- Include markdown for release autodeploy docs
- Use standard inheritance model in ClinVar (https://ftp.ncbi.nlm.nih.gov/pub/GTR/standard_terms/Mode_of_inheritance.txt)
- Fix issue crash with variants that have been unflagged causative not being available in other causatives
### Added
### Changed

## [4.33]
### Fixed
- Command line crashing when updating an individual not found in database
- Dashboard page crashing when filters return no data
- Cancer variants filter by chromosome
- /api/v1/genes now searches for genes in all genome builds by default
- Upgraded igv.js to version 2.8.1 (Fixed Unparsable bed record error)
### Added
- Autodeploy docs on release
- Documentation for updating case individuals tracks
- Filter cases and dashboard stats by analysis track
### Changed
- Changed from deprecated db update method
- Pre-selected fields to run queries with in dashboard page
- Do not filter by any institute when first accessing the dashboard
- Removed OMIM panel in case view for cancer cases
- Display Tier I and II variants in case view causatives panel for cancer cases
- Refactored Individuals and Causative panels in case view for cancer cases

## [4.32.1]
### Fixed
- iSort lint check only
### Changed
- Institute cases page crashing when a case has track:Null
### Added

## [4.32]
### Added
- Load and show MITOMAP associated diseases from VCF (INFO field: MitomapAssociatedDiseases, via HmtNote)
- Show variant allele frequencies for mitochondrial variants (GRCh38 cases)
- Extend "public" json API with diseases (OMIM) and phenotypes (HPO)
- HPO gene list download now has option for clinical and non-clinical genes
- Display gene splice junctions data in sashimi plots
- Update case individuals with splice junctions tracks
- Simple Docker compose for development with local build
- Make Phenomodels subpanels collapsible
- User side documentation of cytogenomics features (Gens, Chromograph, vcf2cytosure, rhocall)
- iSort GitHub Action
- Support LoqusDB REST API queries
### Fixed
- Show other causative once, even if several events point to it
- Filtering variants by mitochondrial chromosome for cases with genome build=38
- HPO gene search button triggers any warnings for clinical / non-existing genes also on first search
- Fixed a bug in variants pages caused by MT variants without alt_frequency
- Tests for CADD score parsing function
- Fixed the look of IGV settings on SNV variant page
- Cases analyzed once shown as `rerun`
- Missing case track on case re-upload
- Fixed severity rank for SO term "regulatory region ablation"
### Changed
- Refactor according to CodeFactor - mostly reuse of duplicated code
- Phenomodels language adjustment
- Open variants in a new window (from variants page)
- Open overlapping and compound variants in a new window (from variant page)
- gnomAD link points to gnomAD v.3 (build GRCh38) for mitochondrial variants.
- Display only number of affected genes for dismissed SVs in general report
- Chromosome build check when populating the variants filter chromosome selection
- Display mitochondrial and rare diseases coverage report in cases with missing 'rare' track


## [4.31.1]
### Added
### Changed
- Remove mitochondrial and coverage report from cancer cases sidebar
### Fixed
- ClinVar page when dbSNP id is None

## [4.31]
### Added
- gnomAD annotation field in admin guide
- Export also dynamic panel genes not associated to an HPO term when downloading the HPO panel
- Primary HGNC transcript info in variant export files
- Show variant quality (QUAL field from vcf) in the variant summary
- Load/update PDF gene fusion reports (clinical and research) generated with Arriba
- Support new MANE annotations from VEP (both MANE Select and MANE Plus Clinical)
- Display on case activity the event of a user resetting all dismissed variants
- Support gnomAD population frequencies for mitochondrial variants
- Anchor links in Casedata ClinVar panels to redirect after renaming individuals
### Fixed
- Replace old docs link www.clinicalgenomics.se/scout with new https://clinical-genomics.github.io/scout
- Page formatting issues whenever case and variant comments contain extremely long strings with no spaces
- Chromograph images can be one column and have scrollbar. Removed legacy code.
- Column labels for ClinVar case submission
- Page crashing looking for LoqusDB observation when variant doesn't exist
- Missing inheritance models and custom inheritance models on newly created gene panels
- Accept only numbers in managed variants filter as position and end coordinates
- SNP id format and links in Variant page, ClinVar submission form and general report
- Case groups tooltip triggered only when mouse is on the panel header
### Changed
- A more compact case groups panel
- Added landscape orientation CSS style to cancer coverage and QC demo report
- Improve user documentation to create and save new gene panels
- Removed option to use space as separator when uploading gene panels
- Separating the columns of standard and custom inheritance models in gene panels
- Improved ClinVar instructions for users using non-English Excel

## [4.30.2]
### Added
### Fixed
- Use VEP RefSeq ID if RefSeq list is empty in RefSeq transcripts overview
- Bug creating variant links for variants with no end_chrom
### Changed

## [4.30.1]
### Added
### Fixed
- Cryptography dependency fixed to use version < 3.4
### Changed

## [4.30]
### Added
- Introduced a `reset dismiss variant` verb
- Button to reset all dismissed variants for a case
- Add black border to Chromograph ideograms
- Show ClinVar annotations on variantS page
- Added integration with GENS, copy number visualization tool
- Added a VUS label to the manual classification variant tags
- Add additional information to SNV verification emails
- Tooltips documenting manual annotations from default panels
- Case groups now show bam files from all cases on align view
### Fixed
- Center initial igv view on variant start with SNV/indels
- Don't set initial igv view to negative coordinates
- Display of GQ for SV and STR
- Parsing of AD and related info for STRs
- LoqusDB field in institute settings accepts only existing Loqus instances
- Fix DECIPHER link to work after DECIPHER migrated to GRCh38
- Removed visibility window param from igv.js genes track
- Updated HPO download URL
- Patch HPO download test correctly
- Reference size on STR hover not needed (also wrong)
- Introduced genome build check (allowed values: 37, 38, "37", "38") on case load
- Improve case searching by assignee full name
- Populating the LoqusDB select in institute settings
### Changed
- Cancer variants table header (pop freq etc)
- Only admin users can modify LoqusDB instance in Institute settings
- Style of case synopsis, variants and case comments
- Switched to igv.js 2.7.5
- Do not choke if case is missing research variants when research requested
- Count cases in LoqusDB by variant type
- Introduce deprecation warning for Loqus configs that are not dictionaries
- Improve create new gene panel form validation
- Make XM- transcripts less visible if they don't overlap with transcript refseq_id in variant page
- Color of gene panels and comments panels on cases and variant pages
- Do not choke if case is missing research variants when reserch requested

## [4.29.1]
### Added
### Fixed
- Always load STR variants regardless of RankScore threshold (hotfix)
### Changed

## [4.29]
### Added
- Added a page about migrating potentially breaking changes to the documentation
- markdown_include in development requirements file
- STR variants filter
- Display source, Z-score, inheritance pattern for STR annotations from Stranger (>0.6.1) if available
- Coverage and quality report to cancer view
### Fixed
- ACMG classification page crashing when trying to visualize a classification that was removed
- Pretty print HGVS on gene variants (URL-decode VEP)
- Broken or missing link in the documentation
- Multiple gene names in ClinVar submission form
- Inheritance model select field in ClinVar submission
- IGV.js >2.7.0 has an issue with the gene track zoom levels - temp freeze at 2.7.0
- Revert CORS-anywhere and introduce a local http proxy for cloud tracks
### Changed

## [4.28]
### Added
- Chromograph integration for displaying PNGs in case-page
- Add VAF to cancer case general report, and remove some of its unused fields
- Variants filter compatible with genome browser location strings
- Support for custom public igv tracks stored on the cloud
- Add tests to increase testing coverage
- Update case variants count after deleting variants
- Update IGV.js to latest (v2.7.4)
- Bypass igv.js CORS check using `https://github.com/Rob--W/cors-anywhere`
- Documentation on default and custom IGV.js tracks (admin docs)
- Lock phenomodels so they're editable by admins only
- Small case group assessment sharing
- Tutorial and files for deploying app on containers (Kubernetes pods)
- Canonical transcript and protein change of canonical transcript in exported variants excel sheet
- Support for Font Awesome version 6
- Submit to Beacon from case page sidebar
- Hide dismissed variants in variants pages and variants export function
- Systemd service files and instruction to deploy Scout using podman
### Fixed
- Bugfix: unused `chromgraph_prefix |tojson` removed
- Freeze coloredlogs temporarily
- Marrvel link
- Don't show TP53 link for silent or synonymous changes
- OMIM gene field accepts any custom number as OMIM gene
- Fix Pytest single quote vs double quote string
- Bug in gene variants search by similar cases and no similar case is found
- Delete unused file `userpanel.py`
- Primary transcripts in variant overview and general report
- Google OAuth2 login setup in README file
- Redirect to 'missing file'-icon if configured Chromograph file is missing
- Javascript error in case page
- Fix compound matching during variant loading for hg38
- Cancer variants view containing variants dismissed with cancer-specific reasons
- Zoom to SV variant length was missing IGV contig select
- Tooltips on case page when case has no default gene panels
### Changed
- Save case variants count in case document and not in sessions
- Style of gene panels multiselect on case page
- Collapse/expand main HPO checkboxes in phenomodel preview
- Replaced GQ (Genotype quality) with VAF (Variant allele frequency) in cancer variants GT table
- Allow loading of cancer cases with no tumor_purity field
- Truncate cDNA and protein changes in case report if longer than 20 characters


## [4.27]
### Added
- Exclude one or more variant categories when running variants delete command
### Fixed
### Changed

## [4.26.1]
### Added
### Fixed
- Links with 1-letter aa codes crash on frameshift etc
### Changed

## [4.26]
### Added
- Extend the delete variants command to print analysis date, track, institute, status and research status
- Delete variants by type of analysis (wgs|wes|panel)
- Links to cBioPortal, MutanTP53, IARC TP53, OncoKB, MyCancerGenome, CIViC
### Fixed
- Deleted variants count
### Changed
- Print output of variants delete command as a tab separated table

## [4.25]
### Added
- Command line function to remove variants from one or all cases
### Fixed
- Parse SMN None calls to None rather than False

## [4.24.1]
### Fixed
- Install requirements.txt via setup file

## [4.24]
### Added
- Institute-level phenotype models with sub-panels containing HPO and OMIM terms
- Runnable Docker demo
- Docker image build and push github action
- Makefile with shortcuts to docker commands
- Parse and save synopsis, phenotype and cohort terms from config files upon case upload
### Fixed
- Update dismissed variant status when variant dismissed key is missing
- Breakpoint two IGV button now shows correct chromosome when different from bp1
- Missing font lib in Docker image causing the PDF report download page to crash
- Sentieon Manta calls lack Somaticscore - load anyway
- ClinVar submissions crashing due to pinned variants that are not loaded
- Point ExAC pLI score to new gnomad server address
- Bug uploading cases missing phenotype terms in config file
- STRs loaded but not shown on browser page
- Bug when using adapter.variant.get_causatives with case_id without causatives
- Problem with fetching "solved" from scout export cases cli
- Better serialising of datetime and bson.ObjectId
- Added `volumes` folder to .gitignore
### Changed
- Make matching causative and managed variants foldable on case page
- Remove calls to PyMongo functions marked as deprecated in backend and frontend(as of version 3.7).
- Improved `scout update individual` command
- Export dynamic phenotypes with ordered gene lists as PDF


## [4.23]
### Added
- Save custom IGV track settings
- Show a flash message with clear info about non-valid genes when gene panel creation fails
- CNV report link in cancer case side navigation
- Return to comment section after editing, deleting or submitting a comment
- Managed variants
- MT vs 14 chromosome mean coverage stats if Scout is connected to Chanjo
### Fixed
- missing `vcf_cancer_sv` and `vcf_cancer_sv_research` to manual.
- Split ClinVar multiple clnsig values (slash-separated) and strip them of underscore for annotations without accession number
- Timeout of `All SNVs and INDELs` page when no valid gene is provided in the search
- Round CADD (MIPv9)
- Missing default panel value
- Invisible other causatives lines when other causatives lack gene symbols
### Changed
- Do not freeze mkdocs-material to version 4.6.1
- Remove pre-commit dependency

## [4.22]
### Added
- Editable cases comments
- Editable variants comments
### Fixed
- Empty variant activity panel
- STRs variants popover
- Split new ClinVar multiple significance terms for a variant
- Edit the selected comment, not the latest
### Changed
- Updated RELEASE docs.
- Pinned variants card style on the case page
- Merged `scout export exons` and `scout view exons` commands


## [4.21.2]
### Added
### Fixed
- Do not pre-filter research variants by (case-default) gene panels
- Show OMIM disease tooltip reliably
### Changed

## [4.21.1]
### Added
### Fixed
- Small change to Pop Freq column in variants ang gene panels to avoid strange text shrinking on small screens
- Direct use of HPO list for Clinical HPO SNV (and cancer SNV) filtering
- PDF coverage report redirecting to login page
### Changed
- Remove the option to dismiss single variants from all variants pages
- Bulk dismiss SNVs, SVs and cancer SNVs from variants pages

## [4.21]
### Added
- Support to configure LoqusDB per institute
- Highlight causative variants in the variants list
- Add tests. Mostly regarding building internal datatypes.
- Remove leading and trailing whitespaces from panel_name and display_name when panel is created
- Mark MANE transcript in list of transcripts in "Transcript overview" on variant page
- Show default panel name in case sidebar
- Previous buttons for variants pagination
- Adds a gh action that checks that the changelog is updated
- Adds a gh action that deploys new releases automatically to pypi
- Warn users if case default panels are outdated
- Define institute-specific gene panels for filtering in institute settings
- Use institute-specific gene panels in variants filtering
- Show somatic VAF for pinned and causative variants on case page

### Fixed
- Report pages redirect to login instead of crashing when session expires
- Variants filter loading in cancer variants page
- User, Causative and Cases tables not scaling to full page
- Improved docs for an initial production setup
- Compatibility with latest version of Black
- Fixed tests for Click>7
- Clinical filter required an extra click to Filter to return variants
- Restore pagination and shrink badges in the variants page tables
- Removing a user from the command line now inactivates the case only if user is last assignee and case is active
- Bugfix, LoqusDB per institute feature crashed when institute id was empty string
- Bugfix, LoqusDB calls where missing case count
- filter removal and upload for filters deleted from another page/other user
- Visualize outdated gene panels info in a popover instead of a tooltip in case page side panel

### Changed
- Highlight color on normal STRs in the variants table from green to blue
- Display breakpoints coordinates in verification emails only for structural variants


## [4.20]
### Added
- Display number of filtered variants vs number of total variants in variants page
- Search case by HPO terms
- Dismiss variant column in the variants tables
- Black and pre-commit packages to dev requirements

### Fixed
- Bug occurring when rerun is requested twice
- Peddy info fields in the demo config file
- Added load config safety check for multiple alignment files for one individual
- Formatting of cancer variants table
- Missing Score in SV variants table

### Changed
- Updated the documentation on how to create a new software release
- Genome build-aware cytobands coordinates
- Styling update of the Matchmaker card
- Select search type in case search form


## [4.19]

### Added
- Show internal ID for case
- Add internal ID for downloaded CGH files
- Export dynamic HPO gene list from case page
- Remove users as case assignees when their account is deleted
- Keep variants filters panel expanded when filters have been used

### Fixed
- Handle the ProxyFix ModuleNotFoundError when Werkzeug installed version is >1.0
- General report formatting issues whenever case and variant comments contain extremely long strings with no spaces

### Changed
- Created an institute wrapper page that contains list of cases, causatives, SNVs & Indels, user list, shared data and institute settings
- Display case name instead of case ID on clinVar submissions
- Changed icon of sample update in clinVar submissions


## [4.18]

### Added
- Filter cancer variants on cytoband coordinates
- Show dismiss reasons in a badge with hover for clinical variants
- Show an ellipsis if 10 cases or more to display with loqusdb matches
- A new blog post for version 4.17
- Tooltip to better describe Tumor and Normal columns in cancer variants
- Filter cancer SNVs and SVs by chromosome coordinates
- Default export of `Assertion method citation` to clinVar variants submission file
- Button to export up to 500 cancer variants, filtered or not
- Rename samples of a clinVar submission file

### Fixed
- Apply default gene panel on return to cancer variantS from variant view
- Revert to certificate checking when asking for Chanjo reports
- `scout download everything` command failing while downloading HPO terms

### Changed
- Turn tumor and normal allelic fraction to decimal numbers in tumor variants page
- Moved clinVar submissions code to the institutes blueprints
- Changed name of clinVar export files to FILENAME.Variant.csv and FILENAME.CaseData.csv
- Switched Google login libraries from Flask-OAuthlib to Authlib


## [4.17.1]

### Fixed
- Load cytobands for cases with chromosome build not "37" or "38"


## [4.17]

### Added
- COSMIC badge shown in cancer variants
- Default gene-panel in non-cancer structural view in url
- Filter SNVs and SVs by cytoband coordinates
- Filter cancer SNV variants by alt allele frequency in tumor
- Correct genome build in UCSC link from structural variant page



### Fixed
- Bug in clinVar form when variant has no gene
- Bug when sharing cases with the same institute twice
- Page crashing when removing causative variant tag
- Do not default to GATK caller when no caller info is provided for cancer SNVs


## [4.16.1]

### Fixed
- Fix the fix for handling of delivery reports for rerun cases

## [4.16]

### Added
- Adds possibility to add "lims_id" to cases. Currently only stored in database, not shown anywhere
- Adds verification comment box to SVs (previously only available for small variants)
- Scrollable pedigree panel

### Fixed
- Error caused by changes in WTForm (new release 2.3.x)
- Bug in OMIM case page form, causing the page to crash when a string was provided instead of a numerical OMIM id
- Fix Alamut link to work properly on hg38
- Better handling of delivery reports for rerun cases
- Small CodeFactor style issues: matchmaker results counting, a couple of incomplete tests and safer external xml
- Fix an issue with Phenomizer introduced by CodeFactor style changes

### Changed
- Updated the version of igv.js to 2.5.4

## [4.15.1]

### Added
- Display gene names in ClinVar submissions page
- Links to Varsome in variant transcripts table

### Fixed
- Small fixes to ClinVar submission form
- Gene panel page crash when old panel has no maintainers

## [4.15]

### Added
- Clinvar CNVs IGV track
- Gene panels can have maintainers
- Keep variant actions (dismissed, manual rank, mosaic, acmg, comments) upon variant re-upload
- Keep variant actions also on full case re-upload

### Fixed
- Fix the link to Ensembl for SV variants when genome build 38.
- Arrange information in columns on variant page
- Fix so that new cosmic identifier (COSV) is also acceptable #1304
- Fixed COSMIC tag in INFO (outside of CSQ) to be parses as well with `&` splitter.
- COSMIC stub URL changed to https://cancer.sanger.ac.uk/cosmic/search?q= instead.
- Updated to a version of IGV where bigBed tracks are visualized correctly
- Clinvar submission files are named according to the content (variant_data and case_data)
- Always show causatives from other cases in case overview
- Correct disease associations for gene symbol aliases that exist as separate genes
- Re-add "custom annotations" for SV variants
- The override ClinVar P/LP add-in in the Clinical Filter failed for new CSQ strings

### Changed
- Runs all CI checks in github actions

## [4.14.1]

### Fixed
- Error when variant found in loqusdb is not loaded for other case

## [4.14]

### Added
- Use github actions to run tests
- Adds CLI command to update individual alignments path
- Update HPO terms using downloaded definitions files
- Option to use alternative flask config when running `scout serve`
- Requirement to use loqusdb >= 2.5 if integrated

### Fixed
- Do not display Pedigree panel in cancer view
- Do not rely on internet connection and services available when running CI tests
- Variant loading assumes GATK if no caller set given and GATK filter status is seen in FILTER
- Pass genome build param all the way in order to get the right gene mappings for cases with build 38
- Parse correctly variants with zero frequency values
- Continue even if there are problems to create a region vcf
- STR and cancer variant navigation back to variants pages could fail

### Changed
- Improved code that sends requests to the external APIs
- Updates ranges for user ranks to fit todays usage
- Run coveralls on github actions instead of travis
- Run pip checks on github actions instead of coveralls
- For hg38 cases, change gnomAD link to point to version 3.0 (which is hg38 based)
- Show pinned or causative STR variants a bit more human readable

## [4.13.1]

### Added
### Fixed
- Typo that caused not all clinvar conflicting interpretations to be loaded no matter what
- Parse and retrieve clinvar annotations from VEP-annotated (VEP 97+) CSQ VCF field
- Variant clinvar significance shown as `not provided` whenever is `Uncertain significance`
- Phenomizer query crashing when case has no HPO terms assigned
- Fixed a bug affecting `All SNVs and INDELs` page when variants don't have canonical transcript
- Add gene name or id in cancer variant view

### Changed
- Cancer Variant view changed "Variant:Transcript:Exon:HGVS" to "Gene:Transcript:Exon:HGVS"

## [4.13]

### Added
- ClinVar SNVs track in IGV
- Add SMA view with SMN Copy Number data
- Easier to assign OMIM diagnoses from case page
- OMIM terms and specific OMIM term page

### Fixed
- Bug when adding a new gene to a panel
- Restored missing recent delivery reports
- Fixed style and links to other reports in case side panel
- Deleting cases using display_name and institute not deleting its variants
- Fixed bug that caused coordinates filter to override other filters
- Fixed a problem with finding some INS in loqusdb
- Layout on SV page when local observations without cases are present
- Make scout compatible with the new HPO definition files from `http://compbio.charite.de/jenkins/`
- General report visualization error when SNVs display names are very long


### Changed


## [4.12.4]

### Fixed
- Layout on SV page when local observations without cases are present

## [4.12.3]

### Fixed
- Case report when causative or pinned SVs have non null allele frequencies

## [4.12.2]

### Fixed
- SV variant links now take you to the SV variant page again
- Cancer variant view has cleaner table data entries for "N/A" data
- Pinned variant case level display hotfix for cancer and str - more on this later
- Cancer variants show correct alt/ref reads mirroring alt frequency now
- Always load all clinical STR variants even if a region load is attempted - index may be missing
- Same case repetition in variant local observations

## [4.12.1]

### Fixed
- Bug in variant.gene when gene has no HGVS description


## [4.12]

### Added
- Accepts `alignment_path` in load config to pass bam/cram files
- Display all phenotypes on variant page
- Display hgvs coordinates on pinned and causatives
- Clear panel pending changes
- Adds option to setup the database with static files
- Adds cli command to download the resources from CLI that scout needs
- Adds test files for merged somatic SV and CNV; as well as merged SNV, and INDEL part of #1279
- Allows for upload of OMIM-AUTO gene panel from static files without api-key

### Fixed
- Cancer case HPO panel variants link
- Fix so that some drop downs have correct size
- First IGV button in str variants page
- Cancer case activates on SNV variants
- Cases activate when STR variants are viewed
- Always calculate code coverage
- Pinned/Classification/comments in all types of variants pages
- Null values for panel's custom_inheritance_models
- Discrepancy between the manual disease transcripts and those in database in gene-edit page
- ACMG classification not showing for some causatives
- Fix bug which caused IGV.js to use hg19 reference files for hg38 data
- Bug when multiple bam files sources with non-null values are available


### Changed
- Renamed `requests` file to `scout_requests`
- Cancer variant view shows two, instead of four, decimals for allele and normal


## [4.11.1]

### Fixed
- Institute settings page
- Link institute settings to sharing institutes choices

## [4.11.0]

### Added
- Display locus name on STR variant page
- Alternative key `GNOMADAF_popmax` for Gnomad popmax allele frequency
- Automatic suggestions on how to improve the code on Pull Requests
- Parse GERP, phastCons and phyloP annotations from vep annotated CSQ fields
- Avoid flickering comment popovers in variant list
- Parse REVEL score from vep annotated CSQ fields
- Allow users to modify general institute settings
- Optionally format code automatically on commit
- Adds command to backup vital parts `scout export database`
- Parsing and displaying cancer SV variants from Manta annotated VCF files
- Dismiss cancer snv variants with cancer-specific options
- Add IGV.js UPD, RHO and TIDDIT coverage wig tracks.


### Fixed
- Slightly darker page background
- Fixed an issued with parsed conservation values from CSQ
- Clinvar submissions accessible to all users of an institute
- Header toolbar when on Clinvar page now shows institute name correctly
- Case should not always inactivate upon update
- Show dismissed snv cancer variants as grey on the cancer variants page
- Improved style of mappability link and local observations on variant page
- Convert all the GET requests to the igv view to POST request
- Error when updating gene panels using a file containing BOM chars
- Add/replace gene radio button not working in gene panels


## [4.10.1]

### Fixed
- Fixed issue with opening research variants
- Problem with coveralls not called by Travis CI
- Handle Biomart service down in tests


## [4.10.0]

### Added
- Rank score model in causatives page
- Exportable HPO terms from phenotypes page
- AMP guideline tiers for cancer variants
- Adds scroll for the transcript tab
- Added CLI option to query cases on time since case event was added
- Shadow clinical assessments also on research variants display
- Support for CRAM alignment files
- Improved str variants view : sorting by locus, grouped by allele.
- Delivery report PDF export
- New mosaicism tag option
- Add or modify individuals' age or tissue type from case page
- Display GC and allele depth in causatives table.
- Included primary reference transcript in general report
- Included partial causative variants in general report
- Remove dependency of loqusdb by utilising the CLI

### Fixed
- Fixed update OMIM command bug due to change in the header of the genemap2 file
- Removed Mosaic Tag from Cancer variants
- Fixes issue with unaligned table headers that comes with hidden Datatables
- Layout in general report PDF export
- Fixed issue on the case statistics view. The validation bars didn't show up when all institutes were selected. Now they do.
- Fixed missing path import by importing pathlib.Path
- Handle index inconsistencies in the update index functions
- Fixed layout problems


## [4.9.0]

### Added
- Improved MatchMaker pages, including visible patient contacts email address
- New badges for the github repo
- Links to [GENEMANIA](genemania.org)
- Sort gene panel list on case view.
- More automatic tests
- Allow loading of custom annotations in VCF using the SCOUT_CUSTOM info tag.

### Fixed
- Fix error when a gene is added to an empty dynamic gene panel
- Fix crash when attempting to add genes on incorrect format to dynamic gene panel
- Manual rank variant tags could be saved in a "Select a tag"-state, a problem in the variants view.
- Same case evaluations are no longer shown as gray previous evaluations on the variants page
- Stay on research pages, even if reset, next first buttons are pressed..
- Overlapping variants will now be visible on variant page again
- Fix missing classification comments and links in evaluations page
- All prioritized cases are shown on cases page


## [4.8.3]

### Added

### Fixed
- Bug when ordering sanger
- Improved scrolling over long list of genes/transcripts


## [4.8.2]

### Added

### Fixed
- Avoid opening extra tab for coverage report
- Fixed a problem when rank model version was saved as floats and not strings
- Fixed a problem with displaying dismiss variant reasons on the general report
- Disable load and delete filter buttons if there are no saved filters
- Fix problem with missing verifications
- Remove duplicate users and merge their data and activity


## [4.8.1]

### Added

### Fixed
- Prevent login fail for users with id defined by ObjectId and not email
- Prevent the app from crashing with `AttributeError: 'NoneType' object has no attribute 'message'`


## [4.8.0]

### Added
- Updated Scout to use Bootstrap 4.3
- New looks for Scout
- Improved dashboard using Chart.js
- Ask before inactivating a case where last assigned user leaves it
- Genes can be manually added to the dynamic gene list directly on the case page
- Dynamic gene panels can optionally be used with clinical filter, instead of default gene panel
- Dynamic gene panels get link out to chanjo-report for coverage report
- Load all clinvar variants with clinvar Pathogenic, Likely Pathogenic and Conflicting pathogenic
- Show transcripts with exon numbers for structural variants
- Case sort order can now be toggled between ascending and descending.
- Variants can be marked as partial causative if phenotype is available for case.
- Show a frequency tooltip hover for SV-variants.
- Added support for LDAP login system
- Search snv and structural variants by chromosomal coordinates
- Structural variants can be marked as partial causative if phenotype is available for case.
- Show normal and pathologic limits for STRs in the STR variants view.
- Institute level persistent variant filter settings that can be retrieved and used.
- export causative variants to Excel
- Add support for ROH, WIG and chromosome PNGs in case-view

### Fixed
- Fixed missing import for variants with comments
- Instructions on how to build docs
- Keep sanger order + verification when updating/reloading variants
- Fixed and moved broken filter actions (HPO gene panel and reset filter)
- Fixed string conversion to number
- UCSC links for structural variants are now separated per breakpoint (and whole variant where applicable)
- Reintroduced missing coverage report
- Fixed a bug preventing loading samples using the command line
- Better inheritance models customization for genes in gene panels
- STR variant page back to list button now does its one job.
- Allows to setup scout without a omim api key
- Fixed error causing "favicon not found" flash messages
- Removed flask --version from base cli
- Request rerun no longer changes case status. Active or archived cases inactivate on upload.
- Fixed missing tooltip on the cancer variants page
- Fixed weird Rank cell in variants page
- Next and first buttons order swap
- Added pagination (and POST capability) to cancer variants.
- Improves loading speed for variant page
- Problem with updating variant rank when no variants
- Improved Clinvar submission form
- General report crashing when dismissed variant has no valid dismiss code
- Also show collaborative case variants on the All variants view.
- Improved phenotype search using dataTables.js on phenotypes page
- Search and delete users with `email` instead of `_id`
- Fixed css styles so that multiselect options will all fit one column


## [4.7.3]

### Added
- RankScore can be used with VCFs for vcf_cancer files

### Fixed
- Fix issue with STR view next page button not doing its one job.

### Deleted
- Removed pileup as a bam viewing option. This is replaced by IGV


## [4.7.2]

### Added
- Show earlier ACMG classification in the variant list

### Fixed
- Fixed igv search not working due to igv.js dist 2.2.17
- Fixed searches for cases with a gene with variants pinned or marked causative.
- Load variant pages faster after fixing other causatives query
- Fixed mitochondrial report bug for variants without genes

## [4.7.1]

### Added

### Fixed
- Fixed bug on genes page


## [4.7.0]

### Added
- Export genes and gene panels in build GRCh38
- Search for cases with variants pinned or marked causative in a given gene.
- Search for cases phenotypically similar to a case also from WUI.
- Case variant searches can be limited to similar cases, matching HPO-terms,
  phenogroups and cohorts.
- De-archive reruns and flag them as 'inactive' if archived
- Sort cases by analysis_date, track or status
- Display cases in the following order: prioritized, active, inactive, archived, solved
- Assign case to user when user activates it or asks for rerun
- Case becomes inactive when it has no assignees
- Fetch refseq version from entrez and use it in clinvar form
- Load and export of exons for all genes, independent on refseq
- Documentation for loading/updating exons
- Showing SV variant annotations: SV cgh frequencies, gnomad-SV, local SV frequencies
- Showing transcripts mapping score in segmental duplications
- Handle requests to Ensembl Rest API
- Handle requests to Ensembl Rest Biomart
- STR variants view now displays GT and IGV link.
- Description field for gene panels
- Export exons in build 37 and 38 using the command line

### Fixed
- Fixes of and induced by build tests
- Fixed bug affecting variant observations in other cases
- Fixed a bug that showed wrong gene coverage in general panel PDF export
- MT report only shows variants occurring in the specific individual of the excel sheet
- Disable SSL certifcate verification in requests to chanjo
- Updates how intervaltree and pymongo is used to void deprecated functions
- Increased size of IGV sample tracks
- Optimized tests


## [4.6.1]

### Added

### Fixed
- Missing 'father' and 'mother' keys when parsing single individual cases


## [4.6.0]

### Added
- Description of Scout branching model in CONTRIBUTING doc
- Causatives in alphabetical order, display ACMG classification and filter by gene.
- Added 'external' to the list of analysis type options
- Adds functionality to display "Tissue type". Passed via load config.
- Update to IGV 2.

### Fixed
- Fixed alignment visualization and vcf2cytosure availability for demo case samples
- Fixed 3 bugs affecting SV pages visualization
- Reintroduced the --version cli option
- Fixed variants query by panel (hpo panel + gene panel).
- Downloaded MT report contains excel files with individuals' display name
- Refactored code in parsing of config files.


## [4.5.1]

### Added

### Fixed
- update requirement to use PyYaml version >= 5.1
- Safer code when loading config params in cli base


## [4.5.0]

### Added
- Search for similar cases from scout view CLI
- Scout cli is now invoked from the app object and works under the app context

### Fixed
- PyYaml dependency fixed to use version >= 5.1


## [4.4.1]

### Added
- Display SV rank model version when available

### Fixed
- Fixed upload of delivery report via API


## [4.4.0]

### Added
- Displaying more info on the Causatives page and hiding those not causative at the case level
- Add a comment text field to Sanger order request form, allowing a message to be included in the email
- MatchMaker Exchange integration
- List cases with empty synopsis, missing HPO terms and phenotype groups.
- Search for cases with open research list, or a given case status (active, inactive, archived)

### Fixed
- Variant query builder split into several functions
- Fixed delivery report load bug


## [4.3.3]

### Added
- Different individual table for cancer cases

### Fixed
- Dashboard collects validated variants from verification events instead of using 'sanger' field
- Cases shared with collaborators are visible again in cases page
- Force users to select a real institute to share cases with (actionbar select fix)


## [4.3.2]

### Added
- Dashboard data can be filtered using filters available in cases page
- Causatives for each institute are displayed on a dedicated page
- SNVs and and SVs are searchable across cases by gene and rank score
- A more complete report with validated variants is downloadable from dashboard

### Fixed
- Clinsig filter is fixed so clinsig numerical values are returned
- Split multi clinsig string values in different elements of clinsig array
- Regex to search in multi clinsig string values or multi revstat string values
- It works to upload vcf files with no variants now
- Combined Pileup and IGV alignments for SVs having variant start and stop on the same chromosome


## [4.3.1]

### Added
- Show calls from all callers even if call is not available
- Instructions to install cairo and pango libs from WeasyPrint page
- Display cases with number of variants from CLI
- Only display cases with number of variants above certain treshold. (Also CLI)
- Export of verified variants by CLI or from the dashboard
- Extend case level queries with default panels, cohorts and phenotype groups.
- Slice dashboard statistics display using case level queries
- Add a view where all variants for an institute can be searched across cases, filtering on gene and rank score. Allows searching research variants for cases that have research open.

### Fixed
- Fixed code to extract variant conservation (gerp, phyloP, phastCons)
- Visualization of PDF-exported gene panels
- Reintroduced the exon/intron number in variant verification email
- Sex and affected status is correctly displayed on general report
- Force number validation in SV filter by size
- Display ensembl transcripts when no refseq exists


## [4.3.0]

### Added
- Mosaicism tag on variants
- Show and filter on SweGen frequency for SVs
- Show annotations for STR variants
- Show all transcripts in verification email
- Added mitochondrial export
- Adds alternative to search for SVs shorter that the given length
- Look for 'bcftools' in the `set` field of VCFs
- Display digenic inheritance from OMIM
- Displays what refseq transcript that is primary in hgnc

### Fixed

- Archived panels displays the correct date (not retroactive change)
- Fixed problem with waiting times in gene panel exports
- Clinvar fiter not working with human readable clinsig values

## [4.2.2]

### Fixed
- Fixed gene panel create/modify from CSV file utf-8 decoding error
- Updating genes in gene panels now supports edit comments and entry version
- Gene panel export timeout error

## [4.2.1]

### Fixed
- Re-introduced gene name(s) in verification email subject
- Better PDF rendering for excluded variants in report
- Problem to access old case when `is_default` did not exist on a panel


## [4.2.0]

### Added
- New index on variant_id for events
- Display overlapping compounds on variants view

### Fixed
- Fixed broken clinical filter


## [4.1.4]

### Added
- Download of filtered SVs

### Fixed
- Fixed broken download of filtered variants
- Fixed visualization issue in gene panel PDF export
- Fixed bug when updating gene names in variant controller


## [4.1.3]

### Fixed
- Displays all primary transcripts


## [4.1.2]

### Added
- Option add/replace when updating a panel via CSV file
- More flexible versioning of the gene panels
- Printing coverage report on the bottom of the pdf case report
- Variant verification option for SVs
- Logs uri without pwd when connecting
- Disease-causing transcripts in case report
- Thicker lines in case report
- Supports HPO search for cases, both terms or if described in synopsis
- Adds sanger information to dashboard

### Fixed
- Use db name instead of **auth** as default for authentication
- Fixes so that reports can be generated even with many variants
- Fixed sanger validation popup to show individual variants queried by user and institute.
- Fixed problem with setting up scout
- Fixes problem when exac file is not available through broad ftp
- Fetch transcripts for correct build in `adapter.hgnc_gene`

## [4.1.1]
- Fix problem with institute authentication flash message in utils
- Fix problem with comments
- Fix problem with ensembl link


## [4.1.0]

### Added
- OMIM phenotypes to case report
- Command to download all panel app gene panels `scout load panel --panel-app`
- Links to genenames.org and omim on gene page
- Popup on gene at variants page with gene information
- reset sanger status to "Not validated" for pinned variants
- highlight cases with variants to be evaluated by Sanger on the cases page
- option to point to local reference files to the genome viewer pileup.js. Documented in `docs.admin-guide.server`
- option to export single variants in `scout export variants`
- option to load a multiqc report together with a case(add line in load config)
- added a view for searching HPO terms. It is accessed from the top left corner menu
- Updates the variants view for cancer variants. Adds a small cancer specific filter for known variants
- Adds hgvs information on cancer variants page
- Adds option to update phenotype groups from CLI

### Fixed
- Improved Clinvar to submit variants from different cases. Fixed HPO terms in casedata according to feedback
- Fixed broken link to case page from Sanger modal in cases view
- Now only cases with non empty lists of causative variants are returned in `adapter.case(has_causatives=True)`
- Can handle Tumor only samples
- Long lists of HGNC symbols are now possible. This was previously difficult with manual, uploaded or by HPO search when changing filter settings due to GET request limitations. Relevant pages now use POST requests. Adds the dynamic HPO panel as a selection on the gene panel dropdown.
- Variant filter defaults to default panels also on SV and Cancer variants pages.

## [4.0.0]

### WARNING ###

This is a major version update and will require that the backend of pre releases is updated.
Run commands:

```
$scout update genes
$scout update hpo
```

- Created a Clinvar submission tool, to speed up Clinvar submission of SNVs and SVs
- Added an analysis report page (html and PDF format) containing phenotype, gene panels and variants that are relevant to solve a case.

### Fixed
- Optimized evaluated variants to speed up creation of case report
- Moved igv and pileup viewer under a common folder
- Fixed MT alignment view pileup.js
- Fixed coordinates for SVs with start chromosome different from end chromosome
- Global comments shown across cases and institutes. Case-specific variant comments are shown only for that specific case.
- Links to clinvar submitted variants at the cases level
- Adapts clinvar parsing to new format
- Fixed problem in `scout update user` when the user object had no roles
- Makes pileup.js use online genome resources when viewing alignments. Now any instance of Scout can make use of this functionality.
- Fix ensembl link for structural variants
- Works even when cases does not have `'madeline_info'`
- Parses Polyphen in correct way again
- Fix problem with parsing gnomad from VEP

### Added
- Added a PDF export function for gene panels
- Added a "Filter and export" button to export custom-filtered SNVs to CSV file
- Dismiss SVs
- Added IGV alignments viewer
- Read delivery report path from case config or CLI command
- Filter for spidex scores
- All HPO terms are now added and fetched from the correct source (https://github.com/obophenotype/human-phenotype-ontology/blob/master/hp.obo)
- New command `scout update hpo`
- New command `scout update genes` will fetch all the latest information about genes and update them
- Load **all** variants found on chromosome **MT**
- Adds choice in cases overview do show as many cases as user like

### Removed
- pileup.min.js and pileup css are imported from a remote web location now
- All source files for HPO information, this is instead fetched directly from source
- All source files for gene information, this is instead fetched directly from source

## [3.0.0]
### Fixed
- hide pedigree panel unless it exists

## [1.5.1] - 2016-07-27
### Fixed
- look for both ".bam.bai" and ".bai" extensions

## [1.4.0] - 2016-03-22
### Added
- support for local frequency through loqusdb
- bunch of other stuff

## [1.3.0] - 2016-02-19
### Fixed
- Update query-phenomizer and add username/password

### Changed
- Update the way a case is checked for rerun-status

### Added
- Add new button to mark a case as "checked"
- Link to clinical variants _without_ 1000G annotation

## [1.2.2] - 2016-02-18
### Fixed
- avoid filtering out variants lacking ExAC and 1000G annotations

## [1.1.3] - 2015-10-01
### Fixed
- persist (clinical) filter when clicking load more
- fix #154 by robustly setting clinical filter func. terms

## [1.1.2] - 2015-09-07
### Fixed
- avoid replacing coverage report with none
- update SO terms, refactored

## [1.1.1] - 2015-08-20
### Fixed
- fetch case based on collaborator status (not owner)

## [1.1.0] - 2015-05-29
### Added
- link(s) to SNPedia based on RS-numbers
- new Jinja filter to "humanize" decimal numbers
- show gene panels in variant view
- new Jinja filter for decoding URL encoding
- add indicator to variants in list that have comments
- add variant number threshold and rank score threshold to load function
- add event methods to mongo adapter
- add tests for models
- show badge "old" if comment was written for a previous analysis

### Changed
- show cDNA change in transcript summary unless variant is exonic
- moved compounds table further up the page
- show dates for case uploads in ISO format
- moved variant comments higher up on page
- updated documentation for pages
- read in coverage report as blob in database and serve directly
- change ``OmimPhenotype`` to ``PhenotypeTerm``
- reorganize models sub-package
- move events (and comments) to separate collection
- only display prev/next links for the research list
- include variant type in breadcrumbs e.g. "Clinical variants"

### Removed
- drop dependency on moment.js

### Fixed
- show the same level of detail for all frequencies on all pages
- properly decode URL encoded symbols in amino acid/cDNA change strings
- fixed issue with wipe permissions in MongoDB
- include default gene lists in "variants" link in breadcrumbs

## [1.0.2] - 2015-05-20
### Changed
- update case fetching function

### Fixed
- handle multiple cases with same id

## [1.0.1] - 2015-04-28
### Fixed
- Fix building URL parameters in cases list Vue component

## [1.0.0] - 2015-04-12
Codename: Sara Lund

![Release 1.0](artwork/releases/release-1-0.jpg)

### Added
- Add email logging for unexpected errors
- New command line tool for deleting case

### Changed
- Much improved logging overall
- Updated documentation/usage guide
- Removed non-working IGV link

### Fixed
- Show sample display name in GT call
- Various small bug fixes
- Make it easier to hover over popups

## [0.0.2-rc1] - 2015-03-04
### Added
- add protein table for each variant
- add many more external links
- add coverage reports as PDFs

### Changed
- incorporate user feedback updates
- big refactor of load scripts

## [0.0.2-rc2] - 2015-03-04
### Changes
- add gene table with gene description
- reorganize inheritance models box

### Fixed
- avoid overwriting gene list on "research" load
- fix various bugs in external links

## [0.0.2-rc3] - 2015-03-05
### Added
- Activity log feed to variant view
- Adds protein change strings to ODM and Sanger email

### Changed
- Extract activity log component to macro

### Fixes
- Make Ensembl transcript links use archive website<|MERGE_RESOLUTION|>--- conflicted
+++ resolved
@@ -6,11 +6,8 @@
 
 ## []
 ### Added
-<<<<<<< HEAD
+- A .cff citation file
 - Individual-specific OMIM terms
-=======
-- A .cff citation file
->>>>>>> 9b0e9fcf
 ### Fixed
 ### Changed
 - Stop updating database indexes after loading exons via command line
