# Change Log
All notable changes to this project will be documented in this file.
This project adheres to [Semantic Versioning](http://semver.org/).

About changelog [here](https://keepachangelog.com/en/1.0.0/)

## [X.X.X]
### Added
- Load and show MITOMAP associated diseases from VCF (INFO field: MitomapAssociatedDiseases, via HmtNote)
- Show variant allele frequencies for mitochondrial variants
- Extend "public" json API with diseases (OMIM) and phenotypes (HPO)
- HPO gene list download now has option for clinical and non-clinical genes
- Display gene splice junctions data in sashimi plots
- Update case individuals with splice junctions tracks
- Simple Docker compose for development with local build
- Make Phenomodels subpanels collapsible
- User side documentation of cytogenomics features (Gens, Chromograph, vcf2cytosure, rhocall)
### Fixed
- Show other causative once, even if several events point to it
- Filtering variants by mitochondrial chromosome for cases with genome build=38
- HPO gene search button triggers any warnings for clinical / non-existing genes also on first search
- Fixed a bug in variants pages caused by MT variants without alt_frequency
- Tests for CADD score parsing function
<<<<<<< HEAD
- Fixed severity rank for SO term "regulatory region ablation"
=======
- Fixed the look of IGV settings on SNV variant page
>>>>>>> 81b16be3
### Changed
- Refactor according to CodeFactor - mostly reuse of duplicated code
- Phenomodels language adjustment
- Open variants in a new window (from variants page)
- Open overlapping and compound variants in a new window (from variant page)
- gnomAD link points to gnomAD v.3 (build GRCh38) for mitochondrial variants.
- Display only number of affected genes for dismissed SVs in general report
- Chromosome build check when populating the variants filter chromosome selection

## [4.31.1]
### Added
### Changed
- Remove mitochondrial and coverage report from cancer cases sidebar
### Fixed
- ClinVar page when dbSNP id is None

## [4.31]
### Added
- gnomAD annotation field in admin guide
- Export also dynamic panel genes not associated to an HPO term when downloading the HPO panel
- Primary HGNC transcript info in variant export files
- Show variant quality (QUAL field from vcf) in the variant summary
- Load/update PDF gene fusion reports (clinical and research) generated with Arriba
- Support new MANE annotations from VEP (both MANE Select and MANE Plus Clinical)
- Display on case activity the event of a user resetting all dismissed variants
- Support gnomAD population frequencies for mitochondrial variants
- Anchor links in Casedata ClinVar panels to redirect after renaming individuals
### Fixed
- Replace old docs link www.clinicalgenomics.se/scout with new https://clinical-genomics.github.io/scout
- Page formatting issues whenever case and variant comments contain extremely long strings with no spaces
- Chromograph images can be one column and have scrollbar. Removed legacy code.
- Column labels for ClinVar case submission
- Page crashing looking for LoqusDB observation when variant doesn't exist
- Missing inheritance models and custom inheritance models on newly created gene panels
- Accept only numbers in managed variants filter as position and end coordinates
- SNP id format and links in Variant page, ClinVar submission form and general report
- Case groups tooltip triggered only when mouse is on the panel header
### Changed
- A more compact case groups panel
- Added landscape orientation CSS style to cancer coverage and QC demo report
- Improve user documentation to create and save new gene panels
- Removed option to use space as separator when uploading gene panels
- Separating the columns of standard and custom inheritance models in gene panels
- Improved ClinVar instructions for users using non-English Excel

## [4.30.2]
### Added
### Fixed
- Use VEP RefSeq ID if RefSeq list is empty in RefSeq transcripts overview
- Bug creating variant links for variants with no end_chrom
### Changed

## [4.30.1]
### Added
### Fixed
- Cryptography dependency fixed to use version < 3.4
### Changed

## [4.30]
### Added
- Introduced a `reset dismiss variant` verb
- Button to reset all dismissed variants for a case
- Add black border to Chromograph ideograms
- Show ClinVar annotations on variantS page
- Added integration with GENS, copy number visualization tool
- Added a VUS label to the manual classification variant tags
- Add additional information to SNV verification emails
- Tooltips documenting manual annotations from default panels
- Case groups now show bam files from all cases on align view
### Fixed
- Center initial igv view on variant start with SNV/indels
- Don't set initial igv view to negative coordinates
- Display of GQ for SV and STR
- Parsing of AD and related info for STRs
- LoqusDB field in institute settings accepts only existing Loqus instances
- Fix DECIPHER link to work after DECIPHER migrated to GRCh38
- Removed visibility window param from igv.js genes track
- Updated HPO download URL
- Patch HPO download test correctly
- Reference size on STR hover not needed (also wrong)
- Introduced genome build check (allowed values: 37, 38, "37", "38") on case load
- Improve case searching by assignee full name
- Populating the LoqusDB select in institute settings
### Changed
- Cancer variants table header (pop freq etc)
- Only admin users can modify LoqusDB instance in Institute settings
- Style of case synopsis, variants and case comments
- Switched to igv.js 2.7.5
- Do not choke if case is missing research variants when research requested
- Improve create new gene panel form validation
- Make XM- transcripts less visible if they don't overlap with transcript refseq_id in variant page
- Color of gene panels and comments panels on cases and variant pages

## [4.29.1]
### Added
### Fixed
- Always load STR variants regardless of RankScore threshold (hotfix)
### Changed

## [4.29]
### Added
- Added a page about migrating potentially breaking changes to the documentation
- markdown_include in development requirements file
- STR variants filter
- Display source, Z-score, inheritance pattern for STR annotations from Stranger (>0.6.1) if available
- Coverage and quality report to cancer view
### Fixed
- ACMG classification page crashing when trying to visualize a classification that was removed
- Pretty print HGVS on gene variants (URL-decode VEP)
- Broken or missing link in the documentation
- Multiple gene names in ClinVar submission form
- Inheritance model select field in ClinVar submission
- IGV.js >2.7.0 has an issue with the gene track zoom levels - temp freeze at 2.7.0
- Revert CORS-anywhere and introduce a local http proxy for cloud tracks
### Changed

## [4.28]
### Added
- Chromograph integration for displaying PNGs in case-page
- Add VAF to cancer case general report, and remove some of its unused fields
- Variants filter compatible with genome browser location strings
- Support for custom public igv tracks stored on the cloud
- Add tests to increase testing coverage
- Update case variants count after deleting variants
- Update IGV.js to latest (v2.7.4)
- Bypass igv.js CORS check using `https://github.com/Rob--W/cors-anywhere`
- Documentation on default and custom IGV.js tracks (admin docs)
- Lock phenomodels so they're editable by admins only
- Small case group assessment sharing
- Tutorial and files for deploying app on containers (Kubernetes pods)
- Canonical transcript and protein change of canonical transcript in exported variants excel sheet
- Support for Font Awesome version 6
- Submit to Beacon from case page sidebar
- Hide dismissed variants in variants pages and variants export function
- Systemd service files and instruction to deploy Scout using podman
### Fixed
- Bugfix: unused `chromgraph_prefix |tojson` removed
- Freeze coloredlogs temporarily
- Marrvel link
- Don't show TP53 link for silent or synonymous changes
- OMIM gene field accepts any custom number as OMIM gene
- Fix Pytest single quote vs double quote string
- Bug in gene variants search by similar cases and no similar case is found
- Delete unused file `userpanel.py`
- Primary transcripts in variant overview and general report
- Google OAuth2 login setup in README file
- Redirect to 'missing file'-icon if configured Chromograph file is missing
- Javascript error in case page
- Fix compound matching during variant loading for hg38
- Cancer variants view containing variants dismissed with cancer-specific reasons
- Zoom to SV variant length was missing IGV contig select
- Tooltips on case page when case has no default gene panels
### Changed
- Save case variants count in case document and not in sessions
- Style of gene panels multiselect on case page
- Collapse/expand main HPO checkboxes in phenomodel preview
- Replaced GQ (Genotype quality) with VAF (Variant allele frequency) in cancer variants GT table
- Allow loading of cancer cases with no tumor_purity field
- Truncate cDNA and protein changes in case report if longer than 20 characters


## [4.27]
### Added
- Exclude one or more variant categories when running variants delete command
### Fixed
### Changed

## [4.26.1]
### Added
### Fixed
- Links with 1-letter aa codes crash on frameshift etc
### Changed

## [4.26]
### Added
- Extend the delete variants command to print analysis date, track, institute, status and research status
- Delete variants by type of analysis (wgs|wes|panel)
- Links to cBioPortal, MutanTP53, IARC TP53, OncoKB, MyCancerGenome, CIViC
### Fixed
- Deleted variants count
### Changed
- Print output of variants delete command as a tab separated table

## [4.25]
### Added
- Command line function to remove variants from one or all cases
### Fixed
- Parse SMN None calls to None rather than False

## [4.24.1]
### Fixed
- Install requirements.txt via setup file

## [4.24]
### Added
- Institute-level phenotype models with sub-panels containing HPO and OMIM terms
- Runnable Docker demo
- Docker image build and push github action
- Makefile with shortcuts to docker commands
- Parse and save synopsis, phenotype and cohort terms from config files upon case upload
### Fixed
- Update dismissed variant status when variant dismissed key is missing
- Breakpoint two IGV button now shows correct chromosome when different from bp1
- Missing font lib in Docker image causing the PDF report download page to crash
- Sentieon Manta calls lack Somaticscore - load anyway
- ClinVar submissions crashing due to pinned variants that are not loaded
- Point ExAC pLI score to new gnomad server address
- Bug uploading cases missing phenotype terms in config file
- STRs loaded but not shown on browser page
- Bug when using adapter.variant.get_causatives with case_id without causatives
- Problem with fetching "solved" from scout export cases cli
- Better serialising of datetime and bson.ObjectId
- Added `volumes` folder to .gitignore
### Changed
- Make matching causative and managed variants foldable on case page
- Remove calls to PyMongo functions marked as deprecated in backend and frontend(as of version 3.7).
- Improved `scout update individual` command
- Export dynamic phenotypes with ordered gene lists as PDF


## [4.23]
### Added
- Save custom IGV track settings
- Show a flash message with clear info about non-valid genes when gene panel creation fails
- CNV report link in cancer case side navigation
- Return to comment section after editing, deleting or submitting a comment
- Managed variants
- MT vs 14 chromosome mean coverage stats if Scout is connected to Chanjo
### Fixed
- missing `vcf_cancer_sv` and `vcf_cancer_sv_research` to manual.
- Split ClinVar multiple clnsig values (slash-separated) and strip them of underscore for annotations without accession number
- Timeout of `All SNVs and INDELs` page when no valid gene is provided in the search
- Round CADD (MIPv9)
- Missing default panel value
- Invisible other causatives lines when other causatives lack gene symbols
### Changed
- Do not freeze mkdocs-material to version 4.6.1
- Remove pre-commit dependency

## [4.22]
### Added
- Editable cases comments
- Editable variants comments
### Fixed
- Empty variant activity panel
- STRs variants popover
- Split new ClinVar multiple significance terms for a variant
- Edit the selected comment, not the latest
### Changed
- Updated RELEASE docs.
- Pinned variants card style on the case page
- Merged `scout export exons` and `scout view exons` commands


## [4.21.2]
### Added
### Fixed
- Do not pre-filter research variants by (case-default) gene panels
- Show OMIM disease tooltip reliably
### Changed

## [4.21.1]
### Added
### Fixed
- Small change to Pop Freq column in variants ang gene panels to avoid strange text shrinking on small screens
- Direct use of HPO list for Clinical HPO SNV (and cancer SNV) filtering
- PDF coverage report redirecting to login page
### Changed
- Remove the option to dismiss single variants from all variants pages
- Bulk dismiss SNVs, SVs and cancer SNVs from variants pages

## [4.21]
### Added
- Support to configure LoqusDB per institute
- Highlight causative variants in the variants list
- Add tests. Mostly regarding building internal datatypes.
- Remove leading and trailing whitespaces from panel_name and display_name when panel is created
- Mark MANE transcript in list of transcripts in "Transcript overview" on variant page
- Show default panel name in case sidebar
- Previous buttons for variants pagination
- Adds a gh action that checks that the changelog is updated
- Adds a gh action that deploys new releases automatically to pypi
- Warn users if case default panels are outdated
- Define institute-specific gene panels for filtering in institute settings
- Use institute-specific gene panels in variants filtering
- Show somatic VAF for pinned and causative variants on case page

### Fixed
- Report pages redirect to login instead of crashing when session expires
- Variants filter loading in cancer variants page
- User, Causative and Cases tables not scaling to full page
- Improved docs for an initial production setup
- Compatibility with latest version of Black
- Fixed tests for Click>7
- Clinical filter required an extra click to Filter to return variants
- Restore pagination and shrink badges in the variants page tables
- Removing a user from the command line now inactivates the case only if user is last assignee and case is active
- Bugfix, LoqusDB per institute feature crashed when institute id was empty string
- Bugfix, LoqusDB calls where missing case count
- filter removal and upload for filters deleted from another page/other user
- Visualize outdated gene panels info in a popover instead of a tooltip in case page side panel

### Changed
- Highlight color on normal STRs in the variants table from green to blue
- Display breakpoints coordinates in verification emails only for structural variants


## [4.20]
### Added
- Display number of filtered variants vs number of total variants in variants page
- Search case by HPO terms
- Dismiss variant column in the variants tables
- Black and pre-commit packages to dev requirements

### Fixed
- Bug occurring when rerun is requested twice
- Peddy info fields in the demo config file
- Added load config safety check for multiple alignment files for one individual
- Formatting of cancer variants table
- Missing Score in SV variants table

### Changed
- Updated the documentation on how to create a new software release
- Genome build-aware cytobands coordinates
- Styling update of the Matchmaker card
- Select search type in case search form


## [4.19]

### Added
- Show internal ID for case
- Add internal ID for downloaded CGH files
- Export dynamic HPO gene list from case page
- Remove users as case assignees when their account is deleted
- Keep variants filters panel expanded when filters have been used

### Fixed
- Handle the ProxyFix ModuleNotFoundError when Werkzeug installed version is >1.0
- General report formatting issues whenever case and variant comments contain extremely long strings with no spaces

### Changed
- Created an institute wrapper page that contains list of cases, causatives, SNVs & Indels, user list, shared data and institute settings
- Display case name instead of case ID on clinVar submissions
- Changed icon of sample update in clinVar submissions


## [4.18]

### Added
- Filter cancer variants on cytoband coordinates
- Show dismiss reasons in a badge with hover for clinical variants
- Show an ellipsis if 10 cases or more to display with loqusdb matches
- A new blog post for version 4.17
- Tooltip to better describe Tumor and Normal columns in cancer variants
- Filter cancer SNVs and SVs by chromosome coordinates
- Default export of `Assertion method citation` to clinVar variants submission file
- Button to export up to 500 cancer variants, filtered or not
- Rename samples of a clinVar submission file

### Fixed
- Apply default gene panel on return to cancer variantS from variant view
- Revert to certificate checking when asking for Chanjo reports
- `scout download everything` command failing while downloading HPO terms

### Changed
- Turn tumor and normal allelic fraction to decimal numbers in tumor variants page
- Moved clinVar submissions code to the institutes blueprints
- Changed name of clinVar export files to FILENAME.Variant.csv and FILENAME.CaseData.csv
- Switched Google login libraries from Flask-OAuthlib to Authlib


## [4.17.1]

### Fixed
- Load cytobands for cases with chromosome build not "37" or "38"


## [4.17]

### Added
- COSMIC badge shown in cancer variants
- Default gene-panel in non-cancer structural view in url
- Filter SNVs and SVs by cytoband coordinates
- Filter cancer SNV variants by alt allele frequency in tumor
- Correct genome build in UCSC link from structural variant page



### Fixed
- Bug in clinVar form when variant has no gene
- Bug when sharing cases with the same institute twice
- Page crashing when removing causative variant tag
- Do not default to GATK caller when no caller info is provided for cancer SNVs


## [4.16.1]

### Fixed
- Fix the fix for handling of delivery reports for rerun cases

## [4.16]

### Added
- Adds possibility to add "lims_id" to cases. Currently only stored in database, not shown anywhere
- Adds verification comment box to SVs (previously only available for small variants)
- Scrollable pedigree panel

### Fixed
- Error caused by changes in WTForm (new release 2.3.x)
- Bug in OMIM case page form, causing the page to crash when a string was provided instead of a numerical OMIM id
- Fix Alamut link to work properly on hg38
- Better handling of delivery reports for rerun cases
- Small CodeFactor style issues: matchmaker results counting, a couple of incomplete tests and safer external xml
- Fix an issue with Phenomizer introduced by CodeFactor style changes

### Changed
- Updated the version of igv.js to 2.5.4

## [4.15.1]

### Added
- Display gene names in ClinVar submissions page
- Links to Varsome in variant transcripts table

### Fixed
- Small fixes to ClinVar submission form
- Gene panel page crash when old panel has no maintainers

## [4.15]

### Added
- Clinvar CNVs IGV track
- Gene panels can have maintainers
- Keep variant actions (dismissed, manual rank, mosaic, acmg, comments) upon variant re-upload
- Keep variant actions also on full case re-upload

### Fixed
- Fix the link to Ensembl for SV variants when genome build 38.
- Arrange information in columns on variant page
- Fix so that new cosmic identifier (COSV) is also acceptable #1304
- Fixed COSMIC tag in INFO (outside of CSQ) to be parses as well with `&` splitter.
- COSMIC stub URL changed to https://cancer.sanger.ac.uk/cosmic/search?q= instead.
- Updated to a version of IGV where bigBed tracks are visualized correctly
- Clinvar submission files are named according to the content (variant_data and case_data)
- Always show causatives from other cases in case overview
- Correct disease associations for gene symbol aliases that exist as separate genes
- Re-add "custom annotations" for SV variants
- The override ClinVar P/LP add-in in the Clinical Filter failed for new CSQ strings

### Changed
- Runs all CI checks in github actions

## [4.14.1]

### Fixed
- Error when variant found in loqusdb is not loaded for other case

## [4.14]

### Added
- Use github actions to run tests
- Adds CLI command to update individual alignments path
- Update HPO terms using downloaded definitions files
- Option to use alternative flask config when running `scout serve`
- Requirement to use loqusdb >= 2.5 if integrated

### Fixed
- Do not display Pedigree panel in cancer view
- Do not rely on internet connection and services available when running CI tests
- Variant loading assumes GATK if no caller set given and GATK filter status is seen in FILTER
- Pass genome build param all the way in order to get the right gene mappings for cases with build 38
- Parse correctly variants with zero frequency values
- Continue even if there are problems to create a region vcf
- STR and cancer variant navigation back to variants pages could fail

### Changed
- Improved code that sends requests to the external APIs
- Updates ranges for user ranks to fit todays usage
- Run coveralls on github actions instead of travis
- Run pip checks on github actions instead of coveralls
- For hg38 cases, change gnomAD link to point to version 3.0 (which is hg38 based)
- Show pinned or causative STR variants a bit more human readable

## [4.13.1]

### Added
### Fixed
- Typo that caused not all clinvar conflicting interpretations to be loaded no matter what
- Parse and retrieve clinvar annotations from VEP-annotated (VEP 97+) CSQ VCF field
- Variant clinvar significance shown as `not provided` whenever is `Uncertain significance`
- Phenomizer query crashing when case has no HPO terms assigned
- Fixed a bug affecting `All SNVs and INDELs` page when variants don't have canonical transcript
- Add gene name or id in cancer variant view

### Changed
- Cancer Variant view changed "Variant:Transcript:Exon:HGVS" to "Gene:Transcript:Exon:HGVS"

## [4.13]

### Added
- ClinVar SNVs track in IGV
- Add SMA view with SMN Copy Number data
- Easier to assign OMIM diagnoses from case page
- OMIM terms and specific OMIM term page

### Fixed
- Bug when adding a new gene to a panel
- Restored missing recent delivery reports
- Fixed style and links to other reports in case side panel
- Deleting cases using display_name and institute not deleting its variants
- Fixed bug that caused coordinates filter to override other filters
- Fixed a problem with finding some INS in loqusdb
- Layout on SV page when local observations without cases are present
- Make scout compatible with the new HPO definition files from `http://compbio.charite.de/jenkins/`
- General report visualization error when SNVs display names are very long


### Changed


## [4.12.4]

### Fixed
- Layout on SV page when local observations without cases are present

## [4.12.3]

### Fixed
- Case report when causative or pinned SVs have non null allele frequencies

## [4.12.2]

### Fixed
- SV variant links now take you to the SV variant page again
- Cancer variant view has cleaner table data entries for "N/A" data
- Pinned variant case level display hotfix for cancer and str - more on this later
- Cancer variants show correct alt/ref reads mirroring alt frequency now
- Always load all clinical STR variants even if a region load is attempted - index may be missing
- Same case repetition in variant local observations

## [4.12.1]

### Fixed
- Bug in variant.gene when gene has no HGVS description


## [4.12]

### Added
- Accepts `alignment_path` in load config to pass bam/cram files
- Display all phenotypes on variant page
- Display hgvs coordinates on pinned and causatives
- Clear panel pending changes
- Adds option to setup the database with static files
- Adds cli command to download the resources from CLI that scout needs
- Adds dummy files for merged somatic SV and CNV; as well as merged SNV, and INDEL part of #1279
- Allows for upload of OMIM-AUTO gene panel from static files without api-key

### Fixed
- Cancer case HPO panel variants link
- Fix so that some drop downs have correct size
- First IGV button in str variants page
- Cancer case activates on SNV variants
- Cases activate when STR variants are viewed
- Always calculate code coverage
- Pinned/Classification/comments in all types of variants pages
- Null values for panel's custom_inheritance_models
- Discrepancy between the manual disease transcripts and those in database in gene-edit page
- ACMG classification not showing for some causatives
- Fix bug which caused IGV.js to use hg19 reference files for hg38 data
- Bug when multiple bam files sources with non-null values are available


### Changed
- Renamed `requests` file to `scout_requests`
- Cancer variant view shows two, instead of four, decimals for allele and normal


## [4.11.1]

### Fixed
- Institute settings page
- Link institute settings to sharing institutes choices

## [4.11.0]

### Added
- Display locus name on STR variant page
- Alternative key `GNOMADAF_popmax` for Gnomad popmax allele frequency
- Automatic suggestions on how to improve the code on Pull Requests
- Parse GERP, phastCons and phyloP annotations from vep annotated CSQ fields
- Avoid flickering comment popovers in variant list
- Parse REVEL score from vep annotated CSQ fields
- Allow users to modify general institute settings
- Optionally format code automatically on commit
- Adds command to backup vital parts `scout export database`
- Parsing and displaying cancer SV variants from Manta annotated VCF files
- Dismiss cancer snv variants with cancer-specific options
- Add IGV.js UPD, RHO and TIDDIT coverage wig tracks.


### Fixed
- Slightly darker page background
- Fixed an issued with parsed conservation values from CSQ
- Clinvar submissions accessible to all users of an institute
- Header toolbar when on Clinvar page now shows institute name correctly
- Case should not always inactivate upon update
- Show dismissed snv cancer variants as grey on the cancer variants page
- Improved style of mappability link and local observations on variant page
- Convert all the GET requests to the igv view to POST request
- Error when updating gene panels using a file containing BOM chars
- Add/replace gene radio button not working in gene panels


## [4.10.1]

### Fixed
- Fixed issue with opening research variants
- Problem with coveralls not called by Travis CI
- Handle Biomart service down in tests


## [4.10.0]

### Added
- Rank score model in causatives page
- Exportable HPO terms from phenotypes page
- AMP guideline tiers for cancer variants
- Adds scroll for the transcript tab
- Added CLI option to query cases on time since case event was added
- Shadow clinical assessments also on research variants display
- Support for CRAM alignment files
- Improved str variants view : sorting by locus, grouped by allele.
- Delivery report PDF export
- New mosaicism tag option
- Add or modify individuals' age or tissue type from case page
- Display GC and allele depth in causatives table.
- Included primary reference transcript in general report
- Included partial causative variants in general report
- Remove dependency of loqusdb by utilising the CLI

### Fixed
- Fixed update OMIM command bug due to change in the header of the genemap2 file
- Removed Mosaic Tag from Cancer variants
- Fixes issue with unaligned table headers that comes with hidden Datatables
- Layout in general report PDF export
- Fixed issue on the case statistics view. The validation bars didn't show up when all institutes were selected. Now they do.
- Fixed missing path import by importing pathlib.Path
- Handle index inconsistencies in the update index functions
- Fixed layout problems


## [4.9.0]

### Added
- Improved MatchMaker pages, including visible patient contacts email address
- New badges for the github repo
- Links to [GENEMANIA](genemania.org)
- Sort gene panel list on case view.
- More automatic tests
- Allow loading of custom annotations in VCF using the SCOUT_CUSTOM info tag.

### Fixed
- Fix error when a gene is added to an empty dynamic gene panel
- Fix crash when attempting to add genes on incorrect format to dynamic gene panel
- Manual rank variant tags could be saved in a "Select a tag"-state, a problem in the variants view.
- Same case evaluations are no longer shown as gray previous evaluations on the variants page
- Stay on research pages, even if reset, next first buttons are pressed..
- Overlapping variants will now be visible on variant page again
- Fix missing classification comments and links in evaluations page
- All prioritized cases are shown on cases page


## [4.8.3]

### Added

### Fixed
- Bug when ordering sanger
- Improved scrolling over long list of genes/transcripts


## [4.8.2]

### Added

### Fixed
- Avoid opening extra tab for coverage report
- Fixed a problem when rank model version was saved as floats and not strings
- Fixed a problem with displaying dismiss variant reasons on the general report
- Disable load and delete filter buttons if there are no saved filters
- Fix problem with missing verifications
- Remove duplicate users and merge their data and activity


## [4.8.1]

### Added

### Fixed
- Prevent login fail for users with id defined by ObjectId and not email
- Prevent the app from crashing with `AttributeError: 'NoneType' object has no attribute 'message'`


## [4.8.0]

### Added
- Updated Scout to use Bootstrap 4.3
- New looks for Scout
- Improved dashboard using Chart.js
- Ask before inactivating a case where last assigned user leaves it
- Genes can be manually added to the dynamic gene list directly on the case page
- Dynamic gene panels can optionally be used with clinical filter, instead of default gene panel
- Dynamic gene panels get link out to chanjo-report for coverage report
- Load all clinvar variants with clinvar Pathogenic, Likely Pathogenic and Conflicting pathogenic
- Show transcripts with exon numbers for structural variants
- Case sort order can now be toggled between ascending and descending.
- Variants can be marked as partial causative if phenotype is available for case.
- Show a frequency tooltip hover for SV-variants.
- Added support for LDAP login system
- Search snv and structural variants by chromosomal coordinates
- Structural variants can be marked as partial causative if phenotype is available for case.
- Show normal and pathologic limits for STRs in the STR variants view.
- Institute level persistent variant filter settings that can be retrieved and used.
- export causative variants to Excel
- Add support for ROH, WIG and chromosome PNGs in case-view

### Fixed
- Fixed missing import for variants with comments
- Instructions on how to build docs
- Keep sanger order + verification when updating/reloading variants
- Fixed and moved broken filter actions (HPO gene panel and reset filter)
- Fixed string conversion to number
- UCSC links for structural variants are now separated per breakpoint (and whole variant where applicable)
- Reintroduced missing coverage report
- Fixed a bug preventing loading samples using the command line
- Better inheritance models customization for genes in gene panels
- STR variant page back to list button now does its one job.
- Allows to setup scout without a omim api key
- Fixed error causing "favicon not found" flash messages
- Removed flask --version from base cli
- Request rerun no longer changes case status. Active or archived cases inactivate on upload.
- Fixed missing tooltip on the cancer variants page
- Fixed weird Rank cell in variants page
- Next and first buttons order swap
- Added pagination (and POST capability) to cancer variants.
- Improves loading speed for variant page
- Problem with updating variant rank when no variants
- Improved Clinvar submission form
- General report crashing when dismissed variant has no valid dismiss code
- Also show collaborative case variants on the All variants view.
- Improved phenotype search using dataTables.js on phenotypes page
- Search and delete users with `email` instead of `_id`
- Fixed css styles so that multiselect options will all fit one column


## [4.7.3]

### Added
- RankScore can be used with VCFs for vcf_cancer files

### Fixed
- Fix issue with STR view next page button not doing its one job.

### Deleted
- Removed pileup as a bam viewing option. This is replaced by IGV


## [4.7.2]

### Added
- Show earlier ACMG classification in the variant list

### Fixed
- Fixed igv search not working due to igv.js dist 2.2.17
- Fixed searches for cases with a gene with variants pinned or marked causative.
- Load variant pages faster after fixing other causatives query
- Fixed mitochondrial report bug for variants without genes

## [4.7.1]

### Added

### Fixed
- Fixed bug on genes page


## [4.7.0]

### Added
- Export genes and gene panels in build GRCh38
- Search for cases with variants pinned or marked causative in a given gene.
- Search for cases phenotypically similar to a case also from WUI.
- Case variant searches can be limited to similar cases, matching HPO-terms,
  phenogroups and cohorts.
- De-archive reruns and flag them as 'inactive' if archived
- Sort cases by analysis_date, track or status
- Display cases in the following order: prioritized, active, inactive, archived, solved
- Assign case to user when user activates it or asks for rerun
- Case becomes inactive when it has no assignees
- Fetch refseq version from entrez and use it in clinvar form
- Load and export of exons for all genes, independent on refseq
- Documentation for loading/updating exons
- Showing SV variant annotations: SV cgh frequencies, gnomad-SV, local SV frequencies
- Showing transcripts mapping score in segmental duplications
- Handle requests to Ensembl Rest API
- Handle requests to Ensembl Rest Biomart
- STR variants view now displays GT and IGV link.
- Description field for gene panels
- Export exons in build 37 and 38 using the command line

### Fixed
- Fixes of and induced by build tests
- Fixed bug affecting variant observations in other cases
- Fixed a bug that showed wrong gene coverage in general panel PDF export
- MT report only shows variants occurring in the specific individual of the excel sheet
- Disable SSL certifcate verification in requests to chanjo
- Updates how intervaltree and pymongo is used to void deprecated functions
- Increased size of IGV sample tracks
- Optimized tests


## [4.6.1]

### Added

### Fixed
- Missing 'father' and 'mother' keys when parsing single individual cases


## [4.6.0]

### Added
- Description of Scout branching model in CONTRIBUTING doc
- Causatives in alphabetical order, display ACMG classification and filter by gene.
- Added 'external' to the list of analysis type options
- Adds functionality to display "Tissue type". Passed via load config.
- Update to IGV 2.

### Fixed
- Fixed alignment visualization and vcf2cytosure availability for demo case samples
- Fixed 3 bugs affecting SV pages visualization
- Reintroduced the --version cli option
- Fixed variants query by panel (hpo panel + gene panel).
- Downloaded MT report contains excel files with individuals' display name
- Refactored code in parsing of config files.


## [4.5.1]

### Added

### Fixed
- update requirement to use PyYaml version >= 5.1
- Safer code when loading config params in cli base


## [4.5.0]

### Added
- Search for similar cases from scout view CLI
- Scout cli is now invoked from the app object and works under the app context

### Fixed
- PyYaml dependency fixed to use version >= 5.1


## [4.4.1]

### Added
- Display SV rank model version when available

### Fixed
- Fixed upload of delivery report via API


## [4.4.0]

### Added
- Displaying more info on the Causatives page and hiding those not causative at the case level
- Add a comment text field to Sanger order request form, allowing a message to be included in the email
- MatchMaker Exchange integration
- List cases with empty synopsis, missing HPO terms and phenotype groups.
- Search for cases with open research list, or a given case status (active, inactive, archived)

### Fixed
- Variant query builder split into several functions
- Fixed delivery report load bug


## [4.3.3]

### Added
- Different individual table for cancer cases

### Fixed
- Dashboard collects validated variants from verification events instead of using 'sanger' field
- Cases shared with collaborators are visible again in cases page
- Force users to select a real institute to share cases with (actionbar select fix)


## [4.3.2]

### Added
- Dashboard data can be filtered using filters available in cases page
- Causatives for each institute are displayed on a dedicated page
- SNVs and and SVs are searchable across cases by gene and rank score
- A more complete report with validated variants is downloadable from dashboard

### Fixed
- Clinsig filter is fixed so clinsig numerical values are returned
- Split multi clinsig string values in different elements of clinsig array
- Regex to search in multi clinsig string values or multi revstat string values
- It works to upload vcf files with no variants now
- Combined Pileup and IGV alignments for SVs having variant start and stop on the same chromosome


## [4.3.1]

### Added
- Show calls from all callers even if call is not available
- Instructions to install cairo and pango libs from WeasyPrint page
- Display cases with number of variants from CLI
- Only display cases with number of variants above certain treshold. (Also CLI)
- Export of verified variants by CLI or from the dashboard
- Extend case level queries with default panels, cohorts and phenotype groups.
- Slice dashboard statistics display using case level queries
- Add a view where all variants for an institute can be searched across cases, filtering on gene and rank score. Allows searching research variants for cases that have research open.

### Fixed
- Fixed code to extract variant conservation (gerp, phyloP, phastCons)
- Visualization of PDF-exported gene panels
- Reintroduced the exon/intron number in variant verification email
- Sex and affected status is correctly displayed on general report
- Force number validation in SV filter by size
- Display ensembl transcripts when no refseq exists


## [4.3.0]

### Added
- Mosaicism tag on variants
- Show and filter on SweGen frequency for SVs
- Show annotations for STR variants
- Show all transcripts in verification email
- Added mitochondrial export
- Adds alternative to search for SVs shorter that the given length
- Look for 'bcftools' in the `set` field of VCFs
- Display digenic inheritance from OMIM
- Displays what refseq transcript that is primary in hgnc

### Fixed

- Archived panels displays the correct date (not retroactive change)
- Fixed problem with waiting times in gene panel exports
- Clinvar fiter not working with human readable clinsig values

## [4.2.2]

### Fixed
- Fixed gene panel create/modify from CSV file utf-8 decoding error
- Updating genes in gene panels now supports edit comments and entry version
- Gene panel export timeout error

## [4.2.1]

### Fixed
- Re-introduced gene name(s) in verification email subject
- Better PDF rendering for excluded variants in report
- Problem to access old case when `is_default` did not exist on a panel


## [4.2.0]

### Added
- New index on variant_id for events
- Display overlapping compounds on variants view

### Fixed
- Fixed broken clinical filter


## [4.1.4]

### Added
- Download of filtered SVs

### Fixed
- Fixed broken download of filtered variants
- Fixed visualization issue in gene panel PDF export
- Fixed bug when updating gene names in variant controller


## [4.1.3]

### Fixed
- Displays all primary transcripts


## [4.1.2]

### Added
- Option add/replace when updating a panel via CSV file
- More flexible versioning of the gene panels
- Printing coverage report on the bottom of the pdf case report
- Variant verification option for SVs
- Logs uri without pwd when connecting
- Disease-causing transcripts in case report
- Thicker lines in case report
- Supports HPO search for cases, both terms or if described in synopsis
- Adds sanger information to dashboard

### Fixed
- Use db name instead of **auth** as default for authentication
- Fixes so that reports can be generated even with many variants
- Fixed sanger validation popup to show individual variants queried by user and institute.
- Fixed problem with setting up scout
- Fixes problem when exac file is not available through broad ftp
- Fetch transcripts for correct build in `adapter.hgnc_gene`

## [4.1.1]
- Fix problem with institute authentication flash message in utils
- Fix problem with comments
- Fix problem with ensembl link


## [4.1.0]

### Added
- OMIM phenotypes to case report
- Command to download all panel app gene panels `scout load panel --panel-app`
- Links to genenames.org and omim on gene page
- Popup on gene at variants page with gene information
- reset sanger status to "Not validated" for pinned variants
- highlight cases with variants to be evaluated by Sanger on the cases page
- option to point to local reference files to the genome viewer pileup.js. Documented in `docs.admin-guide.server`
- option to export single variants in `scout export variants`
- option to load a multiqc report together with a case(add line in load config)
- added a view for searching HPO terms. It is accessed from the top left corner menu
- Updates the variants view for cancer variants. Adds a small cancer specific filter for known variants
- Adds hgvs information on cancer variants page
- Adds option to update phenotype groups from CLI

### Fixed
- Improved Clinvar to submit variants from different cases. Fixed HPO terms in casedata according to feedback
- Fixed broken link to case page from Sanger modal in cases view
- Now only cases with non empty lists of causative variants are returned in `adapter.case(has_causatives=True)`
- Can handle Tumor only samples
- Long lists of HGNC symbols are now possible. This was previously difficult with manual, uploaded or by HPO search when changing filter settings due to GET request limitations. Relevant pages now use POST requests. Adds the dynamic HPO panel as a selection on the gene panel dropdown.
- Variant filter defaults to default panels also on SV and Cancer variants pages.

## [4.0.0]

### WARNING ###

This is a major version update and will require that the backend of pre releases is updated.
Run commands:

```
$scout update genes
$scout update hpo
```

- Created a Clinvar submission tool, to speed up Clinvar submission of SNVs and SVs
- Added an analysis report page (html and PDF format) containing phenotype, gene panels and variants that are relevant to solve a case.

### Fixed
- Optimized evaluated variants to speed up creation of case report
- Moved igv and pileup viewer under a common folder
- Fixed MT alignment view pileup.js
- Fixed coordinates for SVs with start chromosome different from end chromosome
- Global comments shown across cases and institutes. Case-specific variant comments are shown only for that specific case.
- Links to clinvar submitted variants at the cases level
- Adapts clinvar parsing to new format
- Fixed problem in `scout update user` when the user object had no roles
- Makes pileup.js use online genome resources when viewing alignments. Now any instance of Scout can make use of this functionality.
- Fix ensembl link for structural variants
- Works even when cases does not have `'madeline_info'`
- Parses Polyphen in correct way again
- Fix problem with parsing gnomad from VEP

### Added
- Added a PDF export function for gene panels
- Added a "Filter and export" button to export custom-filtered SNVs to CSV file
- Dismiss SVs
- Added IGV alignments viewer
- Read delivery report path from case config or CLI command
- Filter for spidex scores
- All HPO terms are now added and fetched from the correct source (https://github.com/obophenotype/human-phenotype-ontology/blob/master/hp.obo)
- New command `scout update hpo`
- New command `scout update genes` will fetch all the latest information about genes and update them
- Load **all** variants found on chromosome **MT**
- Adds choice in cases overview do show as many cases as user like

### Removed
- pileup.min.js and pileup css are imported from a remote web location now
- All source files for HPO information, this is instead fetched directly from source
- All source files for gene information, this is instead fetched directly from source

## [3.0.0]
### Fixed
- hide pedigree panel unless it exists

## [1.5.1] - 2016-07-27
### Fixed
- look for both ".bam.bai" and ".bai" extensions

## [1.4.0] - 2016-03-22
### Added
- support for local frequency through loqusdb
- bunch of other stuff

## [1.3.0] - 2016-02-19
### Fixed
- Update query-phenomizer and add username/password

### Changed
- Update the way a case is checked for rerun-status

### Added
- Add new button to mark a case as "checked"
- Link to clinical variants _without_ 1000G annotation

## [1.2.2] - 2016-02-18
### Fixed
- avoid filtering out variants lacking ExAC and 1000G annotations

## [1.1.3] - 2015-10-01
### Fixed
- persist (clinical) filter when clicking load more
- fix #154 by robustly setting clinical filter func. terms

## [1.1.2] - 2015-09-07
### Fixed
- avoid replacing coverage report with none
- update SO terms, refactored

## [1.1.1] - 2015-08-20
### Fixed
- fetch case based on collaborator status (not owner)

## [1.1.0] - 2015-05-29
### Added
- link(s) to SNPedia based on RS-numbers
- new Jinja filter to "humanize" decimal numbers
- show gene panels in variant view
- new Jinja filter for decoding URL encoding
- add indicator to variants in list that have comments
- add variant number threshold and rank score threshold to load function
- add event methods to mongo adapter
- add tests for models
- show badge "old" if comment was written for a previous analysis

### Changed
- show cDNA change in transcript summary unless variant is exonic
- moved compounds table further up the page
- show dates for case uploads in ISO format
- moved variant comments higher up on page
- updated documentation for pages
- read in coverage report as blob in database and serve directly
- change ``OmimPhenotype`` to ``PhenotypeTerm``
- reorganize models sub-package
- move events (and comments) to separate collection
- only display prev/next links for the research list
- include variant type in breadcrumbs e.g. "Clinical variants"

### Removed
- drop dependency on moment.js

### Fixed
- show the same level of detail for all frequencies on all pages
- properly decode URL encoded symbols in amino acid/cDNA change strings
- fixed issue with wipe permissions in MongoDB
- include default gene lists in "variants" link in breadcrumbs

## [1.0.2] - 2015-05-20
### Changed
- update case fetching function

### Fixed
- handle multiple cases with same id

## [1.0.1] - 2015-04-28
### Fixed
- Fix building URL parameters in cases list Vue component

## [1.0.0] - 2015-04-12
Codename: Sara Lund

![Release 1.0](artwork/releases/release-1-0.jpg)

### Added
- Add email logging for unexpected errors
- New command line tool for deleting case

### Changed
- Much improved logging overall
- Updated documentation/usage guide
- Removed non-working IGV link

### Fixed
- Show sample display name in GT call
- Various small bug fixes
- Make it easier to hover over popups

## [0.0.2-rc1] - 2015-03-04
### Added
- add protein table for each variant
- add many more external links
- add coverage reports as PDFs

### Changed
- incorporate user feedback updates
- big refactor of load scripts

## [0.0.2-rc2] - 2015-03-04
### Changes
- add gene table with gene description
- reorganize inheritance models box

### Fixed
- avoid overwriting gene list on "research" load
- fix various bugs in external links

## [0.0.2-rc3] - 2015-03-05
### Added
- Activity log feed to variant view
- Adds protein change strings to ODM and Sanger email

### Changed
- Extract activity log component to macro

### Fixes
- Make Ensembl transcript links use archive website<|MERGE_RESOLUTION|>--- conflicted
+++ resolved
@@ -21,11 +21,8 @@
 - HPO gene search button triggers any warnings for clinical / non-existing genes also on first search
 - Fixed a bug in variants pages caused by MT variants without alt_frequency
 - Tests for CADD score parsing function
-<<<<<<< HEAD
+- Fixed the look of IGV settings on SNV variant page
 - Fixed severity rank for SO term "regulatory region ablation"
-=======
-- Fixed the look of IGV settings on SNV variant page
->>>>>>> 81b16be3
 ### Changed
 - Refactor according to CodeFactor - mostly reuse of duplicated code
 - Phenomodels language adjustment
