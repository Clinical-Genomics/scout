# Change Log
All notable changes to this project will be documented in this file.
This project adheres to [Semantic Versioning](http://semver.org/).

About changelog [here](https://keepachangelog.com/en/1.0.0/)

## [unreleased]
### Added
- Pydantic validation of image paths provided in case load config file
### Changed
- Revel score, Revel rank score and SpliceAI values are also displayed in Causatives and Validated variants tables
- Remove unused functions and tests
### Fixed
- Disease_term identifiers are now prefixed with the name of the coding system
- Command line crashing with error when updating a user that doesn't exist
- Thaw coloredlogs - 15.0.1 restores errorhandler issue
- Thaw crypography - current base image and library version allow Docker builds
- Missing delete icons on phenomodels page
- Missing cryptography lib error while running Scout container on an ARM processor
- Round CADD values with many decimals on causatives and validated variants pages
- Dark-mode visibility of some fields on causatives and validated variants pages
- Clinvar submitters would be cleared when unprivileged users saved institute settings page
- Added a default empty string in cases search form to avoid None default value
- Page crashing when user tries to remove the same variant from a ClinVar submission in different browser tabs
- Update more GnomAD links to GnomAD v4 (v38 SNVs, MT vars, STRs)
- Empty cells for RNA fusion variants in Causatives and Verified variants page
- Submenu icons missing from collapsible actionbar
- The collapsible actionbar had some non-collapsing overly long entries
<<<<<<< HEAD
- Optimised indexes to address slow queries
=======
- Cancer observations for SVs not appearing in the variant details view
>>>>>>> d5f5c227


## [4.75]
### Added
- Hovertip to gene panel names with associated genes in variant view, when variant covers more than one gene
- Tests for panel to genes
- Download of Orphadata en_product6 and en_product4 from CLI
- Parse and save `database_found` key/values for RNA fusion variants
- Added fusion_score, ffpm, split_reads, junction_reads and fusion_caller to the list of filters on RNA fusion variants page
- Renamed the function `get_mei_info` to `set_mei_info` to be consistent with the other functions
- Fixed removing None key/values from parsed variants
- Orphacodes are included in the database disease_terms
### Changed
- Allow use of projections when retrieving gene panels
- Do not save custom images as binary data into case and variant database documents
- Retrieve and display case and variant custom images using image's saved path
- Cases are activated by viewing FSHD and SMA reports
- Split multi-gene SNV variants into single genes when submitting to Matchmaker Exchange
- Alamut links also on the gene level, using transcript and HGVS: better for indels. Keep variant link for missing HGVS
- Thaw WTForms - explicitly coerce form decimal field entries when filters fetched from db
### Fixed
- Removed some extra characters from top of general report left over from FontAwsome fix
- Do not save fusion variants-specific key/values in other types of variants
- Alamut link for MT variants in build 38
- Convert RNA fusions variants `tool_hits` and `fusion_score` keys from string to numbers
- Fix genotype reference and alternative sequencing depths defaulting to -1 when values are 0
- DecimalFields were limited to two decimal places for several forms - lifting restrictions on AF, CADD etc.

## [4.74.1]
### Changed
- Parse and save into database also OMIM terms not associated to genes
### Fixed
- BioNano API FSHD report requests are GET in Access 1.8, were POST in 1.7
- Update more FontAwesome icons to avoid Pro icons
- Test if files still exist before attempting to load research variants
- Parsing of genotypes error, resulting in -1 values when alt or ref read depths are 0

## [4.74]
### Added
- SNVs and Indels, MEI and str variants genes have links to Decipher
- An `owner + case display name` index for cases database collection
- Test and fixtures for RNA fusion case page
- Load and display fusion variants from VCF files as the other variant types
- Option to update case document with path to mei variants (clinical and research)
### Changed
- Details on variant type and category for audit filters on case general report
- Enable Gens CN profile button also in somatic case view
- Fix case of analysis type check for Gens analysis button - only show for WGS
### Fixed
- loqusdb table no longer has empty row below each loqusid
- MatchMaker submission details page crashing because of change in date format returned by PatientMatcher
- Variant external links buttons style does not change color when visited
- Hide compounds with compounds follow filter for region or function would fail for variants in multiple genes
- Updated FontAwesome version to fix missing icons

## [4.73]
### Added
- Shortcut button for HPO panel MEI variants from case page
- Export managed variants from CLI
### Changed
- STRs visualization on case panel to emphasize abnormal repeat count and associated condition
- Removed cytoband column from STRs variant view on case report
- More long integers formatted with thin spaces, and copy to clipboard buttons added
### Fixed
- OMIM table is scrollable if higher than 700px on SV page
- Pinned variants validation badge is now red for false positives.
- Case display name defaulting to case ID when `family_name` or `display_name` are missing from case upload config file
- Expanded menu visible at screen sizes below 1000px now has background color
- The image in ClinVar howto-modal is now responsive
- Clicking on a case in case groups when case was already removed from group in another browser tab
- Page crashing when saving filters for mei variants
- Link visited color of images

## [4.72.4]
### Changed
- Automatic test mongod version increased to v7
### Fixed
- GnomAD now defaults to hg38 - change build 37 links accordingly

## [4.72.3]
### Fixed
- Somatic general case report small variant table can crash with unclassified variants

## [4.72.2]
### Changed
- A gunicorn maxrequests parameter for Docker server image - default to 1200
- STR export limit increased to 500, as for other variants
- Prevent long number wrapping and use thin spaces for separation, as per standards from SI, NIST, IUPAC, BIPM.
- Speed up case retrieval and lower memory use by projecting case queries
- Make relatedness check fails stand out a little more to new users
- Speed up case retrieval and lower memory use by projecting case queries
- Speed up variant pages by projecting only the necessary keys in disease collection query
### Fixed
- Huge memory use caused by cases and variants pages pulling complete disease documents from DB
- Do not include genes fetched from HPO terms when loading diseases
- Consider the renamed fields `Approved Symbol` -> `Approved Gene Symbol` and `Gene Symbols` -> `Gene/Locus And Other Related Symbols` when parsing OMIM terms from genemap2.txt file

## [4.72.1]
### Fixed
- Jinja filter that renders long integers
- Case cache when looking for causatives in other cases causing the server to hang

## [4.72]
### Added
- A GitHub action that checks for broken internal links in docs pages
- Link validation settings in mkdocs.yml file
- Load and display full RNA alignments on alignment viewer
- Genome build check when loading a case
- Extend event index to previous causative variants and always load them
### Fixed
- Documentation nav links for a few documents
- Slightly extended the BioNano Genomics Access integration docs
- Loading of SVs when VCF is missing the INFO.END field but has INFO.SVLEN field
- Escape protein sequence name (if available) in case general report to render special characters correctly
- CaseS HPO term searches for multiple terms works independent of order
- CaseS search regexp should not allow backslash
- CaseS cohort tags can contain whitespace and still match
- Remove diagnoses from cases even if OMIM term is not found in the database
- Parsing of disease-associated genes
- Removed an annoying warning while updating database's disease terms
- Displaying custom case images loaded with scout version <= 4.71
- Use pydantic version >=2 in requirements.txt file
### Changed
- Column width adjustment on caseS page
- Use Python 3.11 in tests
- Update some github actions
- Upgraded Pydantic to version 2
- Case validation fails on loading when associated files (alignments, VCFs and reports) are not present on disk
- Case validation fails on loading when custom images have format different then ["gif", "svg", "png", "jpg", "jpeg"]
- Custom images keys `case` and `str` in case config yaml file are renamed to `case_images` and `str_variants_images`
- Simplify and speed up case general report code
- Speed up case retrieval in case_matching_causatives
- Upgrade pymongo to version 4
- When updating disease terms, check that all terms are consistent with a DiseaseTerm model before dropping the old collection
- Better separation between modules loading HPO terms and diseases
- Deleted unused scout.build.phenotype module
- Stricter validation of mandatory genome build key when loading a case. Allowed values are ['37','38',37,38]
- Improved readability of variants length and coordinates on variantS pages

## [4.71]
### Added
- Added Balsamic keys for SweGen and loqusdb local archive frequecies, SNV and SV
- New filter option for Cancer variantS: local archive RD loqusdb
- Show annotated observations on SV variantS view, also for cancer somatic SVs
- Revel filter for variantS
- Show case default panel on caseS page
- CADD filter for Cancer Somatic SNV variantS - show score
- SpliceAI-lookup link (BROAD, shows SpliceAI and Pangolin) from variant page
- BioNano Access server API - check projects, samples and fetch FSHD reports
### Fixed
- Name of reference genome build for RNA for compatibility with IGV locus search change
- Howto to run the Docker image on Mac computers in `admin-guide/containers/container-deploy.md`
- Link to Weasyprint installation howto in README file
- Avoid filling up disk by creating a reduced VCF file for every variant that is visualized
- Remove legacy incorrectly formatted CODEOWNERS file
- Restrain variant_type requests to variantS views to "clinical" or "research"
- Visualization of cancer variants where cancer case has no affected individual
- ProteinPaint gene link (small StJude API change)
- Causative MEI variant link on causatives page
- Bionano access api settings commented out by default in Scout demo config file.
- Do not show FSHD button on freshly loaded cases without bionano_access individuals
- Truncate long variants' HGVS on causative/Clinically significant and pinned variants case panels
### Changed
- Remove function call that tracks users' browser version
- Include three more splice variant SO terms in clinical filter severe SO terms
- Drop old HPO term collection only after parsing and validation of new terms completes
- Move score to own column on Cancer Somatic SNV variantS page
- Refactored a few complex case operations, breaking out sub functionalities

## [4.70]
### Added
- Download a list of Gene Variants (max 500) resulting from SNVs and Indels search
- Variant PubMed link to search for gene symbol and any aliases
### Changed
- Clearer gnomAD values in Variants page
### Fixed
- CaseS page uniform column widths
- Include ClinVar variants into a scrollable div element on Case page
- `canonical_transcript` variable not initialized in get_hgvs function (server.blueprints.institutes.controllers.py)
- Catch and display any error while importing Phenopacket info
- Modified Docker files to use python:3.8-slim-bullseye to prevent gunicorn workers booting error

## [4.69]
### Added
- ClinVar submission howto available also on Case page
- Somatic score and filtering for somatic SV callers, if available
- Show caller as a tooltip on variantS list
### Fixed
- Crash when attempting to export phenotype from a case that had never had phenotypes
- Aesthetic fix to Causative and Pinned Variants on Case page
- Structural inconsistency for ClinVar Blueprint templates
- Updated igv.js to 2.15.8 to fix track default color bug
- Fixed release versions for actions.
- Freeze tornado below 6.3.0 for compatibility with livereload 2.6.3
- Force update variants count on case re-upload
- IGV locus search not working - add genome reference id
- Pin links to MEI variants should end up on MEI not SV variant view
- Load also matching MEI variants on forced region load
- Allow excluding MEI from case variant deletion
- Fixed the name of the assigned user when the internal user ID is different from the user email address
- Gene variantS should display gene function, region and full hgvs
### Changed
- FontAwesome integrity check fail (updated resource)
- Removed ClinVar API validation buttons in favour of direct API submission
- Improved layout of Institute settings page
- ClinVar API key and allowed submitters are set in the Institute settings page


## [4.68]
### Added
- Rare Disease Mobile Element Insertion variants view
### Changed
- Updated igv.js to 2.15.6
### Fixed
- Docker stage build pycairo.
- Restore SNV and SV rank models versions on Causatives and Verified pages
- Saving `REVEL_RANKSCORE` value in a field named `revel` in variants database documents

## [4.67]
### Added
- Prepare to filter local SV frequency
### Changed
- Speed up instituteS page loading by refactoring cases/institutes query
- Clinical Filter for SVs includes `splice_polypyrimidine_tract_variant` as a severe consequence
- Clinical Filter for SVs includes local variant frequency freeze ("old") for filtering, starting at 30 counts
- Speed up caseS page loading by adding status to index and refactoring totals count
- HPO file parsing is updated to reflect that HPO have changed a few downloadable file formats with their 230405 release.
### Fixed
- Page crashing when a user tries to edit a comment that was removed
- Warning instead of crashed page when attempting to retrieve a non-existent Phenopacket
- Fixed StJude ProteinPaint gene link (URL change)
- Freeze of werkzeug library to version<2.3 to avoid problems resulting from the consequential upgrade of the Flask lib
- Huge list of genes in case report for megabases-long structural variants.
- Fix displaying institutes without associated cases on institutes page
- Fix default panel selection on SVs in cancer case report

## [4.66]
### Changed
- Moved Phenomodels code under a dedicated blueprint
- Updated the instructions to load custom case report under admin guide
- Keep variants filter window collapsed except when user expands it to filter
### Added
- A summary table of pinned variants on the cancer case general report
- New openable matching causatives and managed variants lists for default gene panels only for convenience
### Fixed
- Gens structural variant page link individual id typo

## [4.65.2]
### Fixed
- Generating general case report with str variants containing comments

## [4.65.1]
### Fixed
- Visibility of `Gene(s)` badges on SV VariantS page
- Hide dismiss bar on SV page not working well
- Delivery report PDF download
- Saving Pipeline version file when loading a case
- Backport compatible import of importlib metadata for old python versions (<3.8)

## [4.65]
### Added
- Option to mark a ClinVar submission as submitted
- Docs on how to create/update the PanelApp green genes as a system admin
- `individual_id`-parameter to both Gens links
- Download a gene panel in TXT format from gene panel page
- Panel gene comments on variant page: genes in panels can have comments that describe the gene in a panel context
### Changed
- Always show each case category on caseS page, even if 0 cases in total or after current query
- Improved sorting of ClinVar submissions
- Pre-populate SV type select in ClinVar submission form, when possible
- Show comment badges in related comments tables on general report
- Updated version of several GitHub actions
- Migrate from deprecated `pkg_resources` lib to `importlib_resources`
- Dismiss bar on variantS pages is thinner.
- Dismiss bar on variantS pages can be toggled open or closed for the duration of a login session.
### Fixed
- Fixed Sanger order / Cancel order modal close buttons
- Visibility of SV type in ClinVar submission form
- Fixed a couple of creations where now was called twice, so updated_at and created_at could differ
- Deprecated Ubuntu version 18.04 in one GitHub action
- Panels that have been removed (hidden) should not be visible in views where overlapping gene panels for genes are shown
- Gene panel test pointing to the right function

## [4.64]
### Added
- Create/Update a gene panel containing all PanelApp green genes (`scout update panelapp-green -i <cust_id>`)
- Links for ACMG pathogenicity impact modification on the ACMG classification page
### Changed
- Open local observation matching cases in new windows
### Fixed
- Matching manual ranked variants are now shown also on the somatic variant page
- VarSome links to hg19/GRCh37
- Managed variants filter settings lost when navigating to additional pages
- Collect the right variant category after submitting filter form from research variantS page
- Beacon links are templated and support variants in genome build 38

## [4.63]
### Added
- Display data sharing info for ClinVar, Matchmaker Exchange and Beacon in a dedicated column on Cases page
- Test for `commands.download.omim.print_omim`
- Display dismissed variants comments on general case report
- Modify ACMG pathogenicity impact (most commonly PVS1, PS3) based on strength of evidence with lab director's professional judgement
- REViewer button on STR variant page
- Alamut institution parameter in institute settings for Alamut Visual Plus software
- Added Manual Ranks Risk Factor, Likely Risk Factor and Uncertain Risk Factor
- Display matching manual ranks from previous cases the user has access to on VariantS and Variant pages
- Link to gnomAD gene SVs v2.1 for SV variants with gnomAD frequency
- Support for nf-core/rnafusion reports
### Changed
- Display chrY for sex unknown
- Deprecate legacy scout_load() method API call.
- Message shown when variant tag is updated for a variant
- When all ACMG classifications are deleted from a variant, the current variant classification status is also reset.
- Refactored the functions that collect causative variants
- Removed `scripts/generate_test_data.py`
### Fixed
- Default IGV tracks (genes, ClinVar, ClinVar CNVs) showing even if user unselects them all
- Freeze Flask-Babel below v3.0 due to issue with a locale decorator
- Thaw Flask-Babel and fix according to v3 standard. Thank you @TkTech!
- Show matching causatives on somatic structural variant page
- Visibility of gene names and functional annotations on Causatives/Verified pages
- Panel version can be manually set to floating point numbers, when modified
- Causatives page showing also non-causative variants matching causatives in other cases
- ClinVar form submission for variants with no selected transcript and HGVS
- Validating and submitting ClinVar objects not containing both Variant and Casedata info

## [4.62.1]
### Fixed
- Case page crashing when adding a case to a group without providing a valid case name

## [4.62]
### Added
- Validate ClinVar submission objects using the ClinVar API
- Wrote tests for case and variant API endpoints
- Create ClinVar submissions from Scout using the ClinVar API
- Export Phenopacket for affected individual
- Import Phenopacket from JSON file or Phenopacket API backend server
- Use the new case name option for GENS requests
- Pre-validate refseq:HGVS items using VariantValidator in ClinVar submission form
### Fixed
- Fallback for empty alignment index for REViewer service
- Source link out for MIP 11.1 reference STR annotation
- Avoid duplicate causatives and pinned variants
- ClinVar clinical significance displays only the ACMG terms when user selects ACMG 2015 as assertion criteria
- Spacing between icon and text on Beacon and MatchMaker links on case page sidebar
- Truncate IDs and HGVS representations in ClinVar pages if longer than 25 characters
- Update ClinVar submission ID form
- Handle connection timeout when sending requests requests to external web services
- Validate any ClinVar submission regardless of its status
- Empty Phenopackets import crashes
- Stop Spinner on Phenopacket JSON download
### Changed
- Updated ClinVar submission instructions

## [4.61.1]
### Fixed
- Added `UMLS` as an option of `Condition ID type` in ClinVar Variant downloaded files
- Missing value for `Condition ID type` in ClinVar Variant downloaded files
- Possibility to open, close or delete a ClinVar submission even if it doesn't have an associated name
- Save SV type, ref and alt n. copies to exported ClinVar files
- Inner and outer start and stop SV coordinates not exported in ClinVar files
- ClinVar submissions page crashing when SV files don't contain breakpoint exact coordinates
- Align OMIM diagnoses with delete diagnosis button on case page
- In ClinVar form, reset condition list and customize help when condition ID changes

## [4.61]
### Added
- Filter case list by cases with variants in ClinVar submission
- Filter case list by cases containing RNA-seq data - gene_fusion_reports and sample-level tracks (splice junctions and RNA coverage)
- Additional case category `Ignored`, to be used for cases that don't fall in the existing 'inactive', 'archived', 'solved', 'prioritized' categories
- Display number of cases shown / total number of cases available for each category on Cases page
- Moved buttons to modify case status from sidebar to main case page
- Link to Mutalyzer Normalizer tool on variant's transcripts overview to retrieve official HVGS descriptions
- Option to manually load RNA MULTIQC report using the command `scout load report -t multiqc_rna`
- Load RNA MULTIQC automatically for a case if config file contains the `multiqc_rna` key/value
- Instructions in admin-guide on how to load case reports via the command line
- Possibility to filter RD variants by a specific genotype call
- Distinct colors for different inheritance models on RD Variant page
- Gene panels PDF export with case variants hits by variant type
- A couple of additional README badges for GitHub stats
- Upload and display of pipeline reference info and executable version yaml files as custom reports
- Testing CLI on hasta in PR template
### Changed
- Instructions on how to call dibs on scout-stage server in pull request template
- Deprecated CLI commands `scout load <delivery_report, gene_fusion_report, coverage_qc_report, cnv_report>` to replace them with command `scout load report -t <report type>`
- Refactored code to display and download custom case reports
- Do not export `Assertion method` and `Assertion method citation` to ClinVar submission files according to changes to ClinVar's submission spreadsheet templates.
- Simplified code to create and download ClinVar CSV files
- Colorize inheritance models badges by category on VariantS page
- `Safe variants matching` badge more visible on case page
### Fixed
- Non-admin users saving institute settings would clear loqusdb instance selection
- Layout of variant position, cytoband and type in SV variant summary
- Broken `Build Status - GitHub badge` on GitHub README page
- Visibility of text on grey badges in gene panels PDF exports
- Labels for dashboard search controls
- Dark mode visibility for ClinVar submission
- Whitespaces on outdated panel in extent report

## [4.60]
### Added
- Mitochondrial deletion signatures (mitosign) can be uploaded and shown with mtDNA report
- A `Type of analysis` column on Causatives and Validated variants pages
- List of "safe" gene panels available for matching causatives and managed variants in institute settings, to avoid secondary findings
- `svdb_origin` as a synonym for `FOUND_IN` to complement `set` for variants found by all callers
### Changed
- Hide removed gene panels by default in panels page
- Removed option for filtering cancer SVs by Tumor and Normal alt AF
- Hide links to coverage report from case dynamic HPO panel if cancer analysis
- Remove rerun emails and redirect users to the analysis order portal instead
- Updated clinical SVs igv.js track (dbVar) and added example of external track from `https://trackhubregistry.org/`
- Rewrote the ClinVar export module to simplify and add one variant at the time
- ClinVar submissions with phenotype conditions from: [OMIM, MedGen, Orphanet, MeSH, HP, MONDO]
### Fixed
- If trying to load a badly formatted .tsv file an error message is displayed.
- Avoid showing case as rerun when first attempt at case upload failed
- Dynamic autocomplete search not working on phenomodels page
- Callers added to variant when loading case
- Now possible to update managed variant from file without deleting it first
- Missing preselected chromosome when editing a managed variant
- Preselected variant type and subtype when editing a managed variant
- Typo in dbVar ClinVar track, hg19


## [4.59]
### Added
- Button to go directly to HPO SV filter variantS page from case
- `Scout-REViewer-Service` integration - show `REViewer` picture if available
- Link to HPO panel coverage overview on Case page
- Specify a confidence threshold (green|amber|red) when loading PanelApp panels
- Functional annotations in variants lists exports (all variants)
- Cancer/Normal VAFs and COSMIC ids in in variants lists exports (cancer variants)
### Changed
- Better visualization of regional annotation for long lists of genes in large SVs in Variants tables
- Order of cells in variants tables
- More evident links to gene coverage from Variant page
- Gene panels sorted by display name in the entire Case page
- Round CADD and GnomAD values in variants export files
### Fixed
- HPO filter button on SV variantS page
- Spacing between region|function cells in SVs lists
- Labels on gene panel Chanjo report
- Fixed ambiguous duplicated response headers when requesting a BAM file from /static
- Visited color link on gene coverage button (Variant page)

## [4.58.1]
### Fixed
- Case search with search strings that contain characters that can be escaped

## [4.58]
### Added
- Documentation on how to create/update PanelApp panels
- Add filter by local observations (archive) to structural variants filters
- Add more splicing consequences to SO term definitions
- Search for a specific gene in all gene panels
- Institute settings option to force show all variants on VariantS page for all cases of an institute
- Filter cases by validation pending status
- Link to The Clinical Knowledgebase (CKB) (https://ckb.jax.org/) in cancer variant's page
### Fixed
- Added a not-authorized `auto-login` fixture according to changes in Flask-Login 0.6.2
- Renamed `cache_timeout` param name of flask.send_file function to `max_age` (Flask 2.2 compliant)
- Replaced deprecated `app.config["JSON_SORT_KEYS"]` with app.json.sort_keys in app settings
- Bug in gene variants page (All SNVs and INDELs) when variant gene doesn't have a hgnc id that is found in the database
- Broken export of causatives table
- Query for genes in build 38 on `Search SNVs and INDELs` page
- Prevent typing special characters `^<>?!=\/` in case search form
- Search matching causatives also among research variants in other cases
- Links to variants in Verified variants page
- Broken filter institute cases by pinned gene
- Better visualization of long lists of genes in large SVs on Causative and Verified Variants page
- Reintroduced missing button to export Causative variants
- Better linking and display of matching causatives and managed variants
- Reduced code complexity in `scout/parse/variant/variant.py`
- Reduced complexity of code in `scout/build/variant/variant.py`

### Changed
- State that loqusdb observation is in current case if observations count is one and no cases are shown
- Better pagination and number of variants returned by queries in `Search SNVs and INDELs` page
- Refactored and simplified code used for collecting gene variants for `Search SNVs and INDELs` page
- Fix sidebar panel icons in Case view
- Fix panel spacing in Case view
- Removed unused database `sanger_ordered` and `case_id,category,rank_score` indexes (variant collection)
- Verified variants displayed in a dedicated page reachable from institute sidebar
- Unified stats in dashboard page
- Improved gene info for large SVs and cancer SVs
- Remove the unused `variant.str_variant` endpoint from variant views
- Easier editing of HPO gene panel on case page
- Assign phenotype panel less cramped on Case page
- Causatives and Verified variants pages to use the same template macro
- Allow hyphens in panel names
- Reduce resolution of example images
- Remove some animations in web gui which where rendered slow


## [4.57.4]
### Fixed
- Parsing of variant.FORMAT "DR" key in parse variant file

## [4.57.3]
### Fixed
- Export of STR verified variants
- Do not download as verified variants first verified and then reset to not validated
- Avoid duplicated lines in downloaded verified variants reflecting changes in variant validation status

## [4.57.2]
### Fixed
- Export of verified variants when variant gene has no transcripts
- HTTP 500 when visiting a the details page for a cancer variant that had been ranked with genmod

## [4.57.1]
### Fixed
- Updating/replacing a gene panel from file with a corrupted or malformed file

## [4.57]
### Added
- Display last 50 or 500 events for a user in a timeline
- Show dismiss count from other cases on matching variantS
- Save Beacon-related events in events collection
- Institute settings allow saving multiple loqusdb instances for one institute
- Display stats from multiple instances of loqusdb on variant page
- Display date and frequency of obs derived from count of local archive observations from MIP11 (requires fix in MIP)
### Changed
- Prior ACMG classifications view is no longer limited by pathogenicity
### Fixed
- Visibility of Sanger ordered badge on case page, light mode
- Some of the DataTables tables (Phenotypes and Diagnoses pages) got a bit dark in dark mode
- Remove all redundancies when displaying timeline events (some events are saved both as case-related and variant-related)
- Missing link in saved MatchMaker-related events
- Genes with mixed case gene symbols missing in PanelApp panels
- Alignment of elements on the Beacon submission modal window
- Locus info links from STR variantS page open in new browser tabs

## [4.56]
### Added
- Test for PanelApp panels loading
- `panel-umi` tag option when loading cancer analyses
### Changed
- Black text to make comments more visible in dark mode
- Loading PanelApp panels replaces pre-existing panels with same version
- Removed sidebar from Causatives page - navigation is available on the top bar for now
- Create ClinVar submissions from pinned variants list in case page
- Select which pinned variants will be included in ClinVar submission documents
### Fixed
- Remove a:visited css style from all buttons
- Update of HPO terms via command line
- Background color of `MIXED` and `PANEL-UMI` sequencing types on cases page
- Fixed regex error when searching for cases with query ending with `\ `
- Gene symbols on Causatives page lighter in dark mode
- SpliceAI tooltip of multigene variants

## [4.55]
### Changed
- Represent different tumor samples as vials in cases page
- Option to force-update the OMIM panel
### Fixed
- Low tumor purity badge alignment in cancer samples table on cancer case view
- VariantS comment popovers reactivate on hover
- Updating database genes in build 37
- ACMG classification summary hidden by sticky navbar
- Logo backgrounds fixed to white on welcome page
- Visited links turn purple again
- Style of link buttons and dropdown menus
- Update KUH and GMS logos
- Link color for Managed variants

## [4.54]
### Added
- Dark mode, using browser/OS media preference
- Allow marking case as solved without defining causative variants
- Admin users can create missing beacon datasets from the institute's settings page
- GenCC links on gene and variant pages
- Deprecation warnings when launching the app using a .yaml config file or loading cases using .ped files
### Changed
- Improved HTML syntax in case report template
- Modified message displayed when variant rank stats could not be calculated
- Expanded instructions on how to test on CG development server (cg-vm1)
- Added more somatic variant callers (Balsamic v9 SNV, develop SV)
### Fixed
- Remove load demo case command from docker-compose.yml
- Text elements being split across pages in PDF reports
- Made login password field of type `password` in LDAP login form
- Gene panels HTML select in institute's settings page
- Bootstrap upgraded to version 5
- Fix some Sourcery and SonarCloud suggestions
- Escape special characters in case search on institute and dashboard pages
- Broken case PDF reports when no Madeline pedigree image can be created
- Removed text-white links style that were invisible in new pages style
- Variants pagination after pressing "Filter variants" or "Clinical filter"
- Layout of buttons Matchmaker submission panel (case page)
- Removing cases from Matchmaker (simplified code and fixed functionality)
- Reintroduce check for missing alignment files purged from server

## [4.53]
### Added
### Changed
- Point Alamut API key docs link to new API version
- Parse dbSNP id from ID only if it says "rs", else use VEP CSQ fields
- Removed MarkupSafe from the dependencies
### Fixed
- Reintroduced loading of SVs for demo case 643595
- Successful parse of FOUND_IN should avoid GATK caller default
- All vulnerabilities flagged by SonarCloud

## [4.52]
### Added
- Demo cancer case gets loaded together with demo RD case in demo instance
- Parse REVEL_score alongside REVEL_rankscore from csq field and display it on SNV variant page
- Rank score results now show the ranking range
- cDNA and protein changes displayed on institute causatives pages
- Optional SESSION_TIMEOUT_MINUTES configuration in app config files
- Script to convert old OMIM case format (list of integers) to new format (list of dictionaries)
- Additional check for user logged in status before serving alignment files
- Download .cgh files from cancer samples table on cancer case page
- Number of documents and date of last update on genes page
### Changed
- Verify user before redirecting to IGV alignments and sashimi plots
- Build case IGV tracks starting from case and variant objects instead of passing all params in a form
- Unfreeze Werkzeug lib since Flask_login v.0.6 with bugfix has been released
- Sort gene panels by name (panelS and variant page)
- Removed unused `server.blueprints.alignviewers.unindexed_remote_static` endpoint
- User sessions to check files served by `server.blueprints.alignviewers.remote_static` endpoint
- Moved Beacon-related functions to a dedicated app extension
- Audit Filter now also loads filter displaying the variants for it
### Fixed
- Handle `attachment_filename` parameter renamed to `download_name` when Flask 2.2 will be released
- Removed cursor timeout param in cases find adapter function to avoid many code warnings
- Removed stream argument deprecation warning in tests
- Handle `no intervals found` warning in load_region test
- Beacon remove variants
- Protect remote_cors function in alignviewers view from Server-Side Request Forgery (SSRF)
- Check creation date of last document in gene collection to display when genes collection was updated last

## [4.51]
### Added
- Config file containing codecov settings for pull requests
- Add an IGV.js direct link button from case page
- Security policy file
- Hide/shade compound variants based on rank score on variantS from filter
- Chromograph legend documentation direct link
### Changed
- Updated deprecated Codecov GitHub action to v.2
- Simplified code of scout/adapter/mongo/variant
- Update IGV.js to v2.11.2
- Show summary number of variant gene panels on general report if more than 3
### Fixed
- Marrvel link for variants in genome build 38 (using liftover to build 37)
- Remove flags from codecov config file
- Fixed filter bug with high negative SPIDEX scores
- Renamed IARC TP53 button to to `TP53 Database`, modified also link since IARC has been moved to the US NCI: `https://tp53.isb-cgc.org/`
- Parsing new format of OMIM case info when exporting patients to Matchmaker
- Remove flask-debugtoolbar lib dependency that is using deprecated code and causes app to crash after new release of Jinja2 (3.1)
- Variant page crashing for cases with old OMIM terms structure (a list of integers instead of dictionary)
- Variant page crashing when creating MARRVEL link for cases with no genome build
- SpliceAI documentation link
- Fix deprecated `safe_str_cmp` import from `werkzeug.security` by freezing Werkzeug lib to v2.0 until Flask_login v.0.6 with bugfix is released
- List gene names densely in general report for SVs that contain more than 3 genes
- Show transcript ids on refseq genes on hg19 in IGV.js, using refgene source
- Display correct number of genes in general report for SVs that contain more than 32 genes
- Broken Google login after new major release of `lepture/authlib`
- Fix frequency and callers display on case general report

## [4.50.1]
### Fixed
- Show matching causative STR_repid for legacy str variants (pre Stranger hgnc_id)

## [4.50]
### Added
- Individual-specific OMIM terms
- OMIM disease descriptions in ClinVar submission form
- Add a toggle for melter rerun monitoring of cases
- Add a config option to show the rerun monitoring toggle
- Add a cli option to export cases with rerun monitoring enabled
- Add a link to STRipy for STR variants; shallow for ARX and HOXA13
- Hide by default variants only present in unaffected individuals in variants filters
- OMIM terms in general case report
- Individual-level info on OMIM and HPO terms in general case report
- PanelApp gene link among the external links on variant page
- Dashboard case filters fields help
- Filter cases by OMIM terms in cases and dashboard pages
### Fixed
- A malformed panel id request would crash with exception: now gives user warning flash with redirect
- Link to HPO resource file hosted on `http://purl.obolibrary.org`
- Gene search form when gene exists only in build 38
- Fixed odd redirect error and poor error message on missing column for gene panel csv upload
- Typo in parse variant transcripts function
- Modified keys name used to parse local observations (archived) frequencies to reflect change in MIP keys naming
- Better error handling for partly broken/timed out chanjo reports
- Broken javascript code when case Chromograph data is malformed
- Broader space for case synopsis in general report
- Show partial causatives on causatives and matching causatives panels
- Partial causative assignment in cases with no OMIM or HPO terms
- Partial causative OMIM select options in variant page
### Changed
- Slightly smaller and improved layout of content in case PDF report
- Relabel more cancer variant pages somatic for navigation
- Unify caseS nav links
- Removed unused `add_compounds` param from variant controllers function
- Changed default hg19 genome for IGV.js to legacy hg19_1kg_decoy to fix a few problematic loci
- Reduce code complexity (parse/ensembl.py)
- Silence certain fields in ClinVar export if prioritised ones exist (chrom-start-end if hgvs exist)
- Made phenotype non-mandatory when marking a variant as partial causative
- Only one phenotype condition type (OMIM or HPO) per variant is used in ClinVar submissions
- ClinVar submission variant condition prefers OMIM over HPO if available
- Use lighter version of gene objects in Omim MongoDB adapter, panels controllers, panels views and institute controllers
- Gene-variants table size is now adaptive
- Remove unused file upload on gene-variants page

## [4.49]
### Fixed
- Pydantic model types for genome_build, madeline_info, peddy_ped_check and peddy_sex_check, rank_model_version and sv_rank_model_version
- Replace `MatchMaker` with `Matchmaker` in all places visible by a user
- Save diagnosis labels along with OMIM terms in Matchmaker Exchange submission objects
- `libegl-mesa0_21.0.3-0ubuntu0.3~20.04.5_amd64.deb` lib not found by GitHub actions Docker build
- Remove unused `chromograph_image_files` and `chromograph_prefixes` keys saved when creating or updating an RD case
- Search managed variants by description and with ignore case
### Changed
- Introduced page margins on exported PDF reports
- Smaller gene fonts in downloaded HPO genes PDF reports
- Reintroduced gene coverage data in the PDF-exported general report of rare-disease cases
- Check for existence of case report files before creating sidebar links
- Better description of HPO and OMIM terms for patients submitted to Matchmaker Exchange
- Remove null non-mandatory key/values when updating a case
- Freeze WTForms<3 due to several form input rendering changes

## [4.48.1]
### Fixed
- General case PDF report for recent cases with no pedigree

## [4.48]
### Added
- Option to cancel a request for research variants in case page
### Changed
- Update igv.js to v2.10.5
- Updated example of a case delivery report
- Unfreeze cyvcf2
- Builder images used in Scout Dockerfiles
- Crash report email subject gives host name
- Export general case report to PDF using PDFKit instead of WeasyPrint
- Do not include coverage report in PDF case report since they might have different orientation
- Export cancer cases's "Coverage and QC report" to PDF using PDFKit instead of Weasyprint
- Updated cancer "Coverage and QC report" example
- Keep portrait orientation in PDF delivery report
- Export delivery report to PDF using PDFKit instead of Weasyprint
- PDF export of clinical and research HPO panels using PDFKit instead of Weasyprint
- Export gene panel report to PDF using PDFKit
- Removed WeasyPrint lib dependency

### Fixed
- Reintroduced missing links to Swegen and Beacon and dbSNP in RD variant page, summary section
- Demo delivery report orientation to fit new columns
- Missing delivery report in demo case
- Cast MNVs to SNV for test
- Export verified variants from all institutes when user is admin
- Cancer coverage and QC report not found for demo cancer case
- Pull request template instructions on how to deploy to test server
- PDF Delivery report not showing Swedac logo
- Fix code typos
- Disable codefactor raised by ESLint for javascript functions located on another file
- Loading spinner stuck after downloading a PDF gene panel report
- IGV browser crashing when file system with alignment files is not mounted

## [4.47]
### Added
- Added CADD, GnomAD and genotype calls to variantS export
### Changed
- Pull request template, to illustrate how to deploy pull request branches on cg-vm1 stage server
### Fixed
- Compiled Docker image contains a patched version (v4.9) of chanjo-report

## [4.46.1]
### Fixed
- Downloading of files generated within the app container (MT-report, verified variants, pedigrees, ..)

## [4.46]
### Added
- Created a Dockefile to be used to serve the dockerized app in production
- Modified the code to collect database params specified as env vars
- Created a GitHub action that pushes the Dockerfile-server image to Docker Hub (scout-server-stage) every time a PR is opened
- Created a GitHub action that pushes the Dockerfile-server image to Docker Hub (scout-server) every time a new release is created
- Reassign MatchMaker Exchange submission to another user when a Scout user is deleted
- Expose public API JSON gene panels endpoint, primarily to enable automated rerun checking for updates
- Add utils for dictionary type
- Filter institute cases using multiple HPO terms
- Vulture GitHub action to identify and remove unused variables and imports
### Changed
- Updated the python config file documentation in admin guide
- Case configuration parsing now uses Pydantic for improved typechecking and config handling
- Removed test matrices to speed up automatic testing of PRs
- Switch from Coveralls to Codecov to handle CI test coverage
- Speed-up CI tests by caching installation of libs and splitting tests into randomized groups using pytest-test-groups
- Improved LDAP login documentation
- Use lib flask-ldapconn instead of flask_ldap3_login> to handle ldap authentication
- Updated Managed variant documentation in user guide
- Fix and simplify creating and editing of gene panels
- Simplified gene variants search code
- Increased the height of the genes track in the IGV viewer
### Fixed
- Validate uploaded managed variant file lines, warning the user.
- Exporting validated variants with missing "genes" database key
- No results returned when searching for gene variants using a phenotype term
- Variants filtering by gene symbols file
- Make gene HGNC symbols field mandatory in gene variants page and run search only on form submit
- Make sure collaborator gene variants are still visible, even if HPO filter is used

## [4.45]
### Added
### Changed
- Start Scout also when loqusdbapi is not reachable
- Clearer definition of manual standard and custom inheritance models in gene panels
- Allow searching multiple chromosomes in filters
### Fixed
- Gene panel crashing on edit action

## [4.44]
### Added
### Changed
- Display Gene track beneath each sample track when displaying splice junctions in igv browser
- Check outdated gene symbols and update with aliases for both RD and cancer variantS
### Fixed
- Added query input check and fixed the Genes API endpoint to return a json formatted error when request is malformed
- Typo in ACMG BP6 tooltip

## [4.43.1]
### Added
- Added database index for OMIM disease term genes
### Changed
### Fixed
- Do not drop HPO terms collection when updating HPO terms via the command line
- Do not drop disease (OMIM) terms collection when updating diseases via the command line

## [4.43]
### Added
- Specify which collection(s) update/build indexes for
### Fixed
- Do not drop genes and transcripts collections when updating genes via the command line

## [4.42.1]
### Added
### Changed
### Fixed
- Freeze PyMongo lib to version<4.0 to keep supporting previous MongoDB versions
- Speed up gene panels creation and update by collecting only light gene info from database
- Avoid case page crash on Phenomizer queries timeout

## [4.42]
### Added
- Choose custom pinned variants to submit to MatchMaker Exchange
- Submit structural variant as genes to the MatchMaker Exchange
- Added function for maintainers and admins to remove gene panels
- Admins can restore deleted gene panels
- A development docker-compose file illustrating the scout/chanjo-report integration
- Show AD on variants view for cancer SV (tumor and normal)
- Cancer SV variants filter AD, AF (tumor and normal)
- Hiding the variants score column also from cancer SVs, as for the SNVs
### Changed
- Enforce same case _id and display_name when updating a case
- Enforce same individual ids, display names and affected status when updating a case
- Improved documentation for connecting to loqusdb instances (including loqusdbapi)
- Display and download HPO gene panels' gene symbols in italics
- A faster-built and lighter Docker image
- Reduce complexity of `panels` endpoint moving some code to the panels controllers
- Update requirements to use flask-ldap3-login>=0.9.17 instead of freezing WTForm
### Fixed
- Use of deprecated TextField after the upgrade of WTF to v3.0
- Freeze to WTForms to version < 3
- Remove the extra files (bed files and madeline.svg) introduced by mistake
- Cli command loading demo data in docker-compose when case custom images exist and is None
- Increased MongoDB connection serverSelectionTimeoutMS parameter to 30K (default value according to MongoDB documentation)
- Better differentiate old obs counts 0 vs N/A
- Broken cancer variants page when default gene panel was deleted
- Typo in tx_overview function in variant controllers file
- Fixed loqusdbapi SV search URL
- SV variants filtering using Decipher criterion
- Removing old gene panels that don't contain the `maintainer` key.

## [4.41.1]
### Fixed
- General reports crash for variant annotations with same variant on other cases

## [4.41]
### Added
- Extended the instructions for running the Scout Docker image (web app and cli).
- Enabled inclusion of custom images to STR variant view
### Fixed
- General case report sorting comments for variants with None genetic models
- Do not crash but redirect to variants page with error when a variant is not found for a case
- UCSC links coordinates for SV variants with start chromosome different than end chromosome
- Human readable variants name in case page for variants having start chromosome different from end chromosome
- Avoid always loading all transcripts when checking gene symbol: introduce gene captions
- Slow queries for evaluated variants on e.g. case page - use events instead
### Changed
- Rearrange variant page again, moving severity predictions down.
- More reactive layout width steps on variant page

## [4.40.1]
### Added
### Fixed
- Variants dismissed with inconsistent inheritance pattern can again be shown in general case report
- General report page for variants with genes=None
- General report crashing when variants have no panels
- Added other missing keys to case and variant dictionaries passed to general report
### Changed

## [4.40]
### Added
- A .cff citation file
- Phenotype search API endpoint
- Added pagination to phenotype API
- Extend case search to include internal MongoDB id
- Support for connecting to a MongoDB replica set (.py config files)
- Support for connecting to a MongoDB replica set (.yaml config files)
### Fixed
- Command to load the OMIM gene panel (`scout load panel --omim`)
- Unify style of pinned and causative variants' badges on case page
- Removed automatic spaces after punctuation in comments
- Remove the hardcoded number of total individuals from the variant's old observations panel
- Send delete requests to a connected Beacon using the DELETE method
- Layout of the SNV and SV variant page - move frequency up
### Changed
- Stop updating database indexes after loading exons via command line
- Display validation status badge also for not Sanger-sequenced variants
- Moved Frequencies, Severity and Local observations panels up in RD variants page
- Enabled Flask CORS to communicate CORS status to js apps
- Moved the code preparing the transcripts overview to the backend
- Refactored and filtered json data used in general case report
- Changed the database used in docker-compose file to use the official MongoDB v4.4 image
- Modified the Python (3.6, 3.8) and MongoDB (3.2, 4.4, 5.0) versions used in testing matrices (GitHub actions)
- Capitalize case search terms on institute and dashboard pages


## [4.39]
### Added
- COSMIC IDs collected from CSQ field named `COSMIC`
### Fixed
- Link to other causative variants on variant page
- Allow multiple COSMIC links for a cancer variant
- Fix floating text in severity box #2808
- Fixed MitoMap and HmtVar links for hg38 cases
- Do not open new browser tabs when downloading files
- Selectable IGV tracks on variant page
- Missing splice junctions button on variant page
- Refactor variantS representative gene selection, and use it also for cancer variant summary
### Changed
- Improve Javascript performance for displaying Chromograph images
- Make ClinVar classification more evident in cancer variant page

## [4.38]
### Added
- Option to hide Alamut button in the app config file
### Fixed
- Library deprecation warning fixed (insert is deprecated. Use insert_one or insert_many instead)
- Update genes command will not trigger an update of database indices any more
- Missing resources in temporary downloading directory when updating genes using the command line
- Restore previous variant ACMG classification in a scrollable div
- Loading spinner not stopping after downloading PDF case reports and variant list export
- Add extra Alamut links higher up on variant pages
- Improve UX for phenotypes in case page
- Filter and export of STR variants
- Update look of variants page navigation buttons
### Changed

## [4.37]
### Added
- Highlight and show version number for RefSeq MANE transcripts.
- Added integration to a rerunner service for toggling reanalysis with updated pedigree information
- SpliceAI display and parsing from VEP CSQ
- Display matching tiered variants for cancer variants
- Display a loading icon (spinner) until the page loads completely
- Display filter badges in cancer variants list
- Update genes from pre-downloaded file resources
- On login, OS, browser version and screen size are saved anonymously to understand how users are using Scout
- API returning institutes data for a given user: `/api/v1/institutes`
- API returning case data for a given institute: `/api/v1/institutes/<institute_id>/cases`
- Added GMS and Lund university hospital logos to login page
- Made display of Swedac logo configurable
- Support for displaying custom images in case view
- Individual-specific HPO terms
- Optional alamut_key in institute settings for Alamut Plus software
- Case report API endpoint
- Tooltip in case explaining that genes with genome build different than case genome build will not be added to dynamic HPO panel.
- Add DeepVariant as a caller
### Fixed
- Updated IGV to v2.8.5 to solve missing gene labels on some zoom levels
- Demo cancer case config file to load somatic SNVs and SVs only.
- Expand list of refseq trancripts in ClinVar submission form
- Renamed `All SNVs and INDELs` institute sidebar element to `Search SNVs and INDELs` and fixed its style.
- Add missing parameters to case load-config documentation
- Allow creating/editing gene panels and dynamic gene panels with genes present in genome build 38
- Bugfix broken Pytests
- Bulk dismissing variants error due to key conversion from string to integer
- Fix typo in index documentation
- Fixed crash in institute settings page if "collaborators" key is not set in database
- Don't stop Scout execution if LoqusDB call fails and print stacktrace to log
- Bug when case contains custom images with value `None`
- Bug introduced when fixing another bug in Scout-LoqusDB interaction
- Loading of OMIM diagnoses in Scout demo instance
- Remove the docker-compose with chanjo integration because it doesn't work yet.
- Fixed standard docker-compose with scout demo data and database
- Clinical variant assessments not present for pinned and causative variants on case page.
- MatchMaker matching one node at the time only
- Remove link from previously tiered variants badge in cancer variants page
- Typo in gene cell on cancer variants page
- Managed variants filter form
### Changed
- Better naming for variants buttons on cancer track (somatic, germline). Also show cancer research button if available.
- Load case with missing panels in config files, but show warning.
- Changing the (Female, Male) symbols to (F/M) letters in individuals_table and case-sma.
- Print stacktrace if case load command fails
- Added sort icon and a pointer to the cursor to all tables with sortable fields
- Moved variant, gene and panel info from the basic pane to summary panel for all variants.
- Renamed `Basics` panel to `Classify` on variant page.
- Revamped `Basics` panel to a panel dedicated to classify variants
- Revamped the summary panel to be more compact.
- Added dedicated template for cancer variants
- Removed Gene models, Gene annotations and Conservation panels for cancer variants
- Reorganized the orders of panels for variant and cancer variant views
- Added dedicated variant quality panel and removed relevant panes
- A more compact case page
- Removed OMIM genes panel
- Make genes panel, pinned variants panel, causative variants panel and ClinVar panel scrollable on case page
- Update to Scilifelab's 2020 logo
- Update Gens URL to support Gens v2.0 format
- Refactor tests for parsing case configurations
- Updated links to HPO downloadable resources
- Managed variants filtering defaults to all variant categories
- Changing the (Kind) drop-down according to (Category) drop-down in Managed variant add variant
- Moved Gens button to individuals table
- Check resource files availability before starting updating OMIM diagnoses
- Fix typo in `SHOW_OBSERVED_VARIANT_ARCHIVE` config param

## [4.36]
### Added
- Parse and save splice junction tracks from case config file
- Tooltip in observations panel, explaining that case variants with no link might be old variants, not uploaded after a case rerun
### Fixed
- Warning on overwriting variants with same position was no longer shown
- Increase the height of the dropdowns to 425px
- More indices for the case table as it grows, specifically for causatives queries
- Splice junction tracks not centered over variant genes
- Total number of research variants count
- Update variants stats in case documents every time new variants are loaded
- Bug in flashing warning messages when filtering variants
### Changed
- Clearer warning messages for genes and gene/gene-panels searches in variants filters

## [4.35]
### Added
- A new index for hgnc_symbol in the hgnc_gene collection
- A Pedigree panel in STR page
- Display Tier I and II variants in case view causatives card for cancer cases
### Fixed
- Send partial file data to igv.js when visualizing sashimi plots with splice junction tracks
- Research variants filtering by gene
- Do not attempt to populate annotations for not loaded pinned/causatives
- Add max-height to all dropdowns in filters
### Changed
- Switch off non-clinical gene warnings when filtering research variants
- Don't display OMIM disease card in case view for cancer cases
- Refactored Individuals and Causative card in case view for cancer cases
- Update and style STR case report

## [4.34]
### Added
- Saved filter lock and unlock
- Filters can optionally be marked audited, logging the filter name, user and date on the case events and general report.
- Added `ClinVar hits` and `Cosmic hits` in cancer SNVs filters
- Added `ClinVar hits` to variants filter (rare disease track)
- Load cancer demo case in docker-compose files (default and demo file)
- Inclusive-language check using [woke](https://github.com/get-woke/woke) github action
- Add link to HmtVar for mitochondrial variants (if VCF is annotated with HmtNote)
- Grey background for dismissed compounds in variants list and variant page
- Pin badge for pinned compounds in variants list and variant page
- Support LoqusDB REST API queries
- Add a docker-compose-matchmaker under scout/containers/development to test matchmaker locally
- Script to investigate consequences of symbol search bug
- Added GATK to list of SV and cancer SV callers
### Fixed
- Make MitoMap link work for hg38 again
- Export Variants feature crashing when one of the variants has no primary transcripts
- Redirect to last visited variantS page when dismissing variants from variants list
- Improved matching of SVs Loqus occurrences in other cases
- Remove padding from the list inside (Matching causatives from other cases) panel
- Pass None to get_app function in CLI base since passing script_info to app factory functions was deprecated in Flask 2.0
- Fixed failing tests due to Flask update to version 2.0
- Speed up user events view
- Causative view sort out of memory error
- Use hgnc_id for gene filter query
- Typo in case controllers displaying an error every time a patient is matched against external MatchMaker nodes
- Do not crash while attempting an update for variant documents that are too big (> 16 MB)
- Old STR causatives (and other variants) may not have HGNC symbols - fix sort lambda
- Check if gene_obj has primary_transcript before trying to access it
- Warn if a gene manually searched is in a clinical panel with an outdated name when filtering variants
- ChrPos split js not needed on STR page yet
### Changed
- Remove parsing of case `genome_version`, since it's not used anywhere downstream
- Introduce deprecation warning for Loqus configs that are not dictionaries
- SV clinical filter no longer filters out sub 100 nt variants
- Count cases in LoqusDB by variant type
- Commit pulse repo badge temporarily set to weekly
- Sort ClinVar submissions objects by ascending "Last evaluated" date
- Refactored the MatchMaker integration as an extension
- Replaced some sensitive words as suggested by woke linter
- Documentation for load-configuration rewritten.
- Add styles to MatchMaker matches table
- More detailed info on the data shared in MatchMaker submission form

## [4.33.1]
### Fixed
- Include markdown for release autodeploy docs
- Use standard inheritance model in ClinVar (https://ftp.ncbi.nlm.nih.gov/pub/GTR/standard_terms/Mode_of_inheritance.txt)
- Fix issue crash with variants that have been unflagged causative not being available in other causatives
### Added
### Changed

## [4.33]
### Fixed
- Command line crashing when updating an individual not found in database
- Dashboard page crashing when filters return no data
- Cancer variants filter by chromosome
- /api/v1/genes now searches for genes in all genome builds by default
- Upgraded igv.js to version 2.8.1 (Fixed Unparsable bed record error)
### Added
- Autodeploy docs on release
- Documentation for updating case individuals tracks
- Filter cases and dashboard stats by analysis track
### Changed
- Changed from deprecated db update method
- Pre-selected fields to run queries with in dashboard page
- Do not filter by any institute when first accessing the dashboard
- Removed OMIM panel in case view for cancer cases
- Display Tier I and II variants in case view causatives panel for cancer cases
- Refactored Individuals and Causative panels in case view for cancer cases

## [4.32.1]
### Fixed
- iSort lint check only
### Changed
- Institute cases page crashing when a case has track:Null
### Added

## [4.32]
### Added
- Load and show MITOMAP associated diseases from VCF (INFO field: MitomapAssociatedDiseases, via HmtNote)
- Show variant allele frequencies for mitochondrial variants (GRCh38 cases)
- Extend "public" json API with diseases (OMIM) and phenotypes (HPO)
- HPO gene list download now has option for clinical and non-clinical genes
- Display gene splice junctions data in sashimi plots
- Update case individuals with splice junctions tracks
- Simple Docker compose for development with local build
- Make Phenomodels subpanels collapsible
- User side documentation of cytogenomics features (Gens, Chromograph, vcf2cytosure, rhocall)
- iSort GitHub Action
- Support LoqusDB REST API queries
### Fixed
- Show other causative once, even if several events point to it
- Filtering variants by mitochondrial chromosome for cases with genome build=38
- HPO gene search button triggers any warnings for clinical / non-existing genes also on first search
- Fixed a bug in variants pages caused by MT variants without alt_frequency
- Tests for CADD score parsing function
- Fixed the look of IGV settings on SNV variant page
- Cases analyzed once shown as `rerun`
- Missing case track on case re-upload
- Fixed severity rank for SO term "regulatory region ablation"
### Changed
- Refactor according to CodeFactor - mostly reuse of duplicated code
- Phenomodels language adjustment
- Open variants in a new window (from variants page)
- Open overlapping and compound variants in a new window (from variant page)
- gnomAD link points to gnomAD v.3 (build GRCh38) for mitochondrial variants.
- Display only number of affected genes for dismissed SVs in general report
- Chromosome build check when populating the variants filter chromosome selection
- Display mitochondrial and rare diseases coverage report in cases with missing 'rare' track

## [4.31.1]
### Added
### Changed
- Remove mitochondrial and coverage report from cancer cases sidebar
### Fixed
- ClinVar page when dbSNP id is None

## [4.31]
### Added
- gnomAD annotation field in admin guide
- Export also dynamic panel genes not associated to an HPO term when downloading the HPO panel
- Primary HGNC transcript info in variant export files
- Show variant quality (QUAL field from vcf) in the variant summary
- Load/update PDF gene fusion reports (clinical and research) generated with Arriba
- Support new MANE annotations from VEP (both MANE Select and MANE Plus Clinical)
- Display on case activity the event of a user resetting all dismissed variants
- Support gnomAD population frequencies for mitochondrial variants
- Anchor links in Casedata ClinVar panels to redirect after renaming individuals
### Fixed
- Replace old docs link www.clinicalgenomics.se/scout with new https://clinical-genomics.github.io/scout
- Page formatting issues whenever case and variant comments contain extremely long strings with no spaces
- Chromograph images can be one column and have scrollbar. Removed legacy code.
- Column labels for ClinVar case submission
- Page crashing looking for LoqusDB observation when variant doesn't exist
- Missing inheritance models and custom inheritance models on newly created gene panels
- Accept only numbers in managed variants filter as position and end coordinates
- SNP id format and links in Variant page, ClinVar submission form and general report
- Case groups tooltip triggered only when mouse is on the panel header
### Changed
- A more compact case groups panel
- Added landscape orientation CSS style to cancer coverage and QC demo report
- Improve user documentation to create and save new gene panels
- Removed option to use space as separator when uploading gene panels
- Separating the columns of standard and custom inheritance models in gene panels
- Improved ClinVar instructions for users using non-English Excel

## [4.30.2]
### Added
### Fixed
- Use VEP RefSeq ID if RefSeq list is empty in RefSeq transcripts overview
- Bug creating variant links for variants with no end_chrom
### Changed

## [4.30.1]
### Added
### Fixed
- Cryptography dependency fixed to use version < 3.4
### Changed

## [4.30]
### Added
- Introduced a `reset dismiss variant` verb
- Button to reset all dismissed variants for a case
- Add black border to Chromograph ideograms
- Show ClinVar annotations on variantS page
- Added integration with GENS, copy number visualization tool
- Added a VUS label to the manual classification variant tags
- Add additional information to SNV verification emails
- Tooltips documenting manual annotations from default panels
- Case groups now show bam files from all cases on align view
### Fixed
- Center initial igv view on variant start with SNV/indels
- Don't set initial igv view to negative coordinates
- Display of GQ for SV and STR
- Parsing of AD and related info for STRs
- LoqusDB field in institute settings accepts only existing Loqus instances
- Fix DECIPHER link to work after DECIPHER migrated to GRCh38
- Removed visibility window param from igv.js genes track
- Updated HPO download URL
- Patch HPO download test correctly
- Reference size on STR hover not needed (also wrong)
- Introduced genome build check (allowed values: 37, 38, "37", "38") on case load
- Improve case searching by assignee full name
- Populating the LoqusDB select in institute settings
### Changed
- Cancer variants table header (pop freq etc)
- Only admin users can modify LoqusDB instance in Institute settings
- Style of case synopsis, variants and case comments
- Switched to igv.js 2.7.5
- Do not choke if case is missing research variants when research requested
- Count cases in LoqusDB by variant type
- Introduce deprecation warning for Loqus configs that are not dictionaries
- Improve create new gene panel form validation
- Make XM- transcripts less visible if they don't overlap with transcript refseq_id in variant page
- Color of gene panels and comments panels on cases and variant pages
- Do not choke if case is missing research variants when reserch requested

## [4.29.1]
### Added
### Fixed
- Always load STR variants regardless of RankScore threshold (hotfix)
### Changed

## [4.29]
### Added
- Added a page about migrating potentially breaking changes to the documentation
- markdown_include in development requirements file
- STR variants filter
- Display source, Z-score, inheritance pattern for STR annotations from Stranger (>0.6.1) if available
- Coverage and quality report to cancer view
### Fixed
- ACMG classification page crashing when trying to visualize a classification that was removed
- Pretty print HGVS on gene variants (URL-decode VEP)
- Broken or missing link in the documentation
- Multiple gene names in ClinVar submission form
- Inheritance model select field in ClinVar submission
- IGV.js >2.7.0 has an issue with the gene track zoom levels - temp freeze at 2.7.0
- Revert CORS-anywhere and introduce a local http proxy for cloud tracks
### Changed

## [4.28]
### Added
- Chromograph integration for displaying PNGs in case-page
- Add VAF to cancer case general report, and remove some of its unused fields
- Variants filter compatible with genome browser location strings
- Support for custom public igv tracks stored on the cloud
- Add tests to increase testing coverage
- Update case variants count after deleting variants
- Update IGV.js to latest (v2.7.4)
- Bypass igv.js CORS check using `https://github.com/Rob--W/cors-anywhere`
- Documentation on default and custom IGV.js tracks (admin docs)
- Lock phenomodels so they're editable by admins only
- Small case group assessment sharing
- Tutorial and files for deploying app on containers (Kubernetes pods)
- Canonical transcript and protein change of canonical transcript in exported variants excel sheet
- Support for Font Awesome version 6
- Submit to Beacon from case page sidebar
- Hide dismissed variants in variants pages and variants export function
- Systemd service files and instruction to deploy Scout using podman
### Fixed
- Bugfix: unused `chromgraph_prefix |tojson` removed
- Freeze coloredlogs temporarily
- Marrvel link
- Don't show TP53 link for silent or synonymous changes
- OMIM gene field accepts any custom number as OMIM gene
- Fix Pytest single quote vs double quote string
- Bug in gene variants search by similar cases and no similar case is found
- Delete unused file `userpanel.py`
- Primary transcripts in variant overview and general report
- Google OAuth2 login setup in README file
- Redirect to 'missing file'-icon if configured Chromograph file is missing
- Javascript error in case page
- Fix compound matching during variant loading for hg38
- Cancer variants view containing variants dismissed with cancer-specific reasons
- Zoom to SV variant length was missing IGV contig select
- Tooltips on case page when case has no default gene panels
### Changed
- Save case variants count in case document and not in sessions
- Style of gene panels multiselect on case page
- Collapse/expand main HPO checkboxes in phenomodel preview
- Replaced GQ (Genotype quality) with VAF (Variant allele frequency) in cancer variants GT table
- Allow loading of cancer cases with no tumor_purity field
- Truncate cDNA and protein changes in case report if longer than 20 characters


## [4.27]
### Added
- Exclude one or more variant categories when running variants delete command
### Fixed
### Changed

## [4.26.1]
### Added
### Fixed
- Links with 1-letter aa codes crash on frameshift etc
### Changed

## [4.26]
### Added
- Extend the delete variants command to print analysis date, track, institute, status and research status
- Delete variants by type of analysis (wgs|wes|panel)
- Links to cBioPortal, MutanTP53, IARC TP53, OncoKB, MyCancerGenome, CIViC
### Fixed
- Deleted variants count
### Changed
- Print output of variants delete command as a tab separated table

## [4.25]
### Added
- Command line function to remove variants from one or all cases
### Fixed
- Parse SMN None calls to None rather than False

## [4.24.1]
### Fixed
- Install requirements.txt via setup file

## [4.24]
### Added
- Institute-level phenotype models with sub-panels containing HPO and OMIM terms
- Runnable Docker demo
- Docker image build and push github action
- Makefile with shortcuts to docker commands
- Parse and save synopsis, phenotype and cohort terms from config files upon case upload
### Fixed
- Update dismissed variant status when variant dismissed key is missing
- Breakpoint two IGV button now shows correct chromosome when different from bp1
- Missing font lib in Docker image causing the PDF report download page to crash
- Sentieon Manta calls lack Somaticscore - load anyway
- ClinVar submissions crashing due to pinned variants that are not loaded
- Point ExAC pLI score to new gnomad server address
- Bug uploading cases missing phenotype terms in config file
- STRs loaded but not shown on browser page
- Bug when using adapter.variant.get_causatives with case_id without causatives
- Problem with fetching "solved" from scout export cases cli
- Better serialising of datetime and bson.ObjectId
- Added `volumes` folder to .gitignore
### Changed
- Make matching causative and managed variants foldable on case page
- Remove calls to PyMongo functions marked as deprecated in backend and frontend(as of version 3.7).
- Improved `scout update individual` command
- Export dynamic phenotypes with ordered gene lists as PDF


## [4.23]
### Added
- Save custom IGV track settings
- Show a flash message with clear info about non-valid genes when gene panel creation fails
- CNV report link in cancer case side navigation
- Return to comment section after editing, deleting or submitting a comment
- Managed variants
- MT vs 14 chromosome mean coverage stats if Scout is connected to Chanjo
### Fixed
- missing `vcf_cancer_sv` and `vcf_cancer_sv_research` to manual.
- Split ClinVar multiple clnsig values (slash-separated) and strip them of underscore for annotations without accession number
- Timeout of `All SNVs and INDELs` page when no valid gene is provided in the search
- Round CADD (MIPv9)
- Missing default panel value
- Invisible other causatives lines when other causatives lack gene symbols
### Changed
- Do not freeze mkdocs-material to version 4.6.1
- Remove pre-commit dependency

## [4.22]
### Added
- Editable cases comments
- Editable variants comments
### Fixed
- Empty variant activity panel
- STRs variants popover
- Split new ClinVar multiple significance terms for a variant
- Edit the selected comment, not the latest
### Changed
- Updated RELEASE docs.
- Pinned variants card style on the case page
- Merged `scout export exons` and `scout view exons` commands


## [4.21.2]
### Added
### Fixed
- Do not pre-filter research variants by (case-default) gene panels
- Show OMIM disease tooltip reliably
### Changed

## [4.21.1]
### Added
### Fixed
- Small change to Pop Freq column in variants ang gene panels to avoid strange text shrinking on small screens
- Direct use of HPO list for Clinical HPO SNV (and cancer SNV) filtering
- PDF coverage report redirecting to login page
### Changed
- Remove the option to dismiss single variants from all variants pages
- Bulk dismiss SNVs, SVs and cancer SNVs from variants pages

## [4.21]
### Added
- Support to configure LoqusDB per institute
- Highlight causative variants in the variants list
- Add tests. Mostly regarding building internal datatypes.
- Remove leading and trailing whitespaces from panel_name and display_name when panel is created
- Mark MANE transcript in list of transcripts in "Transcript overview" on variant page
- Show default panel name in case sidebar
- Previous buttons for variants pagination
- Adds a gh action that checks that the changelog is updated
- Adds a gh action that deploys new releases automatically to pypi
- Warn users if case default panels are outdated
- Define institute-specific gene panels for filtering in institute settings
- Use institute-specific gene panels in variants filtering
- Show somatic VAF for pinned and causative variants on case page

### Fixed
- Report pages redirect to login instead of crashing when session expires
- Variants filter loading in cancer variants page
- User, Causative and Cases tables not scaling to full page
- Improved docs for an initial production setup
- Compatibility with latest version of Black
- Fixed tests for Click>7
- Clinical filter required an extra click to Filter to return variants
- Restore pagination and shrink badges in the variants page tables
- Removing a user from the command line now inactivates the case only if user is last assignee and case is active
- Bugfix, LoqusDB per institute feature crashed when institute id was empty string
- Bugfix, LoqusDB calls where missing case count
- filter removal and upload for filters deleted from another page/other user
- Visualize outdated gene panels info in a popover instead of a tooltip in case page side panel

### Changed
- Highlight color on normal STRs in the variants table from green to blue
- Display breakpoints coordinates in verification emails only for structural variants


## [4.20]
### Added
- Display number of filtered variants vs number of total variants in variants page
- Search case by HPO terms
- Dismiss variant column in the variants tables
- Black and pre-commit packages to dev requirements

### Fixed
- Bug occurring when rerun is requested twice
- Peddy info fields in the demo config file
- Added load config safety check for multiple alignment files for one individual
- Formatting of cancer variants table
- Missing Score in SV variants table

### Changed
- Updated the documentation on how to create a new software release
- Genome build-aware cytobands coordinates
- Styling update of the Matchmaker card
- Select search type in case search form


## [4.19]

### Added
- Show internal ID for case
- Add internal ID for downloaded CGH files
- Export dynamic HPO gene list from case page
- Remove users as case assignees when their account is deleted
- Keep variants filters panel expanded when filters have been used

### Fixed
- Handle the ProxyFix ModuleNotFoundError when Werkzeug installed version is >1.0
- General report formatting issues whenever case and variant comments contain extremely long strings with no spaces

### Changed
- Created an institute wrapper page that contains list of cases, causatives, SNVs & Indels, user list, shared data and institute settings
- Display case name instead of case ID on clinVar submissions
- Changed icon of sample update in clinVar submissions


## [4.18]

### Added
- Filter cancer variants on cytoband coordinates
- Show dismiss reasons in a badge with hover for clinical variants
- Show an ellipsis if 10 cases or more to display with loqusdb matches
- A new blog post for version 4.17
- Tooltip to better describe Tumor and Normal columns in cancer variants
- Filter cancer SNVs and SVs by chromosome coordinates
- Default export of `Assertion method citation` to clinVar variants submission file
- Button to export up to 500 cancer variants, filtered or not
- Rename samples of a clinVar submission file

### Fixed
- Apply default gene panel on return to cancer variantS from variant view
- Revert to certificate checking when asking for Chanjo reports
- `scout download everything` command failing while downloading HPO terms

### Changed
- Turn tumor and normal allelic fraction to decimal numbers in tumor variants page
- Moved clinVar submissions code to the institutes blueprints
- Changed name of clinVar export files to FILENAME.Variant.csv and FILENAME.CaseData.csv
- Switched Google login libraries from Flask-OAuthlib to Authlib


## [4.17.1]

### Fixed
- Load cytobands for cases with chromosome build not "37" or "38"


## [4.17]

### Added
- COSMIC badge shown in cancer variants
- Default gene-panel in non-cancer structural view in url
- Filter SNVs and SVs by cytoband coordinates
- Filter cancer SNV variants by alt allele frequency in tumor
- Correct genome build in UCSC link from structural variant page



### Fixed
- Bug in clinVar form when variant has no gene
- Bug when sharing cases with the same institute twice
- Page crashing when removing causative variant tag
- Do not default to GATK caller when no caller info is provided for cancer SNVs


## [4.16.1]

### Fixed
- Fix the fix for handling of delivery reports for rerun cases

## [4.16]

### Added
- Adds possibility to add "lims_id" to cases. Currently only stored in database, not shown anywhere
- Adds verification comment box to SVs (previously only available for small variants)
- Scrollable pedigree panel

### Fixed
- Error caused by changes in WTForm (new release 2.3.x)
- Bug in OMIM case page form, causing the page to crash when a string was provided instead of a numerical OMIM id
- Fix Alamut link to work properly on hg38
- Better handling of delivery reports for rerun cases
- Small CodeFactor style issues: matchmaker results counting, a couple of incomplete tests and safer external xml
- Fix an issue with Phenomizer introduced by CodeFactor style changes

### Changed
- Updated the version of igv.js to 2.5.4

## [4.15.1]

### Added
- Display gene names in ClinVar submissions page
- Links to Varsome in variant transcripts table

### Fixed
- Small fixes to ClinVar submission form
- Gene panel page crash when old panel has no maintainers

## [4.15]

### Added
- Clinvar CNVs IGV track
- Gene panels can have maintainers
- Keep variant actions (dismissed, manual rank, mosaic, acmg, comments) upon variant re-upload
- Keep variant actions also on full case re-upload

### Fixed
- Fix the link to Ensembl for SV variants when genome build 38.
- Arrange information in columns on variant page
- Fix so that new cosmic identifier (COSV) is also acceptable #1304
- Fixed COSMIC tag in INFO (outside of CSQ) to be parses as well with `&` splitter.
- COSMIC stub URL changed to https://cancer.sanger.ac.uk/cosmic/search?q= instead.
- Updated to a version of IGV where bigBed tracks are visualized correctly
- Clinvar submission files are named according to the content (variant_data and case_data)
- Always show causatives from other cases in case overview
- Correct disease associations for gene symbol aliases that exist as separate genes
- Re-add "custom annotations" for SV variants
- The override ClinVar P/LP add-in in the Clinical Filter failed for new CSQ strings

### Changed
- Runs all CI checks in github actions

## [4.14.1]

### Fixed
- Error when variant found in loqusdb is not loaded for other case

## [4.14]

### Added
- Use github actions to run tests
- Adds CLI command to update individual alignments path
- Update HPO terms using downloaded definitions files
- Option to use alternative flask config when running `scout serve`
- Requirement to use loqusdb >= 2.5 if integrated

### Fixed
- Do not display Pedigree panel in cancer view
- Do not rely on internet connection and services available when running CI tests
- Variant loading assumes GATK if no caller set given and GATK filter status is seen in FILTER
- Pass genome build param all the way in order to get the right gene mappings for cases with build 38
- Parse correctly variants with zero frequency values
- Continue even if there are problems to create a region vcf
- STR and cancer variant navigation back to variants pages could fail

### Changed
- Improved code that sends requests to the external APIs
- Updates ranges for user ranks to fit todays usage
- Run coveralls on github actions instead of travis
- Run pip checks on github actions instead of coveralls
- For hg38 cases, change gnomAD link to point to version 3.0 (which is hg38 based)
- Show pinned or causative STR variants a bit more human readable

## [4.13.1]

### Added
### Fixed
- Typo that caused not all clinvar conflicting interpretations to be loaded no matter what
- Parse and retrieve clinvar annotations from VEP-annotated (VEP 97+) CSQ VCF field
- Variant clinvar significance shown as `not provided` whenever is `Uncertain significance`
- Phenomizer query crashing when case has no HPO terms assigned
- Fixed a bug affecting `All SNVs and INDELs` page when variants don't have canonical transcript
- Add gene name or id in cancer variant view

### Changed
- Cancer Variant view changed "Variant:Transcript:Exon:HGVS" to "Gene:Transcript:Exon:HGVS"

## [4.13]

### Added
- ClinVar SNVs track in IGV
- Add SMA view with SMN Copy Number data
- Easier to assign OMIM diagnoses from case page
- OMIM terms and specific OMIM term page

### Fixed
- Bug when adding a new gene to a panel
- Restored missing recent delivery reports
- Fixed style and links to other reports in case side panel
- Deleting cases using display_name and institute not deleting its variants
- Fixed bug that caused coordinates filter to override other filters
- Fixed a problem with finding some INS in loqusdb
- Layout on SV page when local observations without cases are present
- Make scout compatible with the new HPO definition files from `http://compbio.charite.de/jenkins/`
- General report visualization error when SNVs display names are very long


### Changed


## [4.12.4]

### Fixed
- Layout on SV page when local observations without cases are present

## [4.12.3]

### Fixed
- Case report when causative or pinned SVs have non null allele frequencies

## [4.12.2]

### Fixed
- SV variant links now take you to the SV variant page again
- Cancer variant view has cleaner table data entries for "N/A" data
- Pinned variant case level display hotfix for cancer and str - more on this later
- Cancer variants show correct alt/ref reads mirroring alt frequency now
- Always load all clinical STR variants even if a region load is attempted - index may be missing
- Same case repetition in variant local observations

## [4.12.1]

### Fixed
- Bug in variant.gene when gene has no HGVS description


## [4.12]

### Added
- Accepts `alignment_path` in load config to pass bam/cram files
- Display all phenotypes on variant page
- Display hgvs coordinates on pinned and causatives
- Clear panel pending changes
- Adds option to setup the database with static files
- Adds cli command to download the resources from CLI that scout needs
- Adds test files for merged somatic SV and CNV; as well as merged SNV, and INDEL part of #1279
- Allows for upload of OMIM-AUTO gene panel from static files without api-key

### Fixed
- Cancer case HPO panel variants link
- Fix so that some drop downs have correct size
- First IGV button in str variants page
- Cancer case activates on SNV variants
- Cases activate when STR variants are viewed
- Always calculate code coverage
- Pinned/Classification/comments in all types of variants pages
- Null values for panel's custom_inheritance_models
- Discrepancy between the manual disease transcripts and those in database in gene-edit page
- ACMG classification not showing for some causatives
- Fix bug which caused IGV.js to use hg19 reference files for hg38 data
- Bug when multiple bam files sources with non-null values are available


### Changed
- Renamed `requests` file to `scout_requests`
- Cancer variant view shows two, instead of four, decimals for allele and normal


## [4.11.1]

### Fixed
- Institute settings page
- Link institute settings to sharing institutes choices

## [4.11.0]

### Added
- Display locus name on STR variant page
- Alternative key `GNOMADAF_popmax` for Gnomad popmax allele frequency
- Automatic suggestions on how to improve the code on Pull Requests
- Parse GERP, phastCons and phyloP annotations from vep annotated CSQ fields
- Avoid flickering comment popovers in variant list
- Parse REVEL score from vep annotated CSQ fields
- Allow users to modify general institute settings
- Optionally format code automatically on commit
- Adds command to backup vital parts `scout export database`
- Parsing and displaying cancer SV variants from Manta annotated VCF files
- Dismiss cancer snv variants with cancer-specific options
- Add IGV.js UPD, RHO and TIDDIT coverage wig tracks.


### Fixed
- Slightly darker page background
- Fixed an issued with parsed conservation values from CSQ
- Clinvar submissions accessible to all users of an institute
- Header toolbar when on Clinvar page now shows institute name correctly
- Case should not always inactivate upon update
- Show dismissed snv cancer variants as grey on the cancer variants page
- Improved style of mappability link and local observations on variant page
- Convert all the GET requests to the igv view to POST request
- Error when updating gene panels using a file containing BOM chars
- Add/replace gene radio button not working in gene panels


## [4.10.1]

### Fixed
- Fixed issue with opening research variants
- Problem with coveralls not called by Travis CI
- Handle Biomart service down in tests


## [4.10.0]

### Added
- Rank score model in causatives page
- Exportable HPO terms from phenotypes page
- AMP guideline tiers for cancer variants
- Adds scroll for the transcript tab
- Added CLI option to query cases on time since case event was added
- Shadow clinical assessments also on research variants display
- Support for CRAM alignment files
- Improved str variants view : sorting by locus, grouped by allele.
- Delivery report PDF export
- New mosaicism tag option
- Add or modify individuals' age or tissue type from case page
- Display GC and allele depth in causatives table.
- Included primary reference transcript in general report
- Included partial causative variants in general report
- Remove dependency of loqusdb by utilising the CLI

### Fixed
- Fixed update OMIM command bug due to change in the header of the genemap2 file
- Removed Mosaic Tag from Cancer variants
- Fixes issue with unaligned table headers that comes with hidden Datatables
- Layout in general report PDF export
- Fixed issue on the case statistics view. The validation bars didn't show up when all institutes were selected. Now they do.
- Fixed missing path import by importing pathlib.Path
- Handle index inconsistencies in the update index functions
- Fixed layout problems


## [4.9.0]

### Added
- Improved MatchMaker pages, including visible patient contacts email address
- New badges for the github repo
- Links to [GENEMANIA](genemania.org)
- Sort gene panel list on case view.
- More automatic tests
- Allow loading of custom annotations in VCF using the SCOUT_CUSTOM info tag.

### Fixed
- Fix error when a gene is added to an empty dynamic gene panel
- Fix crash when attempting to add genes on incorrect format to dynamic gene panel
- Manual rank variant tags could be saved in a "Select a tag"-state, a problem in the variants view.
- Same case evaluations are no longer shown as gray previous evaluations on the variants page
- Stay on research pages, even if reset, next first buttons are pressed..
- Overlapping variants will now be visible on variant page again
- Fix missing classification comments and links in evaluations page
- All prioritized cases are shown on cases page


## [4.8.3]

### Added

### Fixed
- Bug when ordering sanger
- Improved scrolling over long list of genes/transcripts


## [4.8.2]

### Added

### Fixed
- Avoid opening extra tab for coverage report
- Fixed a problem when rank model version was saved as floats and not strings
- Fixed a problem with displaying dismiss variant reasons on the general report
- Disable load and delete filter buttons if there are no saved filters
- Fix problem with missing verifications
- Remove duplicate users and merge their data and activity


## [4.8.1]

### Added

### Fixed
- Prevent login fail for users with id defined by ObjectId and not email
- Prevent the app from crashing with `AttributeError: 'NoneType' object has no attribute 'message'`


## [4.8.0]

### Added
- Updated Scout to use Bootstrap 4.3
- New looks for Scout
- Improved dashboard using Chart.js
- Ask before inactivating a case where last assigned user leaves it
- Genes can be manually added to the dynamic gene list directly on the case page
- Dynamic gene panels can optionally be used with clinical filter, instead of default gene panel
- Dynamic gene panels get link out to chanjo-report for coverage report
- Load all clinvar variants with clinvar Pathogenic, Likely Pathogenic and Conflicting pathogenic
- Show transcripts with exon numbers for structural variants
- Case sort order can now be toggled between ascending and descending.
- Variants can be marked as partial causative if phenotype is available for case.
- Show a frequency tooltip hover for SV-variants.
- Added support for LDAP login system
- Search snv and structural variants by chromosomal coordinates
- Structural variants can be marked as partial causative if phenotype is available for case.
- Show normal and pathologic limits for STRs in the STR variants view.
- Institute level persistent variant filter settings that can be retrieved and used.
- export causative variants to Excel
- Add support for ROH, WIG and chromosome PNGs in case-view

### Fixed
- Fixed missing import for variants with comments
- Instructions on how to build docs
- Keep sanger order + verification when updating/reloading variants
- Fixed and moved broken filter actions (HPO gene panel and reset filter)
- Fixed string conversion to number
- UCSC links for structural variants are now separated per breakpoint (and whole variant where applicable)
- Reintroduced missing coverage report
- Fixed a bug preventing loading samples using the command line
- Better inheritance models customization for genes in gene panels
- STR variant page back to list button now does its one job.
- Allows to setup scout without a omim api key
- Fixed error causing "favicon not found" flash messages
- Removed flask --version from base cli
- Request rerun no longer changes case status. Active or archived cases inactivate on upload.
- Fixed missing tooltip on the cancer variants page
- Fixed weird Rank cell in variants page
- Next and first buttons order swap
- Added pagination (and POST capability) to cancer variants.
- Improves loading speed for variant page
- Problem with updating variant rank when no variants
- Improved Clinvar submission form
- General report crashing when dismissed variant has no valid dismiss code
- Also show collaborative case variants on the All variants view.
- Improved phenotype search using dataTables.js on phenotypes page
- Search and delete users with `email` instead of `_id`
- Fixed css styles so that multiselect options will all fit one column


## [4.7.3]

### Added
- RankScore can be used with VCFs for vcf_cancer files

### Fixed
- Fix issue with STR view next page button not doing its one job.

### Deleted
- Removed pileup as a bam viewing option. This is replaced by IGV


## [4.7.2]

### Added
- Show earlier ACMG classification in the variant list

### Fixed
- Fixed igv search not working due to igv.js dist 2.2.17
- Fixed searches for cases with a gene with variants pinned or marked causative.
- Load variant pages faster after fixing other causatives query
- Fixed mitochondrial report bug for variants without genes

## [4.7.1]

### Added

### Fixed
- Fixed bug on genes page


## [4.7.0]

### Added
- Export genes and gene panels in build GRCh38
- Search for cases with variants pinned or marked causative in a given gene.
- Search for cases phenotypically similar to a case also from WUI.
- Case variant searches can be limited to similar cases, matching HPO-terms,
  phenogroups and cohorts.
- De-archive reruns and flag them as 'inactive' if archived
- Sort cases by analysis_date, track or status
- Display cases in the following order: prioritized, active, inactive, archived, solved
- Assign case to user when user activates it or asks for rerun
- Case becomes inactive when it has no assignees
- Fetch refseq version from entrez and use it in clinvar form
- Load and export of exons for all genes, independent on refseq
- Documentation for loading/updating exons
- Showing SV variant annotations: SV cgh frequencies, gnomad-SV, local SV frequencies
- Showing transcripts mapping score in segmental duplications
- Handle requests to Ensembl Rest API
- Handle requests to Ensembl Rest Biomart
- STR variants view now displays GT and IGV link.
- Description field for gene panels
- Export exons in build 37 and 38 using the command line

### Fixed
- Fixes of and induced by build tests
- Fixed bug affecting variant observations in other cases
- Fixed a bug that showed wrong gene coverage in general panel PDF export
- MT report only shows variants occurring in the specific individual of the excel sheet
- Disable SSL certifcate verification in requests to chanjo
- Updates how intervaltree and pymongo is used to void deprecated functions
- Increased size of IGV sample tracks
- Optimized tests


## [4.6.1]

### Added

### Fixed
- Missing 'father' and 'mother' keys when parsing single individual cases


## [4.6.0]

### Added
- Description of Scout branching model in CONTRIBUTING doc
- Causatives in alphabetical order, display ACMG classification and filter by gene.
- Added 'external' to the list of analysis type options
- Adds functionality to display "Tissue type". Passed via load config.
- Update to IGV 2.

### Fixed
- Fixed alignment visualization and vcf2cytosure availability for demo case samples
- Fixed 3 bugs affecting SV pages visualization
- Reintroduced the --version cli option
- Fixed variants query by panel (hpo panel + gene panel).
- Downloaded MT report contains excel files with individuals' display name
- Refactored code in parsing of config files.


## [4.5.1]

### Added

### Fixed
- update requirement to use PyYaml version >= 5.1
- Safer code when loading config params in cli base


## [4.5.0]

### Added
- Search for similar cases from scout view CLI
- Scout cli is now invoked from the app object and works under the app context

### Fixed
- PyYaml dependency fixed to use version >= 5.1


## [4.4.1]

### Added
- Display SV rank model version when available

### Fixed
- Fixed upload of delivery report via API


## [4.4.0]

### Added
- Displaying more info on the Causatives page and hiding those not causative at the case level
- Add a comment text field to Sanger order request form, allowing a message to be included in the email
- MatchMaker Exchange integration
- List cases with empty synopsis, missing HPO terms and phenotype groups.
- Search for cases with open research list, or a given case status (active, inactive, archived)

### Fixed
- Variant query builder split into several functions
- Fixed delivery report load bug


## [4.3.3]

### Added
- Different individual table for cancer cases

### Fixed
- Dashboard collects validated variants from verification events instead of using 'sanger' field
- Cases shared with collaborators are visible again in cases page
- Force users to select a real institute to share cases with (actionbar select fix)


## [4.3.2]

### Added
- Dashboard data can be filtered using filters available in cases page
- Causatives for each institute are displayed on a dedicated page
- SNVs and and SVs are searchable across cases by gene and rank score
- A more complete report with validated variants is downloadable from dashboard

### Fixed
- Clinsig filter is fixed so clinsig numerical values are returned
- Split multi clinsig string values in different elements of clinsig array
- Regex to search in multi clinsig string values or multi revstat string values
- It works to upload vcf files with no variants now
- Combined Pileup and IGV alignments for SVs having variant start and stop on the same chromosome


## [4.3.1]

### Added
- Show calls from all callers even if call is not available
- Instructions to install cairo and pango libs from WeasyPrint page
- Display cases with number of variants from CLI
- Only display cases with number of variants above certain treshold. (Also CLI)
- Export of verified variants by CLI or from the dashboard
- Extend case level queries with default panels, cohorts and phenotype groups.
- Slice dashboard statistics display using case level queries
- Add a view where all variants for an institute can be searched across cases, filtering on gene and rank score. Allows searching research variants for cases that have research open.

### Fixed
- Fixed code to extract variant conservation (gerp, phyloP, phastCons)
- Visualization of PDF-exported gene panels
- Reintroduced the exon/intron number in variant verification email
- Sex and affected status is correctly displayed on general report
- Force number validation in SV filter by size
- Display ensembl transcripts when no refseq exists


## [4.3.0]

### Added
- Mosaicism tag on variants
- Show and filter on SweGen frequency for SVs
- Show annotations for STR variants
- Show all transcripts in verification email
- Added mitochondrial export
- Adds alternative to search for SVs shorter that the given length
- Look for 'bcftools' in the `set` field of VCFs
- Display digenic inheritance from OMIM
- Displays what refseq transcript that is primary in hgnc

### Fixed

- Archived panels displays the correct date (not retroactive change)
- Fixed problem with waiting times in gene panel exports
- Clinvar fiter not working with human readable clinsig values

## [4.2.2]

### Fixed
- Fixed gene panel create/modify from CSV file utf-8 decoding error
- Updating genes in gene panels now supports edit comments and entry version
- Gene panel export timeout error

## [4.2.1]

### Fixed
- Re-introduced gene name(s) in verification email subject
- Better PDF rendering for excluded variants in report
- Problem to access old case when `is_default` did not exist on a panel


## [4.2.0]

### Added
- New index on variant_id for events
- Display overlapping compounds on variants view

### Fixed
- Fixed broken clinical filter


## [4.1.4]

### Added
- Download of filtered SVs

### Fixed
- Fixed broken download of filtered variants
- Fixed visualization issue in gene panel PDF export
- Fixed bug when updating gene names in variant controller


## [4.1.3]

### Fixed
- Displays all primary transcripts


## [4.1.2]

### Added
- Option add/replace when updating a panel via CSV file
- More flexible versioning of the gene panels
- Printing coverage report on the bottom of the pdf case report
- Variant verification option for SVs
- Logs uri without pwd when connecting
- Disease-causing transcripts in case report
- Thicker lines in case report
- Supports HPO search for cases, both terms or if described in synopsis
- Adds sanger information to dashboard

### Fixed
- Use db name instead of **auth** as default for authentication
- Fixes so that reports can be generated even with many variants
- Fixed sanger validation popup to show individual variants queried by user and institute.
- Fixed problem with setting up scout
- Fixes problem when exac file is not available through broad ftp
- Fetch transcripts for correct build in `adapter.hgnc_gene`

## [4.1.1]
- Fix problem with institute authentication flash message in utils
- Fix problem with comments
- Fix problem with ensembl link


## [4.1.0]

### Added
- OMIM phenotypes to case report
- Command to download all panel app gene panels `scout load panel --panel-app`
- Links to genenames.org and omim on gene page
- Popup on gene at variants page with gene information
- reset sanger status to "Not validated" for pinned variants
- highlight cases with variants to be evaluated by Sanger on the cases page
- option to point to local reference files to the genome viewer pileup.js. Documented in `docs.admin-guide.server`
- option to export single variants in `scout export variants`
- option to load a multiqc report together with a case(add line in load config)
- added a view for searching HPO terms. It is accessed from the top left corner menu
- Updates the variants view for cancer variants. Adds a small cancer specific filter for known variants
- Adds hgvs information on cancer variants page
- Adds option to update phenotype groups from CLI

### Fixed
- Improved Clinvar to submit variants from different cases. Fixed HPO terms in casedata according to feedback
- Fixed broken link to case page from Sanger modal in cases view
- Now only cases with non empty lists of causative variants are returned in `adapter.case(has_causatives=True)`
- Can handle Tumor only samples
- Long lists of HGNC symbols are now possible. This was previously difficult with manual, uploaded or by HPO search when changing filter settings due to GET request limitations. Relevant pages now use POST requests. Adds the dynamic HPO panel as a selection on the gene panel dropdown.
- Variant filter defaults to default panels also on SV and Cancer variants pages.

## [4.0.0]

### WARNING ###

This is a major version update and will require that the backend of pre releases is updated.
Run commands:

```
$scout update genes
$scout update hpo
```

- Created a Clinvar submission tool, to speed up Clinvar submission of SNVs and SVs
- Added an analysis report page (html and PDF format) containing phenotype, gene panels and variants that are relevant to solve a case.

### Fixed
- Optimized evaluated variants to speed up creation of case report
- Moved igv and pileup viewer under a common folder
- Fixed MT alignment view pileup.js
- Fixed coordinates for SVs with start chromosome different from end chromosome
- Global comments shown across cases and institutes. Case-specific variant comments are shown only for that specific case.
- Links to clinvar submitted variants at the cases level
- Adapts clinvar parsing to new format
- Fixed problem in `scout update user` when the user object had no roles
- Makes pileup.js use online genome resources when viewing alignments. Now any instance of Scout can make use of this functionality.
- Fix ensembl link for structural variants
- Works even when cases does not have `'madeline_info'`
- Parses Polyphen in correct way again
- Fix problem with parsing gnomad from VEP

### Added
- Added a PDF export function for gene panels
- Added a "Filter and export" button to export custom-filtered SNVs to CSV file
- Dismiss SVs
- Added IGV alignments viewer
- Read delivery report path from case config or CLI command
- Filter for spidex scores
- All HPO terms are now added and fetched from the correct source (https://github.com/obophenotype/human-phenotype-ontology/blob/master/hp.obo)
- New command `scout update hpo`
- New command `scout update genes` will fetch all the latest information about genes and update them
- Load **all** variants found on chromosome **MT**
- Adds choice in cases overview do show as many cases as user like

### Removed
- pileup.min.js and pileup css are imported from a remote web location now
- All source files for HPO information, this is instead fetched directly from source
- All source files for gene information, this is instead fetched directly from source

## [3.0.0]
### Fixed
- hide pedigree panel unless it exists

## [1.5.1] - 2016-07-27
### Fixed
- look for both ".bam.bai" and ".bai" extensions

## [1.4.0] - 2016-03-22
### Added
- support for local frequency through loqusdb
- bunch of other stuff

## [1.3.0] - 2016-02-19
### Fixed
- Update query-phenomizer and add username/password

### Changed
- Update the way a case is checked for rerun-status

### Added
- Add new button to mark a case as "checked"
- Link to clinical variants _without_ 1000G annotation

## [1.2.2] - 2016-02-18
### Fixed
- avoid filtering out variants lacking ExAC and 1000G annotations

## [1.1.3] - 2015-10-01
### Fixed
- persist (clinical) filter when clicking load more
- fix #154 by robustly setting clinical filter func. terms

## [1.1.2] - 2015-09-07
### Fixed
- avoid replacing coverage report with none
- update SO terms, refactored

## [1.1.1] - 2015-08-20
### Fixed
- fetch case based on collaborator status (not owner)

## [1.1.0] - 2015-05-29
### Added
- link(s) to SNPedia based on RS-numbers
- new Jinja filter to "humanize" decimal numbers
- show gene panels in variant view
- new Jinja filter for decoding URL encoding
- add indicator to variants in list that have comments
- add variant number threshold and rank score threshold to load function
- add event methods to mongo adapter
- add tests for models
- show badge "old" if comment was written for a previous analysis

### Changed
- show cDNA change in transcript summary unless variant is exonic
- moved compounds table further up the page
- show dates for case uploads in ISO format
- moved variant comments higher up on page
- updated documentation for pages
- read in coverage report as blob in database and serve directly
- change ``OmimPhenotype`` to ``PhenotypeTerm``
- reorganize models sub-package
- move events (and comments) to separate collection
- only display prev/next links for the research list
- include variant type in breadcrumbs e.g. "Clinical variants"

### Removed
- drop dependency on moment.js

### Fixed
- show the same level of detail for all frequencies on all pages
- properly decode URL encoded symbols in amino acid/cDNA change strings
- fixed issue with wipe permissions in MongoDB
- include default gene lists in "variants" link in breadcrumbs

## [1.0.2] - 2015-05-20
### Changed
- update case fetching function

### Fixed
- handle multiple cases with same id

## [1.0.1] - 2015-04-28
### Fixed
- Fix building URL parameters in cases list Vue component

## [1.0.0] - 2015-04-12
Codename: Sara Lund

![Release 1.0](artwork/releases/release-1-0.jpg)

### Added
- Add email logging for unexpected errors
- New command line tool for deleting case

### Changed
- Much improved logging overall
- Updated documentation/usage guide
- Removed non-working IGV link

### Fixed
- Show sample display name in GT call
- Various small bug fixes
- Make it easier to hover over popups

## [0.0.2-rc1] - 2015-03-04
### Added
- add protein table for each variant
- add many more external links
- add coverage reports as PDFs

### Changed
- incorporate user feedback updates
- big refactor of load scripts

## [0.0.2-rc2] - 2015-03-04
### Changes
- add gene table with gene description
- reorganize inheritance models box

### Fixed
- avoid overwriting gene list on "research" load
- fix various bugs in external links

## [0.0.2-rc3] - 2015-03-05
### Added
- Activity log feed to variant view
- Adds protein change strings to ODM and Sanger email

### Changed
- Extract activity log component to macro

### Fixes
- Make Ensembl transcript links use archive website<|MERGE_RESOLUTION|>--- conflicted
+++ resolved
@@ -26,11 +26,8 @@
 - Empty cells for RNA fusion variants in Causatives and Verified variants page
 - Submenu icons missing from collapsible actionbar
 - The collapsible actionbar had some non-collapsing overly long entries
-<<<<<<< HEAD
+- Cancer observations for SVs not appearing in the variant details view
 - Optimised indexes to address slow queries
-=======
-- Cancer observations for SVs not appearing in the variant details view
->>>>>>> d5f5c227
 
 
 ## [4.75]
