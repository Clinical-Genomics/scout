# Change Log
All notable changes to this project will be documented in this file.
This project adheres to [Semantic Versioning](http://semver.org/).

About changelog [here](https://keepachangelog.com/en/1.0.0/)

## [unreleased]
### Added
- Button with link to cancerhotspots.org on variant page for cancer cases (#5359)
- Link to ClinGen ACMG CSPEC Criteria Specification Registry from ACMG classification page (#5364)
- Documentation on how to export data from the scout database using the command line
<<<<<<< HEAD
- Include eventual gene-matching WTS outliers on variantS page (Overlap column) and variant page (Gene overlapping non-SNVs table)
=======
- Filter cancer SNVs by ClinVar oncogenicity. OBS: since annotations are still sparse in ClinVar, relying solely on them could be too restrictive.
>>>>>>> e1dbea78
### Changed
- Allow matching compounded subcategories from SV callers e.g. DUP:INV (#5360)
- Adjust the link to the chanjo2 gene coverage report to reflect the type of analyses used for the samples
- Gene panels open in new tabs from case panels and display case name on the top of the page
- When uploading research variants, use rank threshold defined in case settings, if available, otherwise use the default threshold of 8
### Fixed
- Style of Alamut button on variant page (#5358)

## [4.99]
### Added
- De novo assembly alignment file load and display (#5284)
- Paraphase bam-let alignment file load and display (#5284)
- Parsing and showing ClinVar somatic oncogenicity anontations, when available (#5304)
- Gene overlapping variants (superset of compounds) for SVs (#5332)
- Gene overlapping variants for MEIs (#5332)
- Gene overlapping variants for cancer (and cancer_sv) (#5332)
- Tests for the Google login functionality (#5335)
- Support for login using Keycloak (#5337)
- Documentation on Keycloak login system integration (#5342)
- Integrity check for genes/transcripts/exons files downloaded from Ensembl (#5353)
- Options for custom ID/display name for PanelApp Green updates (#5355)
### Changed
- Allow ACMG criteria strength modification to Very strong/Stand-alone (#5297)
- Mocked the Ensembl liftover service in igv tracks tests (#5319)
- Refactored the login function into smaller functions, handling respectively: user consent, LDAP login, Google login, database login and user validation (#5331)
- Allow loading of mixed analysis type cases where some individuals are fully WTS and do not appear in DNA VCFs (#5327)
- Documentation available in dark mode, and expanded installation instructions (#5343)
### Fixed
- Re-enable display of case and individual specific tracks (pre-computed coverage, UPD, zygosity) (#5300)
- Disable 2-color mode in IGV.js by default, since it obscures variant proportion of reads. Can be manually enabled (#5311)
- Institute settings reset (#5309)
- Updated color scheme for variant assessment badges that were hard to see in light mode, notably Risk Factor (#5318)
- Avoid page timeout by skipping HGVS validations in ClinVar multistep submission for non-MANE transcripts from variants in build 38 (#5302)
- Sashimi view page displaying an error message when Ensembl REST API (LiftOver) is not available (#5322)
- Refactored the liftover functionality to avoid using the old Ensembl REST API (#5326)
- Downloading of Ensembl resources by fixing the URL to the schug server, pointing to the production instance instead of the staging one (#5348)
- Missing MT genes from the IGV track (#5339)
- Paraphase and de novo assembly tracks could mismatch alignment sample labels - refactor to case specific tracks (#5357)

## [4.98]
### Added
- Documentation on how to delete variants for one or more cases
- Document the option to collect green genes from any panel when updating the PanelApp green genes panel
- On the institute's filters page, display also any soft filters applied to institute's variants
### Fixed
- Case page patch for research cases without WTS outliers

## [4.97]
### Added
- Software version and link to the relative release on GitHub on the top left dropdown menu
- Option to sort WTS outliers by p_value, Δψ, ψ value, zscore or l2fc
- Display pLI score and LOEUF on rare diseases and cancer SNV pages
- Preselect MANE SELECT transcripts in the multi-step ClinVar variant add to submission process
- Allow updating case with WTS Fraser and Outrider research files
- Load research WTS outliers using the `scout load variants --outliers-research` command
- Chanjo2 gene coverage completeness indicator and report from variant page, summary card
- Enhanced SNV and SV filtering for cancer and rare disease cases, now supporting size thresholds (≥ or < a specified base pair length)
- Option to exclude ClinVar significance status in SNVs filters form
- Made HRD a config parameter and display it for cancer cases.
- Preset institute-level soft filters for variants (filtering based on "filters" values on variant documents). Settings editable by admins on the institute's settings page. Allows e.g. hiding tumor `in_normal` and `germline_risk` filter status variants.
- Load pedigree and sex check from Somalier, provided by e.g. the Nallo pipeline
- Expand the command line to remove more types of variants. Now supports: `cancer`, `cancer_sv`, `fusion`, `mei`, `outlier`, `snv`, `str`, and `sv`.
- New `prioritise_clinvar` checkbox on rare diseases cases, SNVs page, used by clinical filter or for expanding the search to always return variants that match the selected ClinVar conditions
- ClinVar CLNSIG Exclude option on cancer variantS filters
### Changed
- Do not show overlapping gene panels badge on variants from cases runned without gene panels
- Set case as research case if it contains any type of research variants
- Update igv.js to 3.2.0
- IGV DNA alignment track defaults to group by tag:HP and color by methylation (useful for LRS), and show soft-clips
- Update gnomAD constraint to v4.1
- HG38 genes track in igv.js browser, to correctly display gene names
- Refactored code for prioritizing the order of variant loading
- Modified the web pages body style to adapt content to smaller screens
- Refactored filters to filter variants by ClinVar significance, CLINSIG Confident and ClinVar hits at the same time
- Improved tooltips for ClinVar filter in SNVs filter form
- `showSoftClips` parameter in igv.js is set to false by default for WES and PANEL samples
- Updated dependencies in uv.lock file
### Fixed
- Don't save any "-1", "." or "0" frequency values for SNVs - same as for SVs
- Downloading and parsing of genes from Ensembl (including MT-TP)
- Don't parse SV frequencies for SNVs even if the name matches. Also accept "." as missing value for SV frequencies.
- HPO search on WTS Outliers page
- Stop using dynamic gene panel (HPO generated list) for clinical filter when the last gene is removed from the dynamic gene panel
- Return only variants with ClinVar annotation when `ClinVar hits` checkbox is checked on variants search form
- Legacy variant filter option `clinsig_confident_always_returned` on saved filters is remapped as `prioritised_clivar` and `clinvar_trusted_revstat`
- Variants queries excluding ClinVar tags without `prioritise_clinvar` checkbox checked
- Pedigree QC Somalier loading demo ancestry file and operator priority

## [4.96]
### Added
- Support case status assignment upon loading (by providing case status in the case config file)
- Severity predictions on general case report for SNVs and cancer SNVs
- Variant functional annotation on general case report for SNVs and cancer SNVs
- Version of Scout used when the case was loaded is displayed on case page and general report
### Removed
- Discontinue ClinVar submissions via CSV files and support only submission via API: removed buttons for downloading ClinVar submission objects as CSV files
### Changed
- Display STR variant filter status on corresponding variantS page
- Warning and reference to Biesecker et al when using PP1/BS4 and PP4 together in ACMG classifications
- Warning to not use PP4 criterion together with PS2/PM6 in ACMG classifications with reference to the SVI Recommendation for _de novo_ Criteria (PS2 & PM6)
- Button to directly remove accepted submissions from ClinVar
- Upgraded libs in uv.lock file
### Fixed
- Release docs to include instructions for upgrading dependencies
- Truncated long HGVS descriptions on cancer SNV and SNVs pages
- Avoid recurrent error by removing variant ranking settings in unranked demo case
- Actually re-raise exception after load aborts and has rolled back variant insertion

## [4.95]
### Added
- CCV score / temperature on case reports
- ACMG SNV classification form also accessible from SV variant page
- Simplify updating of the PanelApp Green panel from all source types in the command line interactive session
### Changed
- Clearer link to `Richards 2015` on ACMG classification section on SVs and cancer SVs variants pages
- Parse HGNC Ids directly from PanelApp when updating/downloading PanelApp panels
- Skip variant genotype matching check and just return True when matching causative is found in a case with only one individual/sample
- Reduced number of research MEI variants present in the demo case from 17K to 145 to speed up automatic tests
### Fixed
- ACMG temperature on case general report should respect term modifiers
- Missing inheritance, constraint info for genes with symbols matching other genes previous aliases with some lower case letters
- Loading of all PanelApp panels from command line
- Saving gene inheritance models when loading/updating specific/all PanelApp panels (doesn't apply to the `PanelApp Green Genes panel`)
- Save also complete penetrance status (in addition to incomplete) if available when loading specific/all PanelApp panels (does not apply to the `PanelApp Green Genes panel`)
- Variants and managed variants query by coordinates, which was returning all variants in the chromosome if start position was 0
- Compound loading matches also "chr"-containing compound variant names

## [4.94.1]
### Fixed
- Temporary directory generation for MT reports and pedigree file for case general report

## [4.94]
### Added
- Max-level provenance and Software Bill Of Materials (SBOM) to the Docker images pushed to Docker Hub
- ACMG VUS Bayesian score / temperature on case reports
- Button to filter and download case individuals/samples from institute's caseS page
### Changed
- On variant page, RefSeq transcripts panel, truncate very long protein change descriptions
- Build system changed to uv/hatchling, remove setuptools, version file, add project toml and associated files
- On variantS pages, display chromosome directly on start and end chromosome if different
- On cancer variantS pages, display allele counts and frequency the same way for SNVs and SVs (refactor macro)
- Stricter coordinate check in BND variants queries (affecting search results on SV variants page)
### Fixed
- UCSC hg38 links are updated
- Variants page tooltip errors
- Cancer variantS page had poor visibility of VAF and chromosome coordinate on causatives (green background)

## [4.93.1]
### Fixed
- Updated PyPi build GitHub action to explicitly include setuptools (for Python 3.12 distro)

## [4.93]
### Added
- ClinGen-CGC-VICC oncogenicity classification for cancer SNVs
- A warning to not to post sensitive or personal info when opening an issue
### Changed
- "Show more/less" button to toggle showing 50 (instead of 10) observed cases in LoqusDB observation panel
- Show customer id on share and revoke sharing case collapsible sidebar dialog
- Switch to python v.3.12 in Dockerfiles and automatic tests
### Fixed
- Limit the size of custom images displayed on case and variant pages and add a link to display them in full size in a new tab
- Classified variants not showing on case report when collaborator adds classification
- On variantS page, when a variant has more than one gene, then the gene panel badge reflect the panels each gene is actually in
- Updating genes on a gene panel using a file
- Link out to Horak 2020 from CCV classify page opens in new tab

## [4.92]
### Added
- PanelApp link on gene page and on gene panels description
- Add more filters to the delete variants command (institute ID and text file with list of case IDs)
### Changed
- Use the `clinicalgenomics/python3.11-venv:1.0` image everywhere in the Dockerfiles
### Fixed
- list/List typing issue on PanelApp extension module

## [4.91.2]
### Fixed
- Stranger TRGT parsing of `.` in `FORMAT.MC`
- Parse ClinVar low-penetrance info and display it alongside Pathogenic and likely pathogenic on SNVs pages
- Gene panel indexes to reflect the indexes used in production database
- Panel version check while editing the genes of a panel
- Display unknown filter tags as "danger" marked badges
- Open WTS variantS SNVs and SVs in new tabs
- PanelApp panels update documentation to reflect the latest changes in the command line
- Display panel IDs alongside panel display names on gene panels page
- Just one `Hide removed panels` checkbox for all panels on gene panels page
- Variant filters redecoration from multiple classifications crash on general case report

## [4.91.1]
### Fixed
- Update IGV.js to v3.1.0
- Columns/headings on SV variantS shifted

## [4.91]
### Added
- Variant link to Franklin in database buttons (different depending on rare or cancer track)
- MANE badges on list of variant's Genes/Transcripts/Proteins table, this way also SVs will display MANE annotations
- Export variant type and callers-related info fields when exporting variants from variantS pages
- Cases advanced search on the dashboard page
- Possibility to use only signed off panels when building the PanelApp GREEN panel
### Changed
- On genes panel page and gene panel PDF export, it's more evident which genes were newly introduced into the panel
- WTS outlier position copy button on WTS outliers page
- Update IGV.js to v3.0.9
- Managed variants VCF export more verbose on SVs
- `/api/v1/hpo-terms` returns pymongo OperationFailure errors when provided query string contains problematic characters
- When parsing variants, prioritise caller AF if set in FORMAT over recalculation from AD
- Expand the submissions information section on the ClinVar submissions page to fully display long text entries
- Jarvik et al for PP1 added to ACMG modification guidelines
- Display institute `_id` + display name on dashboard filters
- ClinVar category 8 has changed to "Conflicting classifications of pathogenicity" instead of "interpretations"
- Simplify always loading ClinVar `CLNSIG` P, LP and conflicting annotations slightly
- Increased visibility of variant callers's "Pass" or "Filtered" on the following pages: SNV variants (cancer cases), SV variants (both RD and cancer cases)
- Names on IGV buttons, including an overview level IGV MT button
- Cases query no longer accepts strings for the `name_query` parameter, only ImmutableMultiDict (form data)
- Refactor the loading of PanelApp panels to use the maintained API - Customised PanelApp GREEN panels
- Better layout for Consequence cell on cancer SNVs page
- Merged `Qual` and `Callers` cell on cancer SNVs page
### Fixed
- Empty custom_images dicts in case load config do not crash
- Tracks missing alignment files are skipped on generating IGV views
- ClinVar form to accept MedGen phenotypes
- Cancer SV variantS page spinner on variant export
- STRs variants export (do not allow null estimated variant size and repeat locus ID)
- STRs variants page when one or more variants have SweGen mean frequency but lack Short Tandem Repeat motif count
- ClinVar submission enquiry status for all submissions after the latest
- CLI scout update type hint error when running commands using Python 3.9
- Missing alignment files but present index files could crash the function creating alignment tracks for IGV display
- Fix missing "Repeat locus" info on STRs export

## [4.90.1]
### Fixed
- Parsing Matchmaker Exchange's matches dates

## [4.90]
### Added
- Link to chanjo2 MANE coverage overview on case page and panel page
- More SVI recommendation links on the ACMG page
- IGV buttons for SMN CN page
- Warnings on ACMG classifications for potentially conflicting classification pairs
- ACMG Bayesian foundation point scale after Tavtigian for variant heat profile
### Changed
- Variants query backend allows rank_score filtering
- Added script to tabulate causatives clinical filter rank
- Do not display inheritance models associated to ORPHA terms on variant page
- Moved edit and delete buttons close to gene names on gene panel page and other aesthetical fixes
- SNV VariantS page functional annotation and region annotation columns merged
- VariantS pages (not cancer) gene cells show OMIM inheritance pattern badges also without hover
- STR variantS page to show STR inheritance model without hover (fallback to OMIM for non-Stranger annotation)
- VariantS page local observation badges have counts visible also without hover
- On Matchmaker page, show number of matches together with matching attempt date
- Display all custom inheritance models, both standard and non-standard, as gathered from the gene panel information on the variant page
- Moved PanelApp-related code to distinct modules/extension
### Fixed
- Make BA1 fully stand-alone to Benign prediction
- Modifying Benign terms to "Moderate" has no effect under Richards. Ignored completely before, will retain unmodified significance now
- Extract all fields correctly when exporting a panel to file from gene panel page
- Custom updates to a gene in a panel
- Gene panel PDF export, including gene links
- Cancer SV, Fusion, MEI and Outlier filters are shown on the Institute Filters overview
- CaseS advanced search limit
- Visibility of Matchmaker Exchange matches on dark mode
- When creating a new gene panel from file, all gene fields are saved, including comments and manual inheritance models
- Downloading on gene names from EBI
- Links to gene panels on variant page, summary panel
- Exporting gene variants when one or more variants' genes are missing HGNC symbol

## [4.89.2]
## Fixed
- If OMIM gene panel gene symbols are not mapping to hgnc_id, allow fallback use of a unique gene alias

## [4.89.1]
### Fixed
- General case report crash when encountering STR variants without `source` tags
- Coloring and SV inheritance patterns on general case report

## [4.89]
### Added
- Button on SMN CN page to search variants within SMN1 and SMN2 genes
- Options for selectively updating OMICS variants (fraser, outrider) on a case
- Log users' activity to file by specifying `USERS_ACTIVITY_LOG_PATH` parameter in app config
- `Mean MT coverage`, `Mean chrom 14 coverage` and `Estimated mtDNA copy number` on MT coverage file from chanjo2 if available
- In ClinVar multistep form, preselect ACMG criteria according to the variant's ACMG classification, if available
- Subject id search from caseS page (supporting multiple sample types e.g.) - adding indexes to speed up caseS queries
- Advanced cases search to narrow down results using more than one search parameter
- Coverage report available for any case with samples containing d4 files, even if case has no associated gene panels
- RNA delivery reports
- Two new LRS SV callers (hificnv, severus)
### Changed
- Documentation for OMICS variants and updating a case
- Include both creation and deletion dates in gene panels pages
- Moved code to collect MT copy number stats for the MT report to the chanjo extension
- On the gene panelS page, show expanded gene panel version list in one column only
- IGV.js WTS loci default to zoom to a region around a variant instead of whole gene
- Refactored logging module
- Case general report no longer shows ORPHA inheritance models. OMIM models are shown colored.
- Chromosome alias tab files used in the igv.js browser, which now contain the alias for chromosome "M"
- Renamed "Comment on clinical significance" to "Comment on classification" in ClinVar multistep form
- Enable Gens CN button also for non-wgs cancer track cases
### Fixed
- Broken heading anchors in the documentation (`admin-guide/login-system.md` and `admin-guide/setup-scout.md` files)
- Avoid open login redirect attacks by always redirecting to cases page upon user login
- Stricter check of ID of gene panels to prevent file downloading vulnerability
- Removed link to the retired SPANR service. SPIDEX scores are still parsed and displayed if available from variant annotation.
- Omics variant view test coverage
- String pattern escape warnings
- Code creating Alamut links for variant genes without canonical_transcript set
- Variant delete button in ClinVar submissions page
- Broken search cases by case similarity
- Missing caller tag for TRGT

## [4.88.1]
### Fixed
- Patch update igv.js to 3.0.5

## [4.88]
### Added
- Added CoLoRSdb frequency to Pop Freq column on variantS page
- Hovertip to gene panel names with associated genes in SV variant view, when variant covers more than one gene
- RNA sample ID can be provided in case load config if different from sample_id
### Fixed
- Broken `scout setup database` command
- Update demo VCF header, adding missing keys found on variants
- Broken upload to Codecov step in Tests & Coverage GitHub action
- Tomte DROP column names have been updated (backwards compatibility preserved for main fields)
- WTS outlierS view to display correct individual IDs for cases with multiple individuals
- WTS outlierS not displayed on WTS outlierS view

## [4.87.1]
### Fixed
- Positioning and alignment of genes cell on variantS page

## [4.87]
### Added
- Option to configure RNA build on case load (default '38')
### Changed
- Tooltip on RNA alignments now shows RNA genome build version
- Updated igv.js to v3.0.4
### Fixed
- Style of "SNVs" and "SVs" buttons on WTS Outliers page
- Chromosome alias files for igv.js
- Genes track displayed also when RNA alignments are present without splice junctions track on igv browser
- Genes track displayed again when splice junction tracks are present

## [4.86.1]
### Fixed
- Loading and updating PanelApp panels, including PanelApp green

## [4.86]
### Added
- Display samples' name (tooltip) and affected status directly on caseS page
- Search SVs across all cases, in given genes
- `CLINVAR_API_URL` param can be specified in app settings to override the URL used to send ClinVar submissions to. Intended for testing.
- Support for loading and storing OMICS data
- Parse DROP Fraser and Outrider TSVs
- Display omics variants - wts outliers (Fraser, Outrider)
- Parse GNOMAD `gnomad_af` and `gnomad_popmax_af` keys from variants annotated with `echtvar`
- Make removed panel optionally visible to non-admin or non maintainers
- Parse CoLoRSdb frequencies annotated in the variant INFO field with the `colorsdb_af` key
- Download -omics variants using the `Filter and export button`
- Clickable COSMIC links on IGV tracks
- Possibility to un-audit previously audited filters
- Reverted table style and removed font awesome style from IGV template
- Case status tags displayed on dashboard case overview
### Changed
- Updated igv.js to v3.0.1
- Alphabetically sort IGV track available for custom selection
- Updated wokeignore to avoid unfixable warning
- Update Chart.js to v4.4.3
- Use tornado library version >= 6.4.1
- Fewer variants in the MEI demo file
- Switch to FontAwesome v.6 instead of using icons v.5 + kit with icons v.6
- Show time (hours and minutes) additionally to date on comments and activity panel
### Fixed
- Only add expected caller keys to variant (FOUND_IN or SVDB_ORIGIN)
- Splice junction merged track height offset in IGV.js
- Splice junction initiation crash with empty variant obj
- Splice junction variant routing for cases with WTS but without outlier data
- Variant links to ExAC, now pointing to gnomAD, since the ExAC browser is no longer available
- Style of HPO terms assigned to a case, now one phenotype per line
- RNA sashimi view rendering should work also if the gene track is user disabled
- Respect IGV tracks chosen by user in variant IGV settings

## [4.85]
### Added
- Load also genes which are missing Ensembl gene ID (72 in both builds), including immunoglobulins and fragile sites
### Changed
- Unfreeze werkzeug again
- Show "(Removed)" after removed panels in dropdown
- The REVEL score is collected as the maximum REVEL score from all of the variant's transcripts
- Parse GNOMAD POPMAX values only if they are numerical when loading variants
### Fixed
- Alphabetically sort "select default panels" dropdown menu options on case page
- Show gene panel removed status on case page
- Fixed visibility of the following buttons: remove assignee, remove pinned/causative, remove comment, remove case from group

## [4.84]
### Changed
- Clearer error message when a loqusdb query fails for an instance that initially connected
- Do not load chanjo-report module if not needed and more visible message when it fails loading
- Converted the HgncGene class into a Pydantic class
- Swap menu open and collapse indicator chevrons - down is now displayed-open, right hidden-closed
- Linters and actions now all use python 3.11
### Fixed
- Safer way to update variant genes and compounds that avoids saving temporary decorators into variants' database documents
- Link to HGNC gene report on gene page
- Case file load priority so that e.g. SNV get loaded before SV, or clinical before research, for consistent variant_id collisions

## [4.83]
### Added
- Edit ACMG classifications from variant page (only for classifications with criteria)
- Events for case CLI events (load case, update case, update individual)
- Support for loading and displaying local custom IGV tracks
- MANE IGV track to be used as a local track for igv.js (see scout demo config file)
- Optional separate MT VCFs, for `nf-core/raredisease`
### Changed
- Avoid passing verbs from CaseHandler - functions for case sample and individual in CaseEventHandler
- Hide mtDNA report and coverage report links on case sidebar for cases with WTS data only
- Modified OMIM-AUTO gene panel to include genes in both genome builds
- Moved chanjo code into a dedicated extension
- Optimise the function that collects "match-safe" genes for an institute by avoiding duplicated genes from different panels
- Users must actively select "show matching causatives/managed" on a case page to see matching numbers
- Upgraded python version from 3.8 to 3.11 in Docker images
### Fixed
- Fix several tests that relied on number of events after setup to be 0
- Removed unused load case function
- Artwork logo sync sketch with png and export svg
- Clearer exception handling on chanjo-report setup - fail early and visibly
- mtDNA report crashing when one or more samples from a case is not in the chanjo database
- Case page crashing on missing phenotype terms
- ACMG benign modifiers
- Speed up tests by caching python env correctly in Github action and adding two more test groups
- Agile issue templates were added globally to the CG-org. Adding custom issue templates to avoid exposing customers
- PanelApp panel not saving genes with empty `EnsembleGeneIds` list
- Speed up checking outdated gene panels
- Do not load research variants automatically when loading a case

## [4.82.2]
### Fixed
- Warning icon in case pages for individuals where `confirmed_sex` is false
- Show allele sizes form ExpansionHunter on STR variantS page again

## [4.82.1]
### Fixed
- Revert the installation of flask-ldapconn to use the version available on PyPI to be able to push new scout releases to PyPI

## [4.82]
### Added
- Tooltip for combined score in tables for compounds and overlapping variants
- Checkbox to filter variants by excluding genes listed in selected gene panels, files or provided as list
- STR variant information card with database links, replacing empty frequency panel
- Display paging and number of HPO terms available in the database on Phenotypes page
- On case page, typeahead hints when searching for a disease using substrings containing source ("OMIM:", "ORPHA:")
- Button to monitor the status of submissions on ClinVar Submissions page
- Option to filter cancer variants by number of observations in somatic and germline archived database
- Documentation for integrating chanjo2
- More up-to-date VEP CSQ dbNSFP frequency keys
- Parse PacBio TRGT (Tandem repeat genotyping tool) Short Tandem Repeat VCFs
### Changed
- In the case_report #panel-tables has a fixed width
- Updated IGV.js to 2.15.11
- Fusion variants in case report now contain same info as on fusion variantS page
- Block submission of somatic variants to ClinVar until we harmonise with their changed API
- Additional control on the format of conditions provided in ClinVar form
- Errors while loading managed variants from file are now displayed on the Managed Variants page
- Chanjo2 coverage button visible only when query will contain a list of HGNC gene IDs
- Use Python-Markdown directly instead of the unmaintained Flask-Markdown
- Use Markupsafe instead of long deprecated, now removed Flask Markup
- Prepare to unfreeze Werkzeug, but don't actually activate until chanjo can deal with the change
### Fixed
- Submit requests to Chanjo2 using HTML forms instead of JSON data
- `Research somatic variants` link name on caseS page
- Broken `Install the HTML 2 PDF renderer` step in a GitHub action
- Fix ClinVar form parsing to not include ":" in conditionType.id when condition conditionType.db is Orphanet
- Fix condition dropdown and pre-selection on ClinVar form for cases with associated ORPHA diagnoses
- Improved visibility of ClinVar form in dark mode
- End coordinates for indels in ClinVar form
- Diagnoses API search crashing with empty search string
- Variant's overlapping panels should show overlapping of variant genes against the latest version of the panel
- Case page crashing when case has both variants in a ClinVar submission and pinned not loaded variants
- Installation of git in second build stage of Dockerfile, allowing correct installation of libraries

## [4.81]
### Added
- Tag for somatic SV IGH-DUX4 detection samtools script
### Changed
- Upgraded Bootstrap version in reports from 4.3.1 to 5.1.3
### Fixed
- Buttons layout in HPO genes panel on case page
- Added back old variant rankscore index with different key order to help loading on demo instance
- Cancer case_report panel-table no longer contains inheritance information
- Case report pinned variants card now displays info text if all pinned variants are present in causatives
- Darkmode setting now applies to the comment-box accordion
- Typo in case report causing `cancer_rank_options is undefined` error

## [4.80]
### Added
- Support for .d4 files coverage using chanjo2 (Case page sidebar link) with test
- Link to chanjo2 coverage report and coverage gene overview on gene panel page
- Link to chanjo2 coverage report on Case page, HPO dynamic gene list
- Link to genes coverage overview report on Case page, HPO dynamic gene list
### Changed
- All links in disease table on diagnosis page now open in a new tab
- Dark mode settings applied to multi-selects on institute settings page
- Comments on case and variant pages can be viewed by expanding an accordion
- On case page information on pinned variants and variants submitted to ClinVar are displayed in the same table
- Demo case file paths are now stored as absolute paths
- Optimised indices to address slow queries
- On case page default panels are now found at the top of the table, and it can be sorted by this trait
### Fixed
- On variants page, search for variants in genes present only in build 38 returning no results
- Pin/unpin with API was not able to make event links
- A new field `Explanation for multiple conditions` is available in ClinVar for submitting variants with more than one associated condition
- Fusion genes with partners lacking gene HGNC id will still be fully loaded
- Fusion variantS export now contains fusion variant specific columns
- When Loqusdb observations count is one the table includes information on if observation was for the current or another case

## [4.79.1]
### Fixed
- Exporting variants without rank score causing page to crash
- Display custom annotations also on cancer variant page

## [4.79]
### Added
- Added tags for Sniffles and CNVpytor, two LRS SV callers
- Button on case page for displaying STR variants occurring in the dynamic HPO panel
- Display functional annotation relative to variant gene's MANE transcripts on variant summary, when available
- Links to ACMG structural variant pathogenicity classification guidelines
- Phenomodels checkboxes can now include orpha terms
- Add incidental finding to case tags
- Get an alert on caseS page when somebody validates variants you ordered Sanger sequencing for
### Changed
- In the diagnoses page genes associated with a disease are displayed using hgnc symbol instead of hgnc id
- Refactor view route to allow navigation directly to unique variant document id, improve permissions check
- Do not show MANE and MANE Plus Clinical transcripts annotated from VEP (saved in variants) but collect this info from the transcripts database collection
- Refactor view route to allow navigation directly to unique case id (in particular for gens)
- `Institutes to share cases with` on institute's settings page now displays institutes names and IDs
- View route with document id selects view template based on variant category
### Fixed
- Refactored code in cases blueprints and variant_events adapter (set diseases for partial causative variants) to use "disease" instead of "omim" to encompass also ORPHA terms
- Refactored code in `scout/parse/omim.py` and `scout/parse/disease_terms.py` to use "disease" instead of "phenotype" to differentiate from HPO terms
- Be more careful about checking access to variant on API access
- Show also ACMG VUS on general report (could be missing if not e.g. pinned)

## [4.78]
### Added
- Case status labels can be added, giving more finegrained details on a solved status (provisional, diagnostic, carrier, UPD, SMN, ...)
- New SO terms: `sequence_variant` and `coding_transcript_variant`
- More MEI specific annotation is shown on the variant page
- Parse and save MANE transcripts info when updating genes in build 38
- ClinVar submission can now be downloaded as a json file
- `Mane Select` and `Mane Plus Clinical` badges on Gene page, when available
- ClinVar submission can now be downloaded as a json file
- API endpoint to pin variant
- Display common/uncommon/rare on summary of mei variant page
### Changed
- In the ClinVar form, database and id of assertion criteria citation are now separate inputs
- Customise institute settings to be able to display all cases with a certain status on cases page (admin users)
- Renamed `Clinical Significance` to `Germline Classification` on multistep ClinVar form
- Changed the "x" in cases.utils.remove_form button text to red for better visibility in dark mode
- Update GitHub actions
- Default loglevel up to INFO, making logs with default start easier to read
- Add XTR region to PAR region definition
- Diagnoses can be searched on diagnoses page without waiting for load first
### Fixed
- Removed log info showing hgnc IDs used in variantS search
- Maintain Matchmaker Exchange and Beacon submission status when a case is re-uploaded
- Inheritance mode from ORPHA should not be confounded with the OMIM inheritance model
- Decipher link URL changes
- Refactored code in cases blueprints to use "disease" instead of "omim" to encompass also ORPHA terms

## [4.77]
### Added
- Orpha disease terms now include information on inheritance
- Case loading via .yaml config file accepts subject_id and phenotype_groups (if previously defined as constant default or added per institute)
- Possibility to submit variants associated with Orphanet conditions to ClinVar
- Option update path to .d4 files path for individuals of an existing case using the command line
- More constraint information is displayed per gene in addition to pLi: missense and LoF OE, CI (inluding LOEUF) and Z-score.
### Changed
- Introduce validation in the ClinVar multistep form to make sure users provide at least one variant-associated condition
- CLI scout update individual accepts subject_id
- Update ClinVar inheritance models to reflect changes in ClinVar submission API
- Handle variant-associated condition ID format in background when creating ClinVar submissions
- Replace the code that downloads Ensembl genes, transcripts and exons with the Schug web app
- Add more info to error log when transcript variant frequency parsing fails.
- GnomAD v4 constraint information replaces ExAC constraints (pLi).
### Fixed
- Text input of associated condition in ClinVar form now aligns to the left
- Alignment of contents in the case report has been updated
- Missing number of phenotypes and genes from case diagnoses
- Associate OMIM and/or ORPHA diagnoses with partial causatives
- Visualization of partial causatives' diagnoses on case page: style and links
- Revert style of pinned variants window on the case page
- Rename `Clinical significanc` to `Germline classification` in ClinVar submissions exported files
- Rename `Clinical significance citations` to `Classification citations` in ClinVar submissions exported files
- Rename `Comment on clinical significance` to `Comment on classification` in ClinVar submissions exported files
- Show matching partial causatives on variant page
- Matching causatives shown on case page consisting only of variant matching the default panels of the case - bug introduced since scout v4.72 (Oct 18, 2023)
- Missing somatic variant read depth leading to report division by zero

## [4.76]
### Added
- Orphacodes are visible in phenotype tables
- Pydantic validation of image paths provided in case load config file
- Info on the user which created a ClinVar submission, when available
- Associate .d4 files to case individuals when loading a case via config file
### Changed
- In diagnoses page the load of diseases are initiated by clicking a button
- Revel score, Revel rank score and SpliceAI values are also displayed in Causatives and Validated variants tables
- Remove unused functions and tests
- Analysis type and direct link from cases list for OGM cases
- Removed unused `case_obj` parameter from server/blueprints/variant/controllers/observations function
- Possibility to reset ClinVar submission ID
- Allow ClinVar submissions with custom API key for users registered as ClinVar submitters or when institute doesn't have a preset list of ClinVar submitters
- Ordered event verbs alphabetically and created ClinVar-related user events
- Removed the unused "no-variants" option from the load case command line
### Fixed
- All disease_terms have gene HGNC ids as integers when added to the scout database
- Disease_term identifiers are now prefixed with the name of the coding system
- Command line crashing with error when updating a user that doesn't exist
- Thaw coloredlogs - 15.0.1 restores errorhandler issue
- Thaw crypography - current base image and library version allow Docker builds
- Missing delete icons on phenomodels page
- Missing cryptography lib error while running Scout container on an ARM processor
- Round CADD values with many decimals on causatives and validated variants pages
- Dark-mode visibility of some fields on causatives and validated variants pages
- Clinvar submitters would be cleared when unprivileged users saved institute settings page
- Added a default empty string in cases search form to avoid None default value
- Page crashing when user tries to remove the same variant from a ClinVar submission in different browser tabs
- Update more GnomAD links to GnomAD v4 (v38 SNVs, MT vars, STRs)
- Empty cells for RNA fusion variants in Causatives and Verified variants page
- Submenu icons missing from collapsible actionbar
- The collapsible actionbar had some non-collapsing overly long entries
- Cancer observations for SVs not appearing in the variant details view
- Archived local observations not visible on cancer variantS page
- Empty Population Frequency column in the Cancer SV Variants view
- Capital letters in ClinVar events description shown on case page

## [4.75]
### Added
- Hovertip to gene panel names with associated genes in variant view, when variant covers more than one gene
- Tests for panel to genes
- Download of Orphadata en_product6 and en_product4 from CLI
- Parse and save `database_found` key/values for RNA fusion variants
- Added fusion_score, ffpm, split_reads, junction_reads and fusion_caller to the list of filters on RNA fusion variants page
- Renamed the function `get_mei_info` to `set_mei_info` to be consistent with the other functions
- Fixed removing None key/values from parsed variants
- Orphacodes are included in the database disease_terms
### Changed
- Allow use of projections when retrieving gene panels
- Do not save custom images as binary data into case and variant database documents
- Retrieve and display case and variant custom images using image's saved path
- Cases are activated by viewing FSHD and SMA reports
- Split multi-gene SNV variants into single genes when submitting to Matchmaker Exchange
- Alamut links also on the gene level, using transcript and HGVS: better for indels. Keep variant link for missing HGVS
- Thaw WTForms - explicitly coerce form decimal field entries when filters fetched from db
### Fixed
- Removed some extra characters from top of general report left over from FontAwsome fix
- Do not save fusion variants-specific key/values in other types of variants
- Alamut link for MT variants in build 38
- Convert RNA fusions variants `tool_hits` and `fusion_score` keys from string to numbers
- Fix genotype reference and alternative sequencing depths defaulting to -1 when values are 0
- DecimalFields were limited to two decimal places for several forms - lifting restrictions on AF, CADD etc.

## [4.74.1]
### Changed
- Parse and save into database also OMIM terms not associated to genes
### Fixed
- BioNano API FSHD report requests are GET in Access 1.8, were POST in 1.7
- Update more FontAwesome icons to avoid Pro icons
- Test if files still exist before attempting to load research variants
- Parsing of genotypes error, resulting in -1 values when alt or ref read depths are 0

## [4.74]
### Added
- SNVs and Indels, MEI and str variants genes have links to Decipher
- An `owner + case display name` index for cases database collection
- Test and fixtures for RNA fusion case page
- Load and display fusion variants from VCF files as the other variant types
- Option to update case document with path to mei variants (clinical and research)
### Changed
- Details on variant type and category for audit filters on case general report
- Enable Gens CN profile button also in somatic case view
- Fix case of analysis type check for Gens analysis button - only show for WGS
### Fixed
- loqusdb table no longer has empty row below each loqusid
- MatchMaker submission details page crashing because of change in date format returned by PatientMatcher
- Variant external links buttons style does not change color when visited
- Hide compounds with compounds follow filter for region or function would fail for variants in multiple genes
- Updated FontAwesome version to fix missing icons

## [4.73]
### Added
- Shortcut button for HPO panel MEI variants from case page
- Export managed variants from CLI
### Changed
- STRs visualization on case panel to emphasize abnormal repeat count and associated condition
- Removed cytoband column from STRs variant view on case report
- More long integers formatted with thin spaces, and copy to clipboard buttons added
### Fixed
- OMIM table is scrollable if higher than 700px on SV page
- Pinned variants validation badge is now red for false positives.
- Case display name defaulting to case ID when `family_name` or `display_name` are missing from case upload config file
- Expanded menu visible at screen sizes below 1000px now has background color
- The image in ClinVar howto-modal is now responsive
- Clicking on a case in case groups when case was already removed from group in another browser tab
- Page crashing when saving filters for mei variants
- Link visited color of images

## [4.72.4]
### Changed
- Automatic test mongod version increased to v7
### Fixed
- GnomAD now defaults to hg38 - change build 37 links accordingly

## [4.72.3]
### Fixed
- Somatic general case report small variant table can crash with unclassified variants

## [4.72.2]
### Changed
- A gunicorn maxrequests parameter for Docker server image - default to 1200
- STR export limit increased to 500, as for other variants
- Prevent long number wrapping and use thin spaces for separation, as per standards from SI, NIST, IUPAC, BIPM.
- Speed up case retrieval and lower memory use by projecting case queries
- Make relatedness check fails stand out a little more to new users
- Speed up case retrieval and lower memory use by projecting case queries
- Speed up variant pages by projecting only the necessary keys in disease collection query
### Fixed
- Huge memory use caused by cases and variants pages pulling complete disease documents from DB
- Do not include genes fetched from HPO terms when loading diseases
- Consider the renamed fields `Approved Symbol` -> `Approved Gene Symbol` and `Gene Symbols` -> `Gene/Locus And Other Related Symbols` when parsing OMIM terms from genemap2.txt file

## [4.72.1]
### Fixed
- Jinja filter that renders long integers
- Case cache when looking for causatives in other cases causing the server to hang

## [4.72]
### Added
- A GitHub action that checks for broken internal links in docs pages
- Link validation settings in mkdocs.yml file
- Load and display full RNA alignments on alignment viewer
- Genome build check when loading a case
- Extend event index to previous causative variants and always load them
### Fixed
- Documentation nav links for a few documents
- Slightly extended the BioNano Genomics Access integration docs
- Loading of SVs when VCF is missing the INFO.END field but has INFO.SVLEN field
- Escape protein sequence name (if available) in case general report to render special characters correctly
- CaseS HPO term searches for multiple terms works independent of order
- CaseS search regexp should not allow backslash
- CaseS cohort tags can contain whitespace and still match
- Remove diagnoses from cases even if OMIM term is not found in the database
- Parsing of disease-associated genes
- Removed an annoying warning while updating database's disease terms
- Displaying custom case images loaded with scout version <= 4.71
- Use pydantic version >=2 in requirements.txt file
### Changed
- Column width adjustment on caseS page
- Use Python 3.11 in tests
- Update some github actions
- Upgraded Pydantic to version 2
- Case validation fails on loading when associated files (alignments, VCFs and reports) are not present on disk
- Case validation fails on loading when custom images have format different then ["gif", "svg", "png", "jpg", "jpeg"]
- Custom images keys `case` and `str` in case config yaml file are renamed to `case_images` and `str_variants_images`
- Simplify and speed up case general report code
- Speed up case retrieval in case_matching_causatives
- Upgrade pymongo to version 4
- When updating disease terms, check that all terms are consistent with a DiseaseTerm model before dropping the old collection
- Better separation between modules loading HPO terms and diseases
- Deleted unused scout.build.phenotype module
- Stricter validation of mandatory genome build key when loading a case. Allowed values are ['37','38',37,38]
- Improved readability of variants length and coordinates on variantS pages

## [4.71]
### Added
- Added Balsamic keys for SweGen and loqusdb local archive frequecies, SNV and SV
- New filter option for Cancer variantS: local archive RD loqusdb
- Show annotated observations on SV variantS view, also for cancer somatic SVs
- Revel filter for variantS
- Show case default panel on caseS page
- CADD filter for Cancer Somatic SNV variantS - show score
- SpliceAI-lookup link (BROAD, shows SpliceAI and Pangolin) from variant page
- BioNano Access server API - check projects, samples and fetch FSHD reports
### Fixed
- Name of reference genome build for RNA for compatibility with IGV locus search change
- Howto to run the Docker image on Mac computers in `admin-guide/containers/container-deploy.md`
- Link to Weasyprint installation howto in README file
- Avoid filling up disk by creating a reduced VCF file for every variant that is visualized
- Remove legacy incorrectly formatted CODEOWNERS file
- Restrain variant_type requests to variantS views to "clinical" or "research"
- Visualization of cancer variants where cancer case has no affected individual
- ProteinPaint gene link (small StJude API change)
- Causative MEI variant link on causatives page
- Bionano access api settings commented out by default in Scout demo config file.
- Do not show FSHD button on freshly loaded cases without bionano_access individuals
- Truncate long variants' HGVS on causative/Clinically significant and pinned variants case panels
### Changed
- Remove function call that tracks users' browser version
- Include three more splice variant SO terms in clinical filter severe SO terms
- Drop old HPO term collection only after parsing and validation of new terms completes
- Move score to own column on Cancer Somatic SNV variantS page
- Refactored a few complex case operations, breaking out sub functionalities

## [4.70]
### Added
- Download a list of Gene Variants (max 500) resulting from SNVs and Indels search
- Variant PubMed link to search for gene symbol and any aliases
### Changed
- Clearer gnomAD values in Variants page
### Fixed
- CaseS page uniform column widths
- Include ClinVar variants into a scrollable div element on Case page
- `canonical_transcript` variable not initialized in get_hgvs function (server.blueprints.institutes.controllers.py)
- Catch and display any error while importing Phenopacket info
- Modified Docker files to use python:3.8-slim-bullseye to prevent gunicorn workers booting error

## [4.69]
### Added
- ClinVar submission howto available also on Case page
- Somatic score and filtering for somatic SV callers, if available
- Show caller as a tooltip on variantS list
### Fixed
- Crash when attempting to export phenotype from a case that had never had phenotypes
- Aesthetic fix to Causative and Pinned Variants on Case page
- Structural inconsistency for ClinVar Blueprint templates
- Updated igv.js to 2.15.8 to fix track default color bug
- Fixed release versions for actions.
- Freeze tornado below 6.3.0 for compatibility with livereload 2.6.3
- Force update variants count on case re-upload
- IGV locus search not working - add genome reference id
- Pin links to MEI variants should end up on MEI not SV variant view
- Load also matching MEI variants on forced region load
- Allow excluding MEI from case variant deletion
- Fixed the name of the assigned user when the internal user ID is different from the user email address
- Gene variantS should display gene function, region and full hgvs
### Changed
- FontAwesome integrity check fail (updated resource)
- Removed ClinVar API validation buttons in favour of direct API submission
- Improved layout of Institute settings page
- ClinVar API key and allowed submitters are set in the Institute settings page


## [4.68]
### Added
- Rare Disease Mobile Element Insertion variants view
### Changed
- Updated igv.js to 2.15.6
### Fixed
- Docker stage build pycairo.
- Restore SNV and SV rank models versions on Causatives and Verified pages
- Saving `REVEL_RANKSCORE` value in a field named `revel` in variants database documents

## [4.67]
### Added
- Prepare to filter local SV frequency
### Changed
- Speed up instituteS page loading by refactoring cases/institutes query
- Clinical Filter for SVs includes `splice_polypyrimidine_tract_variant` as a severe consequence
- Clinical Filter for SVs includes local variant frequency freeze ("old") for filtering, starting at 30 counts
- Speed up caseS page loading by adding status to index and refactoring totals count
- HPO file parsing is updated to reflect that HPO have changed a few downloadable file formats with their 230405 release.
### Fixed
- Page crashing when a user tries to edit a comment that was removed
- Warning instead of crashed page when attempting to retrieve a non-existent Phenopacket
- Fixed StJude ProteinPaint gene link (URL change)
- Freeze of werkzeug library to version<2.3 to avoid problems resulting from the consequential upgrade of the Flask lib
- Huge list of genes in case report for megabases-long structural variants.
- Fix displaying institutes without associated cases on institutes page
- Fix default panel selection on SVs in cancer case report

## [4.66]
### Changed
- Moved Phenomodels code under a dedicated blueprint
- Updated the instructions to load custom case report under admin guide
- Keep variants filter window collapsed except when user expands it to filter
### Added
- A summary table of pinned variants on the cancer case general report
- New openable matching causatives and managed variants lists for default gene panels only for convenience
### Fixed
- Gens structural variant page link individual id typo

## [4.65.2]
### Fixed
- Generating general case report with str variants containing comments

## [4.65.1]
### Fixed
- Visibility of `Gene(s)` badges on SV VariantS page
- Hide dismiss bar on SV page not working well
- Delivery report PDF download
- Saving Pipeline version file when loading a case
- Backport compatible import of importlib metadata for old python versions (<3.8)

## [4.65]
### Added
- Option to mark a ClinVar submission as submitted
- Docs on how to create/update the PanelApp green genes as a system admin
- `individual_id`-parameter to both Gens links
- Download a gene panel in TXT format from gene panel page
- Panel gene comments on variant page: genes in panels can have comments that describe the gene in a panel context
### Changed
- Always show each case category on caseS page, even if 0 cases in total or after current query
- Improved sorting of ClinVar submissions
- Pre-populate SV type select in ClinVar submission form, when possible
- Show comment badges in related comments tables on general report
- Updated version of several GitHub actions
- Migrate from deprecated `pkg_resources` lib to `importlib_resources`
- Dismiss bar on variantS pages is thinner.
- Dismiss bar on variantS pages can be toggled open or closed for the duration of a login session.
### Fixed
- Fixed Sanger order / Cancel order modal close buttons
- Visibility of SV type in ClinVar submission form
- Fixed a couple of creations where now was called twice, so updated_at and created_at could differ
- Deprecated Ubuntu version 18.04 in one GitHub action
- Panels that have been removed (hidden) should not be visible in views where overlapping gene panels for genes are shown
- Gene panel test pointing to the right function

## [4.64]
### Added
- Create/Update a gene panel containing all PanelApp green genes (`scout update panelapp-green -i <cust_id>`)
- Links for ACMG pathogenicity impact modification on the ACMG classification page
### Changed
- Open local observation matching cases in new windows
### Fixed
- Matching manual ranked variants are now shown also on the somatic variant page
- VarSome links to hg19/GRCh37
- Managed variants filter settings lost when navigating to additional pages
- Collect the right variant category after submitting filter form from research variantS page
- Beacon links are templated and support variants in genome build 38

## [4.63]
### Added
- Display data sharing info for ClinVar, Matchmaker Exchange and Beacon in a dedicated column on Cases page
- Test for `commands.download.omim.print_omim`
- Display dismissed variants comments on general case report
- Modify ACMG pathogenicity impact (most commonly PVS1, PS3) based on strength of evidence with lab director's professional judgement
- REViewer button on STR variant page
- Alamut institution parameter in institute settings for Alamut Visual Plus software
- Added Manual Ranks Risk Factor, Likely Risk Factor and Uncertain Risk Factor
- Display matching manual ranks from previous cases the user has access to on VariantS and Variant pages
- Link to gnomAD gene SVs v2.1 for SV variants with gnomAD frequency
- Support for nf-core/rnafusion reports
### Changed
- Display chrY for sex unknown
- Deprecate legacy scout_load() method API call.
- Message shown when variant tag is updated for a variant
- When all ACMG classifications are deleted from a variant, the current variant classification status is also reset.
- Refactored the functions that collect causative variants
- Removed `scripts/generate_test_data.py`
### Fixed
- Default IGV tracks (genes, ClinVar, ClinVar CNVs) showing even if user unselects them all
- Freeze Flask-Babel below v3.0 due to issue with a locale decorator
- Thaw Flask-Babel and fix according to v3 standard. Thank you @TkTech!
- Show matching causatives on somatic structural variant page
- Visibility of gene names and functional annotations on Causatives/Verified pages
- Panel version can be manually set to floating point numbers, when modified
- Causatives page showing also non-causative variants matching causatives in other cases
- ClinVar form submission for variants with no selected transcript and HGVS
- Validating and submitting ClinVar objects not containing both Variant and Casedata info

## [4.62.1]
### Fixed
- Case page crashing when adding a case to a group without providing a valid case name

## [4.62]
### Added
- Validate ClinVar submission objects using the ClinVar API
- Wrote tests for case and variant API endpoints
- Create ClinVar submissions from Scout using the ClinVar API
- Export Phenopacket for affected individual
- Import Phenopacket from JSON file or Phenopacket API backend server
- Use the new case name option for GENS requests
- Pre-validate refseq:HGVS items using VariantValidator in ClinVar submission form
### Fixed
- Fallback for empty alignment index for REViewer service
- Source link out for MIP 11.1 reference STR annotation
- Avoid duplicate causatives and pinned variants
- ClinVar clinical significance displays only the ACMG terms when user selects ACMG 2015 as assertion criteria
- Spacing between icon and text on Beacon and MatchMaker links on case page sidebar
- Truncate IDs and HGVS representations in ClinVar pages if longer than 25 characters
- Update ClinVar submission ID form
- Handle connection timeout when sending requests requests to external web services
- Validate any ClinVar submission regardless of its status
- Empty Phenopackets import crashes
- Stop Spinner on Phenopacket JSON download
### Changed
- Updated ClinVar submission instructions

## [4.61.1]
### Fixed
- Added `UMLS` as an option of `Condition ID type` in ClinVar Variant downloaded files
- Missing value for `Condition ID type` in ClinVar Variant downloaded files
- Possibility to open, close or delete a ClinVar submission even if it doesn't have an associated name
- Save SV type, ref and alt n. copies to exported ClinVar files
- Inner and outer start and stop SV coordinates not exported in ClinVar files
- ClinVar submissions page crashing when SV files don't contain breakpoint exact coordinates
- Align OMIM diagnoses with delete diagnosis button on case page
- In ClinVar form, reset condition list and customize help when condition ID changes

## [4.61]
### Added
- Filter case list by cases with variants in ClinVar submission
- Filter case list by cases containing RNA-seq data - gene_fusion_reports and sample-level tracks (splice junctions and RNA coverage)
- Additional case category `Ignored`, to be used for cases that don't fall in the existing 'inactive', 'archived', 'solved', 'prioritized' categories
- Display number of cases shown / total number of cases available for each category on Cases page
- Moved buttons to modify case status from sidebar to main case page
- Link to Mutalyzer Normalizer tool on variant's transcripts overview to retrieve official HVGS descriptions
- Option to manually load RNA MULTIQC report using the command `scout load report -t multiqc_rna`
- Load RNA MULTIQC automatically for a case if config file contains the `multiqc_rna` key/value
- Instructions in admin-guide on how to load case reports via the command line
- Possibility to filter RD variants by a specific genotype call
- Distinct colors for different inheritance models on RD Variant page
- Gene panels PDF export with case variants hits by variant type
- A couple of additional README badges for GitHub stats
- Upload and display of pipeline reference info and executable version yaml files as custom reports
- Testing CLI on hasta in PR template
### Changed
- Instructions on how to call dibs on scout-stage server in pull request template
- Deprecated CLI commands `scout load <delivery_report, gene_fusion_report, coverage_qc_report, cnv_report>` to replace them with command `scout load report -t <report type>`
- Refactored code to display and download custom case reports
- Do not export `Assertion method` and `Assertion method citation` to ClinVar submission files according to changes to ClinVar's submission spreadsheet templates.
- Simplified code to create and download ClinVar CSV files
- Colorize inheritance models badges by category on VariantS page
- `Safe variants matching` badge more visible on case page
### Fixed
- Non-admin users saving institute settings would clear loqusdb instance selection
- Layout of variant position, cytoband and type in SV variant summary
- Broken `Build Status - GitHub badge` on GitHub README page
- Visibility of text on grey badges in gene panels PDF exports
- Labels for dashboard search controls
- Dark mode visibility for ClinVar submission
- Whitespaces on outdated panel in extent report

## [4.60]
### Added
- Mitochondrial deletion signatures (mitosign) can be uploaded and shown with mtDNA report
- A `Type of analysis` column on Causatives and Validated variants pages
- List of "safe" gene panels available for matching causatives and managed variants in institute settings, to avoid secondary findings
- `svdb_origin` as a synonym for `FOUND_IN` to complement `set` for variants found by all callers
### Changed
- Hide removed gene panels by default in panels page
- Removed option for filtering cancer SVs by Tumor and Normal alt AF
- Hide links to coverage report from case dynamic HPO panel if cancer analysis
- Remove rerun emails and redirect users to the analysis order portal instead
- Updated clinical SVs igv.js track (dbVar) and added example of external track from `https://trackhubregistry.org/`
- Rewrote the ClinVar export module to simplify and add one variant at the time
- ClinVar submissions with phenotype conditions from: [OMIM, MedGen, Orphanet, MeSH, HP, MONDO]
### Fixed
- If trying to load a badly formatted .tsv file an error message is displayed.
- Avoid showing case as rerun when first attempt at case upload failed
- Dynamic autocomplete search not working on phenomodels page
- Callers added to variant when loading case
- Now possible to update managed variant from file without deleting it first
- Missing preselected chromosome when editing a managed variant
- Preselected variant type and subtype when editing a managed variant
- Typo in dbVar ClinVar track, hg19


## [4.59]
### Added
- Button to go directly to HPO SV filter variantS page from case
- `Scout-REViewer-Service` integration - show `REViewer` picture if available
- Link to HPO panel coverage overview on Case page
- Specify a confidence threshold (green|amber|red) when loading PanelApp panels
- Functional annotations in variants lists exports (all variants)
- Cancer/Normal VAFs and COSMIC ids in in variants lists exports (cancer variants)
### Changed
- Better visualization of regional annotation for long lists of genes in large SVs in Variants tables
- Order of cells in variants tables
- More evident links to gene coverage from Variant page
- Gene panels sorted by display name in the entire Case page
- Round CADD and GnomAD values in variants export files
### Fixed
- HPO filter button on SV variantS page
- Spacing between region|function cells in SVs lists
- Labels on gene panel Chanjo report
- Fixed ambiguous duplicated response headers when requesting a BAM file from /static
- Visited color link on gene coverage button (Variant page)

## [4.58.1]
### Fixed
- Case search with search strings that contain characters that can be escaped

## [4.58]
### Added
- Documentation on how to create/update PanelApp panels
- Add filter by local observations (archive) to structural variants filters
- Add more splicing consequences to SO term definitions
- Search for a specific gene in all gene panels
- Institute settings option to force show all variants on VariantS page for all cases of an institute
- Filter cases by validation pending status
- Link to The Clinical Knowledgebase (CKB) (https://ckb.jax.org/) in cancer variant's page
### Fixed
- Added a not-authorized `auto-login` fixture according to changes in Flask-Login 0.6.2
- Renamed `cache_timeout` param name of flask.send_file function to `max_age` (Flask 2.2 compliant)
- Replaced deprecated `app.config["JSON_SORT_KEYS"]` with app.json.sort_keys in app settings
- Bug in gene variants page (All SNVs and INDELs) when variant gene doesn't have a hgnc id that is found in the database
- Broken export of causatives table
- Query for genes in build 38 on `Search SNVs and INDELs` page
- Prevent typing special characters `^<>?!=\/` in case search form
- Search matching causatives also among research variants in other cases
- Links to variants in Verified variants page
- Broken filter institute cases by pinned gene
- Better visualization of long lists of genes in large SVs on Causative and Verified Variants page
- Reintroduced missing button to export Causative variants
- Better linking and display of matching causatives and managed variants
- Reduced code complexity in `scout/parse/variant/variant.py`
- Reduced complexity of code in `scout/build/variant/variant.py`

### Changed
- State that loqusdb observation is in current case if observations count is one and no cases are shown
- Better pagination and number of variants returned by queries in `Search SNVs and INDELs` page
- Refactored and simplified code used for collecting gene variants for `Search SNVs and INDELs` page
- Fix sidebar panel icons in Case view
- Fix panel spacing in Case view
- Removed unused database `sanger_ordered` and `case_id,category,rank_score` indexes (variant collection)
- Verified variants displayed in a dedicated page reachable from institute sidebar
- Unified stats in dashboard page
- Improved gene info for large SVs and cancer SVs
- Remove the unused `variant.str_variant` endpoint from variant views
- Easier editing of HPO gene panel on case page
- Assign phenotype panel less cramped on Case page
- Causatives and Verified variants pages to use the same template macro
- Allow hyphens in panel names
- Reduce resolution of example images
- Remove some animations in web gui which where rendered slow


## [4.57.4]
### Fixed
- Parsing of variant.FORMAT "DR" key in parse variant file

## [4.57.3]
### Fixed
- Export of STR verified variants
- Do not download as verified variants first verified and then reset to not validated
- Avoid duplicated lines in downloaded verified variants reflecting changes in variant validation status

## [4.57.2]
### Fixed
- Export of verified variants when variant gene has no transcripts
- HTTP 500 when visiting a the details page for a cancer variant that had been ranked with genmod

## [4.57.1]
### Fixed
- Updating/replacing a gene panel from file with a corrupted or malformed file

## [4.57]
### Added
- Display last 50 or 500 events for a user in a timeline
- Show dismiss count from other cases on matching variantS
- Save Beacon-related events in events collection
- Institute settings allow saving multiple loqusdb instances for one institute
- Display stats from multiple instances of loqusdb on variant page
- Display date and frequency of obs derived from count of local archive observations from MIP11 (requires fix in MIP)
### Changed
- Prior ACMG classifications view is no longer limited by pathogenicity
### Fixed
- Visibility of Sanger ordered badge on case page, light mode
- Some of the DataTables tables (Phenotypes and Diagnoses pages) got a bit dark in dark mode
- Remove all redundancies when displaying timeline events (some events are saved both as case-related and variant-related)
- Missing link in saved MatchMaker-related events
- Genes with mixed case gene symbols missing in PanelApp panels
- Alignment of elements on the Beacon submission modal window
- Locus info links from STR variantS page open in new browser tabs

## [4.56]
### Added
- Test for PanelApp panels loading
- `panel-umi` tag option when loading cancer analyses
### Changed
- Black text to make comments more visible in dark mode
- Loading PanelApp panels replaces pre-existing panels with same version
- Removed sidebar from Causatives page - navigation is available on the top bar for now
- Create ClinVar submissions from pinned variants list in case page
- Select which pinned variants will be included in ClinVar submission documents
### Fixed
- Remove a:visited css style from all buttons
- Update of HPO terms via command line
- Background color of `MIXED` and `PANEL-UMI` sequencing types on cases page
- Fixed regex error when searching for cases with query ending with `\ `
- Gene symbols on Causatives page lighter in dark mode
- SpliceAI tooltip of multigene variants

## [4.55]
### Changed
- Represent different tumor samples as vials in cases page
- Option to force-update the OMIM panel
### Fixed
- Low tumor purity badge alignment in cancer samples table on cancer case view
- VariantS comment popovers reactivate on hover
- Updating database genes in build 37
- ACMG classification summary hidden by sticky navbar
- Logo backgrounds fixed to white on welcome page
- Visited links turn purple again
- Style of link buttons and dropdown menus
- Update KUH and GMS logos
- Link color for Managed variants

## [4.54]
### Added
- Dark mode, using browser/OS media preference
- Allow marking case as solved without defining causative variants
- Admin users can create missing beacon datasets from the institute's settings page
- GenCC links on gene and variant pages
- Deprecation warnings when launching the app using a .yaml config file or loading cases using .ped files
### Changed
- Improved HTML syntax in case report template
- Modified message displayed when variant rank stats could not be calculated
- Expanded instructions on how to test on CG development server (cg-vm1)
- Added more somatic variant callers (Balsamic v9 SNV, develop SV)
### Fixed
- Remove load demo case command from docker-compose.yml
- Text elements being split across pages in PDF reports
- Made login password field of type `password` in LDAP login form
- Gene panels HTML select in institute's settings page
- Bootstrap upgraded to version 5
- Fix some Sourcery and SonarCloud suggestions
- Escape special characters in case search on institute and dashboard pages
- Broken case PDF reports when no Madeline pedigree image can be created
- Removed text-white links style that were invisible in new pages style
- Variants pagination after pressing "Filter variants" or "Clinical filter"
- Layout of buttons Matchmaker submission panel (case page)
- Removing cases from Matchmaker (simplified code and fixed functionality)
- Reintroduce check for missing alignment files purged from server

## [4.53]
### Added
### Changed
- Point Alamut API key docs link to new API version
- Parse dbSNP id from ID only if it says "rs", else use VEP CSQ fields
- Removed MarkupSafe from the dependencies
### Fixed
- Reintroduced loading of SVs for demo case 643595
- Successful parse of FOUND_IN should avoid GATK caller default
- All vulnerabilities flagged by SonarCloud

## [4.52]
### Added
- Demo cancer case gets loaded together with demo RD case in demo instance
- Parse REVEL_score alongside REVEL_rankscore from csq field and display it on SNV variant page
- Rank score results now show the ranking range
- cDNA and protein changes displayed on institute causatives pages
- Optional SESSION_TIMEOUT_MINUTES configuration in app config files
- Script to convert old OMIM case format (list of integers) to new format (list of dictionaries)
- Additional check for user logged in status before serving alignment files
- Download .cgh files from cancer samples table on cancer case page
- Number of documents and date of last update on genes page
### Changed
- Verify user before redirecting to IGV alignments and sashimi plots
- Build case IGV tracks starting from case and variant objects instead of passing all params in a form
- Unfreeze Werkzeug lib since Flask_login v.0.6 with bugfix has been released
- Sort gene panels by name (panelS and variant page)
- Removed unused `server.blueprints.alignviewers.unindexed_remote_static` endpoint
- User sessions to check files served by `server.blueprints.alignviewers.remote_static` endpoint
- Moved Beacon-related functions to a dedicated app extension
- Audit Filter now also loads filter displaying the variants for it
### Fixed
- Handle `attachment_filename` parameter renamed to `download_name` when Flask 2.2 will be released
- Removed cursor timeout param in cases find adapter function to avoid many code warnings
- Removed stream argument deprecation warning in tests
- Handle `no intervals found` warning in load_region test
- Beacon remove variants
- Protect remote_cors function in alignviewers view from Server-Side Request Forgery (SSRF)
- Check creation date of last document in gene collection to display when genes collection was updated last

## [4.51]
### Added
- Config file containing codecov settings for pull requests
- Add an IGV.js direct link button from case page
- Security policy file
- Hide/shade compound variants based on rank score on variantS from filter
- Chromograph legend documentation direct link
### Changed
- Updated deprecated Codecov GitHub action to v.2
- Simplified code of scout/adapter/mongo/variant
- Update IGV.js to v2.11.2
- Show summary number of variant gene panels on general report if more than 3
### Fixed
- Marrvel link for variants in genome build 38 (using liftover to build 37)
- Remove flags from codecov config file
- Fixed filter bug with high negative SPIDEX scores
- Renamed IARC TP53 button to to `TP53 Database`, modified also link since IARC has been moved to the US NCI: `https://tp53.isb-cgc.org/`
- Parsing new format of OMIM case info when exporting patients to Matchmaker
- Remove flask-debugtoolbar lib dependency that is using deprecated code and causes app to crash after new release of Jinja2 (3.1)
- Variant page crashing for cases with old OMIM terms structure (a list of integers instead of dictionary)
- Variant page crashing when creating MARRVEL link for cases with no genome build
- SpliceAI documentation link
- Fix deprecated `safe_str_cmp` import from `werkzeug.security` by freezing Werkzeug lib to v2.0 until Flask_login v.0.6 with bugfix is released
- List gene names densely in general report for SVs that contain more than 3 genes
- Show transcript ids on refseq genes on hg19 in IGV.js, using refgene source
- Display correct number of genes in general report for SVs that contain more than 32 genes
- Broken Google login after new major release of `lepture/authlib`
- Fix frequency and callers display on case general report

## [4.50.1]
### Fixed
- Show matching causative STR_repid for legacy str variants (pre Stranger hgnc_id)

## [4.50]
### Added
- Individual-specific OMIM terms
- OMIM disease descriptions in ClinVar submission form
- Add a toggle for melter rerun monitoring of cases
- Add a config option to show the rerun monitoring toggle
- Add a cli option to export cases with rerun monitoring enabled
- Add a link to STRipy for STR variants; shallow for ARX and HOXA13
- Hide by default variants only present in unaffected individuals in variants filters
- OMIM terms in general case report
- Individual-level info on OMIM and HPO terms in general case report
- PanelApp gene link among the external links on variant page
- Dashboard case filters fields help
- Filter cases by OMIM terms in cases and dashboard pages
### Fixed
- A malformed panel id request would crash with exception: now gives user warning flash with redirect
- Link to HPO resource file hosted on `http://purl.obolibrary.org`
- Gene search form when gene exists only in build 38
- Fixed odd redirect error and poor error message on missing column for gene panel csv upload
- Typo in parse variant transcripts function
- Modified keys name used to parse local observations (archived) frequencies to reflect change in MIP keys naming
- Better error handling for partly broken/timed out chanjo reports
- Broken javascript code when case Chromograph data is malformed
- Broader space for case synopsis in general report
- Show partial causatives on causatives and matching causatives panels
- Partial causative assignment in cases with no OMIM or HPO terms
- Partial causative OMIM select options in variant page
### Changed
- Slightly smaller and improved layout of content in case PDF report
- Relabel more cancer variant pages somatic for navigation
- Unify caseS nav links
- Removed unused `add_compounds` param from variant controllers function
- Changed default hg19 genome for IGV.js to legacy hg19_1kg_decoy to fix a few problematic loci
- Reduce code complexity (parse/ensembl.py)
- Silence certain fields in ClinVar export if prioritised ones exist (chrom-start-end if hgvs exist)
- Made phenotype non-mandatory when marking a variant as partial causative
- Only one phenotype condition type (OMIM or HPO) per variant is used in ClinVar submissions
- ClinVar submission variant condition prefers OMIM over HPO if available
- Use lighter version of gene objects in Omim MongoDB adapter, panels controllers, panels views and institute controllers
- Gene-variants table size is now adaptive
- Remove unused file upload on gene-variants page

## [4.49]
### Fixed
- Pydantic model types for genome_build, madeline_info, peddy_ped_check and peddy_sex_check, rank_model_version and sv_rank_model_version
- Replace `MatchMaker` with `Matchmaker` in all places visible by a user
- Save diagnosis labels along with OMIM terms in Matchmaker Exchange submission objects
- `libegl-mesa0_21.0.3-0ubuntu0.3~20.04.5_amd64.deb` lib not found by GitHub actions Docker build
- Remove unused `chromograph_image_files` and `chromograph_prefixes` keys saved when creating or updating an RD case
- Search managed variants by description and with ignore case
### Changed
- Introduced page margins on exported PDF reports
- Smaller gene fonts in downloaded HPO genes PDF reports
- Reintroduced gene coverage data in the PDF-exported general report of rare-disease cases
- Check for existence of case report files before creating sidebar links
- Better description of HPO and OMIM terms for patients submitted to Matchmaker Exchange
- Remove null non-mandatory key/values when updating a case
- Freeze WTForms<3 due to several form input rendering changes

## [4.48.1]
### Fixed
- General case PDF report for recent cases with no pedigree

## [4.48]
### Added
- Option to cancel a request for research variants in case page
### Changed
- Update igv.js to v2.10.5
- Updated example of a case delivery report
- Unfreeze cyvcf2
- Builder images used in Scout Dockerfiles
- Crash report email subject gives host name
- Export general case report to PDF using PDFKit instead of WeasyPrint
- Do not include coverage report in PDF case report since they might have different orientation
- Export cancer cases's "Coverage and QC report" to PDF using PDFKit instead of Weasyprint
- Updated cancer "Coverage and QC report" example
- Keep portrait orientation in PDF delivery report
- Export delivery report to PDF using PDFKit instead of Weasyprint
- PDF export of clinical and research HPO panels using PDFKit instead of Weasyprint
- Export gene panel report to PDF using PDFKit
- Removed WeasyPrint lib dependency

### Fixed
- Reintroduced missing links to Swegen and Beacon and dbSNP in RD variant page, summary section
- Demo delivery report orientation to fit new columns
- Missing delivery report in demo case
- Cast MNVs to SNV for test
- Export verified variants from all institutes when user is admin
- Cancer coverage and QC report not found for demo cancer case
- Pull request template instructions on how to deploy to test server
- PDF Delivery report not showing Swedac logo
- Fix code typos
- Disable codefactor raised by ESLint for javascript functions located on another file
- Loading spinner stuck after downloading a PDF gene panel report
- IGV browser crashing when file system with alignment files is not mounted

## [4.47]
### Added
- Added CADD, GnomAD and genotype calls to variantS export
### Changed
- Pull request template, to illustrate how to deploy pull request branches on cg-vm1 stage server
### Fixed
- Compiled Docker image contains a patched version (v4.9) of chanjo-report

## [4.46.1]
### Fixed
- Downloading of files generated within the app container (MT-report, verified variants, pedigrees, ..)

## [4.46]
### Added
- Created a Dockefile to be used to serve the dockerized app in production
- Modified the code to collect database params specified as env vars
- Created a GitHub action that pushes the Dockerfile-server image to Docker Hub (scout-server-stage) every time a PR is opened
- Created a GitHub action that pushes the Dockerfile-server image to Docker Hub (scout-server) every time a new release is created
- Reassign MatchMaker Exchange submission to another user when a Scout user is deleted
- Expose public API JSON gene panels endpoint, primarily to enable automated rerun checking for updates
- Add utils for dictionary type
- Filter institute cases using multiple HPO terms
- Vulture GitHub action to identify and remove unused variables and imports
### Changed
- Updated the python config file documentation in admin guide
- Case configuration parsing now uses Pydantic for improved typechecking and config handling
- Removed test matrices to speed up automatic testing of PRs
- Switch from Coveralls to Codecov to handle CI test coverage
- Speed-up CI tests by caching installation of libs and splitting tests into randomized groups using pytest-test-groups
- Improved LDAP login documentation
- Use lib flask-ldapconn instead of flask_ldap3_login> to handle ldap authentication
- Updated Managed variant documentation in user guide
- Fix and simplify creating and editing of gene panels
- Simplified gene variants search code
- Increased the height of the genes track in the IGV viewer
### Fixed
- Validate uploaded managed variant file lines, warning the user.
- Exporting validated variants with missing "genes" database key
- No results returned when searching for gene variants using a phenotype term
- Variants filtering by gene symbols file
- Make gene HGNC symbols field mandatory in gene variants page and run search only on form submit
- Make sure collaborator gene variants are still visible, even if HPO filter is used

## [4.45]
### Added
### Changed
- Start Scout also when loqusdbapi is not reachable
- Clearer definition of manual standard and custom inheritance models in gene panels
- Allow searching multiple chromosomes in filters
### Fixed
- Gene panel crashing on edit action

## [4.44]
### Added
### Changed
- Display Gene track beneath each sample track when displaying splice junctions in igv browser
- Check outdated gene symbols and update with aliases for both RD and cancer variantS
### Fixed
- Added query input check and fixed the Genes API endpoint to return a json formatted error when request is malformed
- Typo in ACMG BP6 tooltip

## [4.43.1]
### Added
- Added database index for OMIM disease term genes
### Changed
### Fixed
- Do not drop HPO terms collection when updating HPO terms via the command line
- Do not drop disease (OMIM) terms collection when updating diseases via the command line

## [4.43]
### Added
- Specify which collection(s) update/build indexes for
### Fixed
- Do not drop genes and transcripts collections when updating genes via the command line

## [4.42.1]
### Added
### Changed
### Fixed
- Freeze PyMongo lib to version<4.0 to keep supporting previous MongoDB versions
- Speed up gene panels creation and update by collecting only light gene info from database
- Avoid case page crash on Phenomizer queries timeout

## [4.42]
### Added
- Choose custom pinned variants to submit to MatchMaker Exchange
- Submit structural variant as genes to the MatchMaker Exchange
- Added function for maintainers and admins to remove gene panels
- Admins can restore deleted gene panels
- A development docker-compose file illustrating the scout/chanjo-report integration
- Show AD on variants view for cancer SV (tumor and normal)
- Cancer SV variants filter AD, AF (tumor and normal)
- Hiding the variants score column also from cancer SVs, as for the SNVs
### Changed
- Enforce same case _id and display_name when updating a case
- Enforce same individual ids, display names and affected status when updating a case
- Improved documentation for connecting to loqusdb instances (including loqusdbapi)
- Display and download HPO gene panels' gene symbols in italics
- A faster-built and lighter Docker image
- Reduce complexity of `panels` endpoint moving some code to the panels controllers
- Update requirements to use flask-ldap3-login>=0.9.17 instead of freezing WTForm
### Fixed
- Use of deprecated TextField after the upgrade of WTF to v3.0
- Freeze to WTForms to version < 3
- Remove the extra files (bed files and madeline.svg) introduced by mistake
- Cli command loading demo data in docker-compose when case custom images exist and is None
- Increased MongoDB connection serverSelectionTimeoutMS parameter to 30K (default value according to MongoDB documentation)
- Better differentiate old obs counts 0 vs N/A
- Broken cancer variants page when default gene panel was deleted
- Typo in tx_overview function in variant controllers file
- Fixed loqusdbapi SV search URL
- SV variants filtering using Decipher criterion
- Removing old gene panels that don't contain the `maintainer` key.

## [4.41.1]
### Fixed
- General reports crash for variant annotations with same variant on other cases

## [4.41]
### Added
- Extended the instructions for running the Scout Docker image (web app and cli).
- Enabled inclusion of custom images to STR variant view
### Fixed
- General case report sorting comments for variants with None genetic models
- Do not crash but redirect to variants page with error when a variant is not found for a case
- UCSC links coordinates for SV variants with start chromosome different than end chromosome
- Human readable variants name in case page for variants having start chromosome different from end chromosome
- Avoid always loading all transcripts when checking gene symbol: introduce gene captions
- Slow queries for evaluated variants on e.g. case page - use events instead
### Changed
- Rearrange variant page again, moving severity predictions down.
- More reactive layout width steps on variant page

## [4.40.1]
### Added
### Fixed
- Variants dismissed with inconsistent inheritance pattern can again be shown in general case report
- General report page for variants with genes=None
- General report crashing when variants have no panels
- Added other missing keys to case and variant dictionaries passed to general report
### Changed

## [4.40]
### Added
- A .cff citation file
- Phenotype search API endpoint
- Added pagination to phenotype API
- Extend case search to include internal MongoDB id
- Support for connecting to a MongoDB replica set (.py config files)
- Support for connecting to a MongoDB replica set (.yaml config files)
### Fixed
- Command to load the OMIM gene panel (`scout load panel --omim`)
- Unify style of pinned and causative variants' badges on case page
- Removed automatic spaces after punctuation in comments
- Remove the hardcoded number of total individuals from the variant's old observations panel
- Send delete requests to a connected Beacon using the DELETE method
- Layout of the SNV and SV variant page - move frequency up
### Changed
- Stop updating database indexes after loading exons via command line
- Display validation status badge also for not Sanger-sequenced variants
- Moved Frequencies, Severity and Local observations panels up in RD variants page
- Enabled Flask CORS to communicate CORS status to js apps
- Moved the code preparing the transcripts overview to the backend
- Refactored and filtered json data used in general case report
- Changed the database used in docker-compose file to use the official MongoDB v4.4 image
- Modified the Python (3.6, 3.8) and MongoDB (3.2, 4.4, 5.0) versions used in testing matrices (GitHub actions)
- Capitalize case search terms on institute and dashboard pages


## [4.39]
### Added
- COSMIC IDs collected from CSQ field named `COSMIC`
### Fixed
- Link to other causative variants on variant page
- Allow multiple COSMIC links for a cancer variant
- Fix floating text in severity box #2808
- Fixed MitoMap and HmtVar links for hg38 cases
- Do not open new browser tabs when downloading files
- Selectable IGV tracks on variant page
- Missing splice junctions button on variant page
- Refactor variantS representative gene selection, and use it also for cancer variant summary
### Changed
- Improve Javascript performance for displaying Chromograph images
- Make ClinVar classification more evident in cancer variant page

## [4.38]
### Added
- Option to hide Alamut button in the app config file
### Fixed
- Library deprecation warning fixed (insert is deprecated. Use insert_one or insert_many instead)
- Update genes command will not trigger an update of database indices any more
- Missing resources in temporary downloading directory when updating genes using the command line
- Restore previous variant ACMG classification in a scrollable div
- Loading spinner not stopping after downloading PDF case reports and variant list export
- Add extra Alamut links higher up on variant pages
- Improve UX for phenotypes in case page
- Filter and export of STR variants
- Update look of variants page navigation buttons
### Changed

## [4.37]
### Added
- Highlight and show version number for RefSeq MANE transcripts.
- Added integration to a rerunner service for toggling reanalysis with updated pedigree information
- SpliceAI display and parsing from VEP CSQ
- Display matching tiered variants for cancer variants
- Display a loading icon (spinner) until the page loads completely
- Display filter badges in cancer variants list
- Update genes from pre-downloaded file resources
- On login, OS, browser version and screen size are saved anonymously to understand how users are using Scout
- API returning institutes data for a given user: `/api/v1/institutes`
- API returning case data for a given institute: `/api/v1/institutes/<institute_id>/cases`
- Added GMS and Lund university hospital logos to login page
- Made display of Swedac logo configurable
- Support for displaying custom images in case view
- Individual-specific HPO terms
- Optional alamut_key in institute settings for Alamut Plus software
- Case report API endpoint
- Tooltip in case explaining that genes with genome build different than case genome build will not be added to dynamic HPO panel.
- Add DeepVariant as a caller
### Fixed
- Updated IGV to v2.8.5 to solve missing gene labels on some zoom levels
- Demo cancer case config file to load somatic SNVs and SVs only.
- Expand list of refseq trancripts in ClinVar submission form
- Renamed `All SNVs and INDELs` institute sidebar element to `Search SNVs and INDELs` and fixed its style.
- Add missing parameters to case load-config documentation
- Allow creating/editing gene panels and dynamic gene panels with genes present in genome build 38
- Bugfix broken Pytests
- Bulk dismissing variants error due to key conversion from string to integer
- Fix typo in index documentation
- Fixed crash in institute settings page if "collaborators" key is not set in database
- Don't stop Scout execution if LoqusDB call fails and print stacktrace to log
- Bug when case contains custom images with value `None`
- Bug introduced when fixing another bug in Scout-LoqusDB interaction
- Loading of OMIM diagnoses in Scout demo instance
- Remove the docker-compose with chanjo integration because it doesn't work yet.
- Fixed standard docker-compose with scout demo data and database
- Clinical variant assessments not present for pinned and causative variants on case page.
- MatchMaker matching one node at the time only
- Remove link from previously tiered variants badge in cancer variants page
- Typo in gene cell on cancer variants page
- Managed variants filter form
### Changed
- Better naming for variants buttons on cancer track (somatic, germline). Also show cancer research button if available.
- Load case with missing panels in config files, but show warning.
- Changing the (Female, Male) symbols to (F/M) letters in individuals_table and case-sma.
- Print stacktrace if case load command fails
- Added sort icon and a pointer to the cursor to all tables with sortable fields
- Moved variant, gene and panel info from the basic pane to summary panel for all variants.
- Renamed `Basics` panel to `Classify` on variant page.
- Revamped `Basics` panel to a panel dedicated to classify variants
- Revamped the summary panel to be more compact.
- Added dedicated template for cancer variants
- Removed Gene models, Gene annotations and Conservation panels for cancer variants
- Reorganized the orders of panels for variant and cancer variant views
- Added dedicated variant quality panel and removed relevant panes
- A more compact case page
- Removed OMIM genes panel
- Make genes panel, pinned variants panel, causative variants panel and ClinVar panel scrollable on case page
- Update to Scilifelab's 2020 logo
- Update Gens URL to support Gens v2.0 format
- Refactor tests for parsing case configurations
- Updated links to HPO downloadable resources
- Managed variants filtering defaults to all variant categories
- Changing the (Kind) drop-down according to (Category) drop-down in Managed variant add variant
- Moved Gens button to individuals table
- Check resource files availability before starting updating OMIM diagnoses
- Fix typo in `SHOW_OBSERVED_VARIANT_ARCHIVE` config param

## [4.36]
### Added
- Parse and save splice junction tracks from case config file
- Tooltip in observations panel, explaining that case variants with no link might be old variants, not uploaded after a case rerun
### Fixed
- Warning on overwriting variants with same position was no longer shown
- Increase the height of the dropdowns to 425px
- More indices for the case table as it grows, specifically for causatives queries
- Splice junction tracks not centered over variant genes
- Total number of research variants count
- Update variants stats in case documents every time new variants are loaded
- Bug in flashing warning messages when filtering variants
### Changed
- Clearer warning messages for genes and gene/gene-panels searches in variants filters

## [4.35]
### Added
- A new index for hgnc_symbol in the hgnc_gene collection
- A Pedigree panel in STR page
- Display Tier I and II variants in case view causatives card for cancer cases
### Fixed
- Send partial file data to igv.js when visualizing sashimi plots with splice junction tracks
- Research variants filtering by gene
- Do not attempt to populate annotations for not loaded pinned/causatives
- Add max-height to all dropdowns in filters
### Changed
- Switch off non-clinical gene warnings when filtering research variants
- Don't display OMIM disease card in case view for cancer cases
- Refactored Individuals and Causative card in case view for cancer cases
- Update and style STR case report

## [4.34]
### Added
- Saved filter lock and unlock
- Filters can optionally be marked audited, logging the filter name, user and date on the case events and general report.
- Added `ClinVar hits` and `Cosmic hits` in cancer SNVs filters
- Added `ClinVar hits` to variants filter (rare disease track)
- Load cancer demo case in docker-compose files (default and demo file)
- Inclusive-language check using [woke](https://github.com/get-woke/woke) github action
- Add link to HmtVar for mitochondrial variants (if VCF is annotated with HmtNote)
- Grey background for dismissed compounds in variants list and variant page
- Pin badge for pinned compounds in variants list and variant page
- Support LoqusDB REST API queries
- Add a docker-compose-matchmaker under scout/containers/development to test matchmaker locally
- Script to investigate consequences of symbol search bug
- Added GATK to list of SV and cancer SV callers
### Fixed
- Make MitoMap link work for hg38 again
- Export Variants feature crashing when one of the variants has no primary transcripts
- Redirect to last visited variantS page when dismissing variants from variants list
- Improved matching of SVs Loqus occurrences in other cases
- Remove padding from the list inside (Matching causatives from other cases) panel
- Pass None to get_app function in CLI base since passing script_info to app factory functions was deprecated in Flask 2.0
- Fixed failing tests due to Flask update to version 2.0
- Speed up user events view
- Causative view sort out of memory error
- Use hgnc_id for gene filter query
- Typo in case controllers displaying an error every time a patient is matched against external MatchMaker nodes
- Do not crash while attempting an update for variant documents that are too big (> 16 MB)
- Old STR causatives (and other variants) may not have HGNC symbols - fix sort lambda
- Check if gene_obj has primary_transcript before trying to access it
- Warn if a gene manually searched is in a clinical panel with an outdated name when filtering variants
- ChrPos split js not needed on STR page yet
### Changed
- Remove parsing of case `genome_version`, since it's not used anywhere downstream
- Introduce deprecation warning for Loqus configs that are not dictionaries
- SV clinical filter no longer filters out sub 100 nt variants
- Count cases in LoqusDB by variant type
- Commit pulse repo badge temporarily set to weekly
- Sort ClinVar submissions objects by ascending "Last evaluated" date
- Refactored the MatchMaker integration as an extension
- Replaced some sensitive words as suggested by woke linter
- Documentation for load-configuration rewritten.
- Add styles to MatchMaker matches table
- More detailed info on the data shared in MatchMaker submission form

## [4.33.1]
### Fixed
- Include markdown for release autodeploy docs
- Use standard inheritance model in ClinVar (https://ftp.ncbi.nlm.nih.gov/pub/GTR/standard_terms/Mode_of_inheritance.txt)
- Fix issue crash with variants that have been unflagged causative not being available in other causatives
### Added
### Changed

## [4.33]
### Fixed
- Command line crashing when updating an individual not found in database
- Dashboard page crashing when filters return no data
- Cancer variants filter by chromosome
- /api/v1/genes now searches for genes in all genome builds by default
- Upgraded igv.js to version 2.8.1 (Fixed Unparsable bed record error)
### Added
- Autodeploy docs on release
- Documentation for updating case individuals tracks
- Filter cases and dashboard stats by analysis track
### Changed
- Changed from deprecated db update method
- Pre-selected fields to run queries with in dashboard page
- Do not filter by any institute when first accessing the dashboard
- Removed OMIM panel in case view for cancer cases
- Display Tier I and II variants in case view causatives panel for cancer cases
- Refactored Individuals and Causative panels in case view for cancer cases

## [4.32.1]
### Fixed
- iSort lint check only
### Changed
- Institute cases page crashing when a case has track:Null
### Added

## [4.32]
### Added
- Load and show MITOMAP associated diseases from VCF (INFO field: MitomapAssociatedDiseases, via HmtNote)
- Show variant allele frequencies for mitochondrial variants (GRCh38 cases)
- Extend "public" json API with diseases (OMIM) and phenotypes (HPO)
- HPO gene list download now has option for clinical and non-clinical genes
- Display gene splice junctions data in sashimi plots
- Update case individuals with splice junctions tracks
- Simple Docker compose for development with local build
- Make Phenomodels subpanels collapsible
- User side documentation of cytogenomics features (Gens, Chromograph, vcf2cytosure, rhocall)
- iSort GitHub Action
- Support LoqusDB REST API queries
### Fixed
- Show other causative once, even if several events point to it
- Filtering variants by mitochondrial chromosome for cases with genome build=38
- HPO gene search button triggers any warnings for clinical / non-existing genes also on first search
- Fixed a bug in variants pages caused by MT variants without alt_frequency
- Tests for CADD score parsing function
- Fixed the look of IGV settings on SNV variant page
- Cases analyzed once shown as `rerun`
- Missing case track on case re-upload
- Fixed severity rank for SO term "regulatory region ablation"
### Changed
- Refactor according to CodeFactor - mostly reuse of duplicated code
- Phenomodels language adjustment
- Open variants in a new window (from variants page)
- Open overlapping and compound variants in a new window (from variant page)
- gnomAD link points to gnomAD v.3 (build GRCh38) for mitochondrial variants.
- Display only number of affected genes for dismissed SVs in general report
- Chromosome build check when populating the variants filter chromosome selection
- Display mitochondrial and rare diseases coverage report in cases with missing 'rare' track

## [4.31.1]
### Added
### Changed
- Remove mitochondrial and coverage report from cancer cases sidebar
### Fixed
- ClinVar page when dbSNP id is None

## [4.31]
### Added
- gnomAD annotation field in admin guide
- Export also dynamic panel genes not associated to an HPO term when downloading the HPO panel
- Primary HGNC transcript info in variant export files
- Show variant quality (QUAL field from vcf) in the variant summary
- Load/update PDF gene fusion reports (clinical and research) generated with Arriba
- Support new MANE annotations from VEP (both MANE Select and MANE Plus Clinical)
- Display on case activity the event of a user resetting all dismissed variants
- Support gnomAD population frequencies for mitochondrial variants
- Anchor links in Casedata ClinVar panels to redirect after renaming individuals
### Fixed
- Replace old docs link www.clinicalgenomics.se/scout with new https://clinical-genomics.github.io/scout
- Page formatting issues whenever case and variant comments contain extremely long strings with no spaces
- Chromograph images can be one column and have scrollbar. Removed legacy code.
- Column labels for ClinVar case submission
- Page crashing looking for LoqusDB observation when variant doesn't exist
- Missing inheritance models and custom inheritance models on newly created gene panels
- Accept only numbers in managed variants filter as position and end coordinates
- SNP id format and links in Variant page, ClinVar submission form and general report
- Case groups tooltip triggered only when mouse is on the panel header
- Loadable filters displayed in alphabetical order on variants page
### Changed
- A more compact case groups panel
- Added landscape orientation CSS style to cancer coverage and QC demo report
- Improve user documentation to create and save new gene panels
- Removed option to use space as separator when uploading gene panels
- Separating the columns of standard and custom inheritance models in gene panels
- Improved ClinVar instructions for users using non-English Excel

## [4.30.2]
### Added
### Fixed
- Use VEP RefSeq ID if RefSeq list is empty in RefSeq transcripts overview
- Bug creating variant links for variants with no end_chrom
### Changed

## [4.30.1]
### Added
### Fixed
- Cryptography dependency fixed to use version < 3.4
### Changed

## [4.30]
### Added
- Introduced a `reset dismiss variant` verb
- Button to reset all dismissed variants for a case
- Add black border to Chromograph ideograms
- Show ClinVar annotations on variantS page
- Added integration with GENS, copy number visualization tool
- Added a VUS label to the manual classification variant tags
- Add additional information to SNV verification emails
- Tooltips documenting manual annotations from default panels
- Case groups now show bam files from all cases on align view
### Fixed
- Center initial igv view on variant start with SNV/indels
- Don't set initial igv view to negative coordinates
- Display of GQ for SV and STR
- Parsing of AD and related info for STRs
- LoqusDB field in institute settings accepts only existing Loqus instances
- Fix DECIPHER link to work after DECIPHER migrated to GRCh38
- Removed visibility window param from igv.js genes track
- Updated HPO download URL
- Patch HPO download test correctly
- Reference size on STR hover not needed (also wrong)
- Introduced genome build check (allowed values: 37, 38, "37", "38") on case load
- Improve case searching by assignee full name
- Populating the LoqusDB select in institute settings
### Changed
- Cancer variants table header (pop freq etc)
- Only admin users can modify LoqusDB instance in Institute settings
- Style of case synopsis, variants and case comments
- Switched to igv.js 2.7.5
- Do not choke if case is missing research variants when research requested
- Count cases in LoqusDB by variant type
- Introduce deprecation warning for Loqus configs that are not dictionaries
- Improve create new gene panel form validation
- Make XM- transcripts less visible if they don't overlap with transcript refseq_id in variant page
- Color of gene panels and comments panels on cases and variant pages
- Do not choke if case is missing research variants when reserch requested

## [4.29.1]
### Added
### Fixed
- Always load STR variants regardless of RankScore threshold (hotfix)
### Changed

## [4.29]
### Added
- Added a page about migrating potentially breaking changes to the documentation
- markdown_include in development requirements file
- STR variants filter
- Display source, Z-score, inheritance pattern for STR annotations from Stranger (>0.6.1) if available
- Coverage and quality report to cancer view
### Fixed
- ACMG classification page crashing when trying to visualize a classification that was removed
- Pretty print HGVS on gene variants (URL-decode VEP)
- Broken or missing link in the documentation
- Multiple gene names in ClinVar submission form
- Inheritance model select field in ClinVar submission
- IGV.js >2.7.0 has an issue with the gene track zoom levels - temp freeze at 2.7.0
- Revert CORS-anywhere and introduce a local http proxy for cloud tracks
### Changed

## [4.28]
### Added
- Chromograph integration for displaying PNGs in case-page
- Add VAF to cancer case general report, and remove some of its unused fields
- Variants filter compatible with genome browser location strings
- Support for custom public igv tracks stored on the cloud
- Add tests to increase testing coverage
- Update case variants count after deleting variants
- Update IGV.js to latest (v2.7.4)
- Bypass igv.js CORS check using `https://github.com/Rob--W/cors-anywhere`
- Documentation on default and custom IGV.js tracks (admin docs)
- Lock phenomodels so they're editable by admins only
- Small case group assessment sharing
- Tutorial and files for deploying app on containers (Kubernetes pods)
- Canonical transcript and protein change of canonical transcript in exported variants excel sheet
- Support for Font Awesome version 6
- Submit to Beacon from case page sidebar
- Hide dismissed variants in variants pages and variants export function
- Systemd service files and instruction to deploy Scout using podman
### Fixed
- Bugfix: unused `chromgraph_prefix |tojson` removed
- Freeze coloredlogs temporarily
- Marrvel link
- Don't show TP53 link for silent or synonymous changes
- OMIM gene field accepts any custom number as OMIM gene
- Fix Pytest single quote vs double quote string
- Bug in gene variants search by similar cases and no similar case is found
- Delete unused file `userpanel.py`
- Primary transcripts in variant overview and general report
- Google OAuth2 login setup in README file
- Redirect to 'missing file'-icon if configured Chromograph file is missing
- Javascript error in case page
- Fix compound matching during variant loading for hg38
- Cancer variants view containing variants dismissed with cancer-specific reasons
- Zoom to SV variant length was missing IGV contig select
- Tooltips on case page when case has no default gene panels
### Changed
- Save case variants count in case document and not in sessions
- Style of gene panels multiselect on case page
- Collapse/expand main HPO checkboxes in phenomodel preview
- Replaced GQ (Genotype quality) with VAF (Variant allele frequency) in cancer variants GT table
- Allow loading of cancer cases with no tumor_purity field
- Truncate cDNA and protein changes in case report if longer than 20 characters


## [4.27]
### Added
- Exclude one or more variant categories when running variants delete command
### Fixed
### Changed

## [4.26.1]
### Added
### Fixed
- Links with 1-letter aa codes crash on frameshift etc
### Changed

## [4.26]
### Added
- Extend the delete variants command to print analysis date, track, institute, status and research status
- Delete variants by type of analysis (wgs|wes|panel)
- Links to cBioPortal, MutanTP53, IARC TP53, OncoKB, MyCancerGenome, CIViC
### Fixed
- Deleted variants count
### Changed
- Print output of variants delete command as a tab separated table

## [4.25]
### Added
- Command line function to remove variants from one or all cases
### Fixed
- Parse SMN None calls to None rather than False

## [4.24.1]
### Fixed
- Install requirements.txt via setup file

## [4.24]
### Added
- Institute-level phenotype models with sub-panels containing HPO and OMIM terms
- Runnable Docker demo
- Docker image build and push github action
- Makefile with shortcuts to docker commands
- Parse and save synopsis, phenotype and cohort terms from config files upon case upload
### Fixed
- Update dismissed variant status when variant dismissed key is missing
- Breakpoint two IGV button now shows correct chromosome when different from bp1
- Missing font lib in Docker image causing the PDF report download page to crash
- Sentieon Manta calls lack Somaticscore - load anyway
- ClinVar submissions crashing due to pinned variants that are not loaded
- Point ExAC pLI score to new gnomad server address
- Bug uploading cases missing phenotype terms in config file
- STRs loaded but not shown on browser page
- Bug when using adapter.variant.get_causatives with case_id without causatives
- Problem with fetching "solved" from scout export cases cli
- Better serialising of datetime and bson.ObjectId
- Added `volumes` folder to .gitignore
### Changed
- Make matching causative and managed variants foldable on case page
- Remove calls to PyMongo functions marked as deprecated in backend and frontend(as of version 3.7).
- Improved `scout update individual` command
- Export dynamic phenotypes with ordered gene lists as PDF


## [4.23]
### Added
- Save custom IGV track settings
- Show a flash message with clear info about non-valid genes when gene panel creation fails
- CNV report link in cancer case side navigation
- Return to comment section after editing, deleting or submitting a comment
- Managed variants
- MT vs 14 chromosome mean coverage stats if Scout is connected to Chanjo
### Fixed
- missing `vcf_cancer_sv` and `vcf_cancer_sv_research` to manual.
- Split ClinVar multiple clnsig values (slash-separated) and strip them of underscore for annotations without accession number
- Timeout of `All SNVs and INDELs` page when no valid gene is provided in the search
- Round CADD (MIPv9)
- Missing default panel value
- Invisible other causatives lines when other causatives lack gene symbols
### Changed
- Do not freeze mkdocs-material to version 4.6.1
- Remove pre-commit dependency

## [4.22]
### Added
- Editable cases comments
- Editable variants comments
### Fixed
- Empty variant activity panel
- STRs variants popover
- Split new ClinVar multiple significance terms for a variant
- Edit the selected comment, not the latest
### Changed
- Updated RELEASE docs.
- Pinned variants card style on the case page
- Merged `scout export exons` and `scout view exons` commands


## [4.21.2]
### Added
### Fixed
- Do not pre-filter research variants by (case-default) gene panels
- Show OMIM disease tooltip reliably
### Changed

## [4.21.1]
### Added
### Fixed
- Small change to Pop Freq column in variants ang gene panels to avoid strange text shrinking on small screens
- Direct use of HPO list for Clinical HPO SNV (and cancer SNV) filtering
- PDF coverage report redirecting to login page
### Changed
- Remove the option to dismiss single variants from all variants pages
- Bulk dismiss SNVs, SVs and cancer SNVs from variants pages

## [4.21]
### Added
- Support to configure LoqusDB per institute
- Highlight causative variants in the variants list
- Add tests. Mostly regarding building internal datatypes.
- Remove leading and trailing whitespaces from panel_name and display_name when panel is created
- Mark MANE transcript in list of transcripts in "Transcript overview" on variant page
- Show default panel name in case sidebar
- Previous buttons for variants pagination
- Adds a gh action that checks that the changelog is updated
- Adds a gh action that deploys new releases automatically to pypi
- Warn users if case default panels are outdated
- Define institute-specific gene panels for filtering in institute settings
- Use institute-specific gene panels in variants filtering
- Show somatic VAF for pinned and causative variants on case page

### Fixed
- Report pages redirect to login instead of crashing when session expires
- Variants filter loading in cancer variants page
- User, Causative and Cases tables not scaling to full page
- Improved docs for an initial production setup
- Compatibility with latest version of Black
- Fixed tests for Click>7
- Clinical filter required an extra click to Filter to return variants
- Restore pagination and shrink badges in the variants page tables
- Removing a user from the command line now inactivates the case only if user is last assignee and case is active
- Bugfix, LoqusDB per institute feature crashed when institute id was empty string
- Bugfix, LoqusDB calls where missing case count
- filter removal and upload for filters deleted from another page/other user
- Visualize outdated gene panels info in a popover instead of a tooltip in case page side panel

### Changed
- Highlight color on normal STRs in the variants table from green to blue
- Display breakpoints coordinates in verification emails only for structural variants


## [4.20]
### Added
- Display number of filtered variants vs number of total variants in variants page
- Search case by HPO terms
- Dismiss variant column in the variants tables
- Black and pre-commit packages to dev requirements

### Fixed
- Bug occurring when rerun is requested twice
- Peddy info fields in the demo config file
- Added load config safety check for multiple alignment files for one individual
- Formatting of cancer variants table
- Missing Score in SV variants table

### Changed
- Updated the documentation on how to create a new software release
- Genome build-aware cytobands coordinates
- Styling update of the Matchmaker card
- Select search type in case search form


## [4.19]

### Added
- Show internal ID for case
- Add internal ID for downloaded CGH files
- Export dynamic HPO gene list from case page
- Remove users as case assignees when their account is deleted
- Keep variants filters panel expanded when filters have been used

### Fixed
- Handle the ProxyFix ModuleNotFoundError when Werkzeug installed version is >1.0
- General report formatting issues whenever case and variant comments contain extremely long strings with no spaces

### Changed
- Created an institute wrapper page that contains list of cases, causatives, SNVs & Indels, user list, shared data and institute settings
- Display case name instead of case ID on clinVar submissions
- Changed icon of sample update in clinVar submissions


## [4.18]

### Added
- Filter cancer variants on cytoband coordinates
- Show dismiss reasons in a badge with hover for clinical variants
- Show an ellipsis if 10 cases or more to display with loqusdb matches
- A new blog post for version 4.17
- Tooltip to better describe Tumor and Normal columns in cancer variants
- Filter cancer SNVs and SVs by chromosome coordinates
- Default export of `Assertion method citation` to clinVar variants submission file
- Button to export up to 500 cancer variants, filtered or not
- Rename samples of a clinVar submission file

### Fixed
- Apply default gene panel on return to cancer variantS from variant view
- Revert to certificate checking when asking for Chanjo reports
- `scout download everything` command failing while downloading HPO terms

### Changed
- Turn tumor and normal allelic fraction to decimal numbers in tumor variants page
- Moved clinVar submissions code to the institutes blueprints
- Changed name of clinVar export files to FILENAME.Variant.csv and FILENAME.CaseData.csv
- Switched Google login libraries from Flask-OAuthlib to Authlib


## [4.17.1]

### Fixed
- Load cytobands for cases with chromosome build not "37" or "38"


## [4.17]

### Added
- COSMIC badge shown in cancer variants
- Default gene-panel in non-cancer structural view in url
- Filter SNVs and SVs by cytoband coordinates
- Filter cancer SNV variants by alt allele frequency in tumor
- Correct genome build in UCSC link from structural variant page



### Fixed
- Bug in clinVar form when variant has no gene
- Bug when sharing cases with the same institute twice
- Page crashing when removing causative variant tag
- Do not default to GATK caller when no caller info is provided for cancer SNVs


## [4.16.1]

### Fixed
- Fix the fix for handling of delivery reports for rerun cases

## [4.16]

### Added
- Adds possibility to add "lims_id" to cases. Currently only stored in database, not shown anywhere
- Adds verification comment box to SVs (previously only available for small variants)
- Scrollable pedigree panel

### Fixed
- Error caused by changes in WTForm (new release 2.3.x)
- Bug in OMIM case page form, causing the page to crash when a string was provided instead of a numerical OMIM id
- Fix Alamut link to work properly on hg38
- Better handling of delivery reports for rerun cases
- Small CodeFactor style issues: matchmaker results counting, a couple of incomplete tests and safer external xml
- Fix an issue with Phenomizer introduced by CodeFactor style changes

### Changed
- Updated the version of igv.js to 2.5.4

## [4.15.1]

### Added
- Display gene names in ClinVar submissions page
- Links to Varsome in variant transcripts table

### Fixed
- Small fixes to ClinVar submission form
- Gene panel page crash when old panel has no maintainers

## [4.15]

### Added
- Clinvar CNVs IGV track
- Gene panels can have maintainers
- Keep variant actions (dismissed, manual rank, mosaic, acmg, comments) upon variant re-upload
- Keep variant actions also on full case re-upload

### Fixed
- Fix the link to Ensembl for SV variants when genome build 38.
- Arrange information in columns on variant page
- Fix so that new cosmic identifier (COSV) is also acceptable #1304
- Fixed COSMIC tag in INFO (outside of CSQ) to be parses as well with `&` splitter.
- COSMIC stub URL changed to https://cancer.sanger.ac.uk/cosmic/search?q= instead.
- Updated to a version of IGV where bigBed tracks are visualized correctly
- Clinvar submission files are named according to the content (variant_data and case_data)
- Always show causatives from other cases in case overview
- Correct disease associations for gene symbol aliases that exist as separate genes
- Re-add "custom annotations" for SV variants
- The override ClinVar P/LP add-in in the Clinical Filter failed for new CSQ strings

### Changed
- Runs all CI checks in github actions

## [4.14.1]

### Fixed
- Error when variant found in loqusdb is not loaded for other case

## [4.14]

### Added
- Use github actions to run tests
- Adds CLI command to update individual alignments path
- Update HPO terms using downloaded definitions files
- Option to use alternative flask config when running `scout serve`
- Requirement to use loqusdb >= 2.5 if integrated

### Fixed
- Do not display Pedigree panel in cancer view
- Do not rely on internet connection and services available when running CI tests
- Variant loading assumes GATK if no caller set given and GATK filter status is seen in FILTER
- Pass genome build param all the way in order to get the right gene mappings for cases with build 38
- Parse correctly variants with zero frequency values
- Continue even if there are problems to create a region vcf
- STR and cancer variant navigation back to variants pages could fail

### Changed
- Improved code that sends requests to the external APIs
- Updates ranges for user ranks to fit todays usage
- Run coveralls on github actions instead of travis
- Run pip checks on github actions instead of coveralls
- For hg38 cases, change gnomAD link to point to version 3.0 (which is hg38 based)
- Show pinned or causative STR variants a bit more human readable

## [4.13.1]

### Added
### Fixed
- Typo that caused not all clinvar conflicting interpretations to be loaded no matter what
- Parse and retrieve clinvar annotations from VEP-annotated (VEP 97+) CSQ VCF field
- Variant clinvar significance shown as `not provided` whenever is `Uncertain significance`
- Phenomizer query crashing when case has no HPO terms assigned
- Fixed a bug affecting `All SNVs and INDELs` page when variants don't have canonical transcript
- Add gene name or id in cancer variant view

### Changed
- Cancer Variant view changed "Variant:Transcript:Exon:HGVS" to "Gene:Transcript:Exon:HGVS"

## [4.13]

### Added
- ClinVar SNVs track in IGV
- Add SMA view with SMN Copy Number data
- Easier to assign OMIM diagnoses from case page
- OMIM terms and specific OMIM term page

### Fixed
- Bug when adding a new gene to a panel
- Restored missing recent delivery reports
- Fixed style and links to other reports in case side panel
- Deleting cases using display_name and institute not deleting its variants
- Fixed bug that caused coordinates filter to override other filters
- Fixed a problem with finding some INS in loqusdb
- Layout on SV page when local observations without cases are present
- Make scout compatible with the new HPO definition files from `http://compbio.charite.de/jenkins/`
- General report visualization error when SNVs display names are very long


### Changed


## [4.12.4]

### Fixed
- Layout on SV page when local observations without cases are present

## [4.12.3]

### Fixed
- Case report when causative or pinned SVs have non null allele frequencies

## [4.12.2]

### Fixed
- SV variant links now take you to the SV variant page again
- Cancer variant view has cleaner table data entries for "N/A" data
- Pinned variant case level display hotfix for cancer and str - more on this later
- Cancer variants show correct alt/ref reads mirroring alt frequency now
- Always load all clinical STR variants even if a region load is attempted - index may be missing
- Same case repetition in variant local observations

## [4.12.1]

### Fixed
- Bug in variant.gene when gene has no HGVS description


## [4.12]

### Added
- Accepts `alignment_path` in load config to pass bam/cram files
- Display all phenotypes on variant page
- Display hgvs coordinates on pinned and causatives
- Clear panel pending changes
- Adds option to setup the database with static files
- Adds cli command to download the resources from CLI that scout needs
- Adds test files for merged somatic SV and CNV; as well as merged SNV, and INDEL part of #1279
- Allows for upload of OMIM-AUTO gene panel from static files without api-key

### Fixed
- Cancer case HPO panel variants link
- Fix so that some drop downs have correct size
- First IGV button in str variants page
- Cancer case activates on SNV variants
- Cases activate when STR variants are viewed
- Always calculate code coverage
- Pinned/Classification/comments in all types of variants pages
- Null values for panel's custom_inheritance_models
- Discrepancy between the manual disease transcripts and those in database in gene-edit page
- ACMG classification not showing for some causatives
- Fix bug which caused IGV.js to use hg19 reference files for hg38 data
- Bug when multiple bam files sources with non-null values are available


### Changed
- Renamed `requests` file to `scout_requests`
- Cancer variant view shows two, instead of four, decimals for allele and normal


## [4.11.1]

### Fixed
- Institute settings page
- Link institute settings to sharing institutes choices

## [4.11.0]

### Added
- Display locus name on STR variant page
- Alternative key `GNOMADAF_popmax` for Gnomad popmax allele frequency
- Automatic suggestions on how to improve the code on Pull Requests
- Parse GERP, phastCons and phyloP annotations from vep annotated CSQ fields
- Avoid flickering comment popovers in variant list
- Parse REVEL score from vep annotated CSQ fields
- Allow users to modify general institute settings
- Optionally format code automatically on commit
- Adds command to backup vital parts `scout export database`
- Parsing and displaying cancer SV variants from Manta annotated VCF files
- Dismiss cancer snv variants with cancer-specific options
- Add IGV.js UPD, RHO and TIDDIT coverage wig tracks.


### Fixed
- Slightly darker page background
- Fixed an issued with parsed conservation values from CSQ
- Clinvar submissions accessible to all users of an institute
- Header toolbar when on Clinvar page now shows institute name correctly
- Case should not always inactivate upon update
- Show dismissed snv cancer variants as grey on the cancer variants page
- Improved style of mappability link and local observations on variant page
- Convert all the GET requests to the igv view to POST request
- Error when updating gene panels using a file containing BOM chars
- Add/replace gene radio button not working in gene panels


## [4.10.1]

### Fixed
- Fixed issue with opening research variants
- Problem with coveralls not called by Travis CI
- Handle Biomart service down in tests


## [4.10.0]

### Added
- Rank score model in causatives page
- Exportable HPO terms from phenotypes page
- AMP guideline tiers for cancer variants
- Adds scroll for the transcript tab
- Added CLI option to query cases on time since case event was added
- Shadow clinical assessments also on research variants display
- Support for CRAM alignment files
- Improved str variants view : sorting by locus, grouped by allele.
- Delivery report PDF export
- New mosaicism tag option
- Add or modify individuals' age or tissue type from case page
- Display GC and allele depth in causatives table.
- Included primary reference transcript in general report
- Included partial causative variants in general report
- Remove dependency of loqusdb by utilising the CLI

### Fixed
- Fixed update OMIM command bug due to change in the header of the genemap2 file
- Removed Mosaic Tag from Cancer variants
- Fixes issue with unaligned table headers that comes with hidden Datatables
- Layout in general report PDF export
- Fixed issue on the case statistics view. The validation bars didn't show up when all institutes were selected. Now they do.
- Fixed missing path import by importing pathlib.Path
- Handle index inconsistencies in the update index functions
- Fixed layout problems


## [4.9.0]

### Added
- Improved MatchMaker pages, including visible patient contacts email address
- New badges for the github repo
- Links to [GENEMANIA](genemania.org)
- Sort gene panel list on case view.
- More automatic tests
- Allow loading of custom annotations in VCF using the SCOUT_CUSTOM info tag.

### Fixed
- Fix error when a gene is added to an empty dynamic gene panel
- Fix crash when attempting to add genes on incorrect format to dynamic gene panel
- Manual rank variant tags could be saved in a "Select a tag"-state, a problem in the variants view.
- Same case evaluations are no longer shown as gray previous evaluations on the variants page
- Stay on research pages, even if reset, next first buttons are pressed..
- Overlapping variants will now be visible on variant page again
- Fix missing classification comments and links in evaluations page
- All prioritized cases are shown on cases page


## [4.8.3]

### Added

### Fixed
- Bug when ordering sanger
- Improved scrolling over long list of genes/transcripts


## [4.8.2]

### Added

### Fixed
- Avoid opening extra tab for coverage report
- Fixed a problem when rank model version was saved as floats and not strings
- Fixed a problem with displaying dismiss variant reasons on the general report
- Disable load and delete filter buttons if there are no saved filters
- Fix problem with missing verifications
- Remove duplicate users and merge their data and activity


## [4.8.1]

### Added

### Fixed
- Prevent login fail for users with id defined by ObjectId and not email
- Prevent the app from crashing with `AttributeError: 'NoneType' object has no attribute 'message'`


## [4.8.0]

### Added
- Updated Scout to use Bootstrap 4.3
- New looks for Scout
- Improved dashboard using Chart.js
- Ask before inactivating a case where last assigned user leaves it
- Genes can be manually added to the dynamic gene list directly on the case page
- Dynamic gene panels can optionally be used with clinical filter, instead of default gene panel
- Dynamic gene panels get link out to chanjo-report for coverage report
- Load all clinvar variants with clinvar Pathogenic, Likely Pathogenic and Conflicting pathogenic
- Show transcripts with exon numbers for structural variants
- Case sort order can now be toggled between ascending and descending.
- Variants can be marked as partial causative if phenotype is available for case.
- Show a frequency tooltip hover for SV-variants.
- Added support for LDAP login system
- Search snv and structural variants by chromosomal coordinates
- Structural variants can be marked as partial causative if phenotype is available for case.
- Show normal and pathologic limits for STRs in the STR variants view.
- Institute level persistent variant filter settings that can be retrieved and used.
- export causative variants to Excel
- Add support for ROH, WIG and chromosome PNGs in case-view

### Fixed
- Fixed missing import for variants with comments
- Instructions on how to build docs
- Keep sanger order + verification when updating/reloading variants
- Fixed and moved broken filter actions (HPO gene panel and reset filter)
- Fixed string conversion to number
- UCSC links for structural variants are now separated per breakpoint (and whole variant where applicable)
- Reintroduced missing coverage report
- Fixed a bug preventing loading samples using the command line
- Better inheritance models customization for genes in gene panels
- STR variant page back to list button now does its one job.
- Allows to setup scout without a omim api key
- Fixed error causing "favicon not found" flash messages
- Removed flask --version from base cli
- Request rerun no longer changes case status. Active or archived cases inactivate on upload.
- Fixed missing tooltip on the cancer variants page
- Fixed weird Rank cell in variants page
- Next and first buttons order swap
- Added pagination (and POST capability) to cancer variants.
- Improves loading speed for variant page
- Problem with updating variant rank when no variants
- Improved Clinvar submission form
- General report crashing when dismissed variant has no valid dismiss code
- Also show collaborative case variants on the All variants view.
- Improved phenotype search using dataTables.js on phenotypes page
- Search and delete users with `email` instead of `_id`
- Fixed css styles so that multiselect options will all fit one column


## [4.7.3]

### Added
- RankScore can be used with VCFs for vcf_cancer files

### Fixed
- Fix issue with STR view next page button not doing its one job.

### Deleted
- Removed pileup as a bam viewing option. This is replaced by IGV


## [4.7.2]

### Added
- Show earlier ACMG classification in the variant list

### Fixed
- Fixed igv search not working due to igv.js dist 2.2.17
- Fixed searches for cases with a gene with variants pinned or marked causative.
- Load variant pages faster after fixing other causatives query
- Fixed mitochondrial report bug for variants without genes

## [4.7.1]

### Added

### Fixed
- Fixed bug on genes page


## [4.7.0]

### Added
- Export genes and gene panels in build GRCh38
- Search for cases with variants pinned or marked causative in a given gene.
- Search for cases phenotypically similar to a case also from WUI.
- Case variant searches can be limited to similar cases, matching HPO-terms,
  phenogroups and cohorts.
- De-archive reruns and flag them as 'inactive' if archived
- Sort cases by analysis_date, track or status
- Display cases in the following order: prioritized, active, inactive, archived, solved
- Assign case to user when user activates it or asks for rerun
- Case becomes inactive when it has no assignees
- Fetch refseq version from entrez and use it in clinvar form
- Load and export of exons for all genes, independent on refseq
- Documentation for loading/updating exons
- Showing SV variant annotations: SV cgh frequencies, gnomad-SV, local SV frequencies
- Showing transcripts mapping score in segmental duplications
- Handle requests to Ensembl Rest API
- Handle requests to Ensembl Rest Biomart
- STR variants view now displays GT and IGV link.
- Description field for gene panels
- Export exons in build 37 and 38 using the command line

### Fixed
- Fixes of and induced by build tests
- Fixed bug affecting variant observations in other cases
- Fixed a bug that showed wrong gene coverage in general panel PDF export
- MT report only shows variants occurring in the specific individual of the excel sheet
- Disable SSL certifcate verification in requests to chanjo
- Updates how intervaltree and pymongo is used to void deprecated functions
- Increased size of IGV sample tracks
- Optimized tests


## [4.6.1]

### Added

### Fixed
- Missing 'father' and 'mother' keys when parsing single individual cases


## [4.6.0]

### Added
- Description of Scout branching model in CONTRIBUTING doc
- Causatives in alphabetical order, display ACMG classification and filter by gene.
- Added 'external' to the list of analysis type options
- Adds functionality to display "Tissue type". Passed via load config.
- Update to IGV 2.

### Fixed
- Fixed alignment visualization and vcf2cytosure availability for demo case samples
- Fixed 3 bugs affecting SV pages visualization
- Reintroduced the --version cli option
- Fixed variants query by panel (hpo panel + gene panel).
- Downloaded MT report contains excel files with individuals' display name
- Refactored code in parsing of config files.


## [4.5.1]

### Added

### Fixed
- update requirement to use PyYaml version >= 5.1
- Safer code when loading config params in cli base


## [4.5.0]

### Added
- Search for similar cases from scout view CLI
- Scout cli is now invoked from the app object and works under the app context

### Fixed
- PyYaml dependency fixed to use version >= 5.1


## [4.4.1]

### Added
- Display SV rank model version when available

### Fixed
- Fixed upload of delivery report via API


## [4.4.0]

### Added
- Displaying more info on the Causatives page and hiding those not causative at the case level
- Add a comment text field to Sanger order request form, allowing a message to be included in the email
- MatchMaker Exchange integration
- List cases with empty synopsis, missing HPO terms and phenotype groups.
- Search for cases with open research list, or a given case status (active, inactive, archived)

### Fixed
- Variant query builder split into several functions
- Fixed delivery report load bug


## [4.3.3]

### Added
- Different individual table for cancer cases

### Fixed
- Dashboard collects validated variants from verification events instead of using 'sanger' field
- Cases shared with collaborators are visible again in cases page
- Force users to select a real institute to share cases with (actionbar select fix)


## [4.3.2]

### Added
- Dashboard data can be filtered using filters available in cases page
- Causatives for each institute are displayed on a dedicated page
- SNVs and and SVs are searchable across cases by gene and rank score
- A more complete report with validated variants is downloadable from dashboard

### Fixed
- Clinsig filter is fixed so clinsig numerical values are returned
- Split multi clinsig string values in different elements of clinsig array
- Regex to search in multi clinsig string values or multi revstat string values
- It works to upload vcf files with no variants now
- Combined Pileup and IGV alignments for SVs having variant start and stop on the same chromosome


## [4.3.1]

### Added
- Show calls from all callers even if call is not available
- Instructions to install cairo and pango libs from WeasyPrint page
- Display cases with number of variants from CLI
- Only display cases with number of variants above certain treshold. (Also CLI)
- Export of verified variants by CLI or from the dashboard
- Extend case level queries with default panels, cohorts and phenotype groups.
- Slice dashboard statistics display using case level queries
- Add a view where all variants for an institute can be searched across cases, filtering on gene and rank score. Allows searching research variants for cases that have research open.

### Fixed
- Fixed code to extract variant conservation (gerp, phyloP, phastCons)
- Visualization of PDF-exported gene panels
- Reintroduced the exon/intron number in variant verification email
- Sex and affected status is correctly displayed on general report
- Force number validation in SV filter by size
- Display ensembl transcripts when no refseq exists


## [4.3.0]

### Added
- Mosaicism tag on variants
- Show and filter on SweGen frequency for SVs
- Show annotations for STR variants
- Show all transcripts in verification email
- Added mitochondrial export
- Adds alternative to search for SVs shorter that the given length
- Look for 'bcftools' in the `set` field of VCFs
- Display digenic inheritance from OMIM
- Displays what refseq transcript that is primary in hgnc

### Fixed

- Archived panels displays the correct date (not retroactive change)
- Fixed problem with waiting times in gene panel exports
- Clinvar fiter not working with human readable clinsig values

## [4.2.2]

### Fixed
- Fixed gene panel create/modify from CSV file utf-8 decoding error
- Updating genes in gene panels now supports edit comments and entry version
- Gene panel export timeout error

## [4.2.1]

### Fixed
- Re-introduced gene name(s) in verification email subject
- Better PDF rendering for excluded variants in report
- Problem to access old case when `is_default` did not exist on a panel


## [4.2.0]

### Added
- New index on variant_id for events
- Display overlapping compounds on variants view

### Fixed
- Fixed broken clinical filter


## [4.1.4]

### Added
- Download of filtered SVs

### Fixed
- Fixed broken download of filtered variants
- Fixed visualization issue in gene panel PDF export
- Fixed bug when updating gene names in variant controller


## [4.1.3]

### Fixed
- Displays all primary transcripts


## [4.1.2]

### Added
- Option add/replace when updating a panel via CSV file
- More flexible versioning of the gene panels
- Printing coverage report on the bottom of the pdf case report
- Variant verification option for SVs
- Logs uri without pwd when connecting
- Disease-causing transcripts in case report
- Thicker lines in case report
- Supports HPO search for cases, both terms or if described in synopsis
- Adds sanger information to dashboard

### Fixed
- Use db name instead of **auth** as default for authentication
- Fixes so that reports can be generated even with many variants
- Fixed sanger validation popup to show individual variants queried by user and institute.
- Fixed problem with setting up scout
- Fixes problem when exac file is not available through broad ftp
- Fetch transcripts for correct build in `adapter.hgnc_gene`

## [4.1.1]
- Fix problem with institute authentication flash message in utils
- Fix problem with comments
- Fix problem with ensembl link


## [4.1.0]

### Added
- OMIM phenotypes to case report
- Command to download all panel app gene panels `scout load panel --panel-app`
- Links to genenames.org and omim on gene page
- Popup on gene at variants page with gene information
- reset sanger status to "Not validated" for pinned variants
- highlight cases with variants to be evaluated by Sanger on the cases page
- option to point to local reference files to the genome viewer pileup.js. Documented in `docs.admin-guide.server`
- option to export single variants in `scout export variants`
- option to load a multiqc report together with a case(add line in load config)
- added a view for searching HPO terms. It is accessed from the top left corner menu
- Updates the variants view for cancer variants. Adds a small cancer specific filter for known variants
- Adds hgvs information on cancer variants page
- Adds option to update phenotype groups from CLI

### Fixed
- Improved Clinvar to submit variants from different cases. Fixed HPO terms in casedata according to feedback
- Fixed broken link to case page from Sanger modal in cases view
- Now only cases with non empty lists of causative variants are returned in `adapter.case(has_causatives=True)`
- Can handle Tumor only samples
- Long lists of HGNC symbols are now possible. This was previously difficult with manual, uploaded or by HPO search when changing filter settings due to GET request limitations. Relevant pages now use POST requests. Adds the dynamic HPO panel as a selection on the gene panel dropdown.
- Variant filter defaults to default panels also on SV and Cancer variants pages.

## [4.0.0]

### WARNING ###

This is a major version update and will require that the backend of pre releases is updated.
Run commands:

```
$scout update genes
$scout update hpo
```

- Created a Clinvar submission tool, to speed up Clinvar submission of SNVs and SVs
- Added an analysis report page (html and PDF format) containing phenotype, gene panels and variants that are relevant to solve a case.

### Fixed
- Optimized evaluated variants to speed up creation of case report
- Moved igv and pileup viewer under a common folder
- Fixed MT alignment view pileup.js
- Fixed coordinates for SVs with start chromosome different from end chromosome
- Global comments shown across cases and institutes. Case-specific variant comments are shown only for that specific case.
- Links to clinvar submitted variants at the cases level
- Adapts clinvar parsing to new format
- Fixed problem in `scout update user` when the user object had no roles
- Makes pileup.js use online genome resources when viewing alignments. Now any instance of Scout can make use of this functionality.
- Fix ensembl link for structural variants
- Works even when cases does not have `'madeline_info'`
- Parses Polyphen in correct way again
- Fix problem with parsing gnomad from VEP

### Added
- Added a PDF export function for gene panels
- Added a "Filter and export" button to export custom-filtered SNVs to CSV file
- Dismiss SVs
- Added IGV alignments viewer
- Read delivery report path from case config or CLI command
- Filter for spidex scores
- All HPO terms are now added and fetched from the correct source (https://github.com/obophenotype/human-phenotype-ontology/blob/master/hp.obo)
- New command `scout update hpo`
- New command `scout update genes` will fetch all the latest information about genes and update them
- Load **all** variants found on chromosome **MT**
- Adds choice in cases overview do show as many cases as user like

### Removed
- pileup.min.js and pileup css are imported from a remote web location now
- All source files for HPO information, this is instead fetched directly from source
- All source files for gene information, this is instead fetched directly from source

## [3.0.0]
### Fixed
- hide pedigree panel unless it exists

## [1.5.1] - 2016-07-27
### Fixed
- look for both ".bam.bai" and ".bai" extensions

## [1.4.0] - 2016-03-22
### Added
- support for local frequency through loqusdb
- bunch of other stuff

## [1.3.0] - 2016-02-19
### Fixed
- Update query-phenomizer and add username/password

### Changed
- Update the way a case is checked for rerun-status

### Added
- Add new button to mark a case as "checked"
- Link to clinical variants _without_ 1000G annotation

## [1.2.2] - 2016-02-18
### Fixed
- avoid filtering out variants lacking ExAC and 1000G annotations

## [1.1.3] - 2015-10-01
### Fixed
- persist (clinical) filter when clicking load more
- fix #154 by robustly setting clinical filter func. terms

## [1.1.2] - 2015-09-07
### Fixed
- avoid replacing coverage report with none
- update SO terms, refactored

## [1.1.1] - 2015-08-20
### Fixed
- fetch case based on collaborator status (not owner)

## [1.1.0] - 2015-05-29
### Added
- link(s) to SNPedia based on RS-numbers
- new Jinja filter to "humanize" decimal numbers
- show gene panels in variant view
- new Jinja filter for decoding URL encoding
- add indicator to variants in list that have comments
- add variant number threshold and rank score threshold to load function
- add event methods to mongo adapter
- add tests for models
- show badge "old" if comment was written for a previous analysis

### Changed
- show cDNA change in transcript summary unless variant is exonic
- moved compounds table further up the page
- show dates for case uploads in ISO format
- moved variant comments higher up on page
- updated documentation for pages
- read in coverage report as blob in database and serve directly
- change ``OmimPhenotype`` to ``PhenotypeTerm``
- reorganize models sub-package
- move events (and comments) to separate collection
- only display prev/next links for the research list
- include variant type in breadcrumbs e.g. "Clinical variants"

### Removed
- drop dependency on moment.js

### Fixed
- show the same level of detail for all frequencies on all pages
- properly decode URL encoded symbols in amino acid/cDNA change strings
- fixed issue with wipe permissions in MongoDB
- include default gene lists in "variants" link in breadcrumbs

## [1.0.2] - 2015-05-20
### Changed
- update case fetching function

### Fixed
- handle multiple cases with same id

## [1.0.1] - 2015-04-28
### Fixed
- Fix building URL parameters in cases list Vue component

## [1.0.0] - 2015-04-12
Codename: Sara Lund

![Release 1.0](artwork/releases/release-1-0.jpg)

### Added
- Add email logging for unexpected errors
- New command line tool for deleting case

### Changed
- Much improved logging overall
- Updated documentation/usage guide
- Removed non-working IGV link

### Fixed
- Show sample display name in GT call
- Various small bug fixes
- Make it easier to hover over popups

## [0.0.2-rc1] - 2015-03-04
### Added
- add protein table for each variant
- add many more external links
- add coverage reports as PDFs

### Changed
- incorporate user feedback updates
- big refactor of load scripts

## [0.0.2-rc2] - 2015-03-04
### Changes
- add gene table with gene description
- reorganize inheritance models box

### Fixed
- avoid overwriting gene list on "research" load
- fix various bugs in external links

## [0.0.2-rc3] - 2015-03-05
### Added
- Activity log feed to variant view
- Adds protein change strings to ODM and Sanger email

### Changed
- Extract activity log component to macro

### Fixes
- Make Ensembl transcript links use archive website<|MERGE_RESOLUTION|>--- conflicted
+++ resolved
@@ -9,11 +9,8 @@
 - Button with link to cancerhotspots.org on variant page for cancer cases (#5359)
 - Link to ClinGen ACMG CSPEC Criteria Specification Registry from ACMG classification page (#5364)
 - Documentation on how to export data from the scout database using the command line
-<<<<<<< HEAD
+- Filter cancer SNVs by ClinVar oncogenicity. OBS: since annotations are still sparse in ClinVar, relying solely on them could be too restrictive.
 - Include eventual gene-matching WTS outliers on variantS page (Overlap column) and variant page (Gene overlapping non-SNVs table)
-=======
-- Filter cancer SNVs by ClinVar oncogenicity. OBS: since annotations are still sparse in ClinVar, relying solely on them could be too restrictive.
->>>>>>> e1dbea78
 ### Changed
 - Allow matching compounded subcategories from SV callers e.g. DUP:INV (#5360)
 - Adjust the link to the chanjo2 gene coverage report to reflect the type of analyses used for the samples
