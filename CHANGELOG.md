--- conflicted
+++ resolved
@@ -4,16 +4,16 @@
 
 About changelog [here](https://keepachangelog.com/en/1.0.0/)
 
+## [unreleased]
+### Added
+- Option update path to .d4 files path for individuals of an existing case using the commands line
+- Sanger recipient may send an alert to the user which ordered the verification when a variant is flagged as true positive
+
 ## [4.76]
 ### Added
 - Pydantic validation of image paths provided in case load config file
 - Info on the user which created a ClinVar submission, when available
 - Associate .d4 files to case individuals when loading a case via config file
-<<<<<<< HEAD
-- Sanger recipient may send an alert to the user which ordered the verification when a variant is flagged as true positive
-=======
-- Option update path to .d4 files path for individuals of an existing case using the commands line
->>>>>>> f5556d94
 ### Changed
 - In diagnoses page the load of diseases are initiated by clicking a button
 - Revel score, Revel rank score and SpliceAI values are also displayed in Causatives and Validated variants tables
