# Change Log
All notable changes to this project will be documented in this file.
This project adheres to [Semantic Versioning](http://semver.org/).

About changelog [here](https://keepachangelog.com/en/1.0.0/)

## [4.72.2]
### Changed
<<<<<<< HEAD
- A gunicorn maxrequests parameter for Docker server image - default to 1200
- STR export limit increased to 500, as for other variants
- Prevent long number wrapping and use thin spaces for separation, as per standards from SI, NIST, IUPAC, BIPM.
- Speed up case retrieval and lower memory use by projecting case queries
=======
- A gunicorn maxrequests paramenter for Docker server image
- Make relatedness check fails stand out a little more to new users
>>>>>>> 93b14aed
### Fixed
- Huge memory use caused by cases and variants pages pulling complete disease documents from DB
- Do not include genes fetched from HPO terms when loading diseases
- Consider the renamed fields `Approved Symbol` -> `Approved Gene Symbol` and `Gene Symbols` -> `Gene/Locus And Other Related Symbols` when parsing OMIM terms from genemap2.txt file
<<<<<<< HEAD
=======
- Speed up case retrieval and lower memory use by projecting case queries
- Speed up variant pages by projecting only the necessary key in disease collection query
>>>>>>> 93b14aed

## [4.72.1]
### Fixed
- Jinja filter that renders long integers
- Case cache when looking for causatives in other cases causing the server to hang

## [4.72]
### Added
- A GitHub action that checks for broken internal links in docs pages
- Link validation settings in mkdocs.yml file
- Load and display full RNA alignments on alignment viewer
- Genome build check when loading a case
- Extend event index to previous causative variants and always load them
### Fixed
- Documentation nav links for a few documents
- Slightly extended the BioNano Genomics Access integration docs
- Loading of SVs when VCF is missing the INFO.END field but has INFO.SVLEN field
- Escape protein sequence name (if available) in case general report to render special characters correctly
- CaseS HPO term searches for multiple terms works independent of order
- CaseS search regexp should not allow backslash
- CaseS cohort tags can contain whitespace and still match
- Remove diagnoses from cases even if OMIM term is not found in the database
- Parsing of disease-associated genes
- Removed an annoying warning while updating database's disease terms
- Displaying custom case images loaded with scout version <= 4.71
- Use pydantic version >=2 in requirements.txt file
### Changed
- Column width adjustment on caseS page
- Use Python 3.11 in tests
- Update some github actions
- Upgraded Pydantic to version 2
- Case validation fails on loading when associated files (alignments, VCFs and reports) are not present on disk
- Case validation fails on loading when custom images have format different then ["gif", "svg", "png", "jpg", "jpeg"]
- Custom images keys `case` and `str` in case config yaml file are renamed to `case_images` and `str_variants_images`
- Simplify and speed up case general report code
- Speed up case retrieval in case_matching_causatives
- Upgrade pymongo to version 4
- When updating disease terms, check that all terms are consistent with a DiseaseTerm model before dropping the old collection
- Better separation between modules loading HPO terms and diseases
- Deleted unused scout.build.phenotype module
- Stricter validation of mandatory genome build key when loading a case. Allowed values are ['37','38',37,38]
- Improved readability of variants length and coordinates on variantS pages


## [4.71]
### Added
- Added Balsamic keys for SweGen and loqusdb local archive frequecies, SNV and SV
- New filter option for Cancer variantS: local archive RD loqusdb
- Show annotated observations on SV variantS view, also for cancer somatic SVs
- Revel filter for variantS
- Show case default panel on caseS page
- CADD filter for Cancer Somatic SNV variantS - show score
- SpliceAI-lookup link (BROAD, shows SpliceAI and Pangolin) from variant page
- BioNano Access server API - check projects, samples and fetch FSHD reports
### Fixed
- Name of reference genome build for RNA for compatibility with IGV locus search change
- Howto to run the Docker image on Mac computers in `admin-guide/containers/container-deploy.md`
- Link to Weasyprint installation howto in README file
- Avoid filling up disk by creating a reduced VCF file for every variant that is visualized
- Remove legacy incorrectly formatted CODEOWNERS file
- Restrain variant_type requests to variantS views to "clinical" or "research"
- Visualization of cancer variants where cancer case has no affected individual
- ProteinPaint gene link (small StJude API change)
- Causative MEI variant link on causatives page
- Bionano access api settings commented out by default in Scout demo config file.
- Do not show FSHD button on freshly loaded cases without bionano_access individuals
- Truncate long variants' HGVS on causative/Clinically significant and pinned variants case panels
### Changed
- Remove function call that tracks users' browser version
- Include three more splice variant SO terms in clinical filter severe SO terms
- Drop old HPO term collection only after parsing and validation of new terms completes
- Move score to own column on Cancer Somatic SNV variantS page
- Refactored a few complex case operations, breaking out sub functionalities

## [4.70]
### Added
- Download a list of Gene Variants (max 500) resulting from SNVs and Indels search
- Variant PubMed link to search for gene symbol and any aliases
### Changed
- Clearer gnomAD values in Variants page
### Fixed
- CaseS page uniform column widths
- Include ClinVar variants into a scrollable div element on Case page
- `canonical_transcript` variable not initialized in get_hgvs function (server.blueprints.institutes.controllers.py)
- Catch and display any error while importing Phenopacket info
- Modified Docker files to use python:3.8-slim-bullseye to prevent gunicorn workers booting error

## [4.69]
### Added
- ClinVar submission howto available also on Case page
- Somatic score and filtering for somatic SV callers, if available
- Show caller as a tooltip on variantS list
### Fixed
- Crash when attempting to export phenotype from a case that had never had phenotypes
- Aesthetic fix to Causative and Pinned Variants on Case page
- Structural inconsistency for ClinVar Blueprint templates
- Updated igv.js to 2.15.8 to fix track default color bug
- Fixed release versions for actions.
- Freeze tornado below 6.3.0 for compatibility with livereload 2.6.3
- Force update variants count on case re-upload
- IGV locus search not working - add genome reference id
- Pin links to MEI variants should end up on MEI not SV variant view
- Load also matching MEI variants on forced region load
- Allow excluding MEI from case variant deletion
- Fixed the name of the assigned user when the internal user ID is different from the user email address
- Gene variantS should display gene function, region and full hgvs
### Changed
- FontAwesome integrity check fail (updated resource)
- Removed ClinVar API validation buttons in favour of direct API submission
- Improved layout of Institute settings page
- ClinVar API key and allowed submitters are set in the Institute settings page


## [4.68]
### Added
- Rare Disease Mobile Element Insertion variants view
### Changed
- Updated igv.js to 2.15.6
### Fixed
- Docker stage build pycairo.
- Restore SNV and SV rank models versions on Causatives and Verified pages
- Saving `REVEL_RANKSCORE` value in a field named `revel` in variants database documents

## [4.67]
### Added
- Prepare to filter local SV frequency
### Changed
- Speed up instituteS page loading by refactoring cases/institutes query
- Clinical Filter for SVs includes `splice_polypyrimidine_tract_variant` as a severe consequence
- Clinical Filter for SVs includes local variant frequency freeze ("old") for filtering, starting at 30 counts
- Speed up caseS page loading by adding status to index and refactoring totals count
- HPO file parsing is updated to reflect that HPO have changed a few downloadable file formats with their 230405 release.
### Fixed
- Page crashing when a user tries to edit a comment that was removed
- Warning instead of crashed page when attempting to retrieve a non-existent Phenopacket
- Fixed StJude ProteinPaint gene link (URL change)
- Freeze of werkzeug library to version<2.3 to avoid problems resulting from the consequential upgrade of the Flask lib
- Huge list of genes in case report for megabases-long structural variants.
- Fix displaying institutes without associated cases on institutes page
- Fix default panel selection on SVs in cancer case report

## [4.66]
### Changed
- Moved Phenomodels code under a dedicated blueprint
- Updated the instructions to load custom case report under admin guide
- Keep variants filter window collapsed except when user expands it to filter
### Added
- A summary table of pinned variants on the cancer case general report
- New openable matching causatives and managed variants lists for default gene panels only for convenience
### Fixed
- Gens structural variant page link individual id typo

## [4.65.2]
### Fixed
- Generating general case report with str variants containing comments

## [4.65.1]
### Fixed
- Visibility of `Gene(s)` badges on SV VariantS page
- Hide dismiss bar on SV page not working well
- Delivery report PDF download
- Saving Pipeline version file when loading a case
- Backport compatible import of importlib metadata for old python versions (<3.8)

## [4.65]
### Added
- Option to mark a ClinVar submission as submitted
- Docs on how to create/update the PanelApp green genes as a system admin
- `individual_id`-parameter to both Gens links
- Download a gene panel in TXT format from gene panel page
- Panel gene comments on variant page: genes in panels can have comments that describe the gene in a panel context
### Changed
- Always show each case category on caseS page, even if 0 cases in total or after current query
- Improved sorting of ClinVar submissions
- Pre-populate SV type select in ClinVar submission form, when possible
- Show comment badges in related comments tables on general report
- Updated version of several GitHub actions
- Migrate from deprecated `pkg_resources` lib to `importlib_resources`
- Dismiss bar on variantS pages is thinner.
- Dismiss bar on variantS pages can be toggled open or closed for the duration of a login session.
### Fixed
- Fixed Sanger order / Cancel order modal close buttons
- Visibility of SV type in ClinVar submission form
- Fixed a couple of creations where now was called twice, so updated_at and created_at could differ
- Deprecated Ubuntu version 18.04 in one GitHub action
- Panels that have been removed (hidden) should not be visible in views where overlapping gene panels for genes are shown
- Gene panel test pointing to the right function

## [4.64]
### Added
- Create/Update a gene panel containing all PanelApp green genes (`scout update panelapp-green -i <cust_id>`)
- Links for ACMG pathogenicity impact modification on the ACMG classification page
### Changed
- Open local observation matching cases in new windows
### Fixed
- Matching manual ranked variants are now shown also on the somatic variant page
- VarSome links to hg19/GRCh37
- Managed variants filter settings lost when navigating to additional pages
- Collect the right variant category after submitting filter form from research variantS page
- Beacon links are templated and support variants in genome build 38

## [4.63]
### Added
- Display data sharing info for ClinVar, Matchmaker Exchange and Beacon in a dedicated column on Cases page
- Test for `commands.download.omim.print_omim`
- Display dismissed variants comments on general case report
- Modify ACMG pathogenicity impact (most commonly PVS1, PS3) based on strength of evidence with lab director's professional judgement
- REViewer button on STR variant page
- Alamut institution parameter in institute settings for Alamut Visual Plus software
- Added Manual Ranks Risk Factor, Likely Risk Factor and Uncertain Risk Factor
- Display matching manual ranks from previous cases the user has access to on VariantS and Variant pages
- Link to gnomAD gene SVs v2.1 for SV variants with gnomAD frequency
- Support for nf-core/rnafusion reports
### Changed
- Display chrY for sex unknown
- Deprecate legacy scout_load() method API call.
- Message shown when variant tag is updated for a variant
- When all ACMG classifications are deleted from a variant, the current variant classification status is also reset.
- Refactored the functions that collect causative variants
- Removed `scripts/generate_test_data.py`
### Fixed
- Default IGV tracks (genes, ClinVar, ClinVar CNVs) showing even if user unselects them all
- Freeze Flask-Babel below v3.0 due to issue with a locale decorator
- Thaw Flask-Babel and fix according to v3 standard. Thank you @TkTech!
- Show matching causatives on somatic structural variant page
- Visibility of gene names and functional annotations on Causatives/Verified pages
- Panel version can be manually set to floating point numbers, when modified
- Causatives page showing also non-causative variants matching causatives in other cases
- ClinVar form submission for variants with no selected transcript and HGVS
- Validating and submitting ClinVar objects not containing both Variant and Casedata info

## [4.62.1]
### Fixed
- Case page crashing when adding a case to a group without providing a valid case name

## [4.62]
### Added
- Validate ClinVar submission objects using the ClinVar API
- Wrote tests for case and variant API endpoints
- Create ClinVar submissions from Scout using the ClinVar API
- Export Phenopacket for affected individual
- Import Phenopacket from JSON file or Phenopacket API backend server
- Use the new case name option for GENS requests
- Pre-validate refseq:HGVS items using VariantValidator in ClinVar submission form
### Fixed
- Fallback for empty alignment index for REViewer service
- Source link out for MIP 11.1 reference STR annotation
- Avoid duplicate causatives and pinned variants
- ClinVar clinical significance displays only the ACMG terms when user selects ACMG 2015 as assertion criteria
- Spacing between icon and text on Beacon and MatchMaker links on case page sidebar
- Truncate IDs and HGVS representations in ClinVar pages if longer than 25 characters
- Update ClinVar submission ID form
- Handle connection timeout when sending requests requests to external web services
- Validate any ClinVar submission regardless of its status
- Empty Phenopackets import crashes
- Stop Spinner on Phenopacket JSON download
### Changed
- Updated ClinVar submission instructions

## [4.61.1]
### Fixed
- Added `UMLS` as an option of `Condition ID type` in ClinVar Variant downloaded files
- Missing value for `Condition ID type` in ClinVar Variant downloaded files
- Possibility to open, close or delete a ClinVar submission even if it doesn't have an associated name
- Save SV type, ref and alt n. copies to exported ClinVar files
- Inner and outer start and stop SV coordinates not exported in ClinVar files
- ClinVar submissions page crashing when SV files don't contain breakpoint exact coordinates
- Align OMIM diagnoses with delete diagnosis button on case page
- In ClinVar form, reset condition list and customize help when condition ID changes

## [4.61]
### Added
- Filter case list by cases with variants in ClinVar submission
- Filter case list by cases containing RNA-seq data - gene_fusion_reports and sample-level tracks (splice junctions and RNA coverage)
- Additional case category `Ignored`, to be used for cases that don't fall in the existing 'inactive', 'archived', 'solved', 'prioritized' categories
- Display number of cases shown / total number of cases available for each category on Cases page
- Moved buttons to modify case status from sidebar to main case page
- Link to Mutalyzer Normalizer tool on variant's transcripts overview to retrieve official HVGS descriptions
- Option to manually load RNA MULTIQC report using the command `scout load report -t multiqc_rna`
- Load RNA MULTIQC automatically for a case if config file contains the `multiqc_rna` key/value
- Instructions in admin-guide on how to load case reports via the command line
- Possibility to filter RD variants by a specific genotype call
- Distinct colors for different inheritance models on RD Variant page
- Gene panels PDF export with case variants hits by variant type
- A couple of additional README badges for GitHub stats
- Upload and display of pipeline reference info and executable version yaml files as custom reports
- Testing CLI on hasta in PR template
### Changed
- Instructions on how to call dibs on scout-stage server in pull request template
- Deprecated CLI commands `scout load <delivery_report, gene_fusion_report, coverage_qc_report, cnv_report>` to replace them with command `scout load report -t <report type>`
- Refactored code to display and download custom case reports
- Do not export `Assertion method` and `Assertion method citation` to ClinVar submission files according to changes to ClinVar's submission spreadsheet templates.
- Simplified code to create and download ClinVar CSV files
- Colorize inheritance models badges by category on VariantS page
- `Safe variants matching` badge more visible on case page
### Fixed
- Non-admin users saving institute settings would clear loqusdb instance selection
- Layout of variant position, cytoband and type in SV variant summary
- Broken `Build Status - GitHub badge` on GitHub README page
- Visibility of text on grey badges in gene panels PDF exports
- Labels for dashboard search controls
- Dark mode visibility for ClinVar submission
- Whitespaces on outdated panel in extent report

## [4.60]
### Added
- Mitochondrial deletion signatures (mitosign) can be uploaded and shown with mtDNA report
- A `Type of analysis` column on Causatives and Validated variants pages
- List of "safe" gene panels available for matching causatives and managed variants in institute settings, to avoid secondary findings
- `svdb_origin` as a synonym for `FOUND_IN` to complement `set` for variants found by all callers
### Changed
- Hide removed gene panels by default in panels page
- Removed option for filtering cancer SVs by Tumor and Normal alt AF
- Hide links to coverage report from case dynamic HPO panel if cancer analysis
- Remove rerun emails and redirect users to the analysis order portal instead
- Updated clinical SVs igv.js track (dbVar) and added example of external track from `https://trackhubregistry.org/`
- Rewrote the ClinVar export module to simplify and add one variant at the time
- ClinVar submissions with phenotype conditions from: [OMIM, MedGen, Orphanet, MeSH, HP, MONDO]
### Fixed
- If trying to load a badly formatted .tsv file an error message is displayed.
- Avoid showing case as rerun when first attempt at case upload failed
- Dynamic autocomplete search not working on phenomodels page
- Callers added to variant when loading case
- Now possible to update managed variant from file without deleting it first
- Missing preselected chromosome when editing a managed variant
- Preselected variant type and subtype when editing a managed variant
- Typo in dbVar ClinVar track, hg19


## [4.59]
### Added
- Button to go directly to HPO SV filter variantS page from case
- `Scout-REViewer-Service` integration - show `REViewer` picture if available
- Link to HPO panel coverage overview on Case page
- Specify a confidence threshold (green|amber|red) when loading PanelApp panels
- Functional annotations in variants lists exports (all variants)
- Cancer/Normal VAFs and COSMIC ids in in variants lists exports (cancer variants)
### Changed
- Better visualization of regional annotation for long lists of genes in large SVs in Variants tables
- Order of cells in variants tables
- More evident links to gene coverage from Variant page
- Gene panels sorted by display name in the entire Case page
- Round CADD and GnomAD values in variants export files
### Fixed
- HPO filter button on SV variantS page
- Spacing between region|function cells in SVs lists
- Labels on gene panel Chanjo report
- Fixed ambiguous duplicated response headers when requesting a BAM file from /static
- Visited color link on gene coverage button (Variant page)

## [4.58.1]
### Fixed
- Case search with search strings that contain characters that can be escaped

## [4.58]
### Added
- Documentation on how to create/update PanelApp panels
- Add filter by local observations (archive) to structural variants filters
- Add more splicing consequences to SO term definitions
- Search for a specific gene in all gene panels
- Institute settings option to force show all variants on VariantS page for all cases of an institute
- Filter cases by validation pending status
- Link to The Clinical Knowledgebase (CKB) (https://ckb.jax.org/) in cancer variant's page
### Fixed
- Added a not-authorized `auto-login` fixture according to changes in Flask-Login 0.6.2
- Renamed `cache_timeout` param name of flask.send_file function to `max_age` (Flask 2.2 compliant)
- Replaced deprecated `app.config["JSON_SORT_KEYS"]` with app.json.sort_keys in app settings
- Bug in gene variants page (All SNVs and INDELs) when variant gene doesn't have a hgnc id that is found in the database
- Broken export of causatives table
- Query for genes in build 38 on `Search SNVs and INDELs` page
- Prevent typing special characters `^<>?!=\/` in case search form
- Search matching causatives also among research variants in other cases
- Links to variants in Verified variants page
- Broken filter institute cases by pinned gene
- Better visualization of long lists of genes in large SVs on Causative and Verified Variants page
- Reintroduced missing button to export Causative variants
- Better linking and display of matching causatives and managed variants
- Reduced code complexity in `scout/parse/variant/variant.py`
- Reduced complexity of code in `scout/build/variant/variant.py`

### Changed
- State that loqusdb observation is in current case if observations count is one and no cases are shown
- Better pagination and number of variants returned by queries in `Search SNVs and INDELs` page
- Refactored and simplified code used for collecting gene variants for `Search SNVs and INDELs` page
- Fix sidebar panel icons in Case view
- Fix panel spacing in Case view
- Removed unused database `sanger_ordered` and `case_id,category,rank_score` indexes (variant collection)
- Verified variants displayed in a dedicated page reachable from institute sidebar
- Unified stats in dashboard page
- Improved gene info for large SVs and cancer SVs
- Remove the unused `variant.str_variant` endpoint from variant views
- Easier editing of HPO gene panel on case page
- Assign phenotype panel less cramped on Case page
- Causatives and Verified variants pages to use the same template macro
- Allow hyphens in panel names
- Reduce resolution of example images
- Remove some animations in web gui which where rendered slow


## [4.57.4]
### Fixed
- Parsing of variant.FORMAT "DR" key in parse variant file

## [4.57.3]
### Fixed
- Export of STR verified variants
- Do not download as verified variants first verified and then reset to not validated
- Avoid duplicated lines in downloaded verified variants reflecting changes in variant validation status

## [4.57.2]
### Fixed
- Export of verified variants when variant gene has no transcripts
- HTTP 500 when visiting a the details page for a cancer variant that had been ranked with genmod

## [4.57.1]
### Fixed
- Updating/replacing a gene panel from file with a corrupted or malformed file

## [4.57]
### Added
- Display last 50 or 500 events for a user in a timeline
- Show dismiss count from other cases on matching variantS
- Save Beacon-related events in events collection
- Institute settings allow saving multiple loqusdb instances for one institute
- Display stats from multiple instances of loqusdb on variant page
- Display date and frequency of obs derived from count of local archive observations from MIP11 (requires fix in MIP)
### Changed
- Prior ACMG classifications view is no longer limited by pathogenicity
### Fixed
- Visibility of Sanger ordered badge on case page, light mode
- Some of the DataTables tables (Phenotypes and Diagnoses pages) got a bit dark in dark mode
- Remove all redundancies when displaying timeline events (some events are saved both as case-related and variant-related)
- Missing link in saved MatchMaker-related events
- Genes with mixed case gene symbols missing in PanelApp panels
- Alignment of elements on the Beacon submission modal window
- Locus info links from STR variantS page open in new browser tabs

## [4.56]
### Added
- Test for PanelApp panels loading
- `panel-umi` tag option when loading cancer analyses
### Changed
- Black text to make comments more visible in dark mode
- Loading PanelApp panels replaces pre-existing panels with same version
- Removed sidebar from Causatives page - navigation is available on the top bar for now
- Create ClinVar submissions from pinned variants list in case page
- Select which pinned variants will be included in ClinVar submission documents
### Fixed
- Remove a:visited css style from all buttons
- Update of HPO terms via command line
- Background color of `MIXED` and `PANEL-UMI` sequencing types on cases page
- Fixed regex error when searching for cases with query ending with `\ `
- Gene symbols on Causatives page lighter in dark mode
- SpliceAI tooltip of multigene variants

## [4.55]
### Changed
- Represent different tumor samples as vials in cases page
- Option to force-update the OMIM panel
### Fixed
- Low tumor purity badge alignment in cancer samples table on cancer case view
- VariantS comment popovers reactivate on hover
- Updating database genes in build 37
- ACMG classification summary hidden by sticky navbar
- Logo backgrounds fixed to white on welcome page
- Visited links turn purple again
- Style of link buttons and dropdown menus
- Update KUH and GMS logos
- Link color for Managed variants

## [4.54]
### Added
- Dark mode, using browser/OS media preference
- Allow marking case as solved without defining causative variants
- Admin users can create missing beacon datasets from the institute's settings page
- GenCC links on gene and variant pages
- Deprecation warnings when launching the app using a .yaml config file or loading cases using .ped files
### Changed
- Improved HTML syntax in case report template
- Modified message displayed when variant rank stats could not be calculated
- Expanded instructions on how to test on CG development server (cg-vm1)
- Added more somatic variant callers (Balsamic v9 SNV, develop SV)
### Fixed
- Remove load demo case command from docker-compose.yml
- Text elements being split across pages in PDF reports
- Made login password field of type `password` in LDAP login form
- Gene panels HTML select in institute's settings page
- Bootstrap upgraded to version 5
- Fix some Sourcery and SonarCloud suggestions
- Escape special characters in case search on institute and dashboard pages
- Broken case PDF reports when no Madeline pedigree image can be created
- Removed text-white links style that were invisible in new pages style
- Variants pagination after pressing "Filter variants" or "Clinical filter"
- Layout of buttons Matchmaker submission panel (case page)
- Removing cases from Matchmaker (simplified code and fixed functionality)
- Reintroduce check for missing alignment files purged from server

## [4.53]
### Added
### Changed
- Point Alamut API key docs link to new API version
- Parse dbSNP id from ID only if it says "rs", else use VEP CSQ fields
- Removed MarkupSafe from the dependencies
### Fixed
- Reintroduced loading of SVs for demo case 643595
- Successful parse of FOUND_IN should avoid GATK caller default
- All vulnerabilities flagged by SonarCloud

## [4.52]
### Added
- Demo cancer case gets loaded together with demo RD case in demo instance
- Parse REVEL_score alongside REVEL_rankscore from csq field and display it on SNV variant page
- Rank score results now show the ranking range
- cDNA and protein changes displayed on institute causatives pages
- Optional SESSION_TIMEOUT_MINUTES configuration in app config files
- Script to convert old OMIM case format (list of integers) to new format (list of dictionaries)
- Additional check for user logged in status before serving alignment files
- Download .cgh files from cancer samples table on cancer case page
- Number of documents and date of last update on genes page
### Changed
- Verify user before redirecting to IGV alignments and sashimi plots
- Build case IGV tracks starting from case and variant objects instead of passing all params in a form
- Unfreeze Werkzeug lib since Flask_login v.0.6 with bugfix has been released
- Sort gene panels by name (panelS and variant page)
- Removed unused `server.blueprints.alignviewers.unindexed_remote_static` endpoint
- User sessions to check files served by `server.blueprints.alignviewers.remote_static` endpoint
- Moved Beacon-related functions to a dedicated app extension
- Audit Filter now also loads filter displaying the variants for it
### Fixed
- Handle `attachment_filename` parameter renamed to `download_name` when Flask 2.2 will be released
- Removed cursor timeout param in cases find adapter function to avoid many code warnings
- Removed stream argument deprecation warning in tests
- Handle `no intervals found` warning in load_region test
- Beacon remove variants
- Protect remote_cors function in alignviewers view from Server-Side Request Forgery (SSRF)
- Check creation date of last document in gene collection to display when genes collection was updated last

## [4.51]
### Added
- Config file containing codecov settings for pull requests
- Add an IGV.js direct link button from case page
- Security policy file
- Hide/shade compound variants based on rank score on variantS from filter
- Chromograph legend documentation direct link
### Changed
- Updated deprecated Codecov GitHub action to v.2
- Simplified code of scout/adapter/mongo/variant
- Update IGV.js to v2.11.2
- Show summary number of variant gene panels on general report if more than 3
### Fixed
- Marrvel link for variants in genome build 38 (using liftover to build 37)
- Remove flags from codecov config file
- Fixed filter bug with high negative SPIDEX scores
- Renamed IARC TP53 button to to `TP53 Database`, modified also link since IARC has been moved to the US NCI: `https://tp53.isb-cgc.org/`
- Parsing new format of OMIM case info when exporting patients to Matchmaker
- Remove flask-debugtoolbar lib dependency that is using deprecated code and causes app to crash after new release of Jinja2 (3.1)
- Variant page crashing for cases with old OMIM terms structure (a list of integers instead of dictionary)
- Variant page crashing when creating MARRVEL link for cases with no genome build
- SpliceAI documentation link
- Fix deprecated `safe_str_cmp` import from `werkzeug.security` by freezing Werkzeug lib to v2.0 until Flask_login v.0.6 with bugfix is released
- List gene names densely in general report for SVs that contain more than 3 genes
- Show transcript ids on refseq genes on hg19 in IGV.js, using refgene source
- Display correct number of genes in general report for SVs that contain more than 32 genes
- Broken Google login after new major release of `lepture/authlib`
- Fix frequency and callers display on case general report

## [4.50.1]
### Fixed
- Show matching causative STR_repid for legacy str variants (pre Stranger hgnc_id)

## [4.50]
### Added
- Individual-specific OMIM terms
- OMIM disease descriptions in ClinVar submission form
- Add a toggle for melter rerun monitoring of cases
- Add a config option to show the rerun monitoring toggle
- Add a cli option to export cases with rerun monitoring enabled
- Add a link to STRipy for STR variants; shallow for ARX and HOXA13
- Hide by default variants only present in unaffected individuals in variants filters
- OMIM terms in general case report
- Individual-level info on OMIM and HPO terms in general case report
- PanelApp gene link among the external links on variant page
- Dashboard case filters fields help
- Filter cases by OMIM terms in cases and dashboard pages
### Fixed
- A malformed panel id request would crash with exception: now gives user warning flash with redirect
- Link to HPO resource file hosted on `http://purl.obolibrary.org`
- Gene search form when gene exists only in build 38
- Fixed odd redirect error and poor error message on missing column for gene panel csv upload
- Typo in parse variant transcripts function
- Modified keys name used to parse local observations (archived) frequencies to reflect change in MIP keys naming
- Better error handling for partly broken/timed out chanjo reports
- Broken javascript code when case Chromograph data is malformed
- Broader space for case synopsis in general report
- Show partial causatives on causatives and matching causatives panels
- Partial causative assignment in cases with no OMIM or HPO terms
- Partial causative OMIM select options in variant page
### Changed
- Slightly smaller and improved layout of content in case PDF report
- Relabel more cancer variant pages somatic for navigation
- Unify caseS nav links
- Removed unused `add_compounds` param from variant controllers function
- Changed default hg19 genome for IGV.js to legacy hg19_1kg_decoy to fix a few problematic loci
- Reduce code complexity (parse/ensembl.py)
- Silence certain fields in ClinVar export if prioritised ones exist (chrom-start-end if hgvs exist)
- Made phenotype non-mandatory when marking a variant as partial causative
- Only one phenotype condition type (OMIM or HPO) per variant is used in ClinVar submissions
- ClinVar submission variant condition prefers OMIM over HPO if available
- Use lighter version of gene objects in Omim MongoDB adapter, panels controllers, panels views and institute controllers
- Gene-variants table size is now adaptive
- Remove unused file upload on gene-variants page

## [4.49]
### Fixed
- Pydantic model types for genome_build, madeline_info, peddy_ped_check and peddy_sex_check, rank_model_version and sv_rank_model_version
- Replace `MatchMaker` with `Matchmaker` in all places visible by a user
- Save diagnosis labels along with OMIM terms in Matchmaker Exchange submission objects
- `libegl-mesa0_21.0.3-0ubuntu0.3~20.04.5_amd64.deb` lib not found by GitHub actions Docker build
- Remove unused `chromograph_image_files` and `chromograph_prefixes` keys saved when creating or updating an RD case
- Search managed variants by description and with ignore case
### Changed
- Introduced page margins on exported PDF reports
- Smaller gene fonts in downloaded HPO genes PDF reports
- Reintroduced gene coverage data in the PDF-exported general report of rare-disease cases
- Check for existence of case report files before creating sidebar links
- Better description of HPO and OMIM terms for patients submitted to Matchmaker Exchange
- Remove null non-mandatory key/values when updating a case
- Freeze WTForms<3 due to several form input rendering changes

## [4.48.1]
### Fixed
- General case PDF report for recent cases with no pedigree

## [4.48]
### Added
- Option to cancel a request for research variants in case page
### Changed
- Update igv.js to v2.10.5
- Updated example of a case delivery report
- Unfreeze cyvcf2
- Builder images used in Scout Dockerfiles
- Crash report email subject gives host name
- Export general case report to PDF using PDFKit instead of WeasyPrint
- Do not include coverage report in PDF case report since they might have different orientation
- Export cancer cases's "Coverage and QC report" to PDF using PDFKit instead of Weasyprint
- Updated cancer "Coverage and QC report" example
- Keep portrait orientation in PDF delivery report
- Export delivery report to PDF using PDFKit instead of Weasyprint
- PDF export of clinical and research HPO panels using PDFKit instead of Weasyprint
- Export gene panel report to PDF using PDFKit
- Removed WeasyPrint lib dependency

### Fixed
- Reintroduced missing links to Swegen and Beacon and dbSNP in RD variant page, summary section
- Demo delivery report orientation to fit new columns
- Missing delivery report in demo case
- Cast MNVs to SNV for test
- Export verified variants from all institutes when user is admin
- Cancer coverage and QC report not found for demo cancer case
- Pull request template instructions on how to deploy to test server
- PDF Delivery report not showing Swedac logo
- Fix code typos
- Disable codefactor raised by ESLint for javascript functions located on another file
- Loading spinner stuck after downloading a PDF gene panel report
- IGV browser crashing when file system with alignment files is not mounted

## [4.47]
### Added
- Added CADD, GnomAD and genotype calls to variantS export
### Changed
- Pull request template, to illustrate how to deploy pull request branches on cg-vm1 stage server
### Fixed
- Compiled Docker image contains a patched version (v4.9) of chanjo-report

## [4.46.1]
### Fixed
- Downloading of files generated within the app container (MT-report, verified variants, pedigrees, ..)

## [4.46]
### Added
- Created a Dockefile to be used to serve the dockerized app in production
- Modified the code to collect database params specified as env vars
- Created a GitHub action that pushes the Dockerfile-server image to Docker Hub (scout-server-stage) every time a PR is opened
- Created a GitHub action that pushes the Dockerfile-server image to Docker Hub (scout-server) every time a new release is created
- Reassign MatchMaker Exchange submission to another user when a Scout user is deleted
- Expose public API JSON gene panels endpoint, primarily to enable automated rerun checking for updates
- Add utils for dictionary type
- Filter institute cases using multiple HPO terms
- Vulture GitHub action to identify and remove unused variables and imports
### Changed
- Updated the python config file documentation in admin guide
- Case configuration parsing now uses Pydantic for improved typechecking and config handling
- Removed test matrices to speed up automatic testing of PRs
- Switch from Coveralls to Codecov to handle CI test coverage
- Speed-up CI tests by caching installation of libs and splitting tests into randomized groups using pytest-test-groups
- Improved LDAP login documentation
- Use lib flask-ldapconn instead of flask_ldap3_login> to handle ldap authentication
- Updated Managed variant documentation in user guide
- Fix and simplify creating and editing of gene panels
- Simplified gene variants search code
- Increased the height of the genes track in the IGV viewer
### Fixed
- Validate uploaded managed variant file lines, warning the user.
- Exporting validated variants with missing "genes" database key
- No results returned when searching for gene variants using a phenotype term
- Variants filtering by gene symbols file
- Make gene HGNC symbols field mandatory in gene variants page and run search only on form submit
- Make sure collaborator gene variants are still visible, even if HPO filter is used

## [4.45]
### Added
### Changed
- Start Scout also when loqusdbapi is not reachable
- Clearer definition of manual standard and custom inheritance models in gene panels
- Allow searching multiple chromosomes in filters
### Fixed
- Gene panel crashing on edit action

## [4.44]
### Added
### Changed
- Display Gene track beneath each sample track when displaying splice junctions in igv browser
- Check outdated gene symbols and update with aliases for both RD and cancer variantS
### Fixed
- Added query input check and fixed the Genes API endpoint to return a json formatted error when request is malformed
- Typo in ACMG BP6 tooltip

## [4.43.1]
### Added
- Added database index for OMIM disease term genes
### Changed
### Fixed
- Do not drop HPO terms collection when updating HPO terms via the command line
- Do not drop disease (OMIM) terms collection when updating diseases via the command line

## [4.43]
### Added
- Specify which collection(s) update/build indexes for
### Fixed
- Do not drop genes and transcripts collections when updating genes via the command line

## [4.42.1]
### Added
### Changed
### Fixed
- Freeze PyMongo lib to version<4.0 to keep supporting previous MongoDB versions
- Speed up gene panels creation and update by collecting only light gene info from database
- Avoid case page crash on Phenomizer queries timeout

## [4.42]
### Added
- Choose custom pinned variants to submit to MatchMaker Exchange
- Submit structural variant as genes to the MatchMaker Exchange
- Added function for maintainers and admins to remove gene panels
- Admins can restore deleted gene panels
- A development docker-compose file illustrating the scout/chanjo-report integration
- Show AD on variants view for cancer SV (tumor and normal)
- Cancer SV variants filter AD, AF (tumor and normal)
- Hiding the variants score column also from cancer SVs, as for the SNVs
### Changed
- Enforce same case _id and display_name when updating a case
- Enforce same individual ids, display names and affected status when updating a case
- Improved documentation for connecting to loqusdb instances (including loqusdbapi)
- Display and download HPO gene panels' gene symbols in italics
- A faster-built and lighter Docker image
- Reduce complexity of `panels` endpoint moving some code to the panels controllers
- Update requirements to use flask-ldap3-login>=0.9.17 instead of freezing WTForm
### Fixed
- Use of deprecated TextField after the upgrade of WTF to v3.0
- Freeze to WTForms to version < 3
- Remove the extra files (bed files and madeline.svg) introduced by mistake
- Cli command loading demo data in docker-compose when case custom images exist and is None
- Increased MongoDB connection serverSelectionTimeoutMS parameter to 30K (default value according to MongoDB documentation)
- Better differentiate old obs counts 0 vs N/A
- Broken cancer variants page when default gene panel was deleted
- Typo in tx_overview function in variant controllers file
- Fixed loqusdbapi SV search URL
- SV variants filtering using Decipher criterion
- Removing old gene panels that don't contain the `maintainer` key.

## [4.41.1]
### Fixed
- General reports crash for variant annotations with same variant on other cases

## [4.41]
### Added
- Extended the instructions for running the Scout Docker image (web app and cli).
- Enabled inclusion of custom images to STR variant view
### Fixed
- General case report sorting comments for variants with None genetic models
- Do not crash but redirect to variants page with error when a variant is not found for a case
- UCSC links coordinates for SV variants with start chromosome different than end chromosome
- Human readable variants name in case page for variants having start chromosome different from end chromosome
- Avoid always loading all transcripts when checking gene symbol: introduce gene captions
- Slow queries for evaluated variants on e.g. case page - use events instead
### Changed
- Rearrange variant page again, moving severity predictions down.
- More reactive layout width steps on variant page

## [4.40.1]
### Added
### Fixed
- Variants dismissed with inconsistent inheritance pattern can again be shown in general case report
- General report page for variants with genes=None
- General report crashing when variants have no panels
- Added other missing keys to case and variant dictionaries passed to general report
### Changed

## [4.40]
### Added
- A .cff citation file
- Phenotype search API endpoint
- Added pagination to phenotype API
- Extend case search to include internal MongoDB id
- Support for connecting to a MongoDB replica set (.py config files)
- Support for connecting to a MongoDB replica set (.yaml config files)
### Fixed
- Command to load the OMIM gene panel (`scout load panel --omim`)
- Unify style of pinned and causative variants' badges on case page
- Removed automatic spaces after punctuation in comments
- Remove the hardcoded number of total individuals from the variant's old observations panel
- Send delete requests to a connected Beacon using the DELETE method
- Layout of the SNV and SV variant page - move frequency up
### Changed
- Stop updating database indexes after loading exons via command line
- Display validation status badge also for not Sanger-sequenced variants
- Moved Frequencies, Severity and Local observations panels up in RD variants page
- Enabled Flask CORS to communicate CORS status to js apps
- Moved the code preparing the transcripts overview to the backend
- Refactored and filtered json data used in general case report
- Changed the database used in docker-compose file to use the official MongoDB v4.4 image
- Modified the Python (3.6, 3.8) and MongoDB (3.2, 4.4, 5.0) versions used in testing matrices (GitHub actions)
- Capitalize case search terms on institute and dashboard pages


## [4.39]
### Added
- COSMIC IDs collected from CSQ field named `COSMIC`
### Fixed
- Link to other causative variants on variant page
- Allow multiple COSMIC links for a cancer variant
- Fix floating text in severity box #2808
- Fixed MitoMap and HmtVar links for hg38 cases
- Do not open new browser tabs when downloading files
- Selectable IGV tracks on variant page
- Missing splice junctions button on variant page
- Refactor variantS representative gene selection, and use it also for cancer variant summary
### Changed
- Improve Javascript performance for displaying Chromograph images
- Make ClinVar classification more evident in cancer variant page

## [4.38]
### Added
- Option to hide Alamut button in the app config file
### Fixed
- Library deprecation warning fixed (insert is deprecated. Use insert_one or insert_many instead)
- Update genes command will not trigger an update of database indices any more
- Missing resources in temporary downloading directory when updating genes using the command line
- Restore previous variant ACMG classification in a scrollable div
- Loading spinner not stopping after downloading PDF case reports and variant list export
- Add extra Alamut links higher up on variant pages
- Improve UX for phenotypes in case page
- Filter and export of STR variants
- Update look of variants page navigation buttons
### Changed

## [4.37]
### Added
- Highlight and show version number for RefSeq MANE transcripts.
- Added integration to a rerunner service for toggling reanalysis with updated pedigree information
- SpliceAI display and parsing from VEP CSQ
- Display matching tiered variants for cancer variants
- Display a loading icon (spinner) until the page loads completely
- Display filter badges in cancer variants list
- Update genes from pre-downloaded file resources
- On login, OS, browser version and screen size are saved anonymously to understand how users are using Scout
- API returning institutes data for a given user: `/api/v1/institutes`
- API returning case data for a given institute: `/api/v1/institutes/<institute_id>/cases`
- Added GMS and Lund university hospital logos to login page
- Made display of Swedac logo configurable
- Support for displaying custom images in case view
- Individual-specific HPO terms
- Optional alamut_key in institute settings for Alamut Plus software
- Case report API endpoint
- Tooltip in case explaining that genes with genome build different than case genome build will not be added to dynamic HPO panel.
- Add DeepVariant as a caller
### Fixed
- Updated IGV to v2.8.5 to solve missing gene labels on some zoom levels
- Demo cancer case config file to load somatic SNVs and SVs only.
- Expand list of refseq trancripts in ClinVar submission form
- Renamed `All SNVs and INDELs` institute sidebar element to `Search SNVs and INDELs` and fixed its style.
- Add missing parameters to case load-config documentation
- Allow creating/editing gene panels and dynamic gene panels with genes present in genome build 38
- Bugfix broken Pytests
- Bulk dismissing variants error due to key conversion from string to integer
- Fix typo in index documentation
- Fixed crash in institute settings page if "collaborators" key is not set in database
- Don't stop Scout execution if LoqusDB call fails and print stacktrace to log
- Bug when case contains custom images with value `None`
- Bug introduced when fixing another bug in Scout-LoqusDB interaction
- Loading of OMIM diagnoses in Scout demo instance
- Remove the docker-compose with chanjo integration because it doesn't work yet.
- Fixed standard docker-compose with scout demo data and database
- Clinical variant assessments not present for pinned and causative variants on case page.
- MatchMaker matching one node at the time only
- Remove link from previously tiered variants badge in cancer variants page
- Typo in gene cell on cancer variants page
- Managed variants filter form
### Changed
- Better naming for variants buttons on cancer track (somatic, germline). Also show cancer research button if available.
- Load case with missing panels in config files, but show warning.
- Changing the (Female, Male) symbols to (F/M) letters in individuals_table and case-sma.
- Print stacktrace if case load command fails
- Added sort icon and a pointer to the cursor to all tables with sortable fields
- Moved variant, gene and panel info from the basic pane to summary panel for all variants.
- Renamed `Basics` panel to `Classify` on variant page.
- Revamped `Basics` panel to a panel dedicated to classify variants
- Revamped the summary panel to be more compact.
- Added dedicated template for cancer variants
- Removed Gene models, Gene annotations and Conservation panels for cancer variants
- Reorganized the orders of panels for variant and cancer variant views
- Added dedicated variant quality panel and removed relevant panes
- A more compact case page
- Removed OMIM genes panel
- Make genes panel, pinned variants panel, causative variants panel and ClinVar panel scrollable on case page
- Update to Scilifelab's 2020 logo
- Update Gens URL to support Gens v2.0 format
- Refactor tests for parsing case configurations
- Updated links to HPO downloadable resources
- Managed variants filtering defaults to all variant categories
- Changing the (Kind) drop-down according to (Category) drop-down in Managed variant add variant
- Moved Gens button to individuals table
- Check resource files availability before starting updating OMIM diagnoses
- Fix typo in `SHOW_OBSERVED_VARIANT_ARCHIVE` config param

## [4.36]
### Added
- Parse and save splice junction tracks from case config file
- Tooltip in observations panel, explaining that case variants with no link might be old variants, not uploaded after a case rerun
### Fixed
- Warning on overwriting variants with same position was no longer shown
- Increase the height of the dropdowns to 425px
- More indices for the case table as it grows, specifically for causatives queries
- Splice junction tracks not centered over variant genes
- Total number of research variants count
- Update variants stats in case documents every time new variants are loaded
- Bug in flashing warning messages when filtering variants
### Changed
- Clearer warning messages for genes and gene/gene-panels searches in variants filters

## [4.35]
### Added
- A new index for hgnc_symbol in the hgnc_gene collection
- A Pedigree panel in STR page
- Display Tier I and II variants in case view causatives card for cancer cases
### Fixed
- Send partial file data to igv.js when visualizing sashimi plots with splice junction tracks
- Research variants filtering by gene
- Do not attempt to populate annotations for not loaded pinned/causatives
- Add max-height to all dropdowns in filters
### Changed
- Switch off non-clinical gene warnings when filtering research variants
- Don't display OMIM disease card in case view for cancer cases
- Refactored Individuals and Causative card in case view for cancer cases
- Update and style STR case report

## [4.34]
### Added
- Saved filter lock and unlock
- Filters can optionally be marked audited, logging the filter name, user and date on the case events and general report.
- Added `ClinVar hits` and `Cosmic hits` in cancer SNVs filters
- Added `ClinVar hits` to variants filter (rare disease track)
- Load cancer demo case in docker-compose files (default and demo file)
- Inclusive-language check using [woke](https://github.com/get-woke/woke) github action
- Add link to HmtVar for mitochondrial variants (if VCF is annotated with HmtNote)
- Grey background for dismissed compounds in variants list and variant page
- Pin badge for pinned compounds in variants list and variant page
- Support LoqusDB REST API queries
- Add a docker-compose-matchmaker under scout/containers/development to test matchmaker locally
- Script to investigate consequences of symbol search bug
- Added GATK to list of SV and cancer SV callers
### Fixed
- Make MitoMap link work for hg38 again
- Export Variants feature crashing when one of the variants has no primary transcripts
- Redirect to last visited variantS page when dismissing variants from variants list
- Improved matching of SVs Loqus occurrences in other cases
- Remove padding from the list inside (Matching causatives from other cases) panel
- Pass None to get_app function in CLI base since passing script_info to app factory functions was deprecated in Flask 2.0
- Fixed failing tests due to Flask update to version 2.0
- Speed up user events view
- Causative view sort out of memory error
- Use hgnc_id for gene filter query
- Typo in case controllers displaying an error every time a patient is matched against external MatchMaker nodes
- Do not crash while attempting an update for variant documents that are too big (> 16 MB)
- Old STR causatives (and other variants) may not have HGNC symbols - fix sort lambda
- Check if gene_obj has primary_transcript before trying to access it
- Warn if a gene manually searched is in a clinical panel with an outdated name when filtering variants
- ChrPos split js not needed on STR page yet
### Changed
- Remove parsing of case `genome_version`, since it's not used anywhere downstream
- Introduce deprecation warning for Loqus configs that are not dictionaries
- SV clinical filter no longer filters out sub 100 nt variants
- Count cases in LoqusDB by variant type
- Commit pulse repo badge temporarily set to weekly
- Sort ClinVar submissions objects by ascending "Last evaluated" date
- Refactored the MatchMaker integration as an extension
- Replaced some sensitive words as suggested by woke linter
- Documentation for load-configuration rewritten.
- Add styles to MatchMaker matches table
- More detailed info on the data shared in MatchMaker submission form

## [4.33.1]
### Fixed
- Include markdown for release autodeploy docs
- Use standard inheritance model in ClinVar (https://ftp.ncbi.nlm.nih.gov/pub/GTR/standard_terms/Mode_of_inheritance.txt)
- Fix issue crash with variants that have been unflagged causative not being available in other causatives
### Added
### Changed

## [4.33]
### Fixed
- Command line crashing when updating an individual not found in database
- Dashboard page crashing when filters return no data
- Cancer variants filter by chromosome
- /api/v1/genes now searches for genes in all genome builds by default
- Upgraded igv.js to version 2.8.1 (Fixed Unparsable bed record error)
### Added
- Autodeploy docs on release
- Documentation for updating case individuals tracks
- Filter cases and dashboard stats by analysis track
### Changed
- Changed from deprecated db update method
- Pre-selected fields to run queries with in dashboard page
- Do not filter by any institute when first accessing the dashboard
- Removed OMIM panel in case view for cancer cases
- Display Tier I and II variants in case view causatives panel for cancer cases
- Refactored Individuals and Causative panels in case view for cancer cases

## [4.32.1]
### Fixed
- iSort lint check only
### Changed
- Institute cases page crashing when a case has track:Null
### Added

## [4.32]
### Added
- Load and show MITOMAP associated diseases from VCF (INFO field: MitomapAssociatedDiseases, via HmtNote)
- Show variant allele frequencies for mitochondrial variants (GRCh38 cases)
- Extend "public" json API with diseases (OMIM) and phenotypes (HPO)
- HPO gene list download now has option for clinical and non-clinical genes
- Display gene splice junctions data in sashimi plots
- Update case individuals with splice junctions tracks
- Simple Docker compose for development with local build
- Make Phenomodels subpanels collapsible
- User side documentation of cytogenomics features (Gens, Chromograph, vcf2cytosure, rhocall)
- iSort GitHub Action
- Support LoqusDB REST API queries
### Fixed
- Show other causative once, even if several events point to it
- Filtering variants by mitochondrial chromosome for cases with genome build=38
- HPO gene search button triggers any warnings for clinical / non-existing genes also on first search
- Fixed a bug in variants pages caused by MT variants without alt_frequency
- Tests for CADD score parsing function
- Fixed the look of IGV settings on SNV variant page
- Cases analyzed once shown as `rerun`
- Missing case track on case re-upload
- Fixed severity rank for SO term "regulatory region ablation"
### Changed
- Refactor according to CodeFactor - mostly reuse of duplicated code
- Phenomodels language adjustment
- Open variants in a new window (from variants page)
- Open overlapping and compound variants in a new window (from variant page)
- gnomAD link points to gnomAD v.3 (build GRCh38) for mitochondrial variants.
- Display only number of affected genes for dismissed SVs in general report
- Chromosome build check when populating the variants filter chromosome selection
- Display mitochondrial and rare diseases coverage report in cases with missing 'rare' track

## [4.31.1]
### Added
### Changed
- Remove mitochondrial and coverage report from cancer cases sidebar
### Fixed
- ClinVar page when dbSNP id is None

## [4.31]
### Added
- gnomAD annotation field in admin guide
- Export also dynamic panel genes not associated to an HPO term when downloading the HPO panel
- Primary HGNC transcript info in variant export files
- Show variant quality (QUAL field from vcf) in the variant summary
- Load/update PDF gene fusion reports (clinical and research) generated with Arriba
- Support new MANE annotations from VEP (both MANE Select and MANE Plus Clinical)
- Display on case activity the event of a user resetting all dismissed variants
- Support gnomAD population frequencies for mitochondrial variants
- Anchor links in Casedata ClinVar panels to redirect after renaming individuals
### Fixed
- Replace old docs link www.clinicalgenomics.se/scout with new https://clinical-genomics.github.io/scout
- Page formatting issues whenever case and variant comments contain extremely long strings with no spaces
- Chromograph images can be one column and have scrollbar. Removed legacy code.
- Column labels for ClinVar case submission
- Page crashing looking for LoqusDB observation when variant doesn't exist
- Missing inheritance models and custom inheritance models on newly created gene panels
- Accept only numbers in managed variants filter as position and end coordinates
- SNP id format and links in Variant page, ClinVar submission form and general report
- Case groups tooltip triggered only when mouse is on the panel header
### Changed
- A more compact case groups panel
- Added landscape orientation CSS style to cancer coverage and QC demo report
- Improve user documentation to create and save new gene panels
- Removed option to use space as separator when uploading gene panels
- Separating the columns of standard and custom inheritance models in gene panels
- Improved ClinVar instructions for users using non-English Excel

## [4.30.2]
### Added
### Fixed
- Use VEP RefSeq ID if RefSeq list is empty in RefSeq transcripts overview
- Bug creating variant links for variants with no end_chrom
### Changed

## [4.30.1]
### Added
### Fixed
- Cryptography dependency fixed to use version < 3.4
### Changed

## [4.30]
### Added
- Introduced a `reset dismiss variant` verb
- Button to reset all dismissed variants for a case
- Add black border to Chromograph ideograms
- Show ClinVar annotations on variantS page
- Added integration with GENS, copy number visualization tool
- Added a VUS label to the manual classification variant tags
- Add additional information to SNV verification emails
- Tooltips documenting manual annotations from default panels
- Case groups now show bam files from all cases on align view
### Fixed
- Center initial igv view on variant start with SNV/indels
- Don't set initial igv view to negative coordinates
- Display of GQ for SV and STR
- Parsing of AD and related info for STRs
- LoqusDB field in institute settings accepts only existing Loqus instances
- Fix DECIPHER link to work after DECIPHER migrated to GRCh38
- Removed visibility window param from igv.js genes track
- Updated HPO download URL
- Patch HPO download test correctly
- Reference size on STR hover not needed (also wrong)
- Introduced genome build check (allowed values: 37, 38, "37", "38") on case load
- Improve case searching by assignee full name
- Populating the LoqusDB select in institute settings
### Changed
- Cancer variants table header (pop freq etc)
- Only admin users can modify LoqusDB instance in Institute settings
- Style of case synopsis, variants and case comments
- Switched to igv.js 2.7.5
- Do not choke if case is missing research variants when research requested
- Count cases in LoqusDB by variant type
- Introduce deprecation warning for Loqus configs that are not dictionaries
- Improve create new gene panel form validation
- Make XM- transcripts less visible if they don't overlap with transcript refseq_id in variant page
- Color of gene panels and comments panels on cases and variant pages
- Do not choke if case is missing research variants when reserch requested

## [4.29.1]
### Added
### Fixed
- Always load STR variants regardless of RankScore threshold (hotfix)
### Changed

## [4.29]
### Added
- Added a page about migrating potentially breaking changes to the documentation
- markdown_include in development requirements file
- STR variants filter
- Display source, Z-score, inheritance pattern for STR annotations from Stranger (>0.6.1) if available
- Coverage and quality report to cancer view
### Fixed
- ACMG classification page crashing when trying to visualize a classification that was removed
- Pretty print HGVS on gene variants (URL-decode VEP)
- Broken or missing link in the documentation
- Multiple gene names in ClinVar submission form
- Inheritance model select field in ClinVar submission
- IGV.js >2.7.0 has an issue with the gene track zoom levels - temp freeze at 2.7.0
- Revert CORS-anywhere and introduce a local http proxy for cloud tracks
### Changed

## [4.28]
### Added
- Chromograph integration for displaying PNGs in case-page
- Add VAF to cancer case general report, and remove some of its unused fields
- Variants filter compatible with genome browser location strings
- Support for custom public igv tracks stored on the cloud
- Add tests to increase testing coverage
- Update case variants count after deleting variants
- Update IGV.js to latest (v2.7.4)
- Bypass igv.js CORS check using `https://github.com/Rob--W/cors-anywhere`
- Documentation on default and custom IGV.js tracks (admin docs)
- Lock phenomodels so they're editable by admins only
- Small case group assessment sharing
- Tutorial and files for deploying app on containers (Kubernetes pods)
- Canonical transcript and protein change of canonical transcript in exported variants excel sheet
- Support for Font Awesome version 6
- Submit to Beacon from case page sidebar
- Hide dismissed variants in variants pages and variants export function
- Systemd service files and instruction to deploy Scout using podman
### Fixed
- Bugfix: unused `chromgraph_prefix |tojson` removed
- Freeze coloredlogs temporarily
- Marrvel link
- Don't show TP53 link for silent or synonymous changes
- OMIM gene field accepts any custom number as OMIM gene
- Fix Pytest single quote vs double quote string
- Bug in gene variants search by similar cases and no similar case is found
- Delete unused file `userpanel.py`
- Primary transcripts in variant overview and general report
- Google OAuth2 login setup in README file
- Redirect to 'missing file'-icon if configured Chromograph file is missing
- Javascript error in case page
- Fix compound matching during variant loading for hg38
- Cancer variants view containing variants dismissed with cancer-specific reasons
- Zoom to SV variant length was missing IGV contig select
- Tooltips on case page when case has no default gene panels
### Changed
- Save case variants count in case document and not in sessions
- Style of gene panels multiselect on case page
- Collapse/expand main HPO checkboxes in phenomodel preview
- Replaced GQ (Genotype quality) with VAF (Variant allele frequency) in cancer variants GT table
- Allow loading of cancer cases with no tumor_purity field
- Truncate cDNA and protein changes in case report if longer than 20 characters


## [4.27]
### Added
- Exclude one or more variant categories when running variants delete command
### Fixed
### Changed

## [4.26.1]
### Added
### Fixed
- Links with 1-letter aa codes crash on frameshift etc
### Changed

## [4.26]
### Added
- Extend the delete variants command to print analysis date, track, institute, status and research status
- Delete variants by type of analysis (wgs|wes|panel)
- Links to cBioPortal, MutanTP53, IARC TP53, OncoKB, MyCancerGenome, CIViC
### Fixed
- Deleted variants count
### Changed
- Print output of variants delete command as a tab separated table

## [4.25]
### Added
- Command line function to remove variants from one or all cases
### Fixed
- Parse SMN None calls to None rather than False

## [4.24.1]
### Fixed
- Install requirements.txt via setup file

## [4.24]
### Added
- Institute-level phenotype models with sub-panels containing HPO and OMIM terms
- Runnable Docker demo
- Docker image build and push github action
- Makefile with shortcuts to docker commands
- Parse and save synopsis, phenotype and cohort terms from config files upon case upload
### Fixed
- Update dismissed variant status when variant dismissed key is missing
- Breakpoint two IGV button now shows correct chromosome when different from bp1
- Missing font lib in Docker image causing the PDF report download page to crash
- Sentieon Manta calls lack Somaticscore - load anyway
- ClinVar submissions crashing due to pinned variants that are not loaded
- Point ExAC pLI score to new gnomad server address
- Bug uploading cases missing phenotype terms in config file
- STRs loaded but not shown on browser page
- Bug when using adapter.variant.get_causatives with case_id without causatives
- Problem with fetching "solved" from scout export cases cli
- Better serialising of datetime and bson.ObjectId
- Added `volumes` folder to .gitignore
### Changed
- Make matching causative and managed variants foldable on case page
- Remove calls to PyMongo functions marked as deprecated in backend and frontend(as of version 3.7).
- Improved `scout update individual` command
- Export dynamic phenotypes with ordered gene lists as PDF


## [4.23]
### Added
- Save custom IGV track settings
- Show a flash message with clear info about non-valid genes when gene panel creation fails
- CNV report link in cancer case side navigation
- Return to comment section after editing, deleting or submitting a comment
- Managed variants
- MT vs 14 chromosome mean coverage stats if Scout is connected to Chanjo
### Fixed
- missing `vcf_cancer_sv` and `vcf_cancer_sv_research` to manual.
- Split ClinVar multiple clnsig values (slash-separated) and strip them of underscore for annotations without accession number
- Timeout of `All SNVs and INDELs` page when no valid gene is provided in the search
- Round CADD (MIPv9)
- Missing default panel value
- Invisible other causatives lines when other causatives lack gene symbols
### Changed
- Do not freeze mkdocs-material to version 4.6.1
- Remove pre-commit dependency

## [4.22]
### Added
- Editable cases comments
- Editable variants comments
### Fixed
- Empty variant activity panel
- STRs variants popover
- Split new ClinVar multiple significance terms for a variant
- Edit the selected comment, not the latest
### Changed
- Updated RELEASE docs.
- Pinned variants card style on the case page
- Merged `scout export exons` and `scout view exons` commands


## [4.21.2]
### Added
### Fixed
- Do not pre-filter research variants by (case-default) gene panels
- Show OMIM disease tooltip reliably
### Changed

## [4.21.1]
### Added
### Fixed
- Small change to Pop Freq column in variants ang gene panels to avoid strange text shrinking on small screens
- Direct use of HPO list for Clinical HPO SNV (and cancer SNV) filtering
- PDF coverage report redirecting to login page
### Changed
- Remove the option to dismiss single variants from all variants pages
- Bulk dismiss SNVs, SVs and cancer SNVs from variants pages

## [4.21]
### Added
- Support to configure LoqusDB per institute
- Highlight causative variants in the variants list
- Add tests. Mostly regarding building internal datatypes.
- Remove leading and trailing whitespaces from panel_name and display_name when panel is created
- Mark MANE transcript in list of transcripts in "Transcript overview" on variant page
- Show default panel name in case sidebar
- Previous buttons for variants pagination
- Adds a gh action that checks that the changelog is updated
- Adds a gh action that deploys new releases automatically to pypi
- Warn users if case default panels are outdated
- Define institute-specific gene panels for filtering in institute settings
- Use institute-specific gene panels in variants filtering
- Show somatic VAF for pinned and causative variants on case page

### Fixed
- Report pages redirect to login instead of crashing when session expires
- Variants filter loading in cancer variants page
- User, Causative and Cases tables not scaling to full page
- Improved docs for an initial production setup
- Compatibility with latest version of Black
- Fixed tests for Click>7
- Clinical filter required an extra click to Filter to return variants
- Restore pagination and shrink badges in the variants page tables
- Removing a user from the command line now inactivates the case only if user is last assignee and case is active
- Bugfix, LoqusDB per institute feature crashed when institute id was empty string
- Bugfix, LoqusDB calls where missing case count
- filter removal and upload for filters deleted from another page/other user
- Visualize outdated gene panels info in a popover instead of a tooltip in case page side panel

### Changed
- Highlight color on normal STRs in the variants table from green to blue
- Display breakpoints coordinates in verification emails only for structural variants


## [4.20]
### Added
- Display number of filtered variants vs number of total variants in variants page
- Search case by HPO terms
- Dismiss variant column in the variants tables
- Black and pre-commit packages to dev requirements

### Fixed
- Bug occurring when rerun is requested twice
- Peddy info fields in the demo config file
- Added load config safety check for multiple alignment files for one individual
- Formatting of cancer variants table
- Missing Score in SV variants table

### Changed
- Updated the documentation on how to create a new software release
- Genome build-aware cytobands coordinates
- Styling update of the Matchmaker card
- Select search type in case search form


## [4.19]

### Added
- Show internal ID for case
- Add internal ID for downloaded CGH files
- Export dynamic HPO gene list from case page
- Remove users as case assignees when their account is deleted
- Keep variants filters panel expanded when filters have been used

### Fixed
- Handle the ProxyFix ModuleNotFoundError when Werkzeug installed version is >1.0
- General report formatting issues whenever case and variant comments contain extremely long strings with no spaces

### Changed
- Created an institute wrapper page that contains list of cases, causatives, SNVs & Indels, user list, shared data and institute settings
- Display case name instead of case ID on clinVar submissions
- Changed icon of sample update in clinVar submissions


## [4.18]

### Added
- Filter cancer variants on cytoband coordinates
- Show dismiss reasons in a badge with hover for clinical variants
- Show an ellipsis if 10 cases or more to display with loqusdb matches
- A new blog post for version 4.17
- Tooltip to better describe Tumor and Normal columns in cancer variants
- Filter cancer SNVs and SVs by chromosome coordinates
- Default export of `Assertion method citation` to clinVar variants submission file
- Button to export up to 500 cancer variants, filtered or not
- Rename samples of a clinVar submission file

### Fixed
- Apply default gene panel on return to cancer variantS from variant view
- Revert to certificate checking when asking for Chanjo reports
- `scout download everything` command failing while downloading HPO terms

### Changed
- Turn tumor and normal allelic fraction to decimal numbers in tumor variants page
- Moved clinVar submissions code to the institutes blueprints
- Changed name of clinVar export files to FILENAME.Variant.csv and FILENAME.CaseData.csv
- Switched Google login libraries from Flask-OAuthlib to Authlib


## [4.17.1]

### Fixed
- Load cytobands for cases with chromosome build not "37" or "38"


## [4.17]

### Added
- COSMIC badge shown in cancer variants
- Default gene-panel in non-cancer structural view in url
- Filter SNVs and SVs by cytoband coordinates
- Filter cancer SNV variants by alt allele frequency in tumor
- Correct genome build in UCSC link from structural variant page



### Fixed
- Bug in clinVar form when variant has no gene
- Bug when sharing cases with the same institute twice
- Page crashing when removing causative variant tag
- Do not default to GATK caller when no caller info is provided for cancer SNVs


## [4.16.1]

### Fixed
- Fix the fix for handling of delivery reports for rerun cases

## [4.16]

### Added
- Adds possibility to add "lims_id" to cases. Currently only stored in database, not shown anywhere
- Adds verification comment box to SVs (previously only available for small variants)
- Scrollable pedigree panel

### Fixed
- Error caused by changes in WTForm (new release 2.3.x)
- Bug in OMIM case page form, causing the page to crash when a string was provided instead of a numerical OMIM id
- Fix Alamut link to work properly on hg38
- Better handling of delivery reports for rerun cases
- Small CodeFactor style issues: matchmaker results counting, a couple of incomplete tests and safer external xml
- Fix an issue with Phenomizer introduced by CodeFactor style changes

### Changed
- Updated the version of igv.js to 2.5.4

## [4.15.1]

### Added
- Display gene names in ClinVar submissions page
- Links to Varsome in variant transcripts table

### Fixed
- Small fixes to ClinVar submission form
- Gene panel page crash when old panel has no maintainers

## [4.15]

### Added
- Clinvar CNVs IGV track
- Gene panels can have maintainers
- Keep variant actions (dismissed, manual rank, mosaic, acmg, comments) upon variant re-upload
- Keep variant actions also on full case re-upload

### Fixed
- Fix the link to Ensembl for SV variants when genome build 38.
- Arrange information in columns on variant page
- Fix so that new cosmic identifier (COSV) is also acceptable #1304
- Fixed COSMIC tag in INFO (outside of CSQ) to be parses as well with `&` splitter.
- COSMIC stub URL changed to https://cancer.sanger.ac.uk/cosmic/search?q= instead.
- Updated to a version of IGV where bigBed tracks are visualized correctly
- Clinvar submission files are named according to the content (variant_data and case_data)
- Always show causatives from other cases in case overview
- Correct disease associations for gene symbol aliases that exist as separate genes
- Re-add "custom annotations" for SV variants
- The override ClinVar P/LP add-in in the Clinical Filter failed for new CSQ strings

### Changed
- Runs all CI checks in github actions

## [4.14.1]

### Fixed
- Error when variant found in loqusdb is not loaded for other case

## [4.14]

### Added
- Use github actions to run tests
- Adds CLI command to update individual alignments path
- Update HPO terms using downloaded definitions files
- Option to use alternative flask config when running `scout serve`
- Requirement to use loqusdb >= 2.5 if integrated

### Fixed
- Do not display Pedigree panel in cancer view
- Do not rely on internet connection and services available when running CI tests
- Variant loading assumes GATK if no caller set given and GATK filter status is seen in FILTER
- Pass genome build param all the way in order to get the right gene mappings for cases with build 38
- Parse correctly variants with zero frequency values
- Continue even if there are problems to create a region vcf
- STR and cancer variant navigation back to variants pages could fail

### Changed
- Improved code that sends requests to the external APIs
- Updates ranges for user ranks to fit todays usage
- Run coveralls on github actions instead of travis
- Run pip checks on github actions instead of coveralls
- For hg38 cases, change gnomAD link to point to version 3.0 (which is hg38 based)
- Show pinned or causative STR variants a bit more human readable

## [4.13.1]

### Added
### Fixed
- Typo that caused not all clinvar conflicting interpretations to be loaded no matter what
- Parse and retrieve clinvar annotations from VEP-annotated (VEP 97+) CSQ VCF field
- Variant clinvar significance shown as `not provided` whenever is `Uncertain significance`
- Phenomizer query crashing when case has no HPO terms assigned
- Fixed a bug affecting `All SNVs and INDELs` page when variants don't have canonical transcript
- Add gene name or id in cancer variant view

### Changed
- Cancer Variant view changed "Variant:Transcript:Exon:HGVS" to "Gene:Transcript:Exon:HGVS"

## [4.13]

### Added
- ClinVar SNVs track in IGV
- Add SMA view with SMN Copy Number data
- Easier to assign OMIM diagnoses from case page
- OMIM terms and specific OMIM term page

### Fixed
- Bug when adding a new gene to a panel
- Restored missing recent delivery reports
- Fixed style and links to other reports in case side panel
- Deleting cases using display_name and institute not deleting its variants
- Fixed bug that caused coordinates filter to override other filters
- Fixed a problem with finding some INS in loqusdb
- Layout on SV page when local observations without cases are present
- Make scout compatible with the new HPO definition files from `http://compbio.charite.de/jenkins/`
- General report visualization error when SNVs display names are very long


### Changed


## [4.12.4]

### Fixed
- Layout on SV page when local observations without cases are present

## [4.12.3]

### Fixed
- Case report when causative or pinned SVs have non null allele frequencies

## [4.12.2]

### Fixed
- SV variant links now take you to the SV variant page again
- Cancer variant view has cleaner table data entries for "N/A" data
- Pinned variant case level display hotfix for cancer and str - more on this later
- Cancer variants show correct alt/ref reads mirroring alt frequency now
- Always load all clinical STR variants even if a region load is attempted - index may be missing
- Same case repetition in variant local observations

## [4.12.1]

### Fixed
- Bug in variant.gene when gene has no HGVS description


## [4.12]

### Added
- Accepts `alignment_path` in load config to pass bam/cram files
- Display all phenotypes on variant page
- Display hgvs coordinates on pinned and causatives
- Clear panel pending changes
- Adds option to setup the database with static files
- Adds cli command to download the resources from CLI that scout needs
- Adds test files for merged somatic SV and CNV; as well as merged SNV, and INDEL part of #1279
- Allows for upload of OMIM-AUTO gene panel from static files without api-key

### Fixed
- Cancer case HPO panel variants link
- Fix so that some drop downs have correct size
- First IGV button in str variants page
- Cancer case activates on SNV variants
- Cases activate when STR variants are viewed
- Always calculate code coverage
- Pinned/Classification/comments in all types of variants pages
- Null values for panel's custom_inheritance_models
- Discrepancy between the manual disease transcripts and those in database in gene-edit page
- ACMG classification not showing for some causatives
- Fix bug which caused IGV.js to use hg19 reference files for hg38 data
- Bug when multiple bam files sources with non-null values are available


### Changed
- Renamed `requests` file to `scout_requests`
- Cancer variant view shows two, instead of four, decimals for allele and normal


## [4.11.1]

### Fixed
- Institute settings page
- Link institute settings to sharing institutes choices

## [4.11.0]

### Added
- Display locus name on STR variant page
- Alternative key `GNOMADAF_popmax` for Gnomad popmax allele frequency
- Automatic suggestions on how to improve the code on Pull Requests
- Parse GERP, phastCons and phyloP annotations from vep annotated CSQ fields
- Avoid flickering comment popovers in variant list
- Parse REVEL score from vep annotated CSQ fields
- Allow users to modify general institute settings
- Optionally format code automatically on commit
- Adds command to backup vital parts `scout export database`
- Parsing and displaying cancer SV variants from Manta annotated VCF files
- Dismiss cancer snv variants with cancer-specific options
- Add IGV.js UPD, RHO and TIDDIT coverage wig tracks.


### Fixed
- Slightly darker page background
- Fixed an issued with parsed conservation values from CSQ
- Clinvar submissions accessible to all users of an institute
- Header toolbar when on Clinvar page now shows institute name correctly
- Case should not always inactivate upon update
- Show dismissed snv cancer variants as grey on the cancer variants page
- Improved style of mappability link and local observations on variant page
- Convert all the GET requests to the igv view to POST request
- Error when updating gene panels using a file containing BOM chars
- Add/replace gene radio button not working in gene panels


## [4.10.1]

### Fixed
- Fixed issue with opening research variants
- Problem with coveralls not called by Travis CI
- Handle Biomart service down in tests


## [4.10.0]

### Added
- Rank score model in causatives page
- Exportable HPO terms from phenotypes page
- AMP guideline tiers for cancer variants
- Adds scroll for the transcript tab
- Added CLI option to query cases on time since case event was added
- Shadow clinical assessments also on research variants display
- Support for CRAM alignment files
- Improved str variants view : sorting by locus, grouped by allele.
- Delivery report PDF export
- New mosaicism tag option
- Add or modify individuals' age or tissue type from case page
- Display GC and allele depth in causatives table.
- Included primary reference transcript in general report
- Included partial causative variants in general report
- Remove dependency of loqusdb by utilising the CLI

### Fixed
- Fixed update OMIM command bug due to change in the header of the genemap2 file
- Removed Mosaic Tag from Cancer variants
- Fixes issue with unaligned table headers that comes with hidden Datatables
- Layout in general report PDF export
- Fixed issue on the case statistics view. The validation bars didn't show up when all institutes were selected. Now they do.
- Fixed missing path import by importing pathlib.Path
- Handle index inconsistencies in the update index functions
- Fixed layout problems


## [4.9.0]

### Added
- Improved MatchMaker pages, including visible patient contacts email address
- New badges for the github repo
- Links to [GENEMANIA](genemania.org)
- Sort gene panel list on case view.
- More automatic tests
- Allow loading of custom annotations in VCF using the SCOUT_CUSTOM info tag.

### Fixed
- Fix error when a gene is added to an empty dynamic gene panel
- Fix crash when attempting to add genes on incorrect format to dynamic gene panel
- Manual rank variant tags could be saved in a "Select a tag"-state, a problem in the variants view.
- Same case evaluations are no longer shown as gray previous evaluations on the variants page
- Stay on research pages, even if reset, next first buttons are pressed..
- Overlapping variants will now be visible on variant page again
- Fix missing classification comments and links in evaluations page
- All prioritized cases are shown on cases page


## [4.8.3]

### Added

### Fixed
- Bug when ordering sanger
- Improved scrolling over long list of genes/transcripts


## [4.8.2]

### Added

### Fixed
- Avoid opening extra tab for coverage report
- Fixed a problem when rank model version was saved as floats and not strings
- Fixed a problem with displaying dismiss variant reasons on the general report
- Disable load and delete filter buttons if there are no saved filters
- Fix problem with missing verifications
- Remove duplicate users and merge their data and activity


## [4.8.1]

### Added

### Fixed
- Prevent login fail for users with id defined by ObjectId and not email
- Prevent the app from crashing with `AttributeError: 'NoneType' object has no attribute 'message'`


## [4.8.0]

### Added
- Updated Scout to use Bootstrap 4.3
- New looks for Scout
- Improved dashboard using Chart.js
- Ask before inactivating a case where last assigned user leaves it
- Genes can be manually added to the dynamic gene list directly on the case page
- Dynamic gene panels can optionally be used with clinical filter, instead of default gene panel
- Dynamic gene panels get link out to chanjo-report for coverage report
- Load all clinvar variants with clinvar Pathogenic, Likely Pathogenic and Conflicting pathogenic
- Show transcripts with exon numbers for structural variants
- Case sort order can now be toggled between ascending and descending.
- Variants can be marked as partial causative if phenotype is available for case.
- Show a frequency tooltip hover for SV-variants.
- Added support for LDAP login system
- Search snv and structural variants by chromosomal coordinates
- Structural variants can be marked as partial causative if phenotype is available for case.
- Show normal and pathologic limits for STRs in the STR variants view.
- Institute level persistent variant filter settings that can be retrieved and used.
- export causative variants to Excel
- Add support for ROH, WIG and chromosome PNGs in case-view

### Fixed
- Fixed missing import for variants with comments
- Instructions on how to build docs
- Keep sanger order + verification when updating/reloading variants
- Fixed and moved broken filter actions (HPO gene panel and reset filter)
- Fixed string conversion to number
- UCSC links for structural variants are now separated per breakpoint (and whole variant where applicable)
- Reintroduced missing coverage report
- Fixed a bug preventing loading samples using the command line
- Better inheritance models customization for genes in gene panels
- STR variant page back to list button now does its one job.
- Allows to setup scout without a omim api key
- Fixed error causing "favicon not found" flash messages
- Removed flask --version from base cli
- Request rerun no longer changes case status. Active or archived cases inactivate on upload.
- Fixed missing tooltip on the cancer variants page
- Fixed weird Rank cell in variants page
- Next and first buttons order swap
- Added pagination (and POST capability) to cancer variants.
- Improves loading speed for variant page
- Problem with updating variant rank when no variants
- Improved Clinvar submission form
- General report crashing when dismissed variant has no valid dismiss code
- Also show collaborative case variants on the All variants view.
- Improved phenotype search using dataTables.js on phenotypes page
- Search and delete users with `email` instead of `_id`
- Fixed css styles so that multiselect options will all fit one column


## [4.7.3]

### Added
- RankScore can be used with VCFs for vcf_cancer files

### Fixed
- Fix issue with STR view next page button not doing its one job.

### Deleted
- Removed pileup as a bam viewing option. This is replaced by IGV


## [4.7.2]

### Added
- Show earlier ACMG classification in the variant list

### Fixed
- Fixed igv search not working due to igv.js dist 2.2.17
- Fixed searches for cases with a gene with variants pinned or marked causative.
- Load variant pages faster after fixing other causatives query
- Fixed mitochondrial report bug for variants without genes

## [4.7.1]

### Added

### Fixed
- Fixed bug on genes page


## [4.7.0]

### Added
- Export genes and gene panels in build GRCh38
- Search for cases with variants pinned or marked causative in a given gene.
- Search for cases phenotypically similar to a case also from WUI.
- Case variant searches can be limited to similar cases, matching HPO-terms,
  phenogroups and cohorts.
- De-archive reruns and flag them as 'inactive' if archived
- Sort cases by analysis_date, track or status
- Display cases in the following order: prioritized, active, inactive, archived, solved
- Assign case to user when user activates it or asks for rerun
- Case becomes inactive when it has no assignees
- Fetch refseq version from entrez and use it in clinvar form
- Load and export of exons for all genes, independent on refseq
- Documentation for loading/updating exons
- Showing SV variant annotations: SV cgh frequencies, gnomad-SV, local SV frequencies
- Showing transcripts mapping score in segmental duplications
- Handle requests to Ensembl Rest API
- Handle requests to Ensembl Rest Biomart
- STR variants view now displays GT and IGV link.
- Description field for gene panels
- Export exons in build 37 and 38 using the command line

### Fixed
- Fixes of and induced by build tests
- Fixed bug affecting variant observations in other cases
- Fixed a bug that showed wrong gene coverage in general panel PDF export
- MT report only shows variants occurring in the specific individual of the excel sheet
- Disable SSL certifcate verification in requests to chanjo
- Updates how intervaltree and pymongo is used to void deprecated functions
- Increased size of IGV sample tracks
- Optimized tests


## [4.6.1]

### Added

### Fixed
- Missing 'father' and 'mother' keys when parsing single individual cases


## [4.6.0]

### Added
- Description of Scout branching model in CONTRIBUTING doc
- Causatives in alphabetical order, display ACMG classification and filter by gene.
- Added 'external' to the list of analysis type options
- Adds functionality to display "Tissue type". Passed via load config.
- Update to IGV 2.

### Fixed
- Fixed alignment visualization and vcf2cytosure availability for demo case samples
- Fixed 3 bugs affecting SV pages visualization
- Reintroduced the --version cli option
- Fixed variants query by panel (hpo panel + gene panel).
- Downloaded MT report contains excel files with individuals' display name
- Refactored code in parsing of config files.


## [4.5.1]

### Added

### Fixed
- update requirement to use PyYaml version >= 5.1
- Safer code when loading config params in cli base


## [4.5.0]

### Added
- Search for similar cases from scout view CLI
- Scout cli is now invoked from the app object and works under the app context

### Fixed
- PyYaml dependency fixed to use version >= 5.1


## [4.4.1]

### Added
- Display SV rank model version when available

### Fixed
- Fixed upload of delivery report via API


## [4.4.0]

### Added
- Displaying more info on the Causatives page and hiding those not causative at the case level
- Add a comment text field to Sanger order request form, allowing a message to be included in the email
- MatchMaker Exchange integration
- List cases with empty synopsis, missing HPO terms and phenotype groups.
- Search for cases with open research list, or a given case status (active, inactive, archived)

### Fixed
- Variant query builder split into several functions
- Fixed delivery report load bug


## [4.3.3]

### Added
- Different individual table for cancer cases

### Fixed
- Dashboard collects validated variants from verification events instead of using 'sanger' field
- Cases shared with collaborators are visible again in cases page
- Force users to select a real institute to share cases with (actionbar select fix)


## [4.3.2]

### Added
- Dashboard data can be filtered using filters available in cases page
- Causatives for each institute are displayed on a dedicated page
- SNVs and and SVs are searchable across cases by gene and rank score
- A more complete report with validated variants is downloadable from dashboard

### Fixed
- Clinsig filter is fixed so clinsig numerical values are returned
- Split multi clinsig string values in different elements of clinsig array
- Regex to search in multi clinsig string values or multi revstat string values
- It works to upload vcf files with no variants now
- Combined Pileup and IGV alignments for SVs having variant start and stop on the same chromosome


## [4.3.1]

### Added
- Show calls from all callers even if call is not available
- Instructions to install cairo and pango libs from WeasyPrint page
- Display cases with number of variants from CLI
- Only display cases with number of variants above certain treshold. (Also CLI)
- Export of verified variants by CLI or from the dashboard
- Extend case level queries with default panels, cohorts and phenotype groups.
- Slice dashboard statistics display using case level queries
- Add a view where all variants for an institute can be searched across cases, filtering on gene and rank score. Allows searching research variants for cases that have research open.

### Fixed
- Fixed code to extract variant conservation (gerp, phyloP, phastCons)
- Visualization of PDF-exported gene panels
- Reintroduced the exon/intron number in variant verification email
- Sex and affected status is correctly displayed on general report
- Force number validation in SV filter by size
- Display ensembl transcripts when no refseq exists


## [4.3.0]

### Added
- Mosaicism tag on variants
- Show and filter on SweGen frequency for SVs
- Show annotations for STR variants
- Show all transcripts in verification email
- Added mitochondrial export
- Adds alternative to search for SVs shorter that the given length
- Look for 'bcftools' in the `set` field of VCFs
- Display digenic inheritance from OMIM
- Displays what refseq transcript that is primary in hgnc

### Fixed

- Archived panels displays the correct date (not retroactive change)
- Fixed problem with waiting times in gene panel exports
- Clinvar fiter not working with human readable clinsig values

## [4.2.2]

### Fixed
- Fixed gene panel create/modify from CSV file utf-8 decoding error
- Updating genes in gene panels now supports edit comments and entry version
- Gene panel export timeout error

## [4.2.1]

### Fixed
- Re-introduced gene name(s) in verification email subject
- Better PDF rendering for excluded variants in report
- Problem to access old case when `is_default` did not exist on a panel


## [4.2.0]

### Added
- New index on variant_id for events
- Display overlapping compounds on variants view

### Fixed
- Fixed broken clinical filter


## [4.1.4]

### Added
- Download of filtered SVs

### Fixed
- Fixed broken download of filtered variants
- Fixed visualization issue in gene panel PDF export
- Fixed bug when updating gene names in variant controller


## [4.1.3]

### Fixed
- Displays all primary transcripts


## [4.1.2]

### Added
- Option add/replace when updating a panel via CSV file
- More flexible versioning of the gene panels
- Printing coverage report on the bottom of the pdf case report
- Variant verification option for SVs
- Logs uri without pwd when connecting
- Disease-causing transcripts in case report
- Thicker lines in case report
- Supports HPO search for cases, both terms or if described in synopsis
- Adds sanger information to dashboard

### Fixed
- Use db name instead of **auth** as default for authentication
- Fixes so that reports can be generated even with many variants
- Fixed sanger validation popup to show individual variants queried by user and institute.
- Fixed problem with setting up scout
- Fixes problem when exac file is not available through broad ftp
- Fetch transcripts for correct build in `adapter.hgnc_gene`

## [4.1.1]
- Fix problem with institute authentication flash message in utils
- Fix problem with comments
- Fix problem with ensembl link


## [4.1.0]

### Added
- OMIM phenotypes to case report
- Command to download all panel app gene panels `scout load panel --panel-app`
- Links to genenames.org and omim on gene page
- Popup on gene at variants page with gene information
- reset sanger status to "Not validated" for pinned variants
- highlight cases with variants to be evaluated by Sanger on the cases page
- option to point to local reference files to the genome viewer pileup.js. Documented in `docs.admin-guide.server`
- option to export single variants in `scout export variants`
- option to load a multiqc report together with a case(add line in load config)
- added a view for searching HPO terms. It is accessed from the top left corner menu
- Updates the variants view for cancer variants. Adds a small cancer specific filter for known variants
- Adds hgvs information on cancer variants page
- Adds option to update phenotype groups from CLI

### Fixed
- Improved Clinvar to submit variants from different cases. Fixed HPO terms in casedata according to feedback
- Fixed broken link to case page from Sanger modal in cases view
- Now only cases with non empty lists of causative variants are returned in `adapter.case(has_causatives=True)`
- Can handle Tumor only samples
- Long lists of HGNC symbols are now possible. This was previously difficult with manual, uploaded or by HPO search when changing filter settings due to GET request limitations. Relevant pages now use POST requests. Adds the dynamic HPO panel as a selection on the gene panel dropdown.
- Variant filter defaults to default panels also on SV and Cancer variants pages.

## [4.0.0]

### WARNING ###

This is a major version update and will require that the backend of pre releases is updated.
Run commands:

```
$scout update genes
$scout update hpo
```

- Created a Clinvar submission tool, to speed up Clinvar submission of SNVs and SVs
- Added an analysis report page (html and PDF format) containing phenotype, gene panels and variants that are relevant to solve a case.

### Fixed
- Optimized evaluated variants to speed up creation of case report
- Moved igv and pileup viewer under a common folder
- Fixed MT alignment view pileup.js
- Fixed coordinates for SVs with start chromosome different from end chromosome
- Global comments shown across cases and institutes. Case-specific variant comments are shown only for that specific case.
- Links to clinvar submitted variants at the cases level
- Adapts clinvar parsing to new format
- Fixed problem in `scout update user` when the user object had no roles
- Makes pileup.js use online genome resources when viewing alignments. Now any instance of Scout can make use of this functionality.
- Fix ensembl link for structural variants
- Works even when cases does not have `'madeline_info'`
- Parses Polyphen in correct way again
- Fix problem with parsing gnomad from VEP

### Added
- Added a PDF export function for gene panels
- Added a "Filter and export" button to export custom-filtered SNVs to CSV file
- Dismiss SVs
- Added IGV alignments viewer
- Read delivery report path from case config or CLI command
- Filter for spidex scores
- All HPO terms are now added and fetched from the correct source (https://github.com/obophenotype/human-phenotype-ontology/blob/master/hp.obo)
- New command `scout update hpo`
- New command `scout update genes` will fetch all the latest information about genes and update them
- Load **all** variants found on chromosome **MT**
- Adds choice in cases overview do show as many cases as user like

### Removed
- pileup.min.js and pileup css are imported from a remote web location now
- All source files for HPO information, this is instead fetched directly from source
- All source files for gene information, this is instead fetched directly from source

## [3.0.0]
### Fixed
- hide pedigree panel unless it exists

## [1.5.1] - 2016-07-27
### Fixed
- look for both ".bam.bai" and ".bai" extensions

## [1.4.0] - 2016-03-22
### Added
- support for local frequency through loqusdb
- bunch of other stuff

## [1.3.0] - 2016-02-19
### Fixed
- Update query-phenomizer and add username/password

### Changed
- Update the way a case is checked for rerun-status

### Added
- Add new button to mark a case as "checked"
- Link to clinical variants _without_ 1000G annotation

## [1.2.2] - 2016-02-18
### Fixed
- avoid filtering out variants lacking ExAC and 1000G annotations

## [1.1.3] - 2015-10-01
### Fixed
- persist (clinical) filter when clicking load more
- fix #154 by robustly setting clinical filter func. terms

## [1.1.2] - 2015-09-07
### Fixed
- avoid replacing coverage report with none
- update SO terms, refactored

## [1.1.1] - 2015-08-20
### Fixed
- fetch case based on collaborator status (not owner)

## [1.1.0] - 2015-05-29
### Added
- link(s) to SNPedia based on RS-numbers
- new Jinja filter to "humanize" decimal numbers
- show gene panels in variant view
- new Jinja filter for decoding URL encoding
- add indicator to variants in list that have comments
- add variant number threshold and rank score threshold to load function
- add event methods to mongo adapter
- add tests for models
- show badge "old" if comment was written for a previous analysis

### Changed
- show cDNA change in transcript summary unless variant is exonic
- moved compounds table further up the page
- show dates for case uploads in ISO format
- moved variant comments higher up on page
- updated documentation for pages
- read in coverage report as blob in database and serve directly
- change ``OmimPhenotype`` to ``PhenotypeTerm``
- reorganize models sub-package
- move events (and comments) to separate collection
- only display prev/next links for the research list
- include variant type in breadcrumbs e.g. "Clinical variants"

### Removed
- drop dependency on moment.js

### Fixed
- show the same level of detail for all frequencies on all pages
- properly decode URL encoded symbols in amino acid/cDNA change strings
- fixed issue with wipe permissions in MongoDB
- include default gene lists in "variants" link in breadcrumbs

## [1.0.2] - 2015-05-20
### Changed
- update case fetching function

### Fixed
- handle multiple cases with same id

## [1.0.1] - 2015-04-28
### Fixed
- Fix building URL parameters in cases list Vue component

## [1.0.0] - 2015-04-12
Codename: Sara Lund

![Release 1.0](artwork/releases/release-1-0.jpg)

### Added
- Add email logging for unexpected errors
- New command line tool for deleting case

### Changed
- Much improved logging overall
- Updated documentation/usage guide
- Removed non-working IGV link

### Fixed
- Show sample display name in GT call
- Various small bug fixes
- Make it easier to hover over popups

## [0.0.2-rc1] - 2015-03-04
### Added
- add protein table for each variant
- add many more external links
- add coverage reports as PDFs

### Changed
- incorporate user feedback updates
- big refactor of load scripts

## [0.0.2-rc2] - 2015-03-04
### Changes
- add gene table with gene description
- reorganize inheritance models box

### Fixed
- avoid overwriting gene list on "research" load
- fix various bugs in external links

## [0.0.2-rc3] - 2015-03-05
### Added
- Activity log feed to variant view
- Adds protein change strings to ODM and Sanger email

### Changed
- Extract activity log component to macro

### Fixes
- Make Ensembl transcript links use archive website<|MERGE_RESOLUTION|>--- conflicted
+++ resolved
@@ -6,24 +6,17 @@
 
 ## [4.72.2]
 ### Changed
-<<<<<<< HEAD
 - A gunicorn maxrequests parameter for Docker server image - default to 1200
 - STR export limit increased to 500, as for other variants
 - Prevent long number wrapping and use thin spaces for separation, as per standards from SI, NIST, IUPAC, BIPM.
 - Speed up case retrieval and lower memory use by projecting case queries
-=======
-- A gunicorn maxrequests paramenter for Docker server image
 - Make relatedness check fails stand out a little more to new users
->>>>>>> 93b14aed
+- Speed up case retrieval and lower memory use by projecting case queries
+- Speed up variant pages by projecting only the necessary keys in disease collection query
 ### Fixed
 - Huge memory use caused by cases and variants pages pulling complete disease documents from DB
 - Do not include genes fetched from HPO terms when loading diseases
 - Consider the renamed fields `Approved Symbol` -> `Approved Gene Symbol` and `Gene Symbols` -> `Gene/Locus And Other Related Symbols` when parsing OMIM terms from genemap2.txt file
-<<<<<<< HEAD
-=======
-- Speed up case retrieval and lower memory use by projecting case queries
-- Speed up variant pages by projecting only the necessary key in disease collection query
->>>>>>> 93b14aed
 
 ## [4.72.1]
 ### Fixed
