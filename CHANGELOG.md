--- conflicted
+++ resolved
@@ -28,11 +28,8 @@
 - Pull request template instructions on how to deploy to test server
 - PDF Delivery report not showing Swedac logo
 - Fix code typos
-<<<<<<< HEAD
+- Disable codefactor raised by ESLint for javascript functions located on another file
 - Loading spinner stuck after downloading a PDF gene panel report
-=======
-- Disable codefactor raised by ESLint for javascript functions located on another file
->>>>>>> d126f6b0
 
 ## [4.47]
 ### Added
