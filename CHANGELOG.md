# Change Log
All notable changes to this project will be documented in this file.
This project adheres to [Semantic Versioning](http://semver.org/).

About changelog [here](https://keepachangelog.com/en/1.0.0/)


## []
### Added
- Created a Dockefile to be used to serve the dockerized app in production
- Modified the code to collect database params specified as env vars
- Created a GitHub action that pushes the Dockerfile-server image to Docker Hub (scout-server-stage) every time a PR is opened
- Created a GitHub action that pushes the Dockerfile-server image to Docker Hub (scout-server) every time a new release is created
- Reassign MatchMaker Exchange submission to another user when a Scout user is deleted
### Changed
- Updated the python config file documentation in admin guide
- Case configuration parsing now uses Pydantic for improved typechecking and config handling
<<<<<<< HEAD
- Improved LDAP login documentation
- Use lib flask-ldapconn instead of flask_ldap3_login> to handle ldap authentication
=======
- Removed test matrices to speed up automatic testing of PRs
- Switch from Coveralls to Codecov to handle CI test coverage
- Speed-up CI tests by caching installation of libs and splitting tests into groups using pytest-split
>>>>>>> ff5d830c
### Fixed

## [4.45]
### Added
### Changed
- Start Scout also when loqusdbapi is not reachable
- Clearer definition of manual standard and custom inheritance models in gene panels
### Fixed
- Gene panel crashing on edit action

## [4.44]
### Added
### Changed
- Display Gene track beneath each sample track when displaying splice junctions in igv browser
- Check outdated gene symbols and update with aliases for both RD and cancer variantS
### Fixed
- Added query input check and fixed the Genes API endpoint to return a json formatted error when request is malformed
- Typo in ACMG BP6 tooltip

## [4.43.1]
### Added
- Added database index for OMIM disease term genes
### Changed
### Fixed
- Do not drop HPO terms collection when updating HPO terms via the command line
- Do not drop disease (OMIM) terms collection when updating diseases via the command line

## [4.43]
### Added
- Specify which collection(s) update/build indexes for
### Fixed
- Do not drop genes and transcripts collections when updating genes via the command line

## [4.42.1]
### Added
### Changed
### Fixed
- Freeze PyMongo lib to version<4.0 to keep supporting previous MongoDB versions
- Speed up gene panels creation and update by collecting only light gene info from database
- Avoid case page crash on Phenomizer queries timeout

## [4.42]
### Added
- Choose custom pinned variants to submit to MatchMaker Exchange
- Submit structural variant as genes to the MatchMaker Exchange
- Added function for maintainers and admins to remove gene panels
- Admins can restore deleted gene panels
- A development docker-compose file illustrating the scout/chanjo-report integration
- Show AD on variants view for cancer SV (tumor and normal)
- Cancer SV variants filter AD, AF (tumor and normal)
- Hiding the variants score column also from cancer SVs, as for the SNVs
### Changed
- Enforce same case _id and display_name when updating a case
- Enforce same individual ids, display names and affected status when updating a case
- Improved documentation for connecting to loqusdb instances (including loqusdbapi)
- Display and download HPO gene panels' gene symbols in italics
- A faster-built and lighter Docker image
- Reduce complexity of `panels` endpoint moving some code to the panels controllers
- Update requirements to use flask-ldap3-login>=0.9.17 instead of freezing WTForm
### Fixed
- Use of deprecated TextField after the upgrade of WTF to v3.0
- Freeze to WTForms to version < 3
- Remove the extra files (bed files and madeline.svg) introduced by mistake
- Cli command loading demo data in docker-compose when case custom images exist and is None
- Increased MongoDB connection serverSelectionTimeoutMS parameter to 30K (default value according to MongoDB documentation)
- Better differentiate old obs counts 0 vs N/A
- Broken cancer variants page when default gene panel was deleted
- Typo in tx_overview function in variant controllers file
- Fixed loqusdbapi SV search URL
- SV variants filtering using Decipher criterion
- Removing old gene panels that don't contain the `maintainer` key.

## [4.41.1]
### Fixed
- General reports crash for variant annotations with same variant on other cases

## [4.41]
### Added
- Extended the instructions for running the Scout Docker image (web app and cli).
- Enabled inclusion of custom images to STR variant view
### Fixed
- General case report sorting comments for variants with None genetic models
- Do not crash but redirect to variants page with error when a variant is not found for a case
- UCSC links coordinates for SV variants with start chromosome different than end chromosome
- Human readable variants name in case page for variants having start chromosome different from end chromosome
- Avoid always loading all transcripts when checking gene symbol: introduce gene captions
- Slow queries for evaluated variants on e.g. case page - use events instead
### Changed
- Rearrange variant page again, moving severity predictions down.
- More reactive layout width steps on variant page

## [4.40.1]
### Added
### Fixed
- Variants dismissed with inconsistent inheritance pattern can again be shown in general case report
- General report page for variants with genes=None
- General report crashing when variants have no panels
- Added other missing keys to case and variant dictionaries passed to general report
### Changed

## [4.40]
### Added
- A .cff citation file
- Phenotype search API endpoint
- Added pagination to phenotype API
- Extend case search to include internal MongoDB id
- Support for connecting to a MongoDB replica set (.py config files)
- Support for connecting to a MongoDB replica set (.yaml config files)
### Fixed
- Command to load the OMIM gene panel (`scout load panel --omim`)
- Unify style of pinned and causative variants' badges on case page
- Removed automatic spaces after punctuation in comments
- Remove the hardcoded number of total individuals from the variant's old observations panel
- Send delete requests to a connected Beacon using the DELETE method
- Layout of the SNV and SV variant page - move frequency up
### Changed
- Stop updating database indexes after loading exons via command line
- Display validation status badge also for not Sanger-sequenced variants
- Moved Frequencies, Severity and Local observations panels up in RD variants page
- Enabled Flask CORS to communicate CORS status to js apps
- Moved the code preparing the transcripts overview to the backend
- Refactored and filtered json data used in general case report
- Changed the database used in docker-compose file to use the official MongoDB v4.4 image
- Modified the Python (3.6, 3.8) and MongoDB (3.2, 4.4, 5.0) versions used in testing matrices (GitHub actions)
- Capitalize case search terms on institute and dashboard pages


## [4.39]
### Added
- COSMIC IDs collected from CSQ field named `COSMIC`
### Fixed
- Link to other causative variants on variant page
- Allow multiple COSMIC links for a cancer variant
- Fix floating text in severity box #2808
- Fixed MitoMap and HmtVar links for hg38 cases
- Do not open new browser tabs when downloading files
- Selectable IGV tracks on variant page
- Missing splice junctions button on variant page
- Refactor variantS representative gene selection, and use it also for cancer variant summary
### Changed
- Improve Javascript performance for displaying Chromograph images
- Make ClinVar classification more evident in cancer variant page

## [4.38]
### Added
- Option to hide Alamut button in the app config file
### Fixed
- Library deprecation warning fixed (insert is deprecated. Use insert_one or insert_many instead)
- Update genes command will not trigger an update of database indices any more
- Missing resources in temporary downloading directory when updating genes using the command line
- Restore previous variant ACMG classification in a scrollable div
- Loading spinner not stopping after downloading PDF case reports and variant list export
- Add extra Alamut links higher up on variant pages
- Improve UX for phenotypes in case page
- Filter and export of STR variants
- Update look of variants page navigation buttons
### Changed

## [4.37]
### Added
- Highlight and show version number for RefSeq MANE transcripts.
- Added integration to a rerunner service for toggling reanalysis with updated pedigree information
- SpliceAI display and parsing from VEP CSQ
- Display matching tiered variants for cancer variants
- Display a loading icon (spinner) until the page loads completely
- Display filter badges in cancer variants list
- Update genes from pre-downloaded file resources
- On login, OS, browser version and screen size are saved anonymously to understand how users are using Scout
- API returning institutes data for a given user: `/api/v1/institutes`
- API returning case data for a given institute: `/api/v1/institutes/<institute_id>/cases`
- Added GMS and Lund university hospital logos to login page
- Made display of Swedac logo configurable
- Support for displaying custom images in case view
- Individual-specific HPO terms
- Optional alamut_key in institute settings for Alamut Plus software
- Case report API endpoint
- Tooltip in case explaining that genes with genome build different than case genome build will not be added to dynamic HPO panel.
- Add DeepVariant as a caller
### Fixed
- Updated IGV to v2.8.5 to solve missing gene labels on some zoom levels
- Demo cancer case config file to load somatic SNVs and SVs only.
- Expand list of refseq trancripts in ClinVar submission form
- Renamed `All SNVs and INDELs` institute sidebar element to `Search SNVs and INDELs` and fixed its style.
- Add missing parameters to case load-config documentation
- Allow creating/editing gene panels and dynamic gene panels with genes present in genome build 38
- Bugfix broken Pytests
- Bulk dismissing variants error due to key conversion from string to integer
- Fix typo in index documentation
- Fixed crash in institute settings page if "collaborators" key is not set in database
- Don't stop Scout execution if LoqusDB call fails and print stacktrace to log
- Bug when case contains custom images with value `None`
- Bug introduced when fixing another bug in Scout-LoqusDB interaction
- Loading of OMIM diagnoses in Scout demo instance
- Remove the docker-compose with chanjo integration because it doesn't work yet.
- Fixed standard docker-compose with scout demo data and database
- Clinical variant assessments not present for pinned and causative variants on case page.
- MatchMaker matching one node at the time only
- Remove link from previously tiered variants badge in cancer variants page
- Typo in gene cell on cancer variants page
- Managed variants filter form
### Changed
- Better naming for variants buttons on cancer track (somatic, germline). Also show cancer research button if available.
- Load case with missing panels in config files, but show warning.
- Changing the (Female, Male) symbols to (F/M) letters in individuals_table and case-sma.
- Print stacktrace if case load command fails
- Added sort icon and a pointer to the cursor to all tables with sortable fields
- Moved variant, gene and panel info from the basic pane to summary panel for all variants.
- Renamed `Basics` panel to `Classify` on variant page.
- Revamped `Basics` panel to a panel dedicated to classify variants
- Revamped the summary panel to be more compact.
- Added dedicated template for cancer variants
- Removed Gene models, Gene annotations and Conservation panels for cancer variants
- Reorganized the orders of panels for variant and cancer variant views
- Added dedicated variant quality panel and removed relevant panes
- A more compact case page
- Removed OMIM genes panel
- Make genes panel, pinned variants panel, causative variants panel and ClinVar panel scrollable on case page
- Update to Scilifelab's 2020 logo
- Update Gens URL to support Gens v2.0 format
- Refactor tests for parsing case configurations
- Updated links to HPO downloadable resources
- Managed variants filtering defaults to all variant categories
- Changing the (Kind) drop-down according to (Category) drop-down in Managed variant add variant
- Moved Gens button to individuals table
- Check resource files availability before starting updating OMIM diagnoses
- Fix typo in `SHOW_OBSERVED_VARIANT_ARCHIVE` config param

## [4.36]
### Added
- Parse and save splice junction tracks from case config file
- Tooltip in observations panel, explaining that case variants with no link might be old variants, not uploaded after a case rerun
### Fixed
- Warning on overwriting variants with same position was no longer shown
- Increase the height of the dropdowns to 425px
- More indices for the case table as it grows, specifically for causatives queries
- Splice junction tracks not centered over variant genes
- Total number of research variants count
- Update variants stats in case documents every time new variants are loaded
- Bug in flashing warning messages when filtering variants
### Changed
- Clearer warning messages for genes and gene/gene-panels searches in variants filters

## [4.35]
### Added
- A new index for hgnc_symbol in the hgnc_gene collection
- A Pedigree panel in STR page
- Display Tier I and II variants in case view causatives card for cancer cases
### Fixed
- Send partial file data to igv.js when visualizing sashimi plots with splice junction tracks
- Research variants filtering by gene
- Do not attempt to populate annotations for not loaded pinned/causatives
- Add max-height to all dropdowns in filters
### Changed
- Switch off non-clinical gene warnings when filtering research variants
- Don't display OMIM disease card in case view for cancer cases
- Refactored Individuals and Causative card in case view for cancer cases
- Update and style STR case report

## [4.34]
### Added
- Saved filter lock and unlock
- Filters can optionally be marked audited, logging the filter name, user and date on the case events and general report.
- Added `ClinVar hits` and `Cosmic hits` in cancer SNVs filters
- Added `ClinVar hits` to variants filter (rare disease track)
- Load cancer demo case in docker-compose files (default and demo file)
- Inclusive-language check using [woke](https://github.com/get-woke/woke) github action
- Add link to HmtVar for mitochondrial variants (if VCF is annotated with HmtNote)
- Grey background for dismissed compounds in variants list and variant page
- Pin badge for pinned compounds in variants list and variant page
- Support LoqusDB REST API queries
- Add a docker-compose-matchmaker under scout/containers/development to test matchmaker locally
- Script to investigate consequences of symbol search bug
- Added GATK to list of SV and cancer SV callers
### Fixed
- Make MitoMap link work for hg38 again
- Export Variants feature crashing when one of the variants has no primary transcripts
- Redirect to last visited variantS page when dismissing variants from variants list
- Improved matching of SVs Loqus occurrences in other cases
- Remove padding from the list inside (Matching causatives from other cases) panel
- Pass None to get_app function in CLI base since passing script_info to app factory functions was deprecated in Flask 2.0
- Fixed failing tests due to Flask update to version 2.0
- Speed up user events view
- Causative view sort out of memory error
- Use hgnc_id for gene filter query
- Typo in case controllers displaying an error every time a patient is matched against external MatchMaker nodes
- Do not crash while attempting an update for variant documents that are too big (> 16 MB)
- Old STR causatives (and other variants) may not have HGNC symbols - fix sort lambda
- Check if gene_obj has primary_transcript before trying to access it
- Warn if a gene manually searched is in a clinical panel with an outdated name when filtering variants
- ChrPos split js not needed on STR page yet
### Changed
- Remove parsing of case `genome_version`, since it's not used anywhere downstream
- Introduce deprecation warning for Loqus configs that are not dictionaries
- SV clinical filter no longer filters out sub 100 nt variants
- Count cases in LoqusDB by variant type
- Commit pulse repo badge temporarily set to weekly
- Sort ClinVar submissions objects by ascending "Last evaluated" date
- Refactored the MatchMaker integration as an extension
- Replaced some sensitive words as suggested by woke linter
- Documentation for load-configuration rewritten.
- Add styles to MatchMaker matches table
- More detailed info on the data shared in MatchMaker submission form

## [4.33.1]
### Fixed
- Include markdown for release autodeploy docs
- Use standard inheritance model in ClinVar (https://ftp.ncbi.nlm.nih.gov/pub/GTR/standard_terms/Mode_of_inheritance.txt)
- Fix issue crash with variants that have been unflagged causative not being available in other causatives
### Added
### Changed

## [4.33]
### Fixed
- Command line crashing when updating an individual not found in database
- Dashboard page crashing when filters return no data
- Cancer variants filter by chromosome
- /api/v1/genes now searches for genes in all genome builds by default
- Upgraded igv.js to version 2.8.1 (Fixed Unparsable bed record error)
### Added
- Autodeploy docs on release
- Documentation for updating case individuals tracks
- Filter cases and dashboard stats by analysis track
### Changed
- Changed from deprecated db update method
- Pre-selected fields to run queries with in dashboard page
- Do not filter by any institute when first accessing the dashboard
- Removed OMIM panel in case view for cancer cases
- Display Tier I and II variants in case view causatives panel for cancer cases
- Refactored Individuals and Causative panels in case view for cancer cases

## [4.32.1]
### Fixed
- iSort lint check only
### Changed
- Institute cases page crashing when a case has track:Null
### Added

## [4.32]
### Added
- Load and show MITOMAP associated diseases from VCF (INFO field: MitomapAssociatedDiseases, via HmtNote)
- Show variant allele frequencies for mitochondrial variants (GRCh38 cases)
- Extend "public" json API with diseases (OMIM) and phenotypes (HPO)
- HPO gene list download now has option for clinical and non-clinical genes
- Display gene splice junctions data in sashimi plots
- Update case individuals with splice junctions tracks
- Simple Docker compose for development with local build
- Make Phenomodels subpanels collapsible
- User side documentation of cytogenomics features (Gens, Chromograph, vcf2cytosure, rhocall)
- iSort GitHub Action
- Support LoqusDB REST API queries
### Fixed
- Show other causative once, even if several events point to it
- Filtering variants by mitochondrial chromosome for cases with genome build=38
- HPO gene search button triggers any warnings for clinical / non-existing genes also on first search
- Fixed a bug in variants pages caused by MT variants without alt_frequency
- Tests for CADD score parsing function
- Fixed the look of IGV settings on SNV variant page
- Cases analyzed once shown as `rerun`
- Missing case track on case re-upload
- Fixed severity rank for SO term "regulatory region ablation"
### Changed
- Refactor according to CodeFactor - mostly reuse of duplicated code
- Phenomodels language adjustment
- Open variants in a new window (from variants page)
- Open overlapping and compound variants in a new window (from variant page)
- gnomAD link points to gnomAD v.3 (build GRCh38) for mitochondrial variants.
- Display only number of affected genes for dismissed SVs in general report
- Chromosome build check when populating the variants filter chromosome selection
- Display mitochondrial and rare diseases coverage report in cases with missing 'rare' track

## [4.31.1]
### Added
### Changed
- Remove mitochondrial and coverage report from cancer cases sidebar
### Fixed
- ClinVar page when dbSNP id is None

## [4.31]
### Added
- gnomAD annotation field in admin guide
- Export also dynamic panel genes not associated to an HPO term when downloading the HPO panel
- Primary HGNC transcript info in variant export files
- Show variant quality (QUAL field from vcf) in the variant summary
- Load/update PDF gene fusion reports (clinical and research) generated with Arriba
- Support new MANE annotations from VEP (both MANE Select and MANE Plus Clinical)
- Display on case activity the event of a user resetting all dismissed variants
- Support gnomAD population frequencies for mitochondrial variants
- Anchor links in Casedata ClinVar panels to redirect after renaming individuals
### Fixed
- Replace old docs link www.clinicalgenomics.se/scout with new https://clinical-genomics.github.io/scout
- Page formatting issues whenever case and variant comments contain extremely long strings with no spaces
- Chromograph images can be one column and have scrollbar. Removed legacy code.
- Column labels for ClinVar case submission
- Page crashing looking for LoqusDB observation when variant doesn't exist
- Missing inheritance models and custom inheritance models on newly created gene panels
- Accept only numbers in managed variants filter as position and end coordinates
- SNP id format and links in Variant page, ClinVar submission form and general report
- Case groups tooltip triggered only when mouse is on the panel header
### Changed
- A more compact case groups panel
- Added landscape orientation CSS style to cancer coverage and QC demo report
- Improve user documentation to create and save new gene panels
- Removed option to use space as separator when uploading gene panels
- Separating the columns of standard and custom inheritance models in gene panels
- Improved ClinVar instructions for users using non-English Excel

## [4.30.2]
### Added
### Fixed
- Use VEP RefSeq ID if RefSeq list is empty in RefSeq transcripts overview
- Bug creating variant links for variants with no end_chrom
### Changed

## [4.30.1]
### Added
### Fixed
- Cryptography dependency fixed to use version < 3.4
### Changed

## [4.30]
### Added
- Introduced a `reset dismiss variant` verb
- Button to reset all dismissed variants for a case
- Add black border to Chromograph ideograms
- Show ClinVar annotations on variantS page
- Added integration with GENS, copy number visualization tool
- Added a VUS label to the manual classification variant tags
- Add additional information to SNV verification emails
- Tooltips documenting manual annotations from default panels
- Case groups now show bam files from all cases on align view
### Fixed
- Center initial igv view on variant start with SNV/indels
- Don't set initial igv view to negative coordinates
- Display of GQ for SV and STR
- Parsing of AD and related info for STRs
- LoqusDB field in institute settings accepts only existing Loqus instances
- Fix DECIPHER link to work after DECIPHER migrated to GRCh38
- Removed visibility window param from igv.js genes track
- Updated HPO download URL
- Patch HPO download test correctly
- Reference size on STR hover not needed (also wrong)
- Introduced genome build check (allowed values: 37, 38, "37", "38") on case load
- Improve case searching by assignee full name
- Populating the LoqusDB select in institute settings
### Changed
- Cancer variants table header (pop freq etc)
- Only admin users can modify LoqusDB instance in Institute settings
- Style of case synopsis, variants and case comments
- Switched to igv.js 2.7.5
- Do not choke if case is missing research variants when research requested
- Count cases in LoqusDB by variant type
- Introduce deprecation warning for Loqus configs that are not dictionaries
- Improve create new gene panel form validation
- Make XM- transcripts less visible if they don't overlap with transcript refseq_id in variant page
- Color of gene panels and comments panels on cases and variant pages
- Do not choke if case is missing research variants when reserch requested

## [4.29.1]
### Added
### Fixed
- Always load STR variants regardless of RankScore threshold (hotfix)
### Changed

## [4.29]
### Added
- Added a page about migrating potentially breaking changes to the documentation
- markdown_include in development requirements file
- STR variants filter
- Display source, Z-score, inheritance pattern for STR annotations from Stranger (>0.6.1) if available
- Coverage and quality report to cancer view
### Fixed
- ACMG classification page crashing when trying to visualize a classification that was removed
- Pretty print HGVS on gene variants (URL-decode VEP)
- Broken or missing link in the documentation
- Multiple gene names in ClinVar submission form
- Inheritance model select field in ClinVar submission
- IGV.js >2.7.0 has an issue with the gene track zoom levels - temp freeze at 2.7.0
- Revert CORS-anywhere and introduce a local http proxy for cloud tracks
### Changed

## [4.28]
### Added
- Chromograph integration for displaying PNGs in case-page
- Add VAF to cancer case general report, and remove some of its unused fields
- Variants filter compatible with genome browser location strings
- Support for custom public igv tracks stored on the cloud
- Add tests to increase testing coverage
- Update case variants count after deleting variants
- Update IGV.js to latest (v2.7.4)
- Bypass igv.js CORS check using `https://github.com/Rob--W/cors-anywhere`
- Documentation on default and custom IGV.js tracks (admin docs)
- Lock phenomodels so they're editable by admins only
- Small case group assessment sharing
- Tutorial and files for deploying app on containers (Kubernetes pods)
- Canonical transcript and protein change of canonical transcript in exported variants excel sheet
- Support for Font Awesome version 6
- Submit to Beacon from case page sidebar
- Hide dismissed variants in variants pages and variants export function
- Systemd service files and instruction to deploy Scout using podman
### Fixed
- Bugfix: unused `chromgraph_prefix |tojson` removed
- Freeze coloredlogs temporarily
- Marrvel link
- Don't show TP53 link for silent or synonymous changes
- OMIM gene field accepts any custom number as OMIM gene
- Fix Pytest single quote vs double quote string
- Bug in gene variants search by similar cases and no similar case is found
- Delete unused file `userpanel.py`
- Primary transcripts in variant overview and general report
- Google OAuth2 login setup in README file
- Redirect to 'missing file'-icon if configured Chromograph file is missing
- Javascript error in case page
- Fix compound matching during variant loading for hg38
- Cancer variants view containing variants dismissed with cancer-specific reasons
- Zoom to SV variant length was missing IGV contig select
- Tooltips on case page when case has no default gene panels
### Changed
- Save case variants count in case document and not in sessions
- Style of gene panels multiselect on case page
- Collapse/expand main HPO checkboxes in phenomodel preview
- Replaced GQ (Genotype quality) with VAF (Variant allele frequency) in cancer variants GT table
- Allow loading of cancer cases with no tumor_purity field
- Truncate cDNA and protein changes in case report if longer than 20 characters


## [4.27]
### Added
- Exclude one or more variant categories when running variants delete command
### Fixed
### Changed

## [4.26.1]
### Added
### Fixed
- Links with 1-letter aa codes crash on frameshift etc
### Changed

## [4.26]
### Added
- Extend the delete variants command to print analysis date, track, institute, status and research status
- Delete variants by type of analysis (wgs|wes|panel)
- Links to cBioPortal, MutanTP53, IARC TP53, OncoKB, MyCancerGenome, CIViC
### Fixed
- Deleted variants count
### Changed
- Print output of variants delete command as a tab separated table

## [4.25]
### Added
- Command line function to remove variants from one or all cases
### Fixed
- Parse SMN None calls to None rather than False

## [4.24.1]
### Fixed
- Install requirements.txt via setup file

## [4.24]
### Added
- Institute-level phenotype models with sub-panels containing HPO and OMIM terms
- Runnable Docker demo
- Docker image build and push github action
- Makefile with shortcuts to docker commands
- Parse and save synopsis, phenotype and cohort terms from config files upon case upload
### Fixed
- Update dismissed variant status when variant dismissed key is missing
- Breakpoint two IGV button now shows correct chromosome when different from bp1
- Missing font lib in Docker image causing the PDF report download page to crash
- Sentieon Manta calls lack Somaticscore - load anyway
- ClinVar submissions crashing due to pinned variants that are not loaded
- Point ExAC pLI score to new gnomad server address
- Bug uploading cases missing phenotype terms in config file
- STRs loaded but not shown on browser page
- Bug when using adapter.variant.get_causatives with case_id without causatives
- Problem with fetching "solved" from scout export cases cli
- Better serialising of datetime and bson.ObjectId
- Added `volumes` folder to .gitignore
### Changed
- Make matching causative and managed variants foldable on case page
- Remove calls to PyMongo functions marked as deprecated in backend and frontend(as of version 3.7).
- Improved `scout update individual` command
- Export dynamic phenotypes with ordered gene lists as PDF


## [4.23]
### Added
- Save custom IGV track settings
- Show a flash message with clear info about non-valid genes when gene panel creation fails
- CNV report link in cancer case side navigation
- Return to comment section after editing, deleting or submitting a comment
- Managed variants
- MT vs 14 chromosome mean coverage stats if Scout is connected to Chanjo
### Fixed
- missing `vcf_cancer_sv` and `vcf_cancer_sv_research` to manual.
- Split ClinVar multiple clnsig values (slash-separated) and strip them of underscore for annotations without accession number
- Timeout of `All SNVs and INDELs` page when no valid gene is provided in the search
- Round CADD (MIPv9)
- Missing default panel value
- Invisible other causatives lines when other causatives lack gene symbols
### Changed
- Do not freeze mkdocs-material to version 4.6.1
- Remove pre-commit dependency

## [4.22]
### Added
- Editable cases comments
- Editable variants comments
### Fixed
- Empty variant activity panel
- STRs variants popover
- Split new ClinVar multiple significance terms for a variant
- Edit the selected comment, not the latest
### Changed
- Updated RELEASE docs.
- Pinned variants card style on the case page
- Merged `scout export exons` and `scout view exons` commands


## [4.21.2]
### Added
### Fixed
- Do not pre-filter research variants by (case-default) gene panels
- Show OMIM disease tooltip reliably
### Changed

## [4.21.1]
### Added
### Fixed
- Small change to Pop Freq column in variants ang gene panels to avoid strange text shrinking on small screens
- Direct use of HPO list for Clinical HPO SNV (and cancer SNV) filtering
- PDF coverage report redirecting to login page
### Changed
- Remove the option to dismiss single variants from all variants pages
- Bulk dismiss SNVs, SVs and cancer SNVs from variants pages

## [4.21]
### Added
- Support to configure LoqusDB per institute
- Highlight causative variants in the variants list
- Add tests. Mostly regarding building internal datatypes.
- Remove leading and trailing whitespaces from panel_name and display_name when panel is created
- Mark MANE transcript in list of transcripts in "Transcript overview" on variant page
- Show default panel name in case sidebar
- Previous buttons for variants pagination
- Adds a gh action that checks that the changelog is updated
- Adds a gh action that deploys new releases automatically to pypi
- Warn users if case default panels are outdated
- Define institute-specific gene panels for filtering in institute settings
- Use institute-specific gene panels in variants filtering
- Show somatic VAF for pinned and causative variants on case page

### Fixed
- Report pages redirect to login instead of crashing when session expires
- Variants filter loading in cancer variants page
- User, Causative and Cases tables not scaling to full page
- Improved docs for an initial production setup
- Compatibility with latest version of Black
- Fixed tests for Click>7
- Clinical filter required an extra click to Filter to return variants
- Restore pagination and shrink badges in the variants page tables
- Removing a user from the command line now inactivates the case only if user is last assignee and case is active
- Bugfix, LoqusDB per institute feature crashed when institute id was empty string
- Bugfix, LoqusDB calls where missing case count
- filter removal and upload for filters deleted from another page/other user
- Visualize outdated gene panels info in a popover instead of a tooltip in case page side panel

### Changed
- Highlight color on normal STRs in the variants table from green to blue
- Display breakpoints coordinates in verification emails only for structural variants


## [4.20]
### Added
- Display number of filtered variants vs number of total variants in variants page
- Search case by HPO terms
- Dismiss variant column in the variants tables
- Black and pre-commit packages to dev requirements

### Fixed
- Bug occurring when rerun is requested twice
- Peddy info fields in the demo config file
- Added load config safety check for multiple alignment files for one individual
- Formatting of cancer variants table
- Missing Score in SV variants table

### Changed
- Updated the documentation on how to create a new software release
- Genome build-aware cytobands coordinates
- Styling update of the Matchmaker card
- Select search type in case search form


## [4.19]

### Added
- Show internal ID for case
- Add internal ID for downloaded CGH files
- Export dynamic HPO gene list from case page
- Remove users as case assignees when their account is deleted
- Keep variants filters panel expanded when filters have been used

### Fixed
- Handle the ProxyFix ModuleNotFoundError when Werkzeug installed version is >1.0
- General report formatting issues whenever case and variant comments contain extremely long strings with no spaces

### Changed
- Created an institute wrapper page that contains list of cases, causatives, SNVs & Indels, user list, shared data and institute settings
- Display case name instead of case ID on clinVar submissions
- Changed icon of sample update in clinVar submissions


## [4.18]

### Added
- Filter cancer variants on cytoband coordinates
- Show dismiss reasons in a badge with hover for clinical variants
- Show an ellipsis if 10 cases or more to display with loqusdb matches
- A new blog post for version 4.17
- Tooltip to better describe Tumor and Normal columns in cancer variants
- Filter cancer SNVs and SVs by chromosome coordinates
- Default export of `Assertion method citation` to clinVar variants submission file
- Button to export up to 500 cancer variants, filtered or not
- Rename samples of a clinVar submission file

### Fixed
- Apply default gene panel on return to cancer variantS from variant view
- Revert to certificate checking when asking for Chanjo reports
- `scout download everything` command failing while downloading HPO terms

### Changed
- Turn tumor and normal allelic fraction to decimal numbers in tumor variants page
- Moved clinVar submissions code to the institutes blueprints
- Changed name of clinVar export files to FILENAME.Variant.csv and FILENAME.CaseData.csv
- Switched Google login libraries from Flask-OAuthlib to Authlib


## [4.17.1]

### Fixed
- Load cytobands for cases with chromosome build not "37" or "38"


## [4.17]

### Added
- COSMIC badge shown in cancer variants
- Default gene-panel in non-cancer structural view in url
- Filter SNVs and SVs by cytoband coordinates
- Filter cancer SNV variants by alt allele frequency in tumor
- Correct genome build in UCSC link from structural variant page



### Fixed
- Bug in clinVar form when variant has no gene
- Bug when sharing cases with the same institute twice
- Page crashing when removing causative variant tag
- Do not default to GATK caller when no caller info is provided for cancer SNVs


## [4.16.1]

### Fixed
- Fix the fix for handling of delivery reports for rerun cases

## [4.16]

### Added
- Adds possibility to add "lims_id" to cases. Currently only stored in database, not shown anywhere
- Adds verification comment box to SVs (previously only available for small variants)
- Scrollable pedigree panel

### Fixed
- Error caused by changes in WTForm (new release 2.3.x)
- Bug in OMIM case page form, causing the page to crash when a string was provided instead of a numerical OMIM id
- Fix Alamut link to work properly on hg38
- Better handling of delivery reports for rerun cases
- Small CodeFactor style issues: matchmaker results counting, a couple of incomplete tests and safer external xml
- Fix an issue with Phenomizer introduced by CodeFactor style changes

### Changed
- Updated the version of igv.js to 2.5.4

## [4.15.1]

### Added
- Display gene names in ClinVar submissions page
- Links to Varsome in variant transcripts table

### Fixed
- Small fixes to ClinVar submission form
- Gene panel page crash when old panel has no maintainers

## [4.15]

### Added
- Clinvar CNVs IGV track
- Gene panels can have maintainers
- Keep variant actions (dismissed, manual rank, mosaic, acmg, comments) upon variant re-upload
- Keep variant actions also on full case re-upload

### Fixed
- Fix the link to Ensembl for SV variants when genome build 38.
- Arrange information in columns on variant page
- Fix so that new cosmic identifier (COSV) is also acceptable #1304
- Fixed COSMIC tag in INFO (outside of CSQ) to be parses as well with `&` splitter.
- COSMIC stub URL changed to https://cancer.sanger.ac.uk/cosmic/search?q= instead.
- Updated to a version of IGV where bigBed tracks are visualized correctly
- Clinvar submission files are named according to the content (variant_data and case_data)
- Always show causatives from other cases in case overview
- Correct disease associations for gene symbol aliases that exist as separate genes
- Re-add "custom annotations" for SV variants
- The override ClinVar P/LP add-in in the Clinical Filter failed for new CSQ strings

### Changed
- Runs all CI checks in github actions

## [4.14.1]

### Fixed
- Error when variant found in loqusdb is not loaded for other case

## [4.14]

### Added
- Use github actions to run tests
- Adds CLI command to update individual alignments path
- Update HPO terms using downloaded definitions files
- Option to use alternative flask config when running `scout serve`
- Requirement to use loqusdb >= 2.5 if integrated

### Fixed
- Do not display Pedigree panel in cancer view
- Do not rely on internet connection and services available when running CI tests
- Variant loading assumes GATK if no caller set given and GATK filter status is seen in FILTER
- Pass genome build param all the way in order to get the right gene mappings for cases with build 38
- Parse correctly variants with zero frequency values
- Continue even if there are problems to create a region vcf
- STR and cancer variant navigation back to variants pages could fail

### Changed
- Improved code that sends requests to the external APIs
- Updates ranges for user ranks to fit todays usage
- Run coveralls on github actions instead of travis
- Run pip checks on github actions instead of coveralls
- For hg38 cases, change gnomAD link to point to version 3.0 (which is hg38 based)
- Show pinned or causative STR variants a bit more human readable

## [4.13.1]

### Added
### Fixed
- Typo that caused not all clinvar conflicting interpretations to be loaded no matter what
- Parse and retrieve clinvar annotations from VEP-annotated (VEP 97+) CSQ VCF field
- Variant clinvar significance shown as `not provided` whenever is `Uncertain significance`
- Phenomizer query crashing when case has no HPO terms assigned
- Fixed a bug affecting `All SNVs and INDELs` page when variants don't have canonical transcript
- Add gene name or id in cancer variant view

### Changed
- Cancer Variant view changed "Variant:Transcript:Exon:HGVS" to "Gene:Transcript:Exon:HGVS"

## [4.13]

### Added
- ClinVar SNVs track in IGV
- Add SMA view with SMN Copy Number data
- Easier to assign OMIM diagnoses from case page
- OMIM terms and specific OMIM term page

### Fixed
- Bug when adding a new gene to a panel
- Restored missing recent delivery reports
- Fixed style and links to other reports in case side panel
- Deleting cases using display_name and institute not deleting its variants
- Fixed bug that caused coordinates filter to override other filters
- Fixed a problem with finding some INS in loqusdb
- Layout on SV page when local observations without cases are present
- Make scout compatible with the new HPO definition files from `http://compbio.charite.de/jenkins/`
- General report visualization error when SNVs display names are very long


### Changed


## [4.12.4]

### Fixed
- Layout on SV page when local observations without cases are present

## [4.12.3]

### Fixed
- Case report when causative or pinned SVs have non null allele frequencies

## [4.12.2]

### Fixed
- SV variant links now take you to the SV variant page again
- Cancer variant view has cleaner table data entries for "N/A" data
- Pinned variant case level display hotfix for cancer and str - more on this later
- Cancer variants show correct alt/ref reads mirroring alt frequency now
- Always load all clinical STR variants even if a region load is attempted - index may be missing
- Same case repetition in variant local observations

## [4.12.1]

### Fixed
- Bug in variant.gene when gene has no HGVS description


## [4.12]

### Added
- Accepts `alignment_path` in load config to pass bam/cram files
- Display all phenotypes on variant page
- Display hgvs coordinates on pinned and causatives
- Clear panel pending changes
- Adds option to setup the database with static files
- Adds cli command to download the resources from CLI that scout needs
- Adds test files for merged somatic SV and CNV; as well as merged SNV, and INDEL part of #1279
- Allows for upload of OMIM-AUTO gene panel from static files without api-key

### Fixed
- Cancer case HPO panel variants link
- Fix so that some drop downs have correct size
- First IGV button in str variants page
- Cancer case activates on SNV variants
- Cases activate when STR variants are viewed
- Always calculate code coverage
- Pinned/Classification/comments in all types of variants pages
- Null values for panel's custom_inheritance_models
- Discrepancy between the manual disease transcripts and those in database in gene-edit page
- ACMG classification not showing for some causatives
- Fix bug which caused IGV.js to use hg19 reference files for hg38 data
- Bug when multiple bam files sources with non-null values are available


### Changed
- Renamed `requests` file to `scout_requests`
- Cancer variant view shows two, instead of four, decimals for allele and normal


## [4.11.1]

### Fixed
- Institute settings page
- Link institute settings to sharing institutes choices

## [4.11.0]

### Added
- Display locus name on STR variant page
- Alternative key `GNOMADAF_popmax` for Gnomad popmax allele frequency
- Automatic suggestions on how to improve the code on Pull Requests
- Parse GERP, phastCons and phyloP annotations from vep annotated CSQ fields
- Avoid flickering comment popovers in variant list
- Parse REVEL score from vep annotated CSQ fields
- Allow users to modify general institute settings
- Optionally format code automatically on commit
- Adds command to backup vital parts `scout export database`
- Parsing and displaying cancer SV variants from Manta annotated VCF files
- Dismiss cancer snv variants with cancer-specific options
- Add IGV.js UPD, RHO and TIDDIT coverage wig tracks.


### Fixed
- Slightly darker page background
- Fixed an issued with parsed conservation values from CSQ
- Clinvar submissions accessible to all users of an institute
- Header toolbar when on Clinvar page now shows institute name correctly
- Case should not always inactivate upon update
- Show dismissed snv cancer variants as grey on the cancer variants page
- Improved style of mappability link and local observations on variant page
- Convert all the GET requests to the igv view to POST request
- Error when updating gene panels using a file containing BOM chars
- Add/replace gene radio button not working in gene panels


## [4.10.1]

### Fixed
- Fixed issue with opening research variants
- Problem with coveralls not called by Travis CI
- Handle Biomart service down in tests


## [4.10.0]

### Added
- Rank score model in causatives page
- Exportable HPO terms from phenotypes page
- AMP guideline tiers for cancer variants
- Adds scroll for the transcript tab
- Added CLI option to query cases on time since case event was added
- Shadow clinical assessments also on research variants display
- Support for CRAM alignment files
- Improved str variants view : sorting by locus, grouped by allele.
- Delivery report PDF export
- New mosaicism tag option
- Add or modify individuals' age or tissue type from case page
- Display GC and allele depth in causatives table.
- Included primary reference transcript in general report
- Included partial causative variants in general report
- Remove dependency of loqusdb by utilising the CLI

### Fixed
- Fixed update OMIM command bug due to change in the header of the genemap2 file
- Removed Mosaic Tag from Cancer variants
- Fixes issue with unaligned table headers that comes with hidden Datatables
- Layout in general report PDF export
- Fixed issue on the case statistics view. The validation bars didn't show up when all institutes were selected. Now they do.
- Fixed missing path import by importing pathlib.Path
- Handle index inconsistencies in the update index functions
- Fixed layout problems


## [4.9.0]

### Added
- Improved MatchMaker pages, including visible patient contacts email address
- New badges for the github repo
- Links to [GENEMANIA](genemania.org)
- Sort gene panel list on case view.
- More automatic tests
- Allow loading of custom annotations in VCF using the SCOUT_CUSTOM info tag.

### Fixed
- Fix error when a gene is added to an empty dynamic gene panel
- Fix crash when attempting to add genes on incorrect format to dynamic gene panel
- Manual rank variant tags could be saved in a "Select a tag"-state, a problem in the variants view.
- Same case evaluations are no longer shown as gray previous evaluations on the variants page
- Stay on research pages, even if reset, next first buttons are pressed..
- Overlapping variants will now be visible on variant page again
- Fix missing classification comments and links in evaluations page
- All prioritized cases are shown on cases page


## [4.8.3]

### Added

### Fixed
- Bug when ordering sanger
- Improved scrolling over long list of genes/transcripts


## [4.8.2]

### Added

### Fixed
- Avoid opening extra tab for coverage report
- Fixed a problem when rank model version was saved as floats and not strings
- Fixed a problem with displaying dismiss variant reasons on the general report
- Disable load and delete filter buttons if there are no saved filters
- Fix problem with missing verifications
- Remove duplicate users and merge their data and activity


## [4.8.1]

### Added

### Fixed
- Prevent login fail for users with id defined by ObjectId and not email
- Prevent the app from crashing with `AttributeError: 'NoneType' object has no attribute 'message'`


## [4.8.0]

### Added
- Updated Scout to use Bootstrap 4.3
- New looks for Scout
- Improved dashboard using Chart.js
- Ask before inactivating a case where last assigned user leaves it
- Genes can be manually added to the dynamic gene list directly on the case page
- Dynamic gene panels can optionally be used with clinical filter, instead of default gene panel
- Dynamic gene panels get link out to chanjo-report for coverage report
- Load all clinvar variants with clinvar Pathogenic, Likely Pathogenic and Conflicting pathogenic
- Show transcripts with exon numbers for structural variants
- Case sort order can now be toggled between ascending and descending.
- Variants can be marked as partial causative if phenotype is available for case.
- Show a frequency tooltip hover for SV-variants.
- Added support for LDAP login system
- Search snv and structural variants by chromosomal coordinates
- Structural variants can be marked as partial causative if phenotype is available for case.
- Show normal and pathologic limits for STRs in the STR variants view.
- Institute level persistent variant filter settings that can be retrieved and used.
- export causative variants to Excel
- Add support for ROH, WIG and chromosome PNGs in case-view

### Fixed
- Fixed missing import for variants with comments
- Instructions on how to build docs
- Keep sanger order + verification when updating/reloading variants
- Fixed and moved broken filter actions (HPO gene panel and reset filter)
- Fixed string conversion to number
- UCSC links for structural variants are now separated per breakpoint (and whole variant where applicable)
- Reintroduced missing coverage report
- Fixed a bug preventing loading samples using the command line
- Better inheritance models customization for genes in gene panels
- STR variant page back to list button now does its one job.
- Allows to setup scout without a omim api key
- Fixed error causing "favicon not found" flash messages
- Removed flask --version from base cli
- Request rerun no longer changes case status. Active or archived cases inactivate on upload.
- Fixed missing tooltip on the cancer variants page
- Fixed weird Rank cell in variants page
- Next and first buttons order swap
- Added pagination (and POST capability) to cancer variants.
- Improves loading speed for variant page
- Problem with updating variant rank when no variants
- Improved Clinvar submission form
- General report crashing when dismissed variant has no valid dismiss code
- Also show collaborative case variants on the All variants view.
- Improved phenotype search using dataTables.js on phenotypes page
- Search and delete users with `email` instead of `_id`
- Fixed css styles so that multiselect options will all fit one column


## [4.7.3]

### Added
- RankScore can be used with VCFs for vcf_cancer files

### Fixed
- Fix issue with STR view next page button not doing its one job.

### Deleted
- Removed pileup as a bam viewing option. This is replaced by IGV


## [4.7.2]

### Added
- Show earlier ACMG classification in the variant list

### Fixed
- Fixed igv search not working due to igv.js dist 2.2.17
- Fixed searches for cases with a gene with variants pinned or marked causative.
- Load variant pages faster after fixing other causatives query
- Fixed mitochondrial report bug for variants without genes

## [4.7.1]

### Added

### Fixed
- Fixed bug on genes page


## [4.7.0]

### Added
- Export genes and gene panels in build GRCh38
- Search for cases with variants pinned or marked causative in a given gene.
- Search for cases phenotypically similar to a case also from WUI.
- Case variant searches can be limited to similar cases, matching HPO-terms,
  phenogroups and cohorts.
- De-archive reruns and flag them as 'inactive' if archived
- Sort cases by analysis_date, track or status
- Display cases in the following order: prioritized, active, inactive, archived, solved
- Assign case to user when user activates it or asks for rerun
- Case becomes inactive when it has no assignees
- Fetch refseq version from entrez and use it in clinvar form
- Load and export of exons for all genes, independent on refseq
- Documentation for loading/updating exons
- Showing SV variant annotations: SV cgh frequencies, gnomad-SV, local SV frequencies
- Showing transcripts mapping score in segmental duplications
- Handle requests to Ensembl Rest API
- Handle requests to Ensembl Rest Biomart
- STR variants view now displays GT and IGV link.
- Description field for gene panels
- Export exons in build 37 and 38 using the command line

### Fixed
- Fixes of and induced by build tests
- Fixed bug affecting variant observations in other cases
- Fixed a bug that showed wrong gene coverage in general panel PDF export
- MT report only shows variants occurring in the specific individual of the excel sheet
- Disable SSL certifcate verification in requests to chanjo
- Updates how intervaltree and pymongo is used to void deprecated functions
- Increased size of IGV sample tracks
- Optimized tests


## [4.6.1]

### Added

### Fixed
- Missing 'father' and 'mother' keys when parsing single individual cases


## [4.6.0]

### Added
- Description of Scout branching model in CONTRIBUTING doc
- Causatives in alphabetical order, display ACMG classification and filter by gene.
- Added 'external' to the list of analysis type options
- Adds functionality to display "Tissue type". Passed via load config.
- Update to IGV 2.

### Fixed
- Fixed alignment visualization and vcf2cytosure availability for demo case samples
- Fixed 3 bugs affecting SV pages visualization
- Reintroduced the --version cli option
- Fixed variants query by panel (hpo panel + gene panel).
- Downloaded MT report contains excel files with individuals' display name
- Refactored code in parsing of config files.


## [4.5.1]

### Added

### Fixed
- update requirement to use PyYaml version >= 5.1
- Safer code when loading config params in cli base


## [4.5.0]

### Added
- Search for similar cases from scout view CLI
- Scout cli is now invoked from the app object and works under the app context

### Fixed
- PyYaml dependency fixed to use version >= 5.1


## [4.4.1]

### Added
- Display SV rank model version when available

### Fixed
- Fixed upload of delivery report via API


## [4.4.0]

### Added
- Displaying more info on the Causatives page and hiding those not causative at the case level
- Add a comment text field to Sanger order request form, allowing a message to be included in the email
- MatchMaker Exchange integration
- List cases with empty synopsis, missing HPO terms and phenotype groups.
- Search for cases with open research list, or a given case status (active, inactive, archived)

### Fixed
- Variant query builder split into several functions
- Fixed delivery report load bug


## [4.3.3]

### Added
- Different individual table for cancer cases

### Fixed
- Dashboard collects validated variants from verification events instead of using 'sanger' field
- Cases shared with collaborators are visible again in cases page
- Force users to select a real institute to share cases with (actionbar select fix)


## [4.3.2]

### Added
- Dashboard data can be filtered using filters available in cases page
- Causatives for each institute are displayed on a dedicated page
- SNVs and and SVs are searchable across cases by gene and rank score
- A more complete report with validated variants is downloadable from dashboard

### Fixed
- Clinsig filter is fixed so clinsig numerical values are returned
- Split multi clinsig string values in different elements of clinsig array
- Regex to search in multi clinsig string values or multi revstat string values
- It works to upload vcf files with no variants now
- Combined Pileup and IGV alignments for SVs having variant start and stop on the same chromosome


## [4.3.1]

### Added
- Show calls from all callers even if call is not available
- Instructions to install cairo and pango libs from WeasyPrint page
- Display cases with number of variants from CLI
- Only display cases with number of variants above certain treshold. (Also CLI)
- Export of verified variants by CLI or from the dashboard
- Extend case level queries with default panels, cohorts and phenotype groups.
- Slice dashboard statistics display using case level queries
- Add a view where all variants for an institute can be searched across cases, filtering on gene and rank score. Allows searching research variants for cases that have research open.

### Fixed
- Fixed code to extract variant conservation (gerp, phyloP, phastCons)
- Visualization of PDF-exported gene panels
- Reintroduced the exon/intron number in variant verification email
- Sex and affected status is correctly displayed on general report
- Force number validation in SV filter by size
- Display ensembl transcripts when no refseq exists


## [4.3.0]

### Added
- Mosaicism tag on variants
- Show and filter on SweGen frequency for SVs
- Show annotations for STR variants
- Show all transcripts in verification email
- Added mitochondrial export
- Adds alternative to search for SVs shorter that the given length
- Look for 'bcftools' in the `set` field of VCFs
- Display digenic inheritance from OMIM
- Displays what refseq transcript that is primary in hgnc

### Fixed

- Archived panels displays the correct date (not retroactive change)
- Fixed problem with waiting times in gene panel exports
- Clinvar fiter not working with human readable clinsig values

## [4.2.2]

### Fixed
- Fixed gene panel create/modify from CSV file utf-8 decoding error
- Updating genes in gene panels now supports edit comments and entry version
- Gene panel export timeout error

## [4.2.1]

### Fixed
- Re-introduced gene name(s) in verification email subject
- Better PDF rendering for excluded variants in report
- Problem to access old case when `is_default` did not exist on a panel


## [4.2.0]

### Added
- New index on variant_id for events
- Display overlapping compounds on variants view

### Fixed
- Fixed broken clinical filter


## [4.1.4]

### Added
- Download of filtered SVs

### Fixed
- Fixed broken download of filtered variants
- Fixed visualization issue in gene panel PDF export
- Fixed bug when updating gene names in variant controller


## [4.1.3]

### Fixed
- Displays all primary transcripts


## [4.1.2]

### Added
- Option add/replace when updating a panel via CSV file
- More flexible versioning of the gene panels
- Printing coverage report on the bottom of the pdf case report
- Variant verification option for SVs
- Logs uri without pwd when connecting
- Disease-causing transcripts in case report
- Thicker lines in case report
- Supports HPO search for cases, both terms or if described in synopsis
- Adds sanger information to dashboard

### Fixed
- Use db name instead of **auth** as default for authentication
- Fixes so that reports can be generated even with many variants
- Fixed sanger validation popup to show individual variants queried by user and institute.
- Fixed problem with setting up scout
- Fixes problem when exac file is not available through broad ftp
- Fetch transcripts for correct build in `adapter.hgnc_gene`

## [4.1.1]
- Fix problem with institute authentication flash message in utils
- Fix problem with comments
- Fix problem with ensembl link


## [4.1.0]

### Added
- OMIM phenotypes to case report
- Command to download all panel app gene panels `scout load panel --panel-app`
- Links to genenames.org and omim on gene page
- Popup on gene at variants page with gene information
- reset sanger status to "Not validated" for pinned variants
- highlight cases with variants to be evaluated by Sanger on the cases page
- option to point to local reference files to the genome viewer pileup.js. Documented in `docs.admin-guide.server`
- option to export single variants in `scout export variants`
- option to load a multiqc report together with a case(add line in load config)
- added a view for searching HPO terms. It is accessed from the top left corner menu
- Updates the variants view for cancer variants. Adds a small cancer specific filter for known variants
- Adds hgvs information on cancer variants page
- Adds option to update phenotype groups from CLI

### Fixed
- Improved Clinvar to submit variants from different cases. Fixed HPO terms in casedata according to feedback
- Fixed broken link to case page from Sanger modal in cases view
- Now only cases with non empty lists of causative variants are returned in `adapter.case(has_causatives=True)`
- Can handle Tumor only samples
- Long lists of HGNC symbols are now possible. This was previously difficult with manual, uploaded or by HPO search when changing filter settings due to GET request limitations. Relevant pages now use POST requests. Adds the dynamic HPO panel as a selection on the gene panel dropdown.
- Variant filter defaults to default panels also on SV and Cancer variants pages.

## [4.0.0]

### WARNING ###

This is a major version update and will require that the backend of pre releases is updated.
Run commands:

```
$scout update genes
$scout update hpo
```

- Created a Clinvar submission tool, to speed up Clinvar submission of SNVs and SVs
- Added an analysis report page (html and PDF format) containing phenotype, gene panels and variants that are relevant to solve a case.

### Fixed
- Optimized evaluated variants to speed up creation of case report
- Moved igv and pileup viewer under a common folder
- Fixed MT alignment view pileup.js
- Fixed coordinates for SVs with start chromosome different from end chromosome
- Global comments shown across cases and institutes. Case-specific variant comments are shown only for that specific case.
- Links to clinvar submitted variants at the cases level
- Adapts clinvar parsing to new format
- Fixed problem in `scout update user` when the user object had no roles
- Makes pileup.js use online genome resources when viewing alignments. Now any instance of Scout can make use of this functionality.
- Fix ensembl link for structural variants
- Works even when cases does not have `'madeline_info'`
- Parses Polyphen in correct way again
- Fix problem with parsing gnomad from VEP

### Added
- Added a PDF export function for gene panels
- Added a "Filter and export" button to export custom-filtered SNVs to CSV file
- Dismiss SVs
- Added IGV alignments viewer
- Read delivery report path from case config or CLI command
- Filter for spidex scores
- All HPO terms are now added and fetched from the correct source (https://github.com/obophenotype/human-phenotype-ontology/blob/master/hp.obo)
- New command `scout update hpo`
- New command `scout update genes` will fetch all the latest information about genes and update them
- Load **all** variants found on chromosome **MT**
- Adds choice in cases overview do show as many cases as user like

### Removed
- pileup.min.js and pileup css are imported from a remote web location now
- All source files for HPO information, this is instead fetched directly from source
- All source files for gene information, this is instead fetched directly from source

## [3.0.0]
### Fixed
- hide pedigree panel unless it exists

## [1.5.1] - 2016-07-27
### Fixed
- look for both ".bam.bai" and ".bai" extensions

## [1.4.0] - 2016-03-22
### Added
- support for local frequency through loqusdb
- bunch of other stuff

## [1.3.0] - 2016-02-19
### Fixed
- Update query-phenomizer and add username/password

### Changed
- Update the way a case is checked for rerun-status

### Added
- Add new button to mark a case as "checked"
- Link to clinical variants _without_ 1000G annotation

## [1.2.2] - 2016-02-18
### Fixed
- avoid filtering out variants lacking ExAC and 1000G annotations

## [1.1.3] - 2015-10-01
### Fixed
- persist (clinical) filter when clicking load more
- fix #154 by robustly setting clinical filter func. terms

## [1.1.2] - 2015-09-07
### Fixed
- avoid replacing coverage report with none
- update SO terms, refactored

## [1.1.1] - 2015-08-20
### Fixed
- fetch case based on collaborator status (not owner)

## [1.1.0] - 2015-05-29
### Added
- link(s) to SNPedia based on RS-numbers
- new Jinja filter to "humanize" decimal numbers
- show gene panels in variant view
- new Jinja filter for decoding URL encoding
- add indicator to variants in list that have comments
- add variant number threshold and rank score threshold to load function
- add event methods to mongo adapter
- add tests for models
- show badge "old" if comment was written for a previous analysis

### Changed
- show cDNA change in transcript summary unless variant is exonic
- moved compounds table further up the page
- show dates for case uploads in ISO format
- moved variant comments higher up on page
- updated documentation for pages
- read in coverage report as blob in database and serve directly
- change ``OmimPhenotype`` to ``PhenotypeTerm``
- reorganize models sub-package
- move events (and comments) to separate collection
- only display prev/next links for the research list
- include variant type in breadcrumbs e.g. "Clinical variants"

### Removed
- drop dependency on moment.js

### Fixed
- show the same level of detail for all frequencies on all pages
- properly decode URL encoded symbols in amino acid/cDNA change strings
- fixed issue with wipe permissions in MongoDB
- include default gene lists in "variants" link in breadcrumbs

## [1.0.2] - 2015-05-20
### Changed
- update case fetching function

### Fixed
- handle multiple cases with same id

## [1.0.1] - 2015-04-28
### Fixed
- Fix building URL parameters in cases list Vue component

## [1.0.0] - 2015-04-12
Codename: Sara Lund

![Release 1.0](artwork/releases/release-1-0.jpg)

### Added
- Add email logging for unexpected errors
- New command line tool for deleting case

### Changed
- Much improved logging overall
- Updated documentation/usage guide
- Removed non-working IGV link

### Fixed
- Show sample display name in GT call
- Various small bug fixes
- Make it easier to hover over popups

## [0.0.2-rc1] - 2015-03-04
### Added
- add protein table for each variant
- add many more external links
- add coverage reports as PDFs

### Changed
- incorporate user feedback updates
- big refactor of load scripts

## [0.0.2-rc2] - 2015-03-04
### Changes
- add gene table with gene description
- reorganize inheritance models box

### Fixed
- avoid overwriting gene list on "research" load
- fix various bugs in external links

## [0.0.2-rc3] - 2015-03-05
### Added
- Activity log feed to variant view
- Adds protein change strings to ODM and Sanger email

### Changed
- Extract activity log component to macro

### Fixes
- Make Ensembl transcript links use archive website<|MERGE_RESOLUTION|>--- conflicted
+++ resolved
@@ -15,14 +15,11 @@
 ### Changed
 - Updated the python config file documentation in admin guide
 - Case configuration parsing now uses Pydantic for improved typechecking and config handling
-<<<<<<< HEAD
-- Improved LDAP login documentation
-- Use lib flask-ldapconn instead of flask_ldap3_login> to handle ldap authentication
-=======
 - Removed test matrices to speed up automatic testing of PRs
 - Switch from Coveralls to Codecov to handle CI test coverage
 - Speed-up CI tests by caching installation of libs and splitting tests into groups using pytest-split
->>>>>>> ff5d830c
+- Improved LDAP login documentation
+- Use lib flask-ldapconn instead of flask_ldap3_login> to handle ldap authentication
 ### Fixed
 
 ## [4.45]
