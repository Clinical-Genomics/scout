--- conflicted
+++ resolved
@@ -5,25 +5,17 @@
 About changelog [here](https://keepachangelog.com/en/1.0.0/)
 
 ## []
-<<<<<<< HEAD
 ### Added
 - Better pagination and number of variants returned by queries in `Search SNVs and INDELs` page
 ### Changed
 - Represent different tumor samples as vials in cases page
 - Refactored and simplified code used for collecting gene variants for `Search SNVs and INDELs` page
-=======
-### Changed
 - Represent different tumor samples as vials in cases page
->>>>>>> 26cd5681
 ### Fixed
 - Low tumor purity badge alignment in cancer samples table on cancer case view
 - VariantS comment popovers reactivate on hover
 - Updating database genes in build 37
-<<<<<<< HEAD
-=======
 - ACMG classification summary hidden by sticky navbar
->>>>>>> 26cd5681
-
 
 ## [4.54]
 ### Added
