--- conflicted
+++ resolved
@@ -9,12 +9,9 @@
 - Dark mode, using browser/OS media preference
 ### Changed
 - Improved HTML syntax in case report template
-<<<<<<< HEAD
+- Modified message displayed when variant rank stats could not be calculated
 - Create ClinVar submissions from pinned variants list in case page
 - Select which pinned variants will be included in ClinVar submission documents
-=======
-- Modified message displayed when variant rank stats could not be calculated
->>>>>>> d5f7b516
 ### Fixed
 - Remove load demo case command from docker-compose.yml
 - Text elements being split across pages in PDF reports
