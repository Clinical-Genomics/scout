--- conflicted
+++ resolved
@@ -33,12 +33,9 @@
 - A more compact case page
 - Removed OMIM genes panel
 - Make genes panel, pinned variants panel, causative variants panel and ClinVar panel scrollable on case page
-<<<<<<< HEAD
+- Update to Scilifelab's 2020 logo
 - Moved variant evaluation terms ("dismissal_term", "manual_rank", "cancer_tier", "mosaicism_options") from constants file to database
 - Replace default variant evaluation terms with custom terms included in a json file
-=======
-- Update to Scilifelab's 2020 logo
->>>>>>> 3adaaf73
 
 ## [4.36]
 ### Added
