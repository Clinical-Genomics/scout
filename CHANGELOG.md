--- conflicted
+++ resolved
@@ -22,13 +22,10 @@
 - mtDNA report crashing when one or more samples from a case is not in the chanjo database
 - Case page crashing on missing phenotype terms
 - ACMG benign modifiers
-<<<<<<< HEAD
-- Speed up tests by caching python env correctly in Github action and agging 2 more test groups
+- Speed up tests by caching python env correctly in Github action and adding two more test groups
+- Agile issue templates were added globally to the CG-org. Adding custom issue templates to avoid exposing customers
 - PanelApp panel not saving genes with empty `EnsembleGeneIds` list
-=======
-- Speed up tests by caching python env correctly in Github action
-- Agile issue templates were added globally to the CG-org. Adding custom issue templates to avoid exposing customers.
->>>>>>> 22126c1b
+
 
 ## [4.82.2]
 ### Fixed
