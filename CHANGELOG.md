# Change Log
All notable changes to this project will be documented in this file.
This project adheres to [Semantic Versioning](http://semver.org/).

About changelog [here](https://keepachangelog.com/en/1.0.0/)

## [unreleased]
### Added
- Validate ClinVar submission objects using the ClinVar API
- Wrote tests for case and variant API endpoints
<<<<<<< HEAD
- Pre-validate refseq:HGVS items using VariantValidator in ClinVar submission form
=======
- Create ClinVar submissions from Scout using the ClinVar API
- Export Phenopacket for affected individual
- Import Phenopacket from JSON file or Phenopacket API backend server
>>>>>>> d04001f8
### Fixed
- Fallback for empty alignment index for REViewer service
- Source link out for MIP 11.1 reference STR annotation
- Avoid duplicate causatives and pinned variants
- ClinVar clinical significance displays only the ACMG terms when user selects ACMG 2015 as assertion criteria
- Spacing between icon and text on Beacon and MatchMaker links on case page sidebar



## [4.61.1]
### Fixed
- Added `UMLS` as an option of `Condition ID type` in ClinVar Variant downloaded files
- Missing value for `Condition ID type` in ClinVar Variant downloaded files
- Possibility to open, close or delete a ClinVar submission even if it doesn't have an associated name
- Save SV type, ref and alt n. copies to exported ClinVar files
- Inner and outer start and stop SV coordinates not exported in ClinVar files
- ClinVar submissions page crashing when SV files don't contain breakpoint exact coordinates
- Align OMIM diagnoses with delete diagnosis button on case page
- In ClinVar form, reset condition list and customize help when condition ID changes
<<<<<<< HEAD

=======
>>>>>>> d04001f8

## [4.61]
### Added
- Filter case list by cases with variants in ClinVar submission
- Filter case list by cases containing RNA-seq data - gene_fusion_reports and sample-level tracks (splice junctions and RNA coverage)
- Additional case category `Ignored`, to be used for cases that don't fall in the existing 'inactive', 'archived', 'solved', 'prioritized' categories
- Display number of cases shown / total number of cases available for each category on Cases page
- Moved buttons to modify case status from sidebar to main case page
- Link to Mutalyzer Normalizer tool on variant's transcripts overview to retrieve official HVGS descriptions
- Option to manually load RNA MULTIQC report using the command `scout load report -t multiqc_rna`
- Load RNA MULTIQC automatically for a case if config file contains the `multiqc_rna` key/value
- Instructions in admin-guide on how to load case reports via the command line
- Possibility to filter RD variants by a specific genotype call
- Distinct colors for different inheritance models on RD Variant page
- Gene panels PDF export with case variants hits by variant type
- A couple of additional README badges for GitHub stats
- Upload and display of pipeline reference info and executable version yaml files as custom reports
- Testing CLI on hasta in PR template
### Changed
- Instructions on how to call dibs on scout-stage server in pull request template
- Deprecated CLI commands `scout load <delivery_report, gene_fusion_report, coverage_qc_report, cnv_report>` to replace them with command `scout load report -t <report type>`
- Refactored code to display and download custom case reports
- Do not export `Assertion method` and `Assertion method citation` to ClinVar submission files according to changes to ClinVar's submission spreadsheet templates.
- Simplified code to create and download ClinVar CSV files
- Colorize inheritance models badges by category on VariantS page
- `Safe variants matching` badge more visible on case page
### Fixed
- Non-admin users saving institute settings would clear loqusdb instance selection
- Layout of variant position, cytoband and type in SV variant summary
- Broken `Build Status - GitHub badge` on GitHub README page
- Visibility of text on grey badges in gene panels PDF exports
- Labels for dashboard search controls
- Dark mode visibility for ClinVar submission
- Whitespaces on outdated panel in extent report

## [4.60]
### Added
- Mitochondrial deletion signatures (mitosign) can be uploaded and shown with mtDNA report
- A `Type of analysis` column on Causatives and Validated variants pages
- List of "safe" gene panels available for matching causatives and managed variants in institute settings, to avoid secondary findings
- `svdb_origin` as a synonym for `FOUND_IN` to complement `set` for variants found by all callers
### Changed
- Hide removed gene panels by default in panels page
- Removed option for filtering cancer SVs by Tumor and Normal alt AF
- Hide links to coverage report from case dynamic HPO panel if cancer analysis
- Remove rerun emails and redirect users to the analysis order portal instead
- Updated clinical SVs igv.js track (dbVar) and added example of external track from `https://trackhubregistry.org/`
- Rewrote the ClinVar export module to simplify and add one variant at the time
- ClinVar submissions with phenotype conditions from: [OMIM, MedGen, Orphanet, MeSH, HP, MONDO]
### Fixed
- If trying to load a badly formatted .tsv file an error message is displayed.
- Avoid showing case as rerun when first attempt at case upload failed
- Dynamic autocomplete search not working on phenomodels page
- Callers added to variant when loading case
- Now possible to update managed variant from file without deleting it first
- Missing preselected chromosome when editing a managed variant
- Preselected variant type and subtype when editing a managed variant
- Typo in dbVar ClinVar track, hg19


## [4.59]
### Added
- Button to go directly to HPO SV filter variantS page from case
- `Scout-REViewer-Service` integration - show `REViewer` picture if available
- Link to HPO panel coverage overview on Case page
- Specify a confidence threshold (green|amber|red) when loading PanelApp panels
- Functional annotations in variants lists exports (all variants)
- Cancer/Normal VAFs and COSMIC ids in in variants lists exports (cancer variants)
### Changed
- Better visualization of regional annotation for long lists of genes in large SVs in Variants tables
- Order of cells in variants tables
- More evident links to gene coverage from Variant page
- Gene panels sorted by display name in the entire Case page
- Round CADD and GnomAD values in variants export files
### Fixed
- HPO filter button on SV variantS page
- Spacing between region|function cells in SVs lists
- Labels on gene panel Chanjo report
- Fixed ambiguous duplicated response headers when requesting a BAM file from /static
- Visited color link on gene coverage button (Variant page)

## [4.58.1]
### Fixed
- Case search with search strings that contain characters that can be escaped

## [4.58]
### Added
- Documentation on how to create/update PanelApp panels
- Add filter by local observations (archive) to structural variants filters
- Add more splicing consequences to SO term definitions
- Search for a specific gene in all gene panels
- Institute settings option to force show all variants on VariantS page for all cases of an institute
- Filter cases by validation pending status
- Link to The Clinical Knowledgebase (CKB) (https://ckb.jax.org/) in cancer variant's page
### Fixed
- Added a not-authorized `auto-login` fixture according to changes in Flask-Login 0.6.2
- Renamed `cache_timeout` param name of flask.send_file function to `max_age` (Flask 2.2 compliant)
- Replaced deprecated `app.config["JSON_SORT_KEYS"]` with app.json.sort_keys in app settings
- Bug in gene variants page (All SNVs and INDELs) when variant gene doesn't have a hgnc id that is found in the database
- Broken export of causatives table
- Query for genes in build 38 on `Search SNVs and INDELs` page
- Prevent typing special characters `^<>?!=\/` in case search form
- Search matching causatives also among research variants in other cases
- Links to variants in Verified variants page
- Broken filter institute cases by pinned gene
- Better visualization of long lists of genes in large SVs on Causative and Verified Variants page
- Reintroduced missing button to export Causative variants
- Better linking and display of matching causatives and managed variants
- Reduced code complexity in `scout/parse/variant/variant.py`
- Reduced complexity of code in `scout/build/variant/variant.py`

### Changed
- State that loqusdb observation is in current case if observations count is one and no cases are shown
- Better pagination and number of variants returned by queries in `Search SNVs and INDELs` page
- Refactored and simplified code used for collecting gene variants for `Search SNVs and INDELs` page
- Fix sidebar panel icons in Case view
- Fix panel spacing in Case view
- Removed unused database `sanger_ordered` and `case_id,category,rank_score` indexes (variant collection)
- Verified variants displayed in a dedicated page reachable from institute sidebar
- Unified stats in dashboard page
- Improved gene info for large SVs and cancer SVs
- Remove the unused `variant.str_variant` endpoint from variant views
- Easier editing of HPO gene panel on case page
- Assign phenotype panel less cramped on Case page
- Causatives and Verified variants pages to use the same template macro
- Allow hyphens in panel names
- Reduce resolution of example images
- Remove some animations in web gui which where rendered slow


## [4.57.4]
### Fixed
- Parsing of variant.FORMAT "DR" key in parse variant file

## [4.57.3]
### Fixed
- Export of STR verified variants
- Do not download as verified variants first verified and then reset to not validated
- Avoid duplicated lines in downloaded verified variants reflecting changes in variant validation status

## [4.57.2]
### Fixed
- Export of verified variants when variant gene has no transcripts
- HTTP 500 when visiting a the details page for a cancer variant that had been ranked with genmod

## [4.57.1]
### Fixed
- Updating/replacing a gene panel from file with a corrupted or malformed file

## [4.57]
### Added
- Display last 50 or 500 events for a user in a timeline
- Show dismiss count from other cases on matching variantS
- Save Beacon-related events in events collection
- Institute settings allow saving multiple loqusdb instances for one institute
- Display stats from multiple instances of loqusdb on variant page
- Display date and frequency of obs derived from count of local archive observations from MIP11 (requires fix in MIP)
### Changed
- Prior ACMG classifications view is no longer limited by pathogenicity
### Fixed
- Visibility of Sanger ordered badge on case page, light mode
- Some of the DataTables tables (Phenotypes and Diagnoses pages) got a bit dark in dark mode
- Remove all redundancies when displaying timeline events (some events are saved both as case-related and variant-related)
- Missing link in saved MatchMaker-related events
- Genes with mixed case gene symbols missing in PanelApp panels
- Alignment of elements on the Beacon submission modal window
- Locus info links from STR variantS page open in new browser tabs

## [4.56]
### Added
- Test for PanelApp panels loading
- `panel-umi` tag option when loading cancer analyses
### Changed
- Black text to make comments more visible in dark mode
- Loading PanelApp panels replaces pre-existing panels with same version
- Removed sidebar from Causatives page - navigation is available on the top bar for now
- Create ClinVar submissions from pinned variants list in case page
- Select which pinned variants will be included in ClinVar submission documents
### Fixed
- Remove a:visited css style from all buttons
- Update of HPO terms via command line
- Background color of `MIXED` and `PANEL-UMI` sequencing types on cases page
- Fixed regex error when searching for cases with query ending with `\ `
- Gene symbols on Causatives page lighter in dark mode
- SpliceAI tooltip of multigene variants

## [4.55]
### Changed
- Represent different tumor samples as vials in cases page
- Option to force-update the OMIM panel
### Fixed
- Low tumor purity badge alignment in cancer samples table on cancer case view
- VariantS comment popovers reactivate on hover
- Updating database genes in build 37
- ACMG classification summary hidden by sticky navbar
- Logo backgrounds fixed to white on welcome page
- Visited links turn purple again
- Style of link buttons and dropdown menus
- Update KUH and GMS logos
- Link color for Managed variants

## [4.54]
### Added
- Dark mode, using browser/OS media preference
- Allow marking case as solved without defining causative variants
- Admin users can create missing beacon datasets from the institute's settings page
- GenCC links on gene and variant pages
- Deprecation warnings when launching the app using a .yaml config file or loading cases using .ped files
### Changed
- Improved HTML syntax in case report template
- Modified message displayed when variant rank stats could not be calculated
- Expanded instructions on how to test on CG development server (cg-vm1)
- Added more somatic variant callers (Balsamic v9 SNV, develop SV)
### Fixed
- Remove load demo case command from docker-compose.yml
- Text elements being split across pages in PDF reports
- Made login password field of type `password` in LDAP login form
- Gene panels HTML select in institute's settings page
- Bootstrap upgraded to version 5
- Fix some Sourcery and SonarCloud suggestions
- Escape special characters in case search on institute and dashboard pages
- Broken case PDF reports when no Madeline pedigree image can be created
- Removed text-white links style that were invisible in new pages style
- Variants pagination after pressing "Filter variants" or "Clinical filter"
- Layout of buttons Matchmaker submission panel (case page)
- Removing cases from Matchmaker (simplified code and fixed functionality)
- Reintroduce check for missing alignment files purged from server

## [4.53]
### Added
### Changed
- Point Alamut API key docs link to new API version
- Parse dbSNP id from ID only if it says "rs", else use VEP CSQ fields
- Removed MarkupSafe from the dependencies
### Fixed
- Reintroduced loading of SVs for demo case 643595
- Successful parse of FOUND_IN should avoid GATK caller default
- All vulnerabilities flagged by SonarCloud

## [4.52]
### Added
- Demo cancer case gets loaded together with demo RD case in demo instance
- Parse REVEL_score alongside REVEL_rankscore from csq field and display it on SNV variant page
- Rank score results now show the ranking range
- cDNA and protein changes displayed on institute causatives pages
- Optional SESSION_TIMEOUT_MINUTES configuration in app config files
- Script to convert old OMIM case format (list of integers) to new format (list of dictionaries)
- Additional check for user logged in status before serving alignment files
- Download .cgh files from cancer samples table on cancer case page
- Number of documents and date of last update on genes page
### Changed
- Verify user before redirecting to IGV alignments and sashimi plots
- Build case IGV tracks starting from case and variant objects instead of passing all params in a form
- Unfreeze Werkzeug lib since Flask_login v.0.6 with bugfix has been released
- Sort gene panels by name (panelS and variant page)
- Removed unused `server.blueprints.alignviewers.unindexed_remote_static` endpoint
- User sessions to check files served by `server.blueprints.alignviewers.remote_static` endpoint
- Moved Beacon-related functions to a dedicated app extension
- Audit Filter now also loads filter displaying the variants for it
### Fixed
- Handle `attachment_filename` parameter renamed to `download_name` when Flask 2.2 will be released
- Removed cursor timeout param in cases find adapter function to avoid many code warnings
- Removed stream argument deprecation warning in tests
- Handle `no intervals found` warning in load_region test
- Beacon remove variants
- Protect remote_cors function in alignviewers view from Server-Side Request Forgery (SSRF)
- Check creation date of last document in gene collection to display when genes collection was updated last

## [4.51]
### Added
- Config file containing codecov settings for pull requests
- Add an IGV.js direct link button from case page
- Security policy file
- Hide/shade compound variants based on rank score on variantS from filter
- Chromograph legend documentation direct link
### Changed
- Updated deprecated Codecov GitHub action to v.2
- Simplified code of scout/adapter/mongo/variant
- Update IGV.js to v2.11.2
- Show summary number of variant gene panels on general report if more than 3
### Fixed
- Marrvel link for variants in genome build 38 (using liftover to build 37)
- Remove flags from codecov config file
- Fixed filter bug with high negative SPIDEX scores
- Renamed IARC TP53 button to to `TP53 Database`, modified also link since IARC has been moved to the US NCI: `https://tp53.isb-cgc.org/`
- Parsing new format of OMIM case info when exporting patients to Matchmaker
- Remove flask-debugtoolbar lib dependency that is using deprecated code and causes app to crash after new release of Jinja2 (3.1)
- Variant page crashing for cases with old OMIM terms structure (a list of integers instead of dictionary)
- Variant page crashing when creating MARRVEL link for cases with no genome build
- SpliceAI documentation link
- Fix deprecated `safe_str_cmp` import from `werkzeug.security` by freezing Werkzeug lib to v2.0 until Flask_login v.0.6 with bugfix is released
- List gene names densely in general report for SVs that contain more than 3 genes
- Show transcript ids on refseq genes on hg19 in IGV.js, using refgene source
- Display correct number of genes in general report for SVs that contain more than 32 genes
- Broken Google login after new major release of `lepture/authlib`
- Fix frequency and callers display on case general report

## [4.50.1]
### Fixed
- Show matching causative STR_repid for legacy str variants (pre Stranger hgnc_id)

## [4.50]
### Added
- Individual-specific OMIM terms
- OMIM disease descriptions in ClinVar submission form
- Add a toggle for melter rerun monitoring of cases
- Add a config option to show the rerun monitoring toggle
- Add a cli option to export cases with rerun monitoring enabled
- Add a link to STRipy for STR variants; shallow for ARX and HOXA13
- Hide by default variants only present in unaffected individuals in variants filters
- OMIM terms in general case report
- Individual-level info on OMIM and HPO terms in general case report
- PanelApp gene link among the external links on variant page
- Dashboard case filters fields help
- Filter cases by OMIM terms in cases and dashboard pages
### Fixed
- A malformed panel id request would crash with exception: now gives user warning flash with redirect
- Link to HPO resource file hosted on `http://purl.obolibrary.org`
- Gene search form when gene exists only in build 38
- Fixed odd redirect error and poor error message on missing column for gene panel csv upload
- Typo in parse variant transcripts function
- Modified keys name used to parse local observations (archived) frequencies to reflect change in MIP keys naming
- Better error handling for partly broken/timed out chanjo reports
- Broken javascript code when case Chromograph data is malformed
- Broader space for case synopsis in general report
- Show partial causatives on causatives and matching causatives panels
- Partial causative assignment in cases with no OMIM or HPO terms
- Partial causative OMIM select options in variant page
### Changed
- Slightly smaller and improved layout of content in case PDF report
- Relabel more cancer variant pages somatic for navigation
- Unify caseS nav links
- Removed unused `add_compounds` param from variant controllers function
- Changed default hg19 genome for IGV.js to legacy hg19_1kg_decoy to fix a few problematic loci
- Reduce code complexity (parse/ensembl.py)
- Silence certain fields in ClinVar export if prioritised ones exist (chrom-start-end if hgvs exist)
- Made phenotype non-mandatory when marking a variant as partial causative
- Only one phenotype condition type (OMIM or HPO) per variant is used in ClinVar submissions
- ClinVar submission variant condition prefers OMIM over HPO if available
- Use lighter version of gene objects in Omim MongoDB adapter, panels controllers, panels views and institute controllers
- Gene-variants table size is now adaptive
- Remove unused file upload on gene-variants page

## [4.49]
### Fixed
- Pydantic model types for genome_build, madeline_info, peddy_ped_check and peddy_sex_check, rank_model_version and sv_rank_model_version
- Replace `MatchMaker` with `Matchmaker` in all places visible by a user
- Save diagnosis labels along with OMIM terms in Matchmaker Exchange submission objects
- `libegl-mesa0_21.0.3-0ubuntu0.3~20.04.5_amd64.deb` lib not found by GitHub actions Docker build
- Remove unused `chromograph_image_files` and `chromograph_prefixes` keys saved when creating or updating an RD case
- Search managed variants by description and with ignore case
### Changed
- Introduced page margins on exported PDF reports
- Smaller gene fonts in downloaded HPO genes PDF reports
- Reintroduced gene coverage data in the PDF-exported general report of rare-disease cases
- Check for existence of case report files before creating sidebar links
- Better description of HPO and OMIM terms for patients submitted to Matchmaker Exchange
- Remove null non-mandatory key/values when updating a case
- Freeze WTForms<3 due to several form input rendering changes

## [4.48.1]
### Fixed
- General case PDF report for recent cases with no pedigree

## [4.48]
### Added
- Option to cancel a request for research variants in case page
### Changed
- Update igv.js to v2.10.5
- Updated example of a case delivery report
- Unfreeze cyvcf2
- Builder images used in Scout Dockerfiles
- Crash report email subject gives host name
- Export general case report to PDF using PDFKit instead of WeasyPrint
- Do not include coverage report in PDF case report since they might have different orientation
- Export cancer cases's "Coverage and QC report" to PDF using PDFKit instead of Weasyprint
- Updated cancer "Coverage and QC report" example
- Keep portrait orientation in PDF delivery report
- Export delivery report to PDF using PDFKit instead of Weasyprint
- PDF export of clinical and research HPO panels using PDFKit instead of Weasyprint
- Export gene panel report to PDF using PDFKit
- Removed WeasyPrint lib dependency

### Fixed
- Reintroduced missing links to Swegen and Beacon and dbSNP in RD variant page, summary section
- Demo delivery report orientation to fit new columns
- Missing delivery report in demo case
- Cast MNVs to SNV for test
- Export verified variants from all institutes when user is admin
- Cancer coverage and QC report not found for demo cancer case
- Pull request template instructions on how to deploy to test server
- PDF Delivery report not showing Swedac logo
- Fix code typos
- Disable codefactor raised by ESLint for javascript functions located on another file
- Loading spinner stuck after downloading a PDF gene panel report
- IGV browser crashing when file system with alignment files is not mounted

## [4.47]
### Added
- Added CADD, GnomAD and genotype calls to variantS export
### Changed
- Pull request template, to illustrate how to deploy pull request branches on cg-vm1 stage server
### Fixed
- Compiled Docker image contains a patched version (v4.9) of chanjo-report

## [4.46.1]
### Fixed
- Downloading of files generated within the app container (MT-report, verified variants, pedigrees, ..)

## [4.46]
### Added
- Created a Dockefile to be used to serve the dockerized app in production
- Modified the code to collect database params specified as env vars
- Created a GitHub action that pushes the Dockerfile-server image to Docker Hub (scout-server-stage) every time a PR is opened
- Created a GitHub action that pushes the Dockerfile-server image to Docker Hub (scout-server) every time a new release is created
- Reassign MatchMaker Exchange submission to another user when a Scout user is deleted
- Expose public API JSON gene panels endpoint, primarily to enable automated rerun checking for updates
- Add utils for dictionary type
- Filter institute cases using multiple HPO terms
- Vulture GitHub action to identify and remove unused variables and imports
### Changed
- Updated the python config file documentation in admin guide
- Case configuration parsing now uses Pydantic for improved typechecking and config handling
- Removed test matrices to speed up automatic testing of PRs
- Switch from Coveralls to Codecov to handle CI test coverage
- Speed-up CI tests by caching installation of libs and splitting tests into randomized groups using pytest-test-groups
- Improved LDAP login documentation
- Use lib flask-ldapconn instead of flask_ldap3_login> to handle ldap authentication
- Updated Managed variant documentation in user guide
- Fix and simplify creating and editing of gene panels
- Simplified gene variants search code
- Increased the height of the genes track in the IGV viewer
### Fixed
- Validate uploaded managed variant file lines, warning the user.
- Exporting validated variants with missing "genes" database key
- No results returned when searching for gene variants using a phenotype term
- Variants filtering by gene symbols file
- Make gene HGNC symbols field mandatory in gene variants page and run search only on form submit
- Make sure collaborator gene variants are still visible, even if HPO filter is used

## [4.45]
### Added
### Changed
- Start Scout also when loqusdbapi is not reachable
- Clearer definition of manual standard and custom inheritance models in gene panels
- Allow searching multiple chromosomes in filters
### Fixed
- Gene panel crashing on edit action

## [4.44]
### Added
### Changed
- Display Gene track beneath each sample track when displaying splice junctions in igv browser
- Check outdated gene symbols and update with aliases for both RD and cancer variantS
### Fixed
- Added query input check and fixed the Genes API endpoint to return a json formatted error when request is malformed
- Typo in ACMG BP6 tooltip

## [4.43.1]
### Added
- Added database index for OMIM disease term genes
### Changed
### Fixed
- Do not drop HPO terms collection when updating HPO terms via the command line
- Do not drop disease (OMIM) terms collection when updating diseases via the command line

## [4.43]
### Added
- Specify which collection(s) update/build indexes for
### Fixed
- Do not drop genes and transcripts collections when updating genes via the command line

## [4.42.1]
### Added
### Changed
### Fixed
- Freeze PyMongo lib to version<4.0 to keep supporting previous MongoDB versions
- Speed up gene panels creation and update by collecting only light gene info from database
- Avoid case page crash on Phenomizer queries timeout

## [4.42]
### Added
- Choose custom pinned variants to submit to MatchMaker Exchange
- Submit structural variant as genes to the MatchMaker Exchange
- Added function for maintainers and admins to remove gene panels
- Admins can restore deleted gene panels
- A development docker-compose file illustrating the scout/chanjo-report integration
- Show AD on variants view for cancer SV (tumor and normal)
- Cancer SV variants filter AD, AF (tumor and normal)
- Hiding the variants score column also from cancer SVs, as for the SNVs
### Changed
- Enforce same case _id and display_name when updating a case
- Enforce same individual ids, display names and affected status when updating a case
- Improved documentation for connecting to loqusdb instances (including loqusdbapi)
- Display and download HPO gene panels' gene symbols in italics
- A faster-built and lighter Docker image
- Reduce complexity of `panels` endpoint moving some code to the panels controllers
- Update requirements to use flask-ldap3-login>=0.9.17 instead of freezing WTForm
### Fixed
- Use of deprecated TextField after the upgrade of WTF to v3.0
- Freeze to WTForms to version < 3
- Remove the extra files (bed files and madeline.svg) introduced by mistake
- Cli command loading demo data in docker-compose when case custom images exist and is None
- Increased MongoDB connection serverSelectionTimeoutMS parameter to 30K (default value according to MongoDB documentation)
- Better differentiate old obs counts 0 vs N/A
- Broken cancer variants page when default gene panel was deleted
- Typo in tx_overview function in variant controllers file
- Fixed loqusdbapi SV search URL
- SV variants filtering using Decipher criterion
- Removing old gene panels that don't contain the `maintainer` key.

## [4.41.1]
### Fixed
- General reports crash for variant annotations with same variant on other cases

## [4.41]
### Added
- Extended the instructions for running the Scout Docker image (web app and cli).
- Enabled inclusion of custom images to STR variant view
### Fixed
- General case report sorting comments for variants with None genetic models
- Do not crash but redirect to variants page with error when a variant is not found for a case
- UCSC links coordinates for SV variants with start chromosome different than end chromosome
- Human readable variants name in case page for variants having start chromosome different from end chromosome
- Avoid always loading all transcripts when checking gene symbol: introduce gene captions
- Slow queries for evaluated variants on e.g. case page - use events instead
### Changed
- Rearrange variant page again, moving severity predictions down.
- More reactive layout width steps on variant page

## [4.40.1]
### Added
### Fixed
- Variants dismissed with inconsistent inheritance pattern can again be shown in general case report
- General report page for variants with genes=None
- General report crashing when variants have no panels
- Added other missing keys to case and variant dictionaries passed to general report
### Changed

## [4.40]
### Added
- A .cff citation file
- Phenotype search API endpoint
- Added pagination to phenotype API
- Extend case search to include internal MongoDB id
- Support for connecting to a MongoDB replica set (.py config files)
- Support for connecting to a MongoDB replica set (.yaml config files)
### Fixed
- Command to load the OMIM gene panel (`scout load panel --omim`)
- Unify style of pinned and causative variants' badges on case page
- Removed automatic spaces after punctuation in comments
- Remove the hardcoded number of total individuals from the variant's old observations panel
- Send delete requests to a connected Beacon using the DELETE method
- Layout of the SNV and SV variant page - move frequency up
### Changed
- Stop updating database indexes after loading exons via command line
- Display validation status badge also for not Sanger-sequenced variants
- Moved Frequencies, Severity and Local observations panels up in RD variants page
- Enabled Flask CORS to communicate CORS status to js apps
- Moved the code preparing the transcripts overview to the backend
- Refactored and filtered json data used in general case report
- Changed the database used in docker-compose file to use the official MongoDB v4.4 image
- Modified the Python (3.6, 3.8) and MongoDB (3.2, 4.4, 5.0) versions used in testing matrices (GitHub actions)
- Capitalize case search terms on institute and dashboard pages


## [4.39]
### Added
- COSMIC IDs collected from CSQ field named `COSMIC`
### Fixed
- Link to other causative variants on variant page
- Allow multiple COSMIC links for a cancer variant
- Fix floating text in severity box #2808
- Fixed MitoMap and HmtVar links for hg38 cases
- Do not open new browser tabs when downloading files
- Selectable IGV tracks on variant page
- Missing splice junctions button on variant page
- Refactor variantS representative gene selection, and use it also for cancer variant summary
### Changed
- Improve Javascript performance for displaying Chromograph images
- Make ClinVar classification more evident in cancer variant page

## [4.38]
### Added
- Option to hide Alamut button in the app config file
### Fixed
- Library deprecation warning fixed (insert is deprecated. Use insert_one or insert_many instead)
- Update genes command will not trigger an update of database indices any more
- Missing resources in temporary downloading directory when updating genes using the command line
- Restore previous variant ACMG classification in a scrollable div
- Loading spinner not stopping after downloading PDF case reports and variant list export
- Add extra Alamut links higher up on variant pages
- Improve UX for phenotypes in case page
- Filter and export of STR variants
- Update look of variants page navigation buttons
### Changed

## [4.37]
### Added
- Highlight and show version number for RefSeq MANE transcripts.
- Added integration to a rerunner service for toggling reanalysis with updated pedigree information
- SpliceAI display and parsing from VEP CSQ
- Display matching tiered variants for cancer variants
- Display a loading icon (spinner) until the page loads completely
- Display filter badges in cancer variants list
- Update genes from pre-downloaded file resources
- On login, OS, browser version and screen size are saved anonymously to understand how users are using Scout
- API returning institutes data for a given user: `/api/v1/institutes`
- API returning case data for a given institute: `/api/v1/institutes/<institute_id>/cases`
- Added GMS and Lund university hospital logos to login page
- Made display of Swedac logo configurable
- Support for displaying custom images in case view
- Individual-specific HPO terms
- Optional alamut_key in institute settings for Alamut Plus software
- Case report API endpoint
- Tooltip in case explaining that genes with genome build different than case genome build will not be added to dynamic HPO panel.
- Add DeepVariant as a caller
### Fixed
- Updated IGV to v2.8.5 to solve missing gene labels on some zoom levels
- Demo cancer case config file to load somatic SNVs and SVs only.
- Expand list of refseq trancripts in ClinVar submission form
- Renamed `All SNVs and INDELs` institute sidebar element to `Search SNVs and INDELs` and fixed its style.
- Add missing parameters to case load-config documentation
- Allow creating/editing gene panels and dynamic gene panels with genes present in genome build 38
- Bugfix broken Pytests
- Bulk dismissing variants error due to key conversion from string to integer
- Fix typo in index documentation
- Fixed crash in institute settings page if "collaborators" key is not set in database
- Don't stop Scout execution if LoqusDB call fails and print stacktrace to log
- Bug when case contains custom images with value `None`
- Bug introduced when fixing another bug in Scout-LoqusDB interaction
- Loading of OMIM diagnoses in Scout demo instance
- Remove the docker-compose with chanjo integration because it doesn't work yet.
- Fixed standard docker-compose with scout demo data and database
- Clinical variant assessments not present for pinned and causative variants on case page.
- MatchMaker matching one node at the time only
- Remove link from previously tiered variants badge in cancer variants page
- Typo in gene cell on cancer variants page
- Managed variants filter form
### Changed
- Better naming for variants buttons on cancer track (somatic, germline). Also show cancer research button if available.
- Load case with missing panels in config files, but show warning.
- Changing the (Female, Male) symbols to (F/M) letters in individuals_table and case-sma.
- Print stacktrace if case load command fails
- Added sort icon and a pointer to the cursor to all tables with sortable fields
- Moved variant, gene and panel info from the basic pane to summary panel for all variants.
- Renamed `Basics` panel to `Classify` on variant page.
- Revamped `Basics` panel to a panel dedicated to classify variants
- Revamped the summary panel to be more compact.
- Added dedicated template for cancer variants
- Removed Gene models, Gene annotations and Conservation panels for cancer variants
- Reorganized the orders of panels for variant and cancer variant views
- Added dedicated variant quality panel and removed relevant panes
- A more compact case page
- Removed OMIM genes panel
- Make genes panel, pinned variants panel, causative variants panel and ClinVar panel scrollable on case page
- Update to Scilifelab's 2020 logo
- Update Gens URL to support Gens v2.0 format
- Refactor tests for parsing case configurations
- Updated links to HPO downloadable resources
- Managed variants filtering defaults to all variant categories
- Changing the (Kind) drop-down according to (Category) drop-down in Managed variant add variant
- Moved Gens button to individuals table
- Check resource files availability before starting updating OMIM diagnoses
- Fix typo in `SHOW_OBSERVED_VARIANT_ARCHIVE` config param

## [4.36]
### Added
- Parse and save splice junction tracks from case config file
- Tooltip in observations panel, explaining that case variants with no link might be old variants, not uploaded after a case rerun
### Fixed
- Warning on overwriting variants with same position was no longer shown
- Increase the height of the dropdowns to 425px
- More indices for the case table as it grows, specifically for causatives queries
- Splice junction tracks not centered over variant genes
- Total number of research variants count
- Update variants stats in case documents every time new variants are loaded
- Bug in flashing warning messages when filtering variants
### Changed
- Clearer warning messages for genes and gene/gene-panels searches in variants filters

## [4.35]
### Added
- A new index for hgnc_symbol in the hgnc_gene collection
- A Pedigree panel in STR page
- Display Tier I and II variants in case view causatives card for cancer cases
### Fixed
- Send partial file data to igv.js when visualizing sashimi plots with splice junction tracks
- Research variants filtering by gene
- Do not attempt to populate annotations for not loaded pinned/causatives
- Add max-height to all dropdowns in filters
### Changed
- Switch off non-clinical gene warnings when filtering research variants
- Don't display OMIM disease card in case view for cancer cases
- Refactored Individuals and Causative card in case view for cancer cases
- Update and style STR case report

## [4.34]
### Added
- Saved filter lock and unlock
- Filters can optionally be marked audited, logging the filter name, user and date on the case events and general report.
- Added `ClinVar hits` and `Cosmic hits` in cancer SNVs filters
- Added `ClinVar hits` to variants filter (rare disease track)
- Load cancer demo case in docker-compose files (default and demo file)
- Inclusive-language check using [woke](https://github.com/get-woke/woke) github action
- Add link to HmtVar for mitochondrial variants (if VCF is annotated with HmtNote)
- Grey background for dismissed compounds in variants list and variant page
- Pin badge for pinned compounds in variants list and variant page
- Support LoqusDB REST API queries
- Add a docker-compose-matchmaker under scout/containers/development to test matchmaker locally
- Script to investigate consequences of symbol search bug
- Added GATK to list of SV and cancer SV callers
### Fixed
- Make MitoMap link work for hg38 again
- Export Variants feature crashing when one of the variants has no primary transcripts
- Redirect to last visited variantS page when dismissing variants from variants list
- Improved matching of SVs Loqus occurrences in other cases
- Remove padding from the list inside (Matching causatives from other cases) panel
- Pass None to get_app function in CLI base since passing script_info to app factory functions was deprecated in Flask 2.0
- Fixed failing tests due to Flask update to version 2.0
- Speed up user events view
- Causative view sort out of memory error
- Use hgnc_id for gene filter query
- Typo in case controllers displaying an error every time a patient is matched against external MatchMaker nodes
- Do not crash while attempting an update for variant documents that are too big (> 16 MB)
- Old STR causatives (and other variants) may not have HGNC symbols - fix sort lambda
- Check if gene_obj has primary_transcript before trying to access it
- Warn if a gene manually searched is in a clinical panel with an outdated name when filtering variants
- ChrPos split js not needed on STR page yet
### Changed
- Remove parsing of case `genome_version`, since it's not used anywhere downstream
- Introduce deprecation warning for Loqus configs that are not dictionaries
- SV clinical filter no longer filters out sub 100 nt variants
- Count cases in LoqusDB by variant type
- Commit pulse repo badge temporarily set to weekly
- Sort ClinVar submissions objects by ascending "Last evaluated" date
- Refactored the MatchMaker integration as an extension
- Replaced some sensitive words as suggested by woke linter
- Documentation for load-configuration rewritten.
- Add styles to MatchMaker matches table
- More detailed info on the data shared in MatchMaker submission form

## [4.33.1]
### Fixed
- Include markdown for release autodeploy docs
- Use standard inheritance model in ClinVar (https://ftp.ncbi.nlm.nih.gov/pub/GTR/standard_terms/Mode_of_inheritance.txt)
- Fix issue crash with variants that have been unflagged causative not being available in other causatives
### Added
### Changed

## [4.33]
### Fixed
- Command line crashing when updating an individual not found in database
- Dashboard page crashing when filters return no data
- Cancer variants filter by chromosome
- /api/v1/genes now searches for genes in all genome builds by default
- Upgraded igv.js to version 2.8.1 (Fixed Unparsable bed record error)
### Added
- Autodeploy docs on release
- Documentation for updating case individuals tracks
- Filter cases and dashboard stats by analysis track
### Changed
- Changed from deprecated db update method
- Pre-selected fields to run queries with in dashboard page
- Do not filter by any institute when first accessing the dashboard
- Removed OMIM panel in case view for cancer cases
- Display Tier I and II variants in case view causatives panel for cancer cases
- Refactored Individuals and Causative panels in case view for cancer cases

## [4.32.1]
### Fixed
- iSort lint check only
### Changed
- Institute cases page crashing when a case has track:Null
### Added

## [4.32]
### Added
- Load and show MITOMAP associated diseases from VCF (INFO field: MitomapAssociatedDiseases, via HmtNote)
- Show variant allele frequencies for mitochondrial variants (GRCh38 cases)
- Extend "public" json API with diseases (OMIM) and phenotypes (HPO)
- HPO gene list download now has option for clinical and non-clinical genes
- Display gene splice junctions data in sashimi plots
- Update case individuals with splice junctions tracks
- Simple Docker compose for development with local build
- Make Phenomodels subpanels collapsible
- User side documentation of cytogenomics features (Gens, Chromograph, vcf2cytosure, rhocall)
- iSort GitHub Action
- Support LoqusDB REST API queries
### Fixed
- Show other causative once, even if several events point to it
- Filtering variants by mitochondrial chromosome for cases with genome build=38
- HPO gene search button triggers any warnings for clinical / non-existing genes also on first search
- Fixed a bug in variants pages caused by MT variants without alt_frequency
- Tests for CADD score parsing function
- Fixed the look of IGV settings on SNV variant page
- Cases analyzed once shown as `rerun`
- Missing case track on case re-upload
- Fixed severity rank for SO term "regulatory region ablation"
### Changed
- Refactor according to CodeFactor - mostly reuse of duplicated code
- Phenomodels language adjustment
- Open variants in a new window (from variants page)
- Open overlapping and compound variants in a new window (from variant page)
- gnomAD link points to gnomAD v.3 (build GRCh38) for mitochondrial variants.
- Display only number of affected genes for dismissed SVs in general report
- Chromosome build check when populating the variants filter chromosome selection
- Display mitochondrial and rare diseases coverage report in cases with missing 'rare' track

## [4.31.1]
### Added
### Changed
- Remove mitochondrial and coverage report from cancer cases sidebar
### Fixed
- ClinVar page when dbSNP id is None

## [4.31]
### Added
- gnomAD annotation field in admin guide
- Export also dynamic panel genes not associated to an HPO term when downloading the HPO panel
- Primary HGNC transcript info in variant export files
- Show variant quality (QUAL field from vcf) in the variant summary
- Load/update PDF gene fusion reports (clinical and research) generated with Arriba
- Support new MANE annotations from VEP (both MANE Select and MANE Plus Clinical)
- Display on case activity the event of a user resetting all dismissed variants
- Support gnomAD population frequencies for mitochondrial variants
- Anchor links in Casedata ClinVar panels to redirect after renaming individuals
### Fixed
- Replace old docs link www.clinicalgenomics.se/scout with new https://clinical-genomics.github.io/scout
- Page formatting issues whenever case and variant comments contain extremely long strings with no spaces
- Chromograph images can be one column and have scrollbar. Removed legacy code.
- Column labels for ClinVar case submission
- Page crashing looking for LoqusDB observation when variant doesn't exist
- Missing inheritance models and custom inheritance models on newly created gene panels
- Accept only numbers in managed variants filter as position and end coordinates
- SNP id format and links in Variant page, ClinVar submission form and general report
- Case groups tooltip triggered only when mouse is on the panel header
### Changed
- A more compact case groups panel
- Added landscape orientation CSS style to cancer coverage and QC demo report
- Improve user documentation to create and save new gene panels
- Removed option to use space as separator when uploading gene panels
- Separating the columns of standard and custom inheritance models in gene panels
- Improved ClinVar instructions for users using non-English Excel

## [4.30.2]
### Added
### Fixed
- Use VEP RefSeq ID if RefSeq list is empty in RefSeq transcripts overview
- Bug creating variant links for variants with no end_chrom
### Changed

## [4.30.1]
### Added
### Fixed
- Cryptography dependency fixed to use version < 3.4
### Changed

## [4.30]
### Added
- Introduced a `reset dismiss variant` verb
- Button to reset all dismissed variants for a case
- Add black border to Chromograph ideograms
- Show ClinVar annotations on variantS page
- Added integration with GENS, copy number visualization tool
- Added a VUS label to the manual classification variant tags
- Add additional information to SNV verification emails
- Tooltips documenting manual annotations from default panels
- Case groups now show bam files from all cases on align view
### Fixed
- Center initial igv view on variant start with SNV/indels
- Don't set initial igv view to negative coordinates
- Display of GQ for SV and STR
- Parsing of AD and related info for STRs
- LoqusDB field in institute settings accepts only existing Loqus instances
- Fix DECIPHER link to work after DECIPHER migrated to GRCh38
- Removed visibility window param from igv.js genes track
- Updated HPO download URL
- Patch HPO download test correctly
- Reference size on STR hover not needed (also wrong)
- Introduced genome build check (allowed values: 37, 38, "37", "38") on case load
- Improve case searching by assignee full name
- Populating the LoqusDB select in institute settings
### Changed
- Cancer variants table header (pop freq etc)
- Only admin users can modify LoqusDB instance in Institute settings
- Style of case synopsis, variants and case comments
- Switched to igv.js 2.7.5
- Do not choke if case is missing research variants when research requested
- Count cases in LoqusDB by variant type
- Introduce deprecation warning for Loqus configs that are not dictionaries
- Improve create new gene panel form validation
- Make XM- transcripts less visible if they don't overlap with transcript refseq_id in variant page
- Color of gene panels and comments panels on cases and variant pages
- Do not choke if case is missing research variants when reserch requested

## [4.29.1]
### Added
### Fixed
- Always load STR variants regardless of RankScore threshold (hotfix)
### Changed

## [4.29]
### Added
- Added a page about migrating potentially breaking changes to the documentation
- markdown_include in development requirements file
- STR variants filter
- Display source, Z-score, inheritance pattern for STR annotations from Stranger (>0.6.1) if available
- Coverage and quality report to cancer view
### Fixed
- ACMG classification page crashing when trying to visualize a classification that was removed
- Pretty print HGVS on gene variants (URL-decode VEP)
- Broken or missing link in the documentation
- Multiple gene names in ClinVar submission form
- Inheritance model select field in ClinVar submission
- IGV.js >2.7.0 has an issue with the gene track zoom levels - temp freeze at 2.7.0
- Revert CORS-anywhere and introduce a local http proxy for cloud tracks
### Changed

## [4.28]
### Added
- Chromograph integration for displaying PNGs in case-page
- Add VAF to cancer case general report, and remove some of its unused fields
- Variants filter compatible with genome browser location strings
- Support for custom public igv tracks stored on the cloud
- Add tests to increase testing coverage
- Update case variants count after deleting variants
- Update IGV.js to latest (v2.7.4)
- Bypass igv.js CORS check using `https://github.com/Rob--W/cors-anywhere`
- Documentation on default and custom IGV.js tracks (admin docs)
- Lock phenomodels so they're editable by admins only
- Small case group assessment sharing
- Tutorial and files for deploying app on containers (Kubernetes pods)
- Canonical transcript and protein change of canonical transcript in exported variants excel sheet
- Support for Font Awesome version 6
- Submit to Beacon from case page sidebar
- Hide dismissed variants in variants pages and variants export function
- Systemd service files and instruction to deploy Scout using podman
### Fixed
- Bugfix: unused `chromgraph_prefix |tojson` removed
- Freeze coloredlogs temporarily
- Marrvel link
- Don't show TP53 link for silent or synonymous changes
- OMIM gene field accepts any custom number as OMIM gene
- Fix Pytest single quote vs double quote string
- Bug in gene variants search by similar cases and no similar case is found
- Delete unused file `userpanel.py`
- Primary transcripts in variant overview and general report
- Google OAuth2 login setup in README file
- Redirect to 'missing file'-icon if configured Chromograph file is missing
- Javascript error in case page
- Fix compound matching during variant loading for hg38
- Cancer variants view containing variants dismissed with cancer-specific reasons
- Zoom to SV variant length was missing IGV contig select
- Tooltips on case page when case has no default gene panels
### Changed
- Save case variants count in case document and not in sessions
- Style of gene panels multiselect on case page
- Collapse/expand main HPO checkboxes in phenomodel preview
- Replaced GQ (Genotype quality) with VAF (Variant allele frequency) in cancer variants GT table
- Allow loading of cancer cases with no tumor_purity field
- Truncate cDNA and protein changes in case report if longer than 20 characters


## [4.27]
### Added
- Exclude one or more variant categories when running variants delete command
### Fixed
### Changed

## [4.26.1]
### Added
### Fixed
- Links with 1-letter aa codes crash on frameshift etc
### Changed

## [4.26]
### Added
- Extend the delete variants command to print analysis date, track, institute, status and research status
- Delete variants by type of analysis (wgs|wes|panel)
- Links to cBioPortal, MutanTP53, IARC TP53, OncoKB, MyCancerGenome, CIViC
### Fixed
- Deleted variants count
### Changed
- Print output of variants delete command as a tab separated table

## [4.25]
### Added
- Command line function to remove variants from one or all cases
### Fixed
- Parse SMN None calls to None rather than False

## [4.24.1]
### Fixed
- Install requirements.txt via setup file

## [4.24]
### Added
- Institute-level phenotype models with sub-panels containing HPO and OMIM terms
- Runnable Docker demo
- Docker image build and push github action
- Makefile with shortcuts to docker commands
- Parse and save synopsis, phenotype and cohort terms from config files upon case upload
### Fixed
- Update dismissed variant status when variant dismissed key is missing
- Breakpoint two IGV button now shows correct chromosome when different from bp1
- Missing font lib in Docker image causing the PDF report download page to crash
- Sentieon Manta calls lack Somaticscore - load anyway
- ClinVar submissions crashing due to pinned variants that are not loaded
- Point ExAC pLI score to new gnomad server address
- Bug uploading cases missing phenotype terms in config file
- STRs loaded but not shown on browser page
- Bug when using adapter.variant.get_causatives with case_id without causatives
- Problem with fetching "solved" from scout export cases cli
- Better serialising of datetime and bson.ObjectId
- Added `volumes` folder to .gitignore
### Changed
- Make matching causative and managed variants foldable on case page
- Remove calls to PyMongo functions marked as deprecated in backend and frontend(as of version 3.7).
- Improved `scout update individual` command
- Export dynamic phenotypes with ordered gene lists as PDF


## [4.23]
### Added
- Save custom IGV track settings
- Show a flash message with clear info about non-valid genes when gene panel creation fails
- CNV report link in cancer case side navigation
- Return to comment section after editing, deleting or submitting a comment
- Managed variants
- MT vs 14 chromosome mean coverage stats if Scout is connected to Chanjo
### Fixed
- missing `vcf_cancer_sv` and `vcf_cancer_sv_research` to manual.
- Split ClinVar multiple clnsig values (slash-separated) and strip them of underscore for annotations without accession number
- Timeout of `All SNVs and INDELs` page when no valid gene is provided in the search
- Round CADD (MIPv9)
- Missing default panel value
- Invisible other causatives lines when other causatives lack gene symbols
### Changed
- Do not freeze mkdocs-material to version 4.6.1
- Remove pre-commit dependency

## [4.22]
### Added
- Editable cases comments
- Editable variants comments
### Fixed
- Empty variant activity panel
- STRs variants popover
- Split new ClinVar multiple significance terms for a variant
- Edit the selected comment, not the latest
### Changed
- Updated RELEASE docs.
- Pinned variants card style on the case page
- Merged `scout export exons` and `scout view exons` commands


## [4.21.2]
### Added
### Fixed
- Do not pre-filter research variants by (case-default) gene panels
- Show OMIM disease tooltip reliably
### Changed

## [4.21.1]
### Added
### Fixed
- Small change to Pop Freq column in variants ang gene panels to avoid strange text shrinking on small screens
- Direct use of HPO list for Clinical HPO SNV (and cancer SNV) filtering
- PDF coverage report redirecting to login page
### Changed
- Remove the option to dismiss single variants from all variants pages
- Bulk dismiss SNVs, SVs and cancer SNVs from variants pages

## [4.21]
### Added
- Support to configure LoqusDB per institute
- Highlight causative variants in the variants list
- Add tests. Mostly regarding building internal datatypes.
- Remove leading and trailing whitespaces from panel_name and display_name when panel is created
- Mark MANE transcript in list of transcripts in "Transcript overview" on variant page
- Show default panel name in case sidebar
- Previous buttons for variants pagination
- Adds a gh action that checks that the changelog is updated
- Adds a gh action that deploys new releases automatically to pypi
- Warn users if case default panels are outdated
- Define institute-specific gene panels for filtering in institute settings
- Use institute-specific gene panels in variants filtering
- Show somatic VAF for pinned and causative variants on case page

### Fixed
- Report pages redirect to login instead of crashing when session expires
- Variants filter loading in cancer variants page
- User, Causative and Cases tables not scaling to full page
- Improved docs for an initial production setup
- Compatibility with latest version of Black
- Fixed tests for Click>7
- Clinical filter required an extra click to Filter to return variants
- Restore pagination and shrink badges in the variants page tables
- Removing a user from the command line now inactivates the case only if user is last assignee and case is active
- Bugfix, LoqusDB per institute feature crashed when institute id was empty string
- Bugfix, LoqusDB calls where missing case count
- filter removal and upload for filters deleted from another page/other user
- Visualize outdated gene panels info in a popover instead of a tooltip in case page side panel

### Changed
- Highlight color on normal STRs in the variants table from green to blue
- Display breakpoints coordinates in verification emails only for structural variants


## [4.20]
### Added
- Display number of filtered variants vs number of total variants in variants page
- Search case by HPO terms
- Dismiss variant column in the variants tables
- Black and pre-commit packages to dev requirements

### Fixed
- Bug occurring when rerun is requested twice
- Peddy info fields in the demo config file
- Added load config safety check for multiple alignment files for one individual
- Formatting of cancer variants table
- Missing Score in SV variants table

### Changed
- Updated the documentation on how to create a new software release
- Genome build-aware cytobands coordinates
- Styling update of the Matchmaker card
- Select search type in case search form


## [4.19]

### Added
- Show internal ID for case
- Add internal ID for downloaded CGH files
- Export dynamic HPO gene list from case page
- Remove users as case assignees when their account is deleted
- Keep variants filters panel expanded when filters have been used

### Fixed
- Handle the ProxyFix ModuleNotFoundError when Werkzeug installed version is >1.0
- General report formatting issues whenever case and variant comments contain extremely long strings with no spaces

### Changed
- Created an institute wrapper page that contains list of cases, causatives, SNVs & Indels, user list, shared data and institute settings
- Display case name instead of case ID on clinVar submissions
- Changed icon of sample update in clinVar submissions


## [4.18]

### Added
- Filter cancer variants on cytoband coordinates
- Show dismiss reasons in a badge with hover for clinical variants
- Show an ellipsis if 10 cases or more to display with loqusdb matches
- A new blog post for version 4.17
- Tooltip to better describe Tumor and Normal columns in cancer variants
- Filter cancer SNVs and SVs by chromosome coordinates
- Default export of `Assertion method citation` to clinVar variants submission file
- Button to export up to 500 cancer variants, filtered or not
- Rename samples of a clinVar submission file

### Fixed
- Apply default gene panel on return to cancer variantS from variant view
- Revert to certificate checking when asking for Chanjo reports
- `scout download everything` command failing while downloading HPO terms

### Changed
- Turn tumor and normal allelic fraction to decimal numbers in tumor variants page
- Moved clinVar submissions code to the institutes blueprints
- Changed name of clinVar export files to FILENAME.Variant.csv and FILENAME.CaseData.csv
- Switched Google login libraries from Flask-OAuthlib to Authlib


## [4.17.1]

### Fixed
- Load cytobands for cases with chromosome build not "37" or "38"


## [4.17]

### Added
- COSMIC badge shown in cancer variants
- Default gene-panel in non-cancer structural view in url
- Filter SNVs and SVs by cytoband coordinates
- Filter cancer SNV variants by alt allele frequency in tumor
- Correct genome build in UCSC link from structural variant page



### Fixed
- Bug in clinVar form when variant has no gene
- Bug when sharing cases with the same institute twice
- Page crashing when removing causative variant tag
- Do not default to GATK caller when no caller info is provided for cancer SNVs


## [4.16.1]

### Fixed
- Fix the fix for handling of delivery reports for rerun cases

## [4.16]

### Added
- Adds possibility to add "lims_id" to cases. Currently only stored in database, not shown anywhere
- Adds verification comment box to SVs (previously only available for small variants)
- Scrollable pedigree panel

### Fixed
- Error caused by changes in WTForm (new release 2.3.x)
- Bug in OMIM case page form, causing the page to crash when a string was provided instead of a numerical OMIM id
- Fix Alamut link to work properly on hg38
- Better handling of delivery reports for rerun cases
- Small CodeFactor style issues: matchmaker results counting, a couple of incomplete tests and safer external xml
- Fix an issue with Phenomizer introduced by CodeFactor style changes

### Changed
- Updated the version of igv.js to 2.5.4

## [4.15.1]

### Added
- Display gene names in ClinVar submissions page
- Links to Varsome in variant transcripts table

### Fixed
- Small fixes to ClinVar submission form
- Gene panel page crash when old panel has no maintainers

## [4.15]

### Added
- Clinvar CNVs IGV track
- Gene panels can have maintainers
- Keep variant actions (dismissed, manual rank, mosaic, acmg, comments) upon variant re-upload
- Keep variant actions also on full case re-upload

### Fixed
- Fix the link to Ensembl for SV variants when genome build 38.
- Arrange information in columns on variant page
- Fix so that new cosmic identifier (COSV) is also acceptable #1304
- Fixed COSMIC tag in INFO (outside of CSQ) to be parses as well with `&` splitter.
- COSMIC stub URL changed to https://cancer.sanger.ac.uk/cosmic/search?q= instead.
- Updated to a version of IGV where bigBed tracks are visualized correctly
- Clinvar submission files are named according to the content (variant_data and case_data)
- Always show causatives from other cases in case overview
- Correct disease associations for gene symbol aliases that exist as separate genes
- Re-add "custom annotations" for SV variants
- The override ClinVar P/LP add-in in the Clinical Filter failed for new CSQ strings

### Changed
- Runs all CI checks in github actions

## [4.14.1]

### Fixed
- Error when variant found in loqusdb is not loaded for other case

## [4.14]

### Added
- Use github actions to run tests
- Adds CLI command to update individual alignments path
- Update HPO terms using downloaded definitions files
- Option to use alternative flask config when running `scout serve`
- Requirement to use loqusdb >= 2.5 if integrated

### Fixed
- Do not display Pedigree panel in cancer view
- Do not rely on internet connection and services available when running CI tests
- Variant loading assumes GATK if no caller set given and GATK filter status is seen in FILTER
- Pass genome build param all the way in order to get the right gene mappings for cases with build 38
- Parse correctly variants with zero frequency values
- Continue even if there are problems to create a region vcf
- STR and cancer variant navigation back to variants pages could fail

### Changed
- Improved code that sends requests to the external APIs
- Updates ranges for user ranks to fit todays usage
- Run coveralls on github actions instead of travis
- Run pip checks on github actions instead of coveralls
- For hg38 cases, change gnomAD link to point to version 3.0 (which is hg38 based)
- Show pinned or causative STR variants a bit more human readable

## [4.13.1]

### Added
### Fixed
- Typo that caused not all clinvar conflicting interpretations to be loaded no matter what
- Parse and retrieve clinvar annotations from VEP-annotated (VEP 97+) CSQ VCF field
- Variant clinvar significance shown as `not provided` whenever is `Uncertain significance`
- Phenomizer query crashing when case has no HPO terms assigned
- Fixed a bug affecting `All SNVs and INDELs` page when variants don't have canonical transcript
- Add gene name or id in cancer variant view

### Changed
- Cancer Variant view changed "Variant:Transcript:Exon:HGVS" to "Gene:Transcript:Exon:HGVS"

## [4.13]

### Added
- ClinVar SNVs track in IGV
- Add SMA view with SMN Copy Number data
- Easier to assign OMIM diagnoses from case page
- OMIM terms and specific OMIM term page

### Fixed
- Bug when adding a new gene to a panel
- Restored missing recent delivery reports
- Fixed style and links to other reports in case side panel
- Deleting cases using display_name and institute not deleting its variants
- Fixed bug that caused coordinates filter to override other filters
- Fixed a problem with finding some INS in loqusdb
- Layout on SV page when local observations without cases are present
- Make scout compatible with the new HPO definition files from `http://compbio.charite.de/jenkins/`
- General report visualization error when SNVs display names are very long


### Changed


## [4.12.4]

### Fixed
- Layout on SV page when local observations without cases are present

## [4.12.3]

### Fixed
- Case report when causative or pinned SVs have non null allele frequencies

## [4.12.2]

### Fixed
- SV variant links now take you to the SV variant page again
- Cancer variant view has cleaner table data entries for "N/A" data
- Pinned variant case level display hotfix for cancer and str - more on this later
- Cancer variants show correct alt/ref reads mirroring alt frequency now
- Always load all clinical STR variants even if a region load is attempted - index may be missing
- Same case repetition in variant local observations

## [4.12.1]

### Fixed
- Bug in variant.gene when gene has no HGVS description


## [4.12]

### Added
- Accepts `alignment_path` in load config to pass bam/cram files
- Display all phenotypes on variant page
- Display hgvs coordinates on pinned and causatives
- Clear panel pending changes
- Adds option to setup the database with static files
- Adds cli command to download the resources from CLI that scout needs
- Adds test files for merged somatic SV and CNV; as well as merged SNV, and INDEL part of #1279
- Allows for upload of OMIM-AUTO gene panel from static files without api-key

### Fixed
- Cancer case HPO panel variants link
- Fix so that some drop downs have correct size
- First IGV button in str variants page
- Cancer case activates on SNV variants
- Cases activate when STR variants are viewed
- Always calculate code coverage
- Pinned/Classification/comments in all types of variants pages
- Null values for panel's custom_inheritance_models
- Discrepancy between the manual disease transcripts and those in database in gene-edit page
- ACMG classification not showing for some causatives
- Fix bug which caused IGV.js to use hg19 reference files for hg38 data
- Bug when multiple bam files sources with non-null values are available


### Changed
- Renamed `requests` file to `scout_requests`
- Cancer variant view shows two, instead of four, decimals for allele and normal


## [4.11.1]

### Fixed
- Institute settings page
- Link institute settings to sharing institutes choices

## [4.11.0]

### Added
- Display locus name on STR variant page
- Alternative key `GNOMADAF_popmax` for Gnomad popmax allele frequency
- Automatic suggestions on how to improve the code on Pull Requests
- Parse GERP, phastCons and phyloP annotations from vep annotated CSQ fields
- Avoid flickering comment popovers in variant list
- Parse REVEL score from vep annotated CSQ fields
- Allow users to modify general institute settings
- Optionally format code automatically on commit
- Adds command to backup vital parts `scout export database`
- Parsing and displaying cancer SV variants from Manta annotated VCF files
- Dismiss cancer snv variants with cancer-specific options
- Add IGV.js UPD, RHO and TIDDIT coverage wig tracks.


### Fixed
- Slightly darker page background
- Fixed an issued with parsed conservation values from CSQ
- Clinvar submissions accessible to all users of an institute
- Header toolbar when on Clinvar page now shows institute name correctly
- Case should not always inactivate upon update
- Show dismissed snv cancer variants as grey on the cancer variants page
- Improved style of mappability link and local observations on variant page
- Convert all the GET requests to the igv view to POST request
- Error when updating gene panels using a file containing BOM chars
- Add/replace gene radio button not working in gene panels


## [4.10.1]

### Fixed
- Fixed issue with opening research variants
- Problem with coveralls not called by Travis CI
- Handle Biomart service down in tests


## [4.10.0]

### Added
- Rank score model in causatives page
- Exportable HPO terms from phenotypes page
- AMP guideline tiers for cancer variants
- Adds scroll for the transcript tab
- Added CLI option to query cases on time since case event was added
- Shadow clinical assessments also on research variants display
- Support for CRAM alignment files
- Improved str variants view : sorting by locus, grouped by allele.
- Delivery report PDF export
- New mosaicism tag option
- Add or modify individuals' age or tissue type from case page
- Display GC and allele depth in causatives table.
- Included primary reference transcript in general report
- Included partial causative variants in general report
- Remove dependency of loqusdb by utilising the CLI

### Fixed
- Fixed update OMIM command bug due to change in the header of the genemap2 file
- Removed Mosaic Tag from Cancer variants
- Fixes issue with unaligned table headers that comes with hidden Datatables
- Layout in general report PDF export
- Fixed issue on the case statistics view. The validation bars didn't show up when all institutes were selected. Now they do.
- Fixed missing path import by importing pathlib.Path
- Handle index inconsistencies in the update index functions
- Fixed layout problems


## [4.9.0]

### Added
- Improved MatchMaker pages, including visible patient contacts email address
- New badges for the github repo
- Links to [GENEMANIA](genemania.org)
- Sort gene panel list on case view.
- More automatic tests
- Allow loading of custom annotations in VCF using the SCOUT_CUSTOM info tag.

### Fixed
- Fix error when a gene is added to an empty dynamic gene panel
- Fix crash when attempting to add genes on incorrect format to dynamic gene panel
- Manual rank variant tags could be saved in a "Select a tag"-state, a problem in the variants view.
- Same case evaluations are no longer shown as gray previous evaluations on the variants page
- Stay on research pages, even if reset, next first buttons are pressed..
- Overlapping variants will now be visible on variant page again
- Fix missing classification comments and links in evaluations page
- All prioritized cases are shown on cases page


## [4.8.3]

### Added

### Fixed
- Bug when ordering sanger
- Improved scrolling over long list of genes/transcripts


## [4.8.2]

### Added

### Fixed
- Avoid opening extra tab for coverage report
- Fixed a problem when rank model version was saved as floats and not strings
- Fixed a problem with displaying dismiss variant reasons on the general report
- Disable load and delete filter buttons if there are no saved filters
- Fix problem with missing verifications
- Remove duplicate users and merge their data and activity


## [4.8.1]

### Added

### Fixed
- Prevent login fail for users with id defined by ObjectId and not email
- Prevent the app from crashing with `AttributeError: 'NoneType' object has no attribute 'message'`


## [4.8.0]

### Added
- Updated Scout to use Bootstrap 4.3
- New looks for Scout
- Improved dashboard using Chart.js
- Ask before inactivating a case where last assigned user leaves it
- Genes can be manually added to the dynamic gene list directly on the case page
- Dynamic gene panels can optionally be used with clinical filter, instead of default gene panel
- Dynamic gene panels get link out to chanjo-report for coverage report
- Load all clinvar variants with clinvar Pathogenic, Likely Pathogenic and Conflicting pathogenic
- Show transcripts with exon numbers for structural variants
- Case sort order can now be toggled between ascending and descending.
- Variants can be marked as partial causative if phenotype is available for case.
- Show a frequency tooltip hover for SV-variants.
- Added support for LDAP login system
- Search snv and structural variants by chromosomal coordinates
- Structural variants can be marked as partial causative if phenotype is available for case.
- Show normal and pathologic limits for STRs in the STR variants view.
- Institute level persistent variant filter settings that can be retrieved and used.
- export causative variants to Excel
- Add support for ROH, WIG and chromosome PNGs in case-view

### Fixed
- Fixed missing import for variants with comments
- Instructions on how to build docs
- Keep sanger order + verification when updating/reloading variants
- Fixed and moved broken filter actions (HPO gene panel and reset filter)
- Fixed string conversion to number
- UCSC links for structural variants are now separated per breakpoint (and whole variant where applicable)
- Reintroduced missing coverage report
- Fixed a bug preventing loading samples using the command line
- Better inheritance models customization for genes in gene panels
- STR variant page back to list button now does its one job.
- Allows to setup scout without a omim api key
- Fixed error causing "favicon not found" flash messages
- Removed flask --version from base cli
- Request rerun no longer changes case status. Active or archived cases inactivate on upload.
- Fixed missing tooltip on the cancer variants page
- Fixed weird Rank cell in variants page
- Next and first buttons order swap
- Added pagination (and POST capability) to cancer variants.
- Improves loading speed for variant page
- Problem with updating variant rank when no variants
- Improved Clinvar submission form
- General report crashing when dismissed variant has no valid dismiss code
- Also show collaborative case variants on the All variants view.
- Improved phenotype search using dataTables.js on phenotypes page
- Search and delete users with `email` instead of `_id`
- Fixed css styles so that multiselect options will all fit one column


## [4.7.3]

### Added
- RankScore can be used with VCFs for vcf_cancer files

### Fixed
- Fix issue with STR view next page button not doing its one job.

### Deleted
- Removed pileup as a bam viewing option. This is replaced by IGV


## [4.7.2]

### Added
- Show earlier ACMG classification in the variant list

### Fixed
- Fixed igv search not working due to igv.js dist 2.2.17
- Fixed searches for cases with a gene with variants pinned or marked causative.
- Load variant pages faster after fixing other causatives query
- Fixed mitochondrial report bug for variants without genes

## [4.7.1]

### Added

### Fixed
- Fixed bug on genes page


## [4.7.0]

### Added
- Export genes and gene panels in build GRCh38
- Search for cases with variants pinned or marked causative in a given gene.
- Search for cases phenotypically similar to a case also from WUI.
- Case variant searches can be limited to similar cases, matching HPO-terms,
  phenogroups and cohorts.
- De-archive reruns and flag them as 'inactive' if archived
- Sort cases by analysis_date, track or status
- Display cases in the following order: prioritized, active, inactive, archived, solved
- Assign case to user when user activates it or asks for rerun
- Case becomes inactive when it has no assignees
- Fetch refseq version from entrez and use it in clinvar form
- Load and export of exons for all genes, independent on refseq
- Documentation for loading/updating exons
- Showing SV variant annotations: SV cgh frequencies, gnomad-SV, local SV frequencies
- Showing transcripts mapping score in segmental duplications
- Handle requests to Ensembl Rest API
- Handle requests to Ensembl Rest Biomart
- STR variants view now displays GT and IGV link.
- Description field for gene panels
- Export exons in build 37 and 38 using the command line

### Fixed
- Fixes of and induced by build tests
- Fixed bug affecting variant observations in other cases
- Fixed a bug that showed wrong gene coverage in general panel PDF export
- MT report only shows variants occurring in the specific individual of the excel sheet
- Disable SSL certifcate verification in requests to chanjo
- Updates how intervaltree and pymongo is used to void deprecated functions
- Increased size of IGV sample tracks
- Optimized tests


## [4.6.1]

### Added

### Fixed
- Missing 'father' and 'mother' keys when parsing single individual cases


## [4.6.0]

### Added
- Description of Scout branching model in CONTRIBUTING doc
- Causatives in alphabetical order, display ACMG classification and filter by gene.
- Added 'external' to the list of analysis type options
- Adds functionality to display "Tissue type". Passed via load config.
- Update to IGV 2.

### Fixed
- Fixed alignment visualization and vcf2cytosure availability for demo case samples
- Fixed 3 bugs affecting SV pages visualization
- Reintroduced the --version cli option
- Fixed variants query by panel (hpo panel + gene panel).
- Downloaded MT report contains excel files with individuals' display name
- Refactored code in parsing of config files.


## [4.5.1]

### Added

### Fixed
- update requirement to use PyYaml version >= 5.1
- Safer code when loading config params in cli base


## [4.5.0]

### Added
- Search for similar cases from scout view CLI
- Scout cli is now invoked from the app object and works under the app context

### Fixed
- PyYaml dependency fixed to use version >= 5.1


## [4.4.1]

### Added
- Display SV rank model version when available

### Fixed
- Fixed upload of delivery report via API


## [4.4.0]

### Added
- Displaying more info on the Causatives page and hiding those not causative at the case level
- Add a comment text field to Sanger order request form, allowing a message to be included in the email
- MatchMaker Exchange integration
- List cases with empty synopsis, missing HPO terms and phenotype groups.
- Search for cases with open research list, or a given case status (active, inactive, archived)

### Fixed
- Variant query builder split into several functions
- Fixed delivery report load bug


## [4.3.3]

### Added
- Different individual table for cancer cases

### Fixed
- Dashboard collects validated variants from verification events instead of using 'sanger' field
- Cases shared with collaborators are visible again in cases page
- Force users to select a real institute to share cases with (actionbar select fix)


## [4.3.2]

### Added
- Dashboard data can be filtered using filters available in cases page
- Causatives for each institute are displayed on a dedicated page
- SNVs and and SVs are searchable across cases by gene and rank score
- A more complete report with validated variants is downloadable from dashboard

### Fixed
- Clinsig filter is fixed so clinsig numerical values are returned
- Split multi clinsig string values in different elements of clinsig array
- Regex to search in multi clinsig string values or multi revstat string values
- It works to upload vcf files with no variants now
- Combined Pileup and IGV alignments for SVs having variant start and stop on the same chromosome


## [4.3.1]

### Added
- Show calls from all callers even if call is not available
- Instructions to install cairo and pango libs from WeasyPrint page
- Display cases with number of variants from CLI
- Only display cases with number of variants above certain treshold. (Also CLI)
- Export of verified variants by CLI or from the dashboard
- Extend case level queries with default panels, cohorts and phenotype groups.
- Slice dashboard statistics display using case level queries
- Add a view where all variants for an institute can be searched across cases, filtering on gene and rank score. Allows searching research variants for cases that have research open.

### Fixed
- Fixed code to extract variant conservation (gerp, phyloP, phastCons)
- Visualization of PDF-exported gene panels
- Reintroduced the exon/intron number in variant verification email
- Sex and affected status is correctly displayed on general report
- Force number validation in SV filter by size
- Display ensembl transcripts when no refseq exists


## [4.3.0]

### Added
- Mosaicism tag on variants
- Show and filter on SweGen frequency for SVs
- Show annotations for STR variants
- Show all transcripts in verification email
- Added mitochondrial export
- Adds alternative to search for SVs shorter that the given length
- Look for 'bcftools' in the `set` field of VCFs
- Display digenic inheritance from OMIM
- Displays what refseq transcript that is primary in hgnc

### Fixed

- Archived panels displays the correct date (not retroactive change)
- Fixed problem with waiting times in gene panel exports
- Clinvar fiter not working with human readable clinsig values

## [4.2.2]

### Fixed
- Fixed gene panel create/modify from CSV file utf-8 decoding error
- Updating genes in gene panels now supports edit comments and entry version
- Gene panel export timeout error

## [4.2.1]

### Fixed
- Re-introduced gene name(s) in verification email subject
- Better PDF rendering for excluded variants in report
- Problem to access old case when `is_default` did not exist on a panel


## [4.2.0]

### Added
- New index on variant_id for events
- Display overlapping compounds on variants view

### Fixed
- Fixed broken clinical filter


## [4.1.4]

### Added
- Download of filtered SVs

### Fixed
- Fixed broken download of filtered variants
- Fixed visualization issue in gene panel PDF export
- Fixed bug when updating gene names in variant controller


## [4.1.3]

### Fixed
- Displays all primary transcripts


## [4.1.2]

### Added
- Option add/replace when updating a panel via CSV file
- More flexible versioning of the gene panels
- Printing coverage report on the bottom of the pdf case report
- Variant verification option for SVs
- Logs uri without pwd when connecting
- Disease-causing transcripts in case report
- Thicker lines in case report
- Supports HPO search for cases, both terms or if described in synopsis
- Adds sanger information to dashboard

### Fixed
- Use db name instead of **auth** as default for authentication
- Fixes so that reports can be generated even with many variants
- Fixed sanger validation popup to show individual variants queried by user and institute.
- Fixed problem with setting up scout
- Fixes problem when exac file is not available through broad ftp
- Fetch transcripts for correct build in `adapter.hgnc_gene`

## [4.1.1]
- Fix problem with institute authentication flash message in utils
- Fix problem with comments
- Fix problem with ensembl link


## [4.1.0]

### Added
- OMIM phenotypes to case report
- Command to download all panel app gene panels `scout load panel --panel-app`
- Links to genenames.org and omim on gene page
- Popup on gene at variants page with gene information
- reset sanger status to "Not validated" for pinned variants
- highlight cases with variants to be evaluated by Sanger on the cases page
- option to point to local reference files to the genome viewer pileup.js. Documented in `docs.admin-guide.server`
- option to export single variants in `scout export variants`
- option to load a multiqc report together with a case(add line in load config)
- added a view for searching HPO terms. It is accessed from the top left corner menu
- Updates the variants view for cancer variants. Adds a small cancer specific filter for known variants
- Adds hgvs information on cancer variants page
- Adds option to update phenotype groups from CLI

### Fixed
- Improved Clinvar to submit variants from different cases. Fixed HPO terms in casedata according to feedback
- Fixed broken link to case page from Sanger modal in cases view
- Now only cases with non empty lists of causative variants are returned in `adapter.case(has_causatives=True)`
- Can handle Tumor only samples
- Long lists of HGNC symbols are now possible. This was previously difficult with manual, uploaded or by HPO search when changing filter settings due to GET request limitations. Relevant pages now use POST requests. Adds the dynamic HPO panel as a selection on the gene panel dropdown.
- Variant filter defaults to default panels also on SV and Cancer variants pages.

## [4.0.0]

### WARNING ###

This is a major version update and will require that the backend of pre releases is updated.
Run commands:

```
$scout update genes
$scout update hpo
```

- Created a Clinvar submission tool, to speed up Clinvar submission of SNVs and SVs
- Added an analysis report page (html and PDF format) containing phenotype, gene panels and variants that are relevant to solve a case.

### Fixed
- Optimized evaluated variants to speed up creation of case report
- Moved igv and pileup viewer under a common folder
- Fixed MT alignment view pileup.js
- Fixed coordinates for SVs with start chromosome different from end chromosome
- Global comments shown across cases and institutes. Case-specific variant comments are shown only for that specific case.
- Links to clinvar submitted variants at the cases level
- Adapts clinvar parsing to new format
- Fixed problem in `scout update user` when the user object had no roles
- Makes pileup.js use online genome resources when viewing alignments. Now any instance of Scout can make use of this functionality.
- Fix ensembl link for structural variants
- Works even when cases does not have `'madeline_info'`
- Parses Polyphen in correct way again
- Fix problem with parsing gnomad from VEP

### Added
- Added a PDF export function for gene panels
- Added a "Filter and export" button to export custom-filtered SNVs to CSV file
- Dismiss SVs
- Added IGV alignments viewer
- Read delivery report path from case config or CLI command
- Filter for spidex scores
- All HPO terms are now added and fetched from the correct source (https://github.com/obophenotype/human-phenotype-ontology/blob/master/hp.obo)
- New command `scout update hpo`
- New command `scout update genes` will fetch all the latest information about genes and update them
- Load **all** variants found on chromosome **MT**
- Adds choice in cases overview do show as many cases as user like

### Removed
- pileup.min.js and pileup css are imported from a remote web location now
- All source files for HPO information, this is instead fetched directly from source
- All source files for gene information, this is instead fetched directly from source

## [3.0.0]
### Fixed
- hide pedigree panel unless it exists

## [1.5.1] - 2016-07-27
### Fixed
- look for both ".bam.bai" and ".bai" extensions

## [1.4.0] - 2016-03-22
### Added
- support for local frequency through loqusdb
- bunch of other stuff

## [1.3.0] - 2016-02-19
### Fixed
- Update query-phenomizer and add username/password

### Changed
- Update the way a case is checked for rerun-status

### Added
- Add new button to mark a case as "checked"
- Link to clinical variants _without_ 1000G annotation

## [1.2.2] - 2016-02-18
### Fixed
- avoid filtering out variants lacking ExAC and 1000G annotations

## [1.1.3] - 2015-10-01
### Fixed
- persist (clinical) filter when clicking load more
- fix #154 by robustly setting clinical filter func. terms

## [1.1.2] - 2015-09-07
### Fixed
- avoid replacing coverage report with none
- update SO terms, refactored

## [1.1.1] - 2015-08-20
### Fixed
- fetch case based on collaborator status (not owner)

## [1.1.0] - 2015-05-29
### Added
- link(s) to SNPedia based on RS-numbers
- new Jinja filter to "humanize" decimal numbers
- show gene panels in variant view
- new Jinja filter for decoding URL encoding
- add indicator to variants in list that have comments
- add variant number threshold and rank score threshold to load function
- add event methods to mongo adapter
- add tests for models
- show badge "old" if comment was written for a previous analysis

### Changed
- show cDNA change in transcript summary unless variant is exonic
- moved compounds table further up the page
- show dates for case uploads in ISO format
- moved variant comments higher up on page
- updated documentation for pages
- read in coverage report as blob in database and serve directly
- change ``OmimPhenotype`` to ``PhenotypeTerm``
- reorganize models sub-package
- move events (and comments) to separate collection
- only display prev/next links for the research list
- include variant type in breadcrumbs e.g. "Clinical variants"

### Removed
- drop dependency on moment.js

### Fixed
- show the same level of detail for all frequencies on all pages
- properly decode URL encoded symbols in amino acid/cDNA change strings
- fixed issue with wipe permissions in MongoDB
- include default gene lists in "variants" link in breadcrumbs

## [1.0.2] - 2015-05-20
### Changed
- update case fetching function

### Fixed
- handle multiple cases with same id

## [1.0.1] - 2015-04-28
### Fixed
- Fix building URL parameters in cases list Vue component

## [1.0.0] - 2015-04-12
Codename: Sara Lund

![Release 1.0](artwork/releases/release-1-0.jpg)

### Added
- Add email logging for unexpected errors
- New command line tool for deleting case

### Changed
- Much improved logging overall
- Updated documentation/usage guide
- Removed non-working IGV link

### Fixed
- Show sample display name in GT call
- Various small bug fixes
- Make it easier to hover over popups

## [0.0.2-rc1] - 2015-03-04
### Added
- add protein table for each variant
- add many more external links
- add coverage reports as PDFs

### Changed
- incorporate user feedback updates
- big refactor of load scripts

## [0.0.2-rc2] - 2015-03-04
### Changes
- add gene table with gene description
- reorganize inheritance models box

### Fixed
- avoid overwriting gene list on "research" load
- fix various bugs in external links

## [0.0.2-rc3] - 2015-03-05
### Added
- Activity log feed to variant view
- Adds protein change strings to ODM and Sanger email

### Changed
- Extract activity log component to macro

### Fixes
- Make Ensembl transcript links use archive website<|MERGE_RESOLUTION|>--- conflicted
+++ resolved
@@ -8,20 +8,16 @@
 ### Added
 - Validate ClinVar submission objects using the ClinVar API
 - Wrote tests for case and variant API endpoints
-<<<<<<< HEAD
-- Pre-validate refseq:HGVS items using VariantValidator in ClinVar submission form
-=======
 - Create ClinVar submissions from Scout using the ClinVar API
 - Export Phenopacket for affected individual
 - Import Phenopacket from JSON file or Phenopacket API backend server
->>>>>>> d04001f8
+- Pre-validate refseq:HGVS items using VariantValidator in ClinVar submission form
 ### Fixed
 - Fallback for empty alignment index for REViewer service
 - Source link out for MIP 11.1 reference STR annotation
 - Avoid duplicate causatives and pinned variants
 - ClinVar clinical significance displays only the ACMG terms when user selects ACMG 2015 as assertion criteria
 - Spacing between icon and text on Beacon and MatchMaker links on case page sidebar
-
 
 
 ## [4.61.1]
@@ -34,10 +30,6 @@
 - ClinVar submissions page crashing when SV files don't contain breakpoint exact coordinates
 - Align OMIM diagnoses with delete diagnosis button on case page
 - In ClinVar form, reset condition list and customize help when condition ID changes
-<<<<<<< HEAD
-
-=======
->>>>>>> d04001f8
 
 ## [4.61]
 ### Added
