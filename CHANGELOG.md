--- conflicted
+++ resolved
@@ -15,11 +15,8 @@
 - Updated deprecated Codecov GitHub action to v.2
 - Simplified code of scout/adapter/mongo/variant
 - Update IGV.js to v2.11.2
-<<<<<<< HEAD
+- Show summary number of variant gene panels on general report if more than 3
 - Sort gene panels by name (panelS and variant page)
-=======
-- Show summary number of variant gene panels on general report if more than 3
->>>>>>> 1cbf28bc
 ### Fixed
 - Marrvel link for variants in genome build 38 (using liftover to build 37)
 - Remove flags from codecov config file
