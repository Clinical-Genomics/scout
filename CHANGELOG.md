--- conflicted
+++ resolved
@@ -5,17 +5,11 @@
 About changelog [here](https://keepachangelog.com/en/1.0.0/)
 
 
-<<<<<<< HEAD
-
 ## [Unreleased]
 ### Added
+- Shortcut button for HPO panel MEI variants from case page
 - Export managed variants from CLI
-=======
-## [Unreleased]
-### Added
-- Shortcut button for HPO panel MEI variants from case page
-
->>>>>>> b537eefa
+
 
 ## [4.72.4]
 ### Changed
