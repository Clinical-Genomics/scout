--- conflicted
+++ resolved
@@ -12,11 +12,8 @@
 - Added back old variant rankscore index with different key order to help loading on demo instance
 - Cancer case_report panel-table no longer contains inheritance information
 - Case report pinned variants card now displays info text if all pinned variants are present in causatives
-<<<<<<< HEAD
+- Darkmode setting now applies to the comment-box accordion
 - Direct links to chanjo2 external app
-=======
-- Darkmode setting now applies to the comment-box accordion
->>>>>>> 08b7ddaa
 
 ## [4.80]
 ### Added
