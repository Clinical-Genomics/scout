--- conflicted
+++ resolved
@@ -14,12 +14,9 @@
 - Reassign MatchMaker Exchange submission to another user when a Scout user is deleted
 ### Changed
 - Updated the python config file documentation in admin guide
-<<<<<<< HEAD
-- Imporved LDAP login documentation
+- Case configuration parsing now uses Pydantic for improved typechecking and config handling
+- Improved LDAP login documentation
 - Use lib flask-ldapconn instead of flask_ldap3_login> to handle ldap authentication
-=======
-- Case configuration parsing now uses Pydantic for improved typechecking and config handling
->>>>>>> b5917b7a
 ### Fixed
 
 
