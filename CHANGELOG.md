--- conflicted
+++ resolved
@@ -18,11 +18,8 @@
 - Visibility of Sanger ordered badge on case page, light mode
 - Some of the DataTables tables got a bit dark in dark mode
 - Update list of variant specific events
-<<<<<<< HEAD
+- Missing link in saved MatchMaker-related events
 - PanelApp gene symbols could mismatch on case
-=======
-- Missing link in saved MatchMaker-related events
->>>>>>> 01b4d8bf
 
 ## [4.56]
 ### Added
