--- conflicted
+++ resolved
@@ -15,10 +15,7 @@
 ### Fixed
 - Sort "select default panels" dropdown menu options on case page
 - Show gene panel removed status on case page
-<<<<<<< HEAD
 - `fa-remove` icon replaced by `fa-times` because it's no longer visible
-=======
->>>>>>> 590a0155
 
 ## [4.84]
 ### Changed
