--- conflicted
+++ resolved
@@ -10,11 +10,8 @@
 ### Changed
 - In the ClinVar form, database and id of assertion criteria citation are now separate inputs
 - Customise institute settings to be able to display all cases with a certain status on cases page (admin users)
-<<<<<<< HEAD
+- Renamed `Clinical Significance` to `Germline Classification` on multistep ClinVar form
 - Changed the "x" in cases.utils.remove_form button text to red for better visibility in dark mode
-=======
-- Renamed `Clinical Significance` to `Germline Classification` on multistep ClinVar form
->>>>>>> 1c33514b
 ### Fixed
 - Removed log info showing hgnc IDs used in variantS search
 - Maintain Matchmaker Exchange and Beacon submission status when a case is re-uploaded
