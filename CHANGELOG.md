# Change Log
All notable changes to this project will be documented in this file.
This project adheres to [Semantic Versioning](http://semver.org/).

About changelog [here](https://keepachangelog.com/en/1.0.0/)

## [unreleased]
## Changed
- Hide removed gene panels by default in panels page
- Removed option for filtering cancer SVs by Tumor and Normal alt AF
<<<<<<< HEAD
- Remove rerun emails and redirect users to the analysis order portal instead
=======
- Hide links to coverage repost if cancer analysis
>>>>>>> 2931e8a5

## [4.59]
### Added
- Button to go directly to HPO SV filter variantS page from case
- `Scout-REViewer-Service` integration - show `REViewer` picture if available
- Link to HPO panel coverage overview on Case page
- Specify a confidence threshold (green|amber|red) when loading PanelApp panels
- Functional annotations in variants lists exports (all variants)
- Cancer/Normal VAFs and COSMIC ids in in variants lists exports (cancer variants)
### Changed
- Better visualization of regional annotation for long lists of genes in large SVs in Variants tables
- Order of cells in variants tables
- More evident links to gene coverage from Variant page
- Gene panels sorted by display name in the entire Case page
- Round CADD and GnomAD values in variants export files
### Fixed
- HPO filter button on SV variantS page
- Spacing between region|function cells in SVs lists
- Labels on gene panel Chanjo report
- Fixed ambiguous duplicated response headers when requesting a BAM file from /static
- Visited color link on gene coverage button (Variant page)

## [4.58.1]
### Fixed
- Case search with search strings that contain characters that can be escaped

## [4.58]
### Added
- Documentation on how to create/update PanelApp panels
- Add filter by local observations (archive) to structural variants filters
- Add more splicing consequences to SO term definitions
- Search for a specific gene in all gene panels
- Institute settings option to force show all variants on VariantS page for all cases of an institute
- Filter cases by validation pending status
- Link to The Clinical Knowledgebase (CKB) (https://ckb.jax.org/) in cancer variant's page

### Fixed
- Added a not-authorized `auto-login` fixture according to changes in Flask-Login 0.6.2
- Renamed `cache_timeout` param name of flask.send_file function to `max_age` (Flask 2.2 compliant)
- Replaced deprecated `app.config["JSON_SORT_KEYS"]` with app.json.sort_keys in app settings
- Bug in gene variants page (All SNVs and INDELs) when variant gene doesn't have a hgnc id that is found in the database
- Broken export of causatives table
- Query for genes in build 38 on `Search SNVs and INDELs` page
- Prevent typing special characters `^<>?!=\/` in case search form
- Search matching causatives also among research variants in other cases
- Links to variants in Verified variants page
- Broken filter institute cases by pinned gene
- Better visualization of long lists of genes in large SVs on Causative and Verified Variants page
- Reintroduced missing button to export Causative variants
- Better linking and display of matching causatives and managed variants
### Changed
- State that loqusdb observation is in current case if observations count is one and no cases are shown
- Better pagination and number of variants returned by queries in `Search SNVs and INDELs` page
- Refactored and simplified code used for collecting gene variants for `Search SNVs and INDELs` page
- Fix sidebar panel icons in Case view
- Fix panel spacing in Case view
- Removed unused database `sanger_ordered` and `case_id,category,rank_score` indexes (variant collection)
- Verified variants displayed in a dedicated page reachable from institute sidebar
- Unified stats in dashboard page
- Improved gene info for large SVs and cancer SVs
- Remove the unused `variant.str_variant` endpoint from variant views
- Easier editing of HPO gene panel on case page
- Assign phenotype panel less cramped on Case page
- Causatives and Verified variants pages to use the same template macro
- Allow hyphens in panel names
- Reduce resolution of example images
- Remove some animations in web gui which where rendered slow


## [4.57.4]
### Fixed
- Parsing of variant.FORMAT "DR" key in parse variant file
- Reduced code complexity in `scout/parse/variant/variant.py`
- Reduced complexity of code in `scout/build/variant/variant.py`

## [4.57.3]
### Fixed
- Export of STR verified variants
- Do not download as verified variants first verified and then reset to not validated
- Avoid duplicated lines in downloaded verified variants reflecting changes in variant validation status

## [4.57.2]
### Fixed
- Export of verified variants when variant gene has no transcripts
- HTTP 500 when visiting a the details page for a cancer variant that had been ranked with genmod

## [4.57.1]
### Fixed
- Updating/replacing a gene panel from file with a corrupted or malformed file

## [4.57]
### Added
- Display last 50 or 500 events for a user in a timeline
- Show dismiss count from other cases on matching variantS
- Save Beacon-related events in events collection
- Institute settings allow saving multiple loqusdb instances for one institute
- Display stats from multiple instances of loqusdb on variant page
- Display date and frequency of obs derived from count of local archive observations from MIP11 (requires fix in MIP)
### Changed
- Prior ACMG classifications view is no longer limited by pathogenicity
### Fixed
- Visibility of Sanger ordered badge on case page, light mode
- Some of the DataTables tables (Phenotypes and Diagnoses pages) got a bit dark in dark mode
- Remove all redundancies when displaying timeline events (some events are saved both as case-related and variant-related)
- Missing link in saved MatchMaker-related events
- Genes with mixed case gene symbols missing in PanelApp panels
- Alignment of elements on the Beacon submission modal window
- Locus info links from STR variantS page open in new browser tabs

## [4.56]
### Added
- Test for PanelApp panels loading
- `panel-umi` tag option when loading cancer analyses
### Changed
- Black text to make comments more visible in dark mode
- Loading PanelApp panels replaces pre-existing panels with same version
- Removed sidebar from Causatives page - navigation is available on the top bar for now
- Create ClinVar submissions from pinned variants list in case page
- Select which pinned variants will be included in ClinVar submission documents
### Fixed
- Remove a:visited css style from all buttons
- Update of HPO terms via command line
- Background color of `MIXED` and `PANEL-UMI` sequencing types on cases page
- Fixed regex error when searching for cases with query ending with `\ `
- Gene symbols on Causatives page lighter in dark mode
- SpliceAI tooltip of multigene variants

## [4.55]
### Changed
- Represent different tumor samples as vials in cases page
- Option to force-update the OMIM panel
### Fixed
- Low tumor purity badge alignment in cancer samples table on cancer case view
- VariantS comment popovers reactivate on hover
- Updating database genes in build 37
- ACMG classification summary hidden by sticky navbar
- Logo backgrounds fixed to white on welcome page
- Visited links turn purple again
- Style of link buttons and dropdown menus
- Update KUH and GMS logos
- Link color for Managed variants

## [4.54]
### Added
- Dark mode, using browser/OS media preference
- Allow marking case as solved without defining causative variants
- Admin users can create missing beacon datasets from the institute's settings page
- GenCC links on gene and variant pages
- Deprecation warnings when launching the app using a .yaml config file or loading cases using .ped files
### Changed
- Improved HTML syntax in case report template
- Modified message displayed when variant rank stats could not be calculated
- Expanded instructions on how to test on CG development server (cg-vm1)
- Added more somatic variant callers (Balsamic v9 SNV, develop SV)
### Fixed
- Remove load demo case command from docker-compose.yml
- Text elements being split across pages in PDF reports
- Made login password field of type `password` in LDAP login form
- Gene panels HTML select in institute's settings page
- Bootstrap upgraded to version 5
- Fix some Sourcery and SonarCloud suggestions
- Escape special characters in case search on institute and dashboard pages
- Broken case PDF reports when no Madeline pedigree image can be created
- Removed text-white links style that were invisible in new pages style
- Variants pagination after pressing "Filter variants" or "Clinical filter"
- Layout of buttons Matchmaker submission panel (case page)
- Removing cases from Matchmaker (simplified code and fixed functionality)
- Reintroduce check for missing alignment files purged from server

## [4.53]
### Added
### Changed
- Point Alamut API key docs link to new API version
- Parse dbSNP id from ID only if it says "rs", else use VEP CSQ fields
- Removed MarkupSafe from the dependencies
### Fixed
- Reintroduced loading of SVs for demo case 643595
- Successful parse of FOUND_IN should avoid GATK caller default
- All vulnerabilities flagged by SonarCloud

## [4.52]
### Added
- Demo cancer case gets loaded together with demo RD case in demo instance
- Parse REVEL_score alongside REVEL_rankscore from csq field and display it on SNV variant page
- Rank score results now show the ranking range
- cDNA and protein changes displayed on institute causatives pages
- Optional SESSION_TIMEOUT_MINUTES configuration in app config files
- Script to convert old OMIM case format (list of integers) to new format (list of dictionaries)
- Additional check for user logged in status before serving alignment files
- Download .cgh files from cancer samples table on cancer case page
- Number of documents and date of last update on genes page
### Changed
- Verify user before redirecting to IGV alignments and sashimi plots
- Build case IGV tracks starting from case and variant objects instead of passing all params in a form
- Unfreeze Werkzeug lib since Flask_login v.0.6 with bugfix has been released
- Sort gene panels by name (panelS and variant page)
- Removed unused `server.blueprints.alignviewers.unindexed_remote_static` endpoint
- User sessions to check files served by `server.blueprints.alignviewers.remote_static` endpoint
- Moved Beacon-related functions to a dedicated app extension
- Audit Filter now also loads filter displaying the variants for it
### Fixed
- Handle `attachment_filename` parameter renamed to `download_name` when Flask 2.2 will be released
- Removed cursor timeout param in cases find adapter function to avoid many code warnings
- Removed stream argument deprecation warning in tests
- Handle `no intervals found` warning in load_region test
- Beacon remove variants
- Protect remote_cors function in alignviewers view from Server-Side Request Forgery (SSRF)
- Check creation date of last document in gene collection to display when genes collection was updated last

## [4.51]
### Added
- Config file containing codecov settings for pull requests
- Add an IGV.js direct link button from case page
- Security policy file
- Hide/shade compound variants based on rank score on variantS from filter
- Chromograph legend documentation direct link
### Changed
- Updated deprecated Codecov GitHub action to v.2
- Simplified code of scout/adapter/mongo/variant
- Update IGV.js to v2.11.2
- Show summary number of variant gene panels on general report if more than 3
### Fixed
- Marrvel link for variants in genome build 38 (using liftover to build 37)
- Remove flags from codecov config file
- Fixed filter bug with high negative SPIDEX scores
- Renamed IARC TP53 button to to `TP53 Database`, modified also link since IARC has been moved to the US NCI: `https://tp53.isb-cgc.org/`
- Parsing new format of OMIM case info when exporting patients to Matchmaker
- Remove flask-debugtoolbar lib dependency that is using deprecated code and causes app to crash after new release of Jinja2 (3.1)
- Variant page crashing for cases with old OMIM terms structure (a list of integers instead of dictionary)
- Variant page crashing when creating MARRVEL link for cases with no genome build
- SpliceAI documentation link
- Fix deprecated `safe_str_cmp` import from `werkzeug.security` by freezing Werkzeug lib to v2.0 until Flask_login v.0.6 with bugfix is released
- List gene names densely in general report for SVs that contain more than 3 genes
- Show transcript ids on refseq genes on hg19 in IGV.js, using refgene source
- Display correct number of genes in general report for SVs that contain more than 32 genes
- Broken Google login after new major release of `lepture/authlib`
- Fix frequency and callers display on case general report

## [4.50.1]
### Fixed
- Show matching causative STR_repid for legacy str variants (pre Stranger hgnc_id)

## [4.50]
### Added
- Individual-specific OMIM terms
- OMIM disease descriptions in ClinVar submission form
- Add a toggle for melter rerun monitoring of cases
- Add a config option to show the rerun monitoring toggle
- Add a cli option to export cases with rerun monitoring enabled
- Add a link to STRipy for STR variants; shallow for ARX and HOXA13
- Hide by default variants only present in unaffected individuals in variants filters
- OMIM terms in general case report
- Individual-level info on OMIM and HPO terms in general case report
- PanelApp gene link among the external links on variant page
- Dashboard case filters fields help
- Filter cases by OMIM terms in cases and dashboard pages
### Fixed
- A malformed panel id request would crash with exception: now gives user warning flash with redirect
- Link to HPO resource file hosted on `http://purl.obolibrary.org`
- Gene search form when gene exists only in build 38
- Fixed odd redirect error and poor error message on missing column for gene panel csv upload
- Typo in parse variant transcripts function
- Modified keys name used to parse local observations (archived) frequencies to reflect change in MIP keys naming
- Better error handling for partly broken/timed out chanjo reports
- Broken javascript code when case Chromograph data is malformed
- Broader space for case synopsis in general report
- Show partial causatives on causatives and matching causatives panels
- Partial causative assignment in cases with no OMIM or HPO terms
- Partial causative OMIM select options in variant page
### Changed
- Slightly smaller and improved layout of content in case PDF report
- Relabel more cancer variant pages somatic for navigation
- Unify caseS nav links
- Removed unused `add_compounds` param from variant controllers function
- Changed default hg19 genome for IGV.js to legacy hg19_1kg_decoy to fix a few problematic loci
- Reduce code complexity (parse/ensembl.py)
- Silence certain fields in ClinVar export if prioritised ones exist (chrom-start-end if hgvs exist)
- Made phenotype non-mandatory when marking a variant as partial causative
- Only one phenotype condition type (OMIM or HPO) per variant is used in ClinVar submissions
- ClinVar submission variant condition prefers OMIM over HPO if available
- Use lighter version of gene objects in Omim MongoDB adapter, panels controllers, panels views and institute controllers
- Gene-variants table size is now adaptive
- Remove unused file upload on gene-variants page

## [4.49]
### Fixed
- Pydantic model types for genome_build, madeline_info, peddy_ped_check and peddy_sex_check, rank_model_version and sv_rank_model_version
- Replace `MatchMaker` with `Matchmaker` in all places visible by a user
- Save diagnosis labels along with OMIM terms in Matchmaker Exchange submission objects
- `libegl-mesa0_21.0.3-0ubuntu0.3~20.04.5_amd64.deb` lib not found by GitHub actions Docker build
- Remove unused `chromograph_image_files` and `chromograph_prefixes` keys saved when creating or updating an RD case
- Search managed variants by description and with ignore case
### Changed
- Introduced page margins on exported PDF reports
- Smaller gene fonts in downloaded HPO genes PDF reports
- Reintroduced gene coverage data in the PDF-exported general report of rare-disease cases
- Check for existence of case report files before creating sidebar links
- Better description of HPO and OMIM terms for patients submitted to Matchmaker Exchange
- Remove null non-mandatory key/values when updating a case
- Freeze WTForms<3 due to several form input rendering changes

## [4.48.1]
### Fixed
- General case PDF report for recent cases with no pedigree

## [4.48]
### Added
- Option to cancel a request for research variants in case page
### Changed
- Update igv.js to v2.10.5
- Updated example of a case delivery report
- Unfreeze cyvcf2
- Builder images used in Scout Dockerfiles
- Crash report email subject gives host name
- Export general case report to PDF using PDFKit instead of WeasyPrint
- Do not include coverage report in PDF case report since they might have different orientation
- Export cancer cases's "Coverage and QC report" to PDF using PDFKit instead of Weasyprint
- Updated cancer "Coverage and QC report" example
- Keep portrait orientation in PDF delivery report
- Export delivery report to PDF using PDFKit instead of Weasyprint
- PDF export of clinical and research HPO panels using PDFKit instead of Weasyprint
- Export gene panel report to PDF using PDFKit
- Removed WeasyPrint lib dependency

### Fixed
- Reintroduced missing links to Swegen and Beacon and dbSNP in RD variant page, summary section
- Demo delivery report orientation to fit new columns
- Missing delivery report in demo case
- Cast MNVs to SNV for test
- Export verified variants from all institutes when user is admin
- Cancer coverage and QC report not found for demo cancer case
- Pull request template instructions on how to deploy to test server
- PDF Delivery report not showing Swedac logo
- Fix code typos
- Disable codefactor raised by ESLint for javascript functions located on another file
- Loading spinner stuck after downloading a PDF gene panel report
- IGV browser crashing when file system with alignment files is not mounted

## [4.47]
### Added
- Added CADD, GnomAD and genotype calls to variantS export
### Changed
- Pull request template, to illustrate how to deploy pull request branches on cg-vm1 stage server
### Fixed
- Compiled Docker image contains a patched version (v4.9) of chanjo-report

## [4.46.1]
### Fixed
- Downloading of files generated within the app container (MT-report, verified variants, pedigrees, ..)

## [4.46]
### Added
- Created a Dockefile to be used to serve the dockerized app in production
- Modified the code to collect database params specified as env vars
- Created a GitHub action that pushes the Dockerfile-server image to Docker Hub (scout-server-stage) every time a PR is opened
- Created a GitHub action that pushes the Dockerfile-server image to Docker Hub (scout-server) every time a new release is created
- Reassign MatchMaker Exchange submission to another user when a Scout user is deleted
- Expose public API JSON gene panels endpoint, primarily to enable automated rerun checking for updates
- Add utils for dictionary type
- Filter institute cases using multiple HPO terms
- Vulture GitHub action to identify and remove unused variables and imports
### Changed
- Updated the python config file documentation in admin guide
- Case configuration parsing now uses Pydantic for improved typechecking and config handling
- Removed test matrices to speed up automatic testing of PRs
- Switch from Coveralls to Codecov to handle CI test coverage
- Speed-up CI tests by caching installation of libs and splitting tests into randomized groups using pytest-test-groups
- Improved LDAP login documentation
- Use lib flask-ldapconn instead of flask_ldap3_login> to handle ldap authentication
- Updated Managed variant documentation in user guide
- Fix and simplify creating and editing of gene panels
- Simplified gene variants search code
- Increased the height of the genes track in the IGV viewer
### Fixed
- Validate uploaded managed variant file lines, warning the user.
- Exporting validated variants with missing "genes" database key
- No results returned when searching for gene variants using a phenotype term
- Variants filtering by gene symbols file
- Make gene HGNC symbols field mandatory in gene variants page and run search only on form submit
- Make sure collaborator gene variants are still visible, even if HPO filter is used

## [4.45]
### Added
### Changed
- Start Scout also when loqusdbapi is not reachable
- Clearer definition of manual standard and custom inheritance models in gene panels
- Allow searching multiple chromosomes in filters
### Fixed
- Gene panel crashing on edit action

## [4.44]
### Added
### Changed
- Display Gene track beneath each sample track when displaying splice junctions in igv browser
- Check outdated gene symbols and update with aliases for both RD and cancer variantS
### Fixed
- Added query input check and fixed the Genes API endpoint to return a json formatted error when request is malformed
- Typo in ACMG BP6 tooltip

## [4.43.1]
### Added
- Added database index for OMIM disease term genes
### Changed
### Fixed
- Do not drop HPO terms collection when updating HPO terms via the command line
- Do not drop disease (OMIM) terms collection when updating diseases via the command line

## [4.43]
### Added
- Specify which collection(s) update/build indexes for
### Fixed
- Do not drop genes and transcripts collections when updating genes via the command line

## [4.42.1]
### Added
### Changed
### Fixed
- Freeze PyMongo lib to version<4.0 to keep supporting previous MongoDB versions
- Speed up gene panels creation and update by collecting only light gene info from database
- Avoid case page crash on Phenomizer queries timeout

## [4.42]
### Added
- Choose custom pinned variants to submit to MatchMaker Exchange
- Submit structural variant as genes to the MatchMaker Exchange
- Added function for maintainers and admins to remove gene panels
- Admins can restore deleted gene panels
- A development docker-compose file illustrating the scout/chanjo-report integration
- Show AD on variants view for cancer SV (tumor and normal)
- Cancer SV variants filter AD, AF (tumor and normal)
- Hiding the variants score column also from cancer SVs, as for the SNVs
### Changed
- Enforce same case _id and display_name when updating a case
- Enforce same individual ids, display names and affected status when updating a case
- Improved documentation for connecting to loqusdb instances (including loqusdbapi)
- Display and download HPO gene panels' gene symbols in italics
- A faster-built and lighter Docker image
- Reduce complexity of `panels` endpoint moving some code to the panels controllers
- Update requirements to use flask-ldap3-login>=0.9.17 instead of freezing WTForm
### Fixed
- Use of deprecated TextField after the upgrade of WTF to v3.0
- Freeze to WTForms to version < 3
- Remove the extra files (bed files and madeline.svg) introduced by mistake
- Cli command loading demo data in docker-compose when case custom images exist and is None
- Increased MongoDB connection serverSelectionTimeoutMS parameter to 30K (default value according to MongoDB documentation)
- Better differentiate old obs counts 0 vs N/A
- Broken cancer variants page when default gene panel was deleted
- Typo in tx_overview function in variant controllers file
- Fixed loqusdbapi SV search URL
- SV variants filtering using Decipher criterion
- Removing old gene panels that don't contain the `maintainer` key.

## [4.41.1]
### Fixed
- General reports crash for variant annotations with same variant on other cases

## [4.41]
### Added
- Extended the instructions for running the Scout Docker image (web app and cli).
- Enabled inclusion of custom images to STR variant view
### Fixed
- General case report sorting comments for variants with None genetic models
- Do not crash but redirect to variants page with error when a variant is not found for a case
- UCSC links coordinates for SV variants with start chromosome different than end chromosome
- Human readable variants name in case page for variants having start chromosome different from end chromosome
- Avoid always loading all transcripts when checking gene symbol: introduce gene captions
- Slow queries for evaluated variants on e.g. case page - use events instead
### Changed
- Rearrange variant page again, moving severity predictions down.
- More reactive layout width steps on variant page

## [4.40.1]
### Added
### Fixed
- Variants dismissed with inconsistent inheritance pattern can again be shown in general case report
- General report page for variants with genes=None
- General report crashing when variants have no panels
- Added other missing keys to case and variant dictionaries passed to general report
### Changed

## [4.40]
### Added
- A .cff citation file
- Phenotype search API endpoint
- Added pagination to phenotype API
- Extend case search to include internal MongoDB id
- Support for connecting to a MongoDB replica set (.py config files)
- Support for connecting to a MongoDB replica set (.yaml config files)
### Fixed
- Command to load the OMIM gene panel (`scout load panel --omim`)
- Unify style of pinned and causative variants' badges on case page
- Removed automatic spaces after punctuation in comments
- Remove the hardcoded number of total individuals from the variant's old observations panel
- Send delete requests to a connected Beacon using the DELETE method
- Layout of the SNV and SV variant page - move frequency up
### Changed
- Stop updating database indexes after loading exons via command line
- Display validation status badge also for not Sanger-sequenced variants
- Moved Frequencies, Severity and Local observations panels up in RD variants page
- Enabled Flask CORS to communicate CORS status to js apps
- Moved the code preparing the transcripts overview to the backend
- Refactored and filtered json data used in general case report
- Changed the database used in docker-compose file to use the official MongoDB v4.4 image
- Modified the Python (3.6, 3.8) and MongoDB (3.2, 4.4, 5.0) versions used in testing matrices (GitHub actions)
- Capitalize case search terms on institute and dashboard pages


## [4.39]
### Added
- COSMIC IDs collected from CSQ field named `COSMIC`
### Fixed
- Link to other causative variants on variant page
- Allow multiple COSMIC links for a cancer variant
- Fix floating text in severity box #2808
- Fixed MitoMap and HmtVar links for hg38 cases
- Do not open new browser tabs when downloading files
- Selectable IGV tracks on variant page
- Missing splice junctions button on variant page
- Refactor variantS representative gene selection, and use it also for cancer variant summary
### Changed
- Improve Javascript performance for displaying Chromograph images
- Make ClinVar classification more evident in cancer variant page

## [4.38]
### Added
- Option to hide Alamut button in the app config file
### Fixed
- Library deprecation warning fixed (insert is deprecated. Use insert_one or insert_many instead)
- Update genes command will not trigger an update of database indices any more
- Missing resources in temporary downloading directory when updating genes using the command line
- Restore previous variant ACMG classification in a scrollable div
- Loading spinner not stopping after downloading PDF case reports and variant list export
- Add extra Alamut links higher up on variant pages
- Improve UX for phenotypes in case page
- Filter and export of STR variants
- Update look of variants page navigation buttons
### Changed

## [4.37]
### Added
- Highlight and show version number for RefSeq MANE transcripts.
- Added integration to a rerunner service for toggling reanalysis with updated pedigree information
- SpliceAI display and parsing from VEP CSQ
- Display matching tiered variants for cancer variants
- Display a loading icon (spinner) until the page loads completely
- Display filter badges in cancer variants list
- Update genes from pre-downloaded file resources
- On login, OS, browser version and screen size are saved anonymously to understand how users are using Scout
- API returning institutes data for a given user: `/api/v1/institutes`
- API returning case data for a given institute: `/api/v1/institutes/<institute_id>/cases`
- Added GMS and Lund university hospital logos to login page
- Made display of Swedac logo configurable
- Support for displaying custom images in case view
- Individual-specific HPO terms
- Optional alamut_key in institute settings for Alamut Plus software
- Case report API endpoint
- Tooltip in case explaining that genes with genome build different than case genome build will not be added to dynamic HPO panel.
- Add DeepVariant as a caller
### Fixed
- Updated IGV to v2.8.5 to solve missing gene labels on some zoom levels
- Demo cancer case config file to load somatic SNVs and SVs only.
- Expand list of refseq trancripts in ClinVar submission form
- Renamed `All SNVs and INDELs` institute sidebar element to `Search SNVs and INDELs` and fixed its style.
- Add missing parameters to case load-config documentation
- Allow creating/editing gene panels and dynamic gene panels with genes present in genome build 38
- Bugfix broken Pytests
- Bulk dismissing variants error due to key conversion from string to integer
- Fix typo in index documentation
- Fixed crash in institute settings page if "collaborators" key is not set in database
- Don't stop Scout execution if LoqusDB call fails and print stacktrace to log
- Bug when case contains custom images with value `None`
- Bug introduced when fixing another bug in Scout-LoqusDB interaction
- Loading of OMIM diagnoses in Scout demo instance
- Remove the docker-compose with chanjo integration because it doesn't work yet.
- Fixed standard docker-compose with scout demo data and database
- Clinical variant assessments not present for pinned and causative variants on case page.
- MatchMaker matching one node at the time only
- Remove link from previously tiered variants badge in cancer variants page
- Typo in gene cell on cancer variants page
- Managed variants filter form
### Changed
- Better naming for variants buttons on cancer track (somatic, germline). Also show cancer research button if available.
- Load case with missing panels in config files, but show warning.
- Changing the (Female, Male) symbols to (F/M) letters in individuals_table and case-sma.
- Print stacktrace if case load command fails
- Added sort icon and a pointer to the cursor to all tables with sortable fields
- Moved variant, gene and panel info from the basic pane to summary panel for all variants.
- Renamed `Basics` panel to `Classify` on variant page.
- Revamped `Basics` panel to a panel dedicated to classify variants
- Revamped the summary panel to be more compact.
- Added dedicated template for cancer variants
- Removed Gene models, Gene annotations and Conservation panels for cancer variants
- Reorganized the orders of panels for variant and cancer variant views
- Added dedicated variant quality panel and removed relevant panes
- A more compact case page
- Removed OMIM genes panel
- Make genes panel, pinned variants panel, causative variants panel and ClinVar panel scrollable on case page
- Update to Scilifelab's 2020 logo
- Update Gens URL to support Gens v2.0 format
- Refactor tests for parsing case configurations
- Updated links to HPO downloadable resources
- Managed variants filtering defaults to all variant categories
- Changing the (Kind) drop-down according to (Category) drop-down in Managed variant add variant
- Moved Gens button to individuals table
- Check resource files availability before starting updating OMIM diagnoses
- Fix typo in `SHOW_OBSERVED_VARIANT_ARCHIVE` config param

## [4.36]
### Added
- Parse and save splice junction tracks from case config file
- Tooltip in observations panel, explaining that case variants with no link might be old variants, not uploaded after a case rerun
### Fixed
- Warning on overwriting variants with same position was no longer shown
- Increase the height of the dropdowns to 425px
- More indices for the case table as it grows, specifically for causatives queries
- Splice junction tracks not centered over variant genes
- Total number of research variants count
- Update variants stats in case documents every time new variants are loaded
- Bug in flashing warning messages when filtering variants
### Changed
- Clearer warning messages for genes and gene/gene-panels searches in variants filters

## [4.35]
### Added
- A new index for hgnc_symbol in the hgnc_gene collection
- A Pedigree panel in STR page
- Display Tier I and II variants in case view causatives card for cancer cases
### Fixed
- Send partial file data to igv.js when visualizing sashimi plots with splice junction tracks
- Research variants filtering by gene
- Do not attempt to populate annotations for not loaded pinned/causatives
- Add max-height to all dropdowns in filters
### Changed
- Switch off non-clinical gene warnings when filtering research variants
- Don't display OMIM disease card in case view for cancer cases
- Refactored Individuals and Causative card in case view for cancer cases
- Update and style STR case report

## [4.34]
### Added
- Saved filter lock and unlock
- Filters can optionally be marked audited, logging the filter name, user and date on the case events and general report.
- Added `ClinVar hits` and `Cosmic hits` in cancer SNVs filters
- Added `ClinVar hits` to variants filter (rare disease track)
- Load cancer demo case in docker-compose files (default and demo file)
- Inclusive-language check using [woke](https://github.com/get-woke/woke) github action
- Add link to HmtVar for mitochondrial variants (if VCF is annotated with HmtNote)
- Grey background for dismissed compounds in variants list and variant page
- Pin badge for pinned compounds in variants list and variant page
- Support LoqusDB REST API queries
- Add a docker-compose-matchmaker under scout/containers/development to test matchmaker locally
- Script to investigate consequences of symbol search bug
- Added GATK to list of SV and cancer SV callers
### Fixed
- Make MitoMap link work for hg38 again
- Export Variants feature crashing when one of the variants has no primary transcripts
- Redirect to last visited variantS page when dismissing variants from variants list
- Improved matching of SVs Loqus occurrences in other cases
- Remove padding from the list inside (Matching causatives from other cases) panel
- Pass None to get_app function in CLI base since passing script_info to app factory functions was deprecated in Flask 2.0
- Fixed failing tests due to Flask update to version 2.0
- Speed up user events view
- Causative view sort out of memory error
- Use hgnc_id for gene filter query
- Typo in case controllers displaying an error every time a patient is matched against external MatchMaker nodes
- Do not crash while attempting an update for variant documents that are too big (> 16 MB)
- Old STR causatives (and other variants) may not have HGNC symbols - fix sort lambda
- Check if gene_obj has primary_transcript before trying to access it
- Warn if a gene manually searched is in a clinical panel with an outdated name when filtering variants
- ChrPos split js not needed on STR page yet
### Changed
- Remove parsing of case `genome_version`, since it's not used anywhere downstream
- Introduce deprecation warning for Loqus configs that are not dictionaries
- SV clinical filter no longer filters out sub 100 nt variants
- Count cases in LoqusDB by variant type
- Commit pulse repo badge temporarily set to weekly
- Sort ClinVar submissions objects by ascending "Last evaluated" date
- Refactored the MatchMaker integration as an extension
- Replaced some sensitive words as suggested by woke linter
- Documentation for load-configuration rewritten.
- Add styles to MatchMaker matches table
- More detailed info on the data shared in MatchMaker submission form

## [4.33.1]
### Fixed
- Include markdown for release autodeploy docs
- Use standard inheritance model in ClinVar (https://ftp.ncbi.nlm.nih.gov/pub/GTR/standard_terms/Mode_of_inheritance.txt)
- Fix issue crash with variants that have been unflagged causative not being available in other causatives
### Added
### Changed

## [4.33]
### Fixed
- Command line crashing when updating an individual not found in database
- Dashboard page crashing when filters return no data
- Cancer variants filter by chromosome
- /api/v1/genes now searches for genes in all genome builds by default
- Upgraded igv.js to version 2.8.1 (Fixed Unparsable bed record error)
### Added
- Autodeploy docs on release
- Documentation for updating case individuals tracks
- Filter cases and dashboard stats by analysis track
### Changed
- Changed from deprecated db update method
- Pre-selected fields to run queries with in dashboard page
- Do not filter by any institute when first accessing the dashboard
- Removed OMIM panel in case view for cancer cases
- Display Tier I and II variants in case view causatives panel for cancer cases
- Refactored Individuals and Causative panels in case view for cancer cases

## [4.32.1]
### Fixed
- iSort lint check only
### Changed
- Institute cases page crashing when a case has track:Null
### Added

## [4.32]
### Added
- Load and show MITOMAP associated diseases from VCF (INFO field: MitomapAssociatedDiseases, via HmtNote)
- Show variant allele frequencies for mitochondrial variants (GRCh38 cases)
- Extend "public" json API with diseases (OMIM) and phenotypes (HPO)
- HPO gene list download now has option for clinical and non-clinical genes
- Display gene splice junctions data in sashimi plots
- Update case individuals with splice junctions tracks
- Simple Docker compose for development with local build
- Make Phenomodels subpanels collapsible
- User side documentation of cytogenomics features (Gens, Chromograph, vcf2cytosure, rhocall)
- iSort GitHub Action
- Support LoqusDB REST API queries
### Fixed
- Show other causative once, even if several events point to it
- Filtering variants by mitochondrial chromosome for cases with genome build=38
- HPO gene search button triggers any warnings for clinical / non-existing genes also on first search
- Fixed a bug in variants pages caused by MT variants without alt_frequency
- Tests for CADD score parsing function
- Fixed the look of IGV settings on SNV variant page
- Cases analyzed once shown as `rerun`
- Missing case track on case re-upload
- Fixed severity rank for SO term "regulatory region ablation"
### Changed
- Refactor according to CodeFactor - mostly reuse of duplicated code
- Phenomodels language adjustment
- Open variants in a new window (from variants page)
- Open overlapping and compound variants in a new window (from variant page)
- gnomAD link points to gnomAD v.3 (build GRCh38) for mitochondrial variants.
- Display only number of affected genes for dismissed SVs in general report
- Chromosome build check when populating the variants filter chromosome selection
- Display mitochondrial and rare diseases coverage report in cases with missing 'rare' track

## [4.31.1]
### Added
### Changed
- Remove mitochondrial and coverage report from cancer cases sidebar
### Fixed
- ClinVar page when dbSNP id is None

## [4.31]
### Added
- gnomAD annotation field in admin guide
- Export also dynamic panel genes not associated to an HPO term when downloading the HPO panel
- Primary HGNC transcript info in variant export files
- Show variant quality (QUAL field from vcf) in the variant summary
- Load/update PDF gene fusion reports (clinical and research) generated with Arriba
- Support new MANE annotations from VEP (both MANE Select and MANE Plus Clinical)
- Display on case activity the event of a user resetting all dismissed variants
- Support gnomAD population frequencies for mitochondrial variants
- Anchor links in Casedata ClinVar panels to redirect after renaming individuals
### Fixed
- Replace old docs link www.clinicalgenomics.se/scout with new https://clinical-genomics.github.io/scout
- Page formatting issues whenever case and variant comments contain extremely long strings with no spaces
- Chromograph images can be one column and have scrollbar. Removed legacy code.
- Column labels for ClinVar case submission
- Page crashing looking for LoqusDB observation when variant doesn't exist
- Missing inheritance models and custom inheritance models on newly created gene panels
- Accept only numbers in managed variants filter as position and end coordinates
- SNP id format and links in Variant page, ClinVar submission form and general report
- Case groups tooltip triggered only when mouse is on the panel header
### Changed
- A more compact case groups panel
- Added landscape orientation CSS style to cancer coverage and QC demo report
- Improve user documentation to create and save new gene panels
- Removed option to use space as separator when uploading gene panels
- Separating the columns of standard and custom inheritance models in gene panels
- Improved ClinVar instructions for users using non-English Excel

## [4.30.2]
### Added
### Fixed
- Use VEP RefSeq ID if RefSeq list is empty in RefSeq transcripts overview
- Bug creating variant links for variants with no end_chrom
### Changed

## [4.30.1]
### Added
### Fixed
- Cryptography dependency fixed to use version < 3.4
### Changed

## [4.30]
### Added
- Introduced a `reset dismiss variant` verb
- Button to reset all dismissed variants for a case
- Add black border to Chromograph ideograms
- Show ClinVar annotations on variantS page
- Added integration with GENS, copy number visualization tool
- Added a VUS label to the manual classification variant tags
- Add additional information to SNV verification emails
- Tooltips documenting manual annotations from default panels
- Case groups now show bam files from all cases on align view
### Fixed
- Center initial igv view on variant start with SNV/indels
- Don't set initial igv view to negative coordinates
- Display of GQ for SV and STR
- Parsing of AD and related info for STRs
- LoqusDB field in institute settings accepts only existing Loqus instances
- Fix DECIPHER link to work after DECIPHER migrated to GRCh38
- Removed visibility window param from igv.js genes track
- Updated HPO download URL
- Patch HPO download test correctly
- Reference size on STR hover not needed (also wrong)
- Introduced genome build check (allowed values: 37, 38, "37", "38") on case load
- Improve case searching by assignee full name
- Populating the LoqusDB select in institute settings
### Changed
- Cancer variants table header (pop freq etc)
- Only admin users can modify LoqusDB instance in Institute settings
- Style of case synopsis, variants and case comments
- Switched to igv.js 2.7.5
- Do not choke if case is missing research variants when research requested
- Count cases in LoqusDB by variant type
- Introduce deprecation warning for Loqus configs that are not dictionaries
- Improve create new gene panel form validation
- Make XM- transcripts less visible if they don't overlap with transcript refseq_id in variant page
- Color of gene panels and comments panels on cases and variant pages
- Do not choke if case is missing research variants when reserch requested

## [4.29.1]
### Added
### Fixed
- Always load STR variants regardless of RankScore threshold (hotfix)
### Changed

## [4.29]
### Added
- Added a page about migrating potentially breaking changes to the documentation
- markdown_include in development requirements file
- STR variants filter
- Display source, Z-score, inheritance pattern for STR annotations from Stranger (>0.6.1) if available
- Coverage and quality report to cancer view
### Fixed
- ACMG classification page crashing when trying to visualize a classification that was removed
- Pretty print HGVS on gene variants (URL-decode VEP)
- Broken or missing link in the documentation
- Multiple gene names in ClinVar submission form
- Inheritance model select field in ClinVar submission
- IGV.js >2.7.0 has an issue with the gene track zoom levels - temp freeze at 2.7.0
- Revert CORS-anywhere and introduce a local http proxy for cloud tracks
### Changed

## [4.28]
### Added
- Chromograph integration for displaying PNGs in case-page
- Add VAF to cancer case general report, and remove some of its unused fields
- Variants filter compatible with genome browser location strings
- Support for custom public igv tracks stored on the cloud
- Add tests to increase testing coverage
- Update case variants count after deleting variants
- Update IGV.js to latest (v2.7.4)
- Bypass igv.js CORS check using `https://github.com/Rob--W/cors-anywhere`
- Documentation on default and custom IGV.js tracks (admin docs)
- Lock phenomodels so they're editable by admins only
- Small case group assessment sharing
- Tutorial and files for deploying app on containers (Kubernetes pods)
- Canonical transcript and protein change of canonical transcript in exported variants excel sheet
- Support for Font Awesome version 6
- Submit to Beacon from case page sidebar
- Hide dismissed variants in variants pages and variants export function
- Systemd service files and instruction to deploy Scout using podman
### Fixed
- Bugfix: unused `chromgraph_prefix |tojson` removed
- Freeze coloredlogs temporarily
- Marrvel link
- Don't show TP53 link for silent or synonymous changes
- OMIM gene field accepts any custom number as OMIM gene
- Fix Pytest single quote vs double quote string
- Bug in gene variants search by similar cases and no similar case is found
- Delete unused file `userpanel.py`
- Primary transcripts in variant overview and general report
- Google OAuth2 login setup in README file
- Redirect to 'missing file'-icon if configured Chromograph file is missing
- Javascript error in case page
- Fix compound matching during variant loading for hg38
- Cancer variants view containing variants dismissed with cancer-specific reasons
- Zoom to SV variant length was missing IGV contig select
- Tooltips on case page when case has no default gene panels
### Changed
- Save case variants count in case document and not in sessions
- Style of gene panels multiselect on case page
- Collapse/expand main HPO checkboxes in phenomodel preview
- Replaced GQ (Genotype quality) with VAF (Variant allele frequency) in cancer variants GT table
- Allow loading of cancer cases with no tumor_purity field
- Truncate cDNA and protein changes in case report if longer than 20 characters


## [4.27]
### Added
- Exclude one or more variant categories when running variants delete command
### Fixed
### Changed

## [4.26.1]
### Added
### Fixed
- Links with 1-letter aa codes crash on frameshift etc
### Changed

## [4.26]
### Added
- Extend the delete variants command to print analysis date, track, institute, status and research status
- Delete variants by type of analysis (wgs|wes|panel)
- Links to cBioPortal, MutanTP53, IARC TP53, OncoKB, MyCancerGenome, CIViC
### Fixed
- Deleted variants count
### Changed
- Print output of variants delete command as a tab separated table

## [4.25]
### Added
- Command line function to remove variants from one or all cases
### Fixed
- Parse SMN None calls to None rather than False

## [4.24.1]
### Fixed
- Install requirements.txt via setup file

## [4.24]
### Added
- Institute-level phenotype models with sub-panels containing HPO and OMIM terms
- Runnable Docker demo
- Docker image build and push github action
- Makefile with shortcuts to docker commands
- Parse and save synopsis, phenotype and cohort terms from config files upon case upload
### Fixed
- Update dismissed variant status when variant dismissed key is missing
- Breakpoint two IGV button now shows correct chromosome when different from bp1
- Missing font lib in Docker image causing the PDF report download page to crash
- Sentieon Manta calls lack Somaticscore - load anyway
- ClinVar submissions crashing due to pinned variants that are not loaded
- Point ExAC pLI score to new gnomad server address
- Bug uploading cases missing phenotype terms in config file
- STRs loaded but not shown on browser page
- Bug when using adapter.variant.get_causatives with case_id without causatives
- Problem with fetching "solved" from scout export cases cli
- Better serialising of datetime and bson.ObjectId
- Added `volumes` folder to .gitignore
### Changed
- Make matching causative and managed variants foldable on case page
- Remove calls to PyMongo functions marked as deprecated in backend and frontend(as of version 3.7).
- Improved `scout update individual` command
- Export dynamic phenotypes with ordered gene lists as PDF


## [4.23]
### Added
- Save custom IGV track settings
- Show a flash message with clear info about non-valid genes when gene panel creation fails
- CNV report link in cancer case side navigation
- Return to comment section after editing, deleting or submitting a comment
- Managed variants
- MT vs 14 chromosome mean coverage stats if Scout is connected to Chanjo
### Fixed
- missing `vcf_cancer_sv` and `vcf_cancer_sv_research` to manual.
- Split ClinVar multiple clnsig values (slash-separated) and strip them of underscore for annotations without accession number
- Timeout of `All SNVs and INDELs` page when no valid gene is provided in the search
- Round CADD (MIPv9)
- Missing default panel value
- Invisible other causatives lines when other causatives lack gene symbols
### Changed
- Do not freeze mkdocs-material to version 4.6.1
- Remove pre-commit dependency

## [4.22]
### Added
- Editable cases comments
- Editable variants comments
### Fixed
- Empty variant activity panel
- STRs variants popover
- Split new ClinVar multiple significance terms for a variant
- Edit the selected comment, not the latest
### Changed
- Updated RELEASE docs.
- Pinned variants card style on the case page
- Merged `scout export exons` and `scout view exons` commands


## [4.21.2]
### Added
### Fixed
- Do not pre-filter research variants by (case-default) gene panels
- Show OMIM disease tooltip reliably
### Changed

## [4.21.1]
### Added
### Fixed
- Small change to Pop Freq column in variants ang gene panels to avoid strange text shrinking on small screens
- Direct use of HPO list for Clinical HPO SNV (and cancer SNV) filtering
- PDF coverage report redirecting to login page
### Changed
- Remove the option to dismiss single variants from all variants pages
- Bulk dismiss SNVs, SVs and cancer SNVs from variants pages

## [4.21]
### Added
- Support to configure LoqusDB per institute
- Highlight causative variants in the variants list
- Add tests. Mostly regarding building internal datatypes.
- Remove leading and trailing whitespaces from panel_name and display_name when panel is created
- Mark MANE transcript in list of transcripts in "Transcript overview" on variant page
- Show default panel name in case sidebar
- Previous buttons for variants pagination
- Adds a gh action that checks that the changelog is updated
- Adds a gh action that deploys new releases automatically to pypi
- Warn users if case default panels are outdated
- Define institute-specific gene panels for filtering in institute settings
- Use institute-specific gene panels in variants filtering
- Show somatic VAF for pinned and causative variants on case page

### Fixed
- Report pages redirect to login instead of crashing when session expires
- Variants filter loading in cancer variants page
- User, Causative and Cases tables not scaling to full page
- Improved docs for an initial production setup
- Compatibility with latest version of Black
- Fixed tests for Click>7
- Clinical filter required an extra click to Filter to return variants
- Restore pagination and shrink badges in the variants page tables
- Removing a user from the command line now inactivates the case only if user is last assignee and case is active
- Bugfix, LoqusDB per institute feature crashed when institute id was empty string
- Bugfix, LoqusDB calls where missing case count
- filter removal and upload for filters deleted from another page/other user
- Visualize outdated gene panels info in a popover instead of a tooltip in case page side panel

### Changed
- Highlight color on normal STRs in the variants table from green to blue
- Display breakpoints coordinates in verification emails only for structural variants


## [4.20]
### Added
- Display number of filtered variants vs number of total variants in variants page
- Search case by HPO terms
- Dismiss variant column in the variants tables
- Black and pre-commit packages to dev requirements

### Fixed
- Bug occurring when rerun is requested twice
- Peddy info fields in the demo config file
- Added load config safety check for multiple alignment files for one individual
- Formatting of cancer variants table
- Missing Score in SV variants table

### Changed
- Updated the documentation on how to create a new software release
- Genome build-aware cytobands coordinates
- Styling update of the Matchmaker card
- Select search type in case search form


## [4.19]

### Added
- Show internal ID for case
- Add internal ID for downloaded CGH files
- Export dynamic HPO gene list from case page
- Remove users as case assignees when their account is deleted
- Keep variants filters panel expanded when filters have been used

### Fixed
- Handle the ProxyFix ModuleNotFoundError when Werkzeug installed version is >1.0
- General report formatting issues whenever case and variant comments contain extremely long strings with no spaces

### Changed
- Created an institute wrapper page that contains list of cases, causatives, SNVs & Indels, user list, shared data and institute settings
- Display case name instead of case ID on clinVar submissions
- Changed icon of sample update in clinVar submissions


## [4.18]

### Added
- Filter cancer variants on cytoband coordinates
- Show dismiss reasons in a badge with hover for clinical variants
- Show an ellipsis if 10 cases or more to display with loqusdb matches
- A new blog post for version 4.17
- Tooltip to better describe Tumor and Normal columns in cancer variants
- Filter cancer SNVs and SVs by chromosome coordinates
- Default export of `Assertion method citation` to clinVar variants submission file
- Button to export up to 500 cancer variants, filtered or not
- Rename samples of a clinVar submission file

### Fixed
- Apply default gene panel on return to cancer variantS from variant view
- Revert to certificate checking when asking for Chanjo reports
- `scout download everything` command failing while downloading HPO terms

### Changed
- Turn tumor and normal allelic fraction to decimal numbers in tumor variants page
- Moved clinVar submissions code to the institutes blueprints
- Changed name of clinVar export files to FILENAME.Variant.csv and FILENAME.CaseData.csv
- Switched Google login libraries from Flask-OAuthlib to Authlib


## [4.17.1]

### Fixed
- Load cytobands for cases with chromosome build not "37" or "38"


## [4.17]

### Added
- COSMIC badge shown in cancer variants
- Default gene-panel in non-cancer structural view in url
- Filter SNVs and SVs by cytoband coordinates
- Filter cancer SNV variants by alt allele frequency in tumor
- Correct genome build in UCSC link from structural variant page



### Fixed
- Bug in clinVar form when variant has no gene
- Bug when sharing cases with the same institute twice
- Page crashing when removing causative variant tag
- Do not default to GATK caller when no caller info is provided for cancer SNVs


## [4.16.1]

### Fixed
- Fix the fix for handling of delivery reports for rerun cases

## [4.16]

### Added
- Adds possibility to add "lims_id" to cases. Currently only stored in database, not shown anywhere
- Adds verification comment box to SVs (previously only available for small variants)
- Scrollable pedigree panel

### Fixed
- Error caused by changes in WTForm (new release 2.3.x)
- Bug in OMIM case page form, causing the page to crash when a string was provided instead of a numerical OMIM id
- Fix Alamut link to work properly on hg38
- Better handling of delivery reports for rerun cases
- Small CodeFactor style issues: matchmaker results counting, a couple of incomplete tests and safer external xml
- Fix an issue with Phenomizer introduced by CodeFactor style changes

### Changed
- Updated the version of igv.js to 2.5.4

## [4.15.1]

### Added
- Display gene names in ClinVar submissions page
- Links to Varsome in variant transcripts table

### Fixed
- Small fixes to ClinVar submission form
- Gene panel page crash when old panel has no maintainers

## [4.15]

### Added
- Clinvar CNVs IGV track
- Gene panels can have maintainers
- Keep variant actions (dismissed, manual rank, mosaic, acmg, comments) upon variant re-upload
- Keep variant actions also on full case re-upload

### Fixed
- Fix the link to Ensembl for SV variants when genome build 38.
- Arrange information in columns on variant page
- Fix so that new cosmic identifier (COSV) is also acceptable #1304
- Fixed COSMIC tag in INFO (outside of CSQ) to be parses as well with `&` splitter.
- COSMIC stub URL changed to https://cancer.sanger.ac.uk/cosmic/search?q= instead.
- Updated to a version of IGV where bigBed tracks are visualized correctly
- Clinvar submission files are named according to the content (variant_data and case_data)
- Always show causatives from other cases in case overview
- Correct disease associations for gene symbol aliases that exist as separate genes
- Re-add "custom annotations" for SV variants
- The override ClinVar P/LP add-in in the Clinical Filter failed for new CSQ strings

### Changed
- Runs all CI checks in github actions

## [4.14.1]

### Fixed
- Error when variant found in loqusdb is not loaded for other case

## [4.14]

### Added
- Use github actions to run tests
- Adds CLI command to update individual alignments path
- Update HPO terms using downloaded definitions files
- Option to use alternative flask config when running `scout serve`
- Requirement to use loqusdb >= 2.5 if integrated

### Fixed
- Do not display Pedigree panel in cancer view
- Do not rely on internet connection and services available when running CI tests
- Variant loading assumes GATK if no caller set given and GATK filter status is seen in FILTER
- Pass genome build param all the way in order to get the right gene mappings for cases with build 38
- Parse correctly variants with zero frequency values
- Continue even if there are problems to create a region vcf
- STR and cancer variant navigation back to variants pages could fail

### Changed
- Improved code that sends requests to the external APIs
- Updates ranges for user ranks to fit todays usage
- Run coveralls on github actions instead of travis
- Run pip checks on github actions instead of coveralls
- For hg38 cases, change gnomAD link to point to version 3.0 (which is hg38 based)
- Show pinned or causative STR variants a bit more human readable

## [4.13.1]

### Added
### Fixed
- Typo that caused not all clinvar conflicting interpretations to be loaded no matter what
- Parse and retrieve clinvar annotations from VEP-annotated (VEP 97+) CSQ VCF field
- Variant clinvar significance shown as `not provided` whenever is `Uncertain significance`
- Phenomizer query crashing when case has no HPO terms assigned
- Fixed a bug affecting `All SNVs and INDELs` page when variants don't have canonical transcript
- Add gene name or id in cancer variant view

### Changed
- Cancer Variant view changed "Variant:Transcript:Exon:HGVS" to "Gene:Transcript:Exon:HGVS"

## [4.13]

### Added
- ClinVar SNVs track in IGV
- Add SMA view with SMN Copy Number data
- Easier to assign OMIM diagnoses from case page
- OMIM terms and specific OMIM term page

### Fixed
- Bug when adding a new gene to a panel
- Restored missing recent delivery reports
- Fixed style and links to other reports in case side panel
- Deleting cases using display_name and institute not deleting its variants
- Fixed bug that caused coordinates filter to override other filters
- Fixed a problem with finding some INS in loqusdb
- Layout on SV page when local observations without cases are present
- Make scout compatible with the new HPO definition files from `http://compbio.charite.de/jenkins/`
- General report visualization error when SNVs display names are very long


### Changed


## [4.12.4]

### Fixed
- Layout on SV page when local observations without cases are present

## [4.12.3]

### Fixed
- Case report when causative or pinned SVs have non null allele frequencies

## [4.12.2]

### Fixed
- SV variant links now take you to the SV variant page again
- Cancer variant view has cleaner table data entries for "N/A" data
- Pinned variant case level display hotfix for cancer and str - more on this later
- Cancer variants show correct alt/ref reads mirroring alt frequency now
- Always load all clinical STR variants even if a region load is attempted - index may be missing
- Same case repetition in variant local observations

## [4.12.1]

### Fixed
- Bug in variant.gene when gene has no HGVS description


## [4.12]

### Added
- Accepts `alignment_path` in load config to pass bam/cram files
- Display all phenotypes on variant page
- Display hgvs coordinates on pinned and causatives
- Clear panel pending changes
- Adds option to setup the database with static files
- Adds cli command to download the resources from CLI that scout needs
- Adds test files for merged somatic SV and CNV; as well as merged SNV, and INDEL part of #1279
- Allows for upload of OMIM-AUTO gene panel from static files without api-key

### Fixed
- Cancer case HPO panel variants link
- Fix so that some drop downs have correct size
- First IGV button in str variants page
- Cancer case activates on SNV variants
- Cases activate when STR variants are viewed
- Always calculate code coverage
- Pinned/Classification/comments in all types of variants pages
- Null values for panel's custom_inheritance_models
- Discrepancy between the manual disease transcripts and those in database in gene-edit page
- ACMG classification not showing for some causatives
- Fix bug which caused IGV.js to use hg19 reference files for hg38 data
- Bug when multiple bam files sources with non-null values are available


### Changed
- Renamed `requests` file to `scout_requests`
- Cancer variant view shows two, instead of four, decimals for allele and normal


## [4.11.1]

### Fixed
- Institute settings page
- Link institute settings to sharing institutes choices

## [4.11.0]

### Added
- Display locus name on STR variant page
- Alternative key `GNOMADAF_popmax` for Gnomad popmax allele frequency
- Automatic suggestions on how to improve the code on Pull Requests
- Parse GERP, phastCons and phyloP annotations from vep annotated CSQ fields
- Avoid flickering comment popovers in variant list
- Parse REVEL score from vep annotated CSQ fields
- Allow users to modify general institute settings
- Optionally format code automatically on commit
- Adds command to backup vital parts `scout export database`
- Parsing and displaying cancer SV variants from Manta annotated VCF files
- Dismiss cancer snv variants with cancer-specific options
- Add IGV.js UPD, RHO and TIDDIT coverage wig tracks.


### Fixed
- Slightly darker page background
- Fixed an issued with parsed conservation values from CSQ
- Clinvar submissions accessible to all users of an institute
- Header toolbar when on Clinvar page now shows institute name correctly
- Case should not always inactivate upon update
- Show dismissed snv cancer variants as grey on the cancer variants page
- Improved style of mappability link and local observations on variant page
- Convert all the GET requests to the igv view to POST request
- Error when updating gene panels using a file containing BOM chars
- Add/replace gene radio button not working in gene panels


## [4.10.1]

### Fixed
- Fixed issue with opening research variants
- Problem with coveralls not called by Travis CI
- Handle Biomart service down in tests


## [4.10.0]

### Added
- Rank score model in causatives page
- Exportable HPO terms from phenotypes page
- AMP guideline tiers for cancer variants
- Adds scroll for the transcript tab
- Added CLI option to query cases on time since case event was added
- Shadow clinical assessments also on research variants display
- Support for CRAM alignment files
- Improved str variants view : sorting by locus, grouped by allele.
- Delivery report PDF export
- New mosaicism tag option
- Add or modify individuals' age or tissue type from case page
- Display GC and allele depth in causatives table.
- Included primary reference transcript in general report
- Included partial causative variants in general report
- Remove dependency of loqusdb by utilising the CLI

### Fixed
- Fixed update OMIM command bug due to change in the header of the genemap2 file
- Removed Mosaic Tag from Cancer variants
- Fixes issue with unaligned table headers that comes with hidden Datatables
- Layout in general report PDF export
- Fixed issue on the case statistics view. The validation bars didn't show up when all institutes were selected. Now they do.
- Fixed missing path import by importing pathlib.Path
- Handle index inconsistencies in the update index functions
- Fixed layout problems


## [4.9.0]

### Added
- Improved MatchMaker pages, including visible patient contacts email address
- New badges for the github repo
- Links to [GENEMANIA](genemania.org)
- Sort gene panel list on case view.
- More automatic tests
- Allow loading of custom annotations in VCF using the SCOUT_CUSTOM info tag.

### Fixed
- Fix error when a gene is added to an empty dynamic gene panel
- Fix crash when attempting to add genes on incorrect format to dynamic gene panel
- Manual rank variant tags could be saved in a "Select a tag"-state, a problem in the variants view.
- Same case evaluations are no longer shown as gray previous evaluations on the variants page
- Stay on research pages, even if reset, next first buttons are pressed..
- Overlapping variants will now be visible on variant page again
- Fix missing classification comments and links in evaluations page
- All prioritized cases are shown on cases page


## [4.8.3]

### Added

### Fixed
- Bug when ordering sanger
- Improved scrolling over long list of genes/transcripts


## [4.8.2]

### Added

### Fixed
- Avoid opening extra tab for coverage report
- Fixed a problem when rank model version was saved as floats and not strings
- Fixed a problem with displaying dismiss variant reasons on the general report
- Disable load and delete filter buttons if there are no saved filters
- Fix problem with missing verifications
- Remove duplicate users and merge their data and activity


## [4.8.1]

### Added

### Fixed
- Prevent login fail for users with id defined by ObjectId and not email
- Prevent the app from crashing with `AttributeError: 'NoneType' object has no attribute 'message'`


## [4.8.0]

### Added
- Updated Scout to use Bootstrap 4.3
- New looks for Scout
- Improved dashboard using Chart.js
- Ask before inactivating a case where last assigned user leaves it
- Genes can be manually added to the dynamic gene list directly on the case page
- Dynamic gene panels can optionally be used with clinical filter, instead of default gene panel
- Dynamic gene panels get link out to chanjo-report for coverage report
- Load all clinvar variants with clinvar Pathogenic, Likely Pathogenic and Conflicting pathogenic
- Show transcripts with exon numbers for structural variants
- Case sort order can now be toggled between ascending and descending.
- Variants can be marked as partial causative if phenotype is available for case.
- Show a frequency tooltip hover for SV-variants.
- Added support for LDAP login system
- Search snv and structural variants by chromosomal coordinates
- Structural variants can be marked as partial causative if phenotype is available for case.
- Show normal and pathologic limits for STRs in the STR variants view.
- Institute level persistent variant filter settings that can be retrieved and used.
- export causative variants to Excel
- Add support for ROH, WIG and chromosome PNGs in case-view

### Fixed
- Fixed missing import for variants with comments
- Instructions on how to build docs
- Keep sanger order + verification when updating/reloading variants
- Fixed and moved broken filter actions (HPO gene panel and reset filter)
- Fixed string conversion to number
- UCSC links for structural variants are now separated per breakpoint (and whole variant where applicable)
- Reintroduced missing coverage report
- Fixed a bug preventing loading samples using the command line
- Better inheritance models customization for genes in gene panels
- STR variant page back to list button now does its one job.
- Allows to setup scout without a omim api key
- Fixed error causing "favicon not found" flash messages
- Removed flask --version from base cli
- Request rerun no longer changes case status. Active or archived cases inactivate on upload.
- Fixed missing tooltip on the cancer variants page
- Fixed weird Rank cell in variants page
- Next and first buttons order swap
- Added pagination (and POST capability) to cancer variants.
- Improves loading speed for variant page
- Problem with updating variant rank when no variants
- Improved Clinvar submission form
- General report crashing when dismissed variant has no valid dismiss code
- Also show collaborative case variants on the All variants view.
- Improved phenotype search using dataTables.js on phenotypes page
- Search and delete users with `email` instead of `_id`
- Fixed css styles so that multiselect options will all fit one column


## [4.7.3]

### Added
- RankScore can be used with VCFs for vcf_cancer files

### Fixed
- Fix issue with STR view next page button not doing its one job.

### Deleted
- Removed pileup as a bam viewing option. This is replaced by IGV


## [4.7.2]

### Added
- Show earlier ACMG classification in the variant list

### Fixed
- Fixed igv search not working due to igv.js dist 2.2.17
- Fixed searches for cases with a gene with variants pinned or marked causative.
- Load variant pages faster after fixing other causatives query
- Fixed mitochondrial report bug for variants without genes

## [4.7.1]

### Added

### Fixed
- Fixed bug on genes page


## [4.7.0]

### Added
- Export genes and gene panels in build GRCh38
- Search for cases with variants pinned or marked causative in a given gene.
- Search for cases phenotypically similar to a case also from WUI.
- Case variant searches can be limited to similar cases, matching HPO-terms,
  phenogroups and cohorts.
- De-archive reruns and flag them as 'inactive' if archived
- Sort cases by analysis_date, track or status
- Display cases in the following order: prioritized, active, inactive, archived, solved
- Assign case to user when user activates it or asks for rerun
- Case becomes inactive when it has no assignees
- Fetch refseq version from entrez and use it in clinvar form
- Load and export of exons for all genes, independent on refseq
- Documentation for loading/updating exons
- Showing SV variant annotations: SV cgh frequencies, gnomad-SV, local SV frequencies
- Showing transcripts mapping score in segmental duplications
- Handle requests to Ensembl Rest API
- Handle requests to Ensembl Rest Biomart
- STR variants view now displays GT and IGV link.
- Description field for gene panels
- Export exons in build 37 and 38 using the command line

### Fixed
- Fixes of and induced by build tests
- Fixed bug affecting variant observations in other cases
- Fixed a bug that showed wrong gene coverage in general panel PDF export
- MT report only shows variants occurring in the specific individual of the excel sheet
- Disable SSL certifcate verification in requests to chanjo
- Updates how intervaltree and pymongo is used to void deprecated functions
- Increased size of IGV sample tracks
- Optimized tests


## [4.6.1]

### Added

### Fixed
- Missing 'father' and 'mother' keys when parsing single individual cases


## [4.6.0]

### Added
- Description of Scout branching model in CONTRIBUTING doc
- Causatives in alphabetical order, display ACMG classification and filter by gene.
- Added 'external' to the list of analysis type options
- Adds functionality to display "Tissue type". Passed via load config.
- Update to IGV 2.

### Fixed
- Fixed alignment visualization and vcf2cytosure availability for demo case samples
- Fixed 3 bugs affecting SV pages visualization
- Reintroduced the --version cli option
- Fixed variants query by panel (hpo panel + gene panel).
- Downloaded MT report contains excel files with individuals' display name
- Refactored code in parsing of config files.


## [4.5.1]

### Added

### Fixed
- update requirement to use PyYaml version >= 5.1
- Safer code when loading config params in cli base


## [4.5.0]

### Added
- Search for similar cases from scout view CLI
- Scout cli is now invoked from the app object and works under the app context

### Fixed
- PyYaml dependency fixed to use version >= 5.1


## [4.4.1]

### Added
- Display SV rank model version when available

### Fixed
- Fixed upload of delivery report via API


## [4.4.0]

### Added
- Displaying more info on the Causatives page and hiding those not causative at the case level
- Add a comment text field to Sanger order request form, allowing a message to be included in the email
- MatchMaker Exchange integration
- List cases with empty synopsis, missing HPO terms and phenotype groups.
- Search for cases with open research list, or a given case status (active, inactive, archived)

### Fixed
- Variant query builder split into several functions
- Fixed delivery report load bug


## [4.3.3]

### Added
- Different individual table for cancer cases

### Fixed
- Dashboard collects validated variants from verification events instead of using 'sanger' field
- Cases shared with collaborators are visible again in cases page
- Force users to select a real institute to share cases with (actionbar select fix)


## [4.3.2]

### Added
- Dashboard data can be filtered using filters available in cases page
- Causatives for each institute are displayed on a dedicated page
- SNVs and and SVs are searchable across cases by gene and rank score
- A more complete report with validated variants is downloadable from dashboard

### Fixed
- Clinsig filter is fixed so clinsig numerical values are returned
- Split multi clinsig string values in different elements of clinsig array
- Regex to search in multi clinsig string values or multi revstat string values
- It works to upload vcf files with no variants now
- Combined Pileup and IGV alignments for SVs having variant start and stop on the same chromosome


## [4.3.1]

### Added
- Show calls from all callers even if call is not available
- Instructions to install cairo and pango libs from WeasyPrint page
- Display cases with number of variants from CLI
- Only display cases with number of variants above certain treshold. (Also CLI)
- Export of verified variants by CLI or from the dashboard
- Extend case level queries with default panels, cohorts and phenotype groups.
- Slice dashboard statistics display using case level queries
- Add a view where all variants for an institute can be searched across cases, filtering on gene and rank score. Allows searching research variants for cases that have research open.

### Fixed
- Fixed code to extract variant conservation (gerp, phyloP, phastCons)
- Visualization of PDF-exported gene panels
- Reintroduced the exon/intron number in variant verification email
- Sex and affected status is correctly displayed on general report
- Force number validation in SV filter by size
- Display ensembl transcripts when no refseq exists


## [4.3.0]

### Added
- Mosaicism tag on variants
- Show and filter on SweGen frequency for SVs
- Show annotations for STR variants
- Show all transcripts in verification email
- Added mitochondrial export
- Adds alternative to search for SVs shorter that the given length
- Look for 'bcftools' in the `set` field of VCFs
- Display digenic inheritance from OMIM
- Displays what refseq transcript that is primary in hgnc

### Fixed

- Archived panels displays the correct date (not retroactive change)
- Fixed problem with waiting times in gene panel exports
- Clinvar fiter not working with human readable clinsig values

## [4.2.2]

### Fixed
- Fixed gene panel create/modify from CSV file utf-8 decoding error
- Updating genes in gene panels now supports edit comments and entry version
- Gene panel export timeout error

## [4.2.1]

### Fixed
- Re-introduced gene name(s) in verification email subject
- Better PDF rendering for excluded variants in report
- Problem to access old case when `is_default` did not exist on a panel


## [4.2.0]

### Added
- New index on variant_id for events
- Display overlapping compounds on variants view

### Fixed
- Fixed broken clinical filter


## [4.1.4]

### Added
- Download of filtered SVs

### Fixed
- Fixed broken download of filtered variants
- Fixed visualization issue in gene panel PDF export
- Fixed bug when updating gene names in variant controller


## [4.1.3]

### Fixed
- Displays all primary transcripts


## [4.1.2]

### Added
- Option add/replace when updating a panel via CSV file
- More flexible versioning of the gene panels
- Printing coverage report on the bottom of the pdf case report
- Variant verification option for SVs
- Logs uri without pwd when connecting
- Disease-causing transcripts in case report
- Thicker lines in case report
- Supports HPO search for cases, both terms or if described in synopsis
- Adds sanger information to dashboard

### Fixed
- Use db name instead of **auth** as default for authentication
- Fixes so that reports can be generated even with many variants
- Fixed sanger validation popup to show individual variants queried by user and institute.
- Fixed problem with setting up scout
- Fixes problem when exac file is not available through broad ftp
- Fetch transcripts for correct build in `adapter.hgnc_gene`

## [4.1.1]
- Fix problem with institute authentication flash message in utils
- Fix problem with comments
- Fix problem with ensembl link


## [4.1.0]

### Added
- OMIM phenotypes to case report
- Command to download all panel app gene panels `scout load panel --panel-app`
- Links to genenames.org and omim on gene page
- Popup on gene at variants page with gene information
- reset sanger status to "Not validated" for pinned variants
- highlight cases with variants to be evaluated by Sanger on the cases page
- option to point to local reference files to the genome viewer pileup.js. Documented in `docs.admin-guide.server`
- option to export single variants in `scout export variants`
- option to load a multiqc report together with a case(add line in load config)
- added a view for searching HPO terms. It is accessed from the top left corner menu
- Updates the variants view for cancer variants. Adds a small cancer specific filter for known variants
- Adds hgvs information on cancer variants page
- Adds option to update phenotype groups from CLI

### Fixed
- Improved Clinvar to submit variants from different cases. Fixed HPO terms in casedata according to feedback
- Fixed broken link to case page from Sanger modal in cases view
- Now only cases with non empty lists of causative variants are returned in `adapter.case(has_causatives=True)`
- Can handle Tumor only samples
- Long lists of HGNC symbols are now possible. This was previously difficult with manual, uploaded or by HPO search when changing filter settings due to GET request limitations. Relevant pages now use POST requests. Adds the dynamic HPO panel as a selection on the gene panel dropdown.
- Variant filter defaults to default panels also on SV and Cancer variants pages.

## [4.0.0]

### WARNING ###

This is a major version update and will require that the backend of pre releases is updated.
Run commands:

```
$scout update genes
$scout update hpo
```

- Created a Clinvar submission tool, to speed up Clinvar submission of SNVs and SVs
- Added an analysis report page (html and PDF format) containing phenotype, gene panels and variants that are relevant to solve a case.

### Fixed
- Optimized evaluated variants to speed up creation of case report
- Moved igv and pileup viewer under a common folder
- Fixed MT alignment view pileup.js
- Fixed coordinates for SVs with start chromosome different from end chromosome
- Global comments shown across cases and institutes. Case-specific variant comments are shown only for that specific case.
- Links to clinvar submitted variants at the cases level
- Adapts clinvar parsing to new format
- Fixed problem in `scout update user` when the user object had no roles
- Makes pileup.js use online genome resources when viewing alignments. Now any instance of Scout can make use of this functionality.
- Fix ensembl link for structural variants
- Works even when cases does not have `'madeline_info'`
- Parses Polyphen in correct way again
- Fix problem with parsing gnomad from VEP

### Added
- Added a PDF export function for gene panels
- Added a "Filter and export" button to export custom-filtered SNVs to CSV file
- Dismiss SVs
- Added IGV alignments viewer
- Read delivery report path from case config or CLI command
- Filter for spidex scores
- All HPO terms are now added and fetched from the correct source (https://github.com/obophenotype/human-phenotype-ontology/blob/master/hp.obo)
- New command `scout update hpo`
- New command `scout update genes` will fetch all the latest information about genes and update them
- Load **all** variants found on chromosome **MT**
- Adds choice in cases overview do show as many cases as user like

### Removed
- pileup.min.js and pileup css are imported from a remote web location now
- All source files for HPO information, this is instead fetched directly from source
- All source files for gene information, this is instead fetched directly from source

## [3.0.0]
### Fixed
- hide pedigree panel unless it exists

## [1.5.1] - 2016-07-27
### Fixed
- look for both ".bam.bai" and ".bai" extensions

## [1.4.0] - 2016-03-22
### Added
- support for local frequency through loqusdb
- bunch of other stuff

## [1.3.0] - 2016-02-19
### Fixed
- Update query-phenomizer and add username/password

### Changed
- Update the way a case is checked for rerun-status

### Added
- Add new button to mark a case as "checked"
- Link to clinical variants _without_ 1000G annotation

## [1.2.2] - 2016-02-18
### Fixed
- avoid filtering out variants lacking ExAC and 1000G annotations

## [1.1.3] - 2015-10-01
### Fixed
- persist (clinical) filter when clicking load more
- fix #154 by robustly setting clinical filter func. terms

## [1.1.2] - 2015-09-07
### Fixed
- avoid replacing coverage report with none
- update SO terms, refactored

## [1.1.1] - 2015-08-20
### Fixed
- fetch case based on collaborator status (not owner)

## [1.1.0] - 2015-05-29
### Added
- link(s) to SNPedia based on RS-numbers
- new Jinja filter to "humanize" decimal numbers
- show gene panels in variant view
- new Jinja filter for decoding URL encoding
- add indicator to variants in list that have comments
- add variant number threshold and rank score threshold to load function
- add event methods to mongo adapter
- add tests for models
- show badge "old" if comment was written for a previous analysis

### Changed
- show cDNA change in transcript summary unless variant is exonic
- moved compounds table further up the page
- show dates for case uploads in ISO format
- moved variant comments higher up on page
- updated documentation for pages
- read in coverage report as blob in database and serve directly
- change ``OmimPhenotype`` to ``PhenotypeTerm``
- reorganize models sub-package
- move events (and comments) to separate collection
- only display prev/next links for the research list
- include variant type in breadcrumbs e.g. "Clinical variants"

### Removed
- drop dependency on moment.js

### Fixed
- show the same level of detail for all frequencies on all pages
- properly decode URL encoded symbols in amino acid/cDNA change strings
- fixed issue with wipe permissions in MongoDB
- include default gene lists in "variants" link in breadcrumbs

## [1.0.2] - 2015-05-20
### Changed
- update case fetching function

### Fixed
- handle multiple cases with same id

## [1.0.1] - 2015-04-28
### Fixed
- Fix building URL parameters in cases list Vue component

## [1.0.0] - 2015-04-12
Codename: Sara Lund

![Release 1.0](artwork/releases/release-1-0.jpg)

### Added
- Add email logging for unexpected errors
- New command line tool for deleting case

### Changed
- Much improved logging overall
- Updated documentation/usage guide
- Removed non-working IGV link

### Fixed
- Show sample display name in GT call
- Various small bug fixes
- Make it easier to hover over popups

## [0.0.2-rc1] - 2015-03-04
### Added
- add protein table for each variant
- add many more external links
- add coverage reports as PDFs

### Changed
- incorporate user feedback updates
- big refactor of load scripts

## [0.0.2-rc2] - 2015-03-04
### Changes
- add gene table with gene description
- reorganize inheritance models box

### Fixed
- avoid overwriting gene list on "research" load
- fix various bugs in external links

## [0.0.2-rc3] - 2015-03-05
### Added
- Activity log feed to variant view
- Adds protein change strings to ODM and Sanger email

### Changed
- Extract activity log component to macro

### Fixes
- Make Ensembl transcript links use archive website<|MERGE_RESOLUTION|>--- conflicted
+++ resolved
@@ -8,11 +8,8 @@
 ## Changed
 - Hide removed gene panels by default in panels page
 - Removed option for filtering cancer SVs by Tumor and Normal alt AF
-<<<<<<< HEAD
+- Hide links to coverage repost if cancer analysis
 - Remove rerun emails and redirect users to the analysis order portal instead
-=======
-- Hide links to coverage repost if cancer analysis
->>>>>>> 2931e8a5
 
 ## [4.59]
 ### Added
