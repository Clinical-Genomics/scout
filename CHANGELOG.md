# Change Log
All notable changes to this project will be documented in this file.
This project adheres to [Semantic Versioning](http://semver.org/).

About changelog [here](https://keepachangelog.com/en/1.0.0/)

## [x.x.x]
### Added
- Institute-level phenotype models with sub-panels containing HPO and OMIM terms
### Fixed
- Update dismissed variant status when variant dismissed key is missing
- Breakpoint two IGV button now shows correct chromosome when different from bp1
### Changed
- Make matching causative and managed variants foldable on case page
<<<<<<< HEAD
- Improved `scout update individual` command
=======
- Remove calls to PyMongo functions marked as deprecated (as of version 3.7).
>>>>>>> a7162f28

## [4.23]
### Added
- Save custom IGV track settings
- Show a flash message with clear info about non-valid genes when gene panel creation fails
- CNV report link in cancer case side navigation
- Return to comment section after editing, deleting or submitting a comment
- Managed variants
- MT vs 14 chromosome mean coverage stats if Scout is connected to Chanjo
### Fixed
- missing `vcf_cancer_sv` and `vcf_cancer_sv_research` to manual.
- Split ClinVar multiple clnsig values (slash-separated) and strip them of underscore for annotations without accession number
- Timeout of `All SNVs and INDELs` page when no valid gene is provided in the search
- Round CADD (MIPv9)
- Missing default panel value
- Invisible other causatives lines when other causatives lack gene symbols
### Changed
- Do not freeze mkdocs-material to version 4.6.1
- Remove pre-commit dependency

## [4.22]
### Added
- Editable cases comments
- Editable variants comments
### Fixed
- Empty variant activity panel
- STRs variants popover
- Split new ClinVar multiple significance terms for a variant
- Edit the selected comment, not the latest
### Changed
- Updated RELEASE docs.
- Pinned variants card style on the case page
- Merged `scout export exons` and `scout view exons` commands


## [4.21.2]
### Added
### Fixed
- Do not pre-filter research variants by (case-default) gene panels
- Show OMIM disease tooltip reliably
### Changed

## [4.21.1]
### Added
### Fixed
- Small change to Pop Freq column in variants ang gene panels to avoid strange text shrinking on small screens
- Direct use of HPO list for Clinical HPO SNV (and cancer SNV) filtering
- PDF coverage report redirecting to login page
### Changed
- Remove the option to dismiss single variants from all variants pages
- Bulk dismiss SNVs, SVs and cancer SNVs from variants pages

## [4.21]
### Added
- Support to configure LoqusDB per institute
- Highlight causative variants in the variants list
- Add tests. Mostly regarding building internal datatypes.
- Remove leading and trailing whitespaces from panel_name and display_name when panel is created
- Mark MANE transcript in list of transcripts in "Transcript overview" on variant page
- Show default panel name in case sidebar
- Previous buttons for variants pagination
- Adds a gh action that checks that the changelog is updated
- Adds a gh action that deploys new releases automatically to pypi
- Warn users if case default panels are outdated
- Define institute-specific gene panels for filtering in institute settings
- Use institute-specific gene panels in variants filtering
- Show somatic VAF for pinned and causative variants on case page

### Fixed
- Report pages redirect to login instead of crashing when session expires
- Variants filter loading in cancer variants page
- User, Causative and Cases tables not scaling to full page
- Improved docs for an initial production setup
- Compatibility with latest version of Black
- Fixed tests for Click>7
- Clinical filter required an extra click to Filter to return variants
- Restore pagination and shrink badges in the variants page tables
- Removing a user from the command line now inactivates the case only if user is last assignee and case is active
- Bugfix, LoqusDB per institute feature crashed when institute id was empty string
- Bugfix, LoqusDB calls where missing case count
- filter removal and upload for filters deleted from another page/other user
- Visualize outdated gene panels info in a popover instead of a tooltip in case page side panel

### Changed
- Highlight color on normal STRs in the variants table from green to blue
- Display breakpoints coordinates in verification emails only for structural variants


## [4.20]
### Added
- Display number of filtered variants vs number of total variants in variants page
- Search case by HPO terms
- Dismiss variant column in the variants tables
- Black and pre-commit packages to dev requirements

### Fixed
- Bug occurring when rerun is requested twice
- Peddy info fields in the demo config file
- Added load config safety check for multiple alignment files for one individual
- Formatting of cancer variants table
- Missing Score in SV variants table

### Changed
- Updated the documentation on how to create a new software release
- Genome build-aware cytobands coordinates
- Styling update of the Matchmaker card
- Select search type in case search form


## [4.19]

### Added
- Show internal ID for case
- Add internal ID for downloaded CGH files
- Export dynamic HPO gene list from case page
- Remove users as case assignees when their account is deleted
- Keep variants filters panel expanded when filters have been used

### Fixed
- Handle the ProxyFix ModuleNotFoundError when Werkzeug installed version is >1.0
- General report formatting issues whenever case and variant comments contain extremely long strings with no spaces

### Changed
- Created an institute wrapper page that contains list of cases, causatives, SNVs & Indels, user list, shared data and institute settings
- Display case name instead of case ID on clinVar submissions
- Changed icon of sample update in clinVar submissions


## [4.18]

### Added
- Filter cancer variants on cytoband coordinates
- Show dismiss reasons in a badge with hover for clinical variants
- Show an ellipsis if 10 cases or more to display with loqusdb matches
- A new blog post for version 4.17
- Tooltip to better describe Tumor and Normal columns in cancer variants
- Filter cancer SNVs and SVs by chromosome coordinates
- Default export of `Assertion method citation` to clinVar variants submission file
- Button to export up to 500 cancer variants, filtered or not
- Rename samples of a clinVar submission file

### Fixed
- Apply default gene panel on return to cancer variantS from variant view
- Revert to certificate checking when asking for Chanjo reports
- `scout download everything` command failing while downloading HPO terms

### Changed
- Turn tumor and normal allelic fraction to decimal numbers in tumor variants page
- Moved clinVar submissions code to the institutes blueprints
- Changed name of clinVar export files to FILENAME.Variant.csv and FILENAME.CaseData.csv
- Switched Google login libraries from Flask-OAuthlib to Authlib


## [4.17.1]

### Fixed
- Load cytobands for cases with chromosome build not "37" or "38"


## [4.17]

### Added
- COSMIC badge shown in cancer variants
- Default gene-panel in non-cancer structural view in url
- Filter SNVs and SVs by cytoband coordinates
- Filter cancer SNV variants by alt allele frequency in tumor
- Correct genome build in UCSC link from structural variant page



### Fixed
- Bug in clinVar form when variant has no gene
- Bug when sharing cases with the same institute twice
- Page crashing when removing causative variant tag
- Do not default to GATK caller when no caller info is provided for cancer SNVs


## [4.16.1]

### Fixed
- Fix the fix for handling of delivery reports for rerun cases

## [4.16]

### Added
- Adds possibility to add "lims_id" to cases. Currently only stored in database, not shown anywhere
- Adds verification comment box to SVs (previously only available for small variants)
- Scrollable pedigree panel

### Fixed
- Error caused by changes in WTForm (new release 2.3.x)
- Bug in OMIM case page form, causing the page to crash when a string was provided instead of a numerical OMIM id
- Fix Alamut link to work properly on hg38
- Better handling of delivery reports for rerun cases
- Small CodeFactor style issues: matchmaker results counting, a couple of incomplete tests and safer external xml
- Fix an issue with Phenomizer introduced by CodeFactor style changes

### Changed
- Updated the version of igv.js to 2.5.4

## [4.15.1]

### Added
- Display gene names in ClinVar submissions page
- Links to Varsome in variant transcripts table

### Fixed
- Small fixes to ClinVar submission form
- Gene panel page crash when old panel has no maintainers

## [4.15]

### Added
- Clinvar CNVs IGV track
- Gene panels can have maintainers
- Keep variant actions (dismissed, manual rank, mosaic, acmg, comments) upon variant re-upload
- Keep variant actions also on full case re-upload

### Fixed
- Fix the link to Ensembl for SV variants when genome build 38.
- Arrange information in columns on variant page
- Fix so that new cosmic identifier (COSV) is also acceptable #1304
- Fixed COSMIC tag in INFO (outside of CSQ) to be parses as well with `&` splitter.
- COSMIC stub URL changed to https://cancer.sanger.ac.uk/cosmic/search?q= instead.
- Updated to a version of IGV where bigBed tracks are visualized correctly
- Clinvar submission files are named according to the content (variant_data and case_data)
- Always show causatives from other cases in case overview
- Correct disease associations for gene symbol aliases that exist as separate genes
- Re-add "custom annotations" for SV variants
- The override ClinVar P/LP add-in in the Clinical Filter failed for new CSQ strings

### Changed
- Runs all CI checks in github actions

## [4.14.1]

### Fixed
- Error when variant found in loqusdb is not loaded for other case

## [4.14]

### Added
- Use github actions to run tests
- Adds CLI command to update individual alignments path
- Update HPO terms using downloaded definitions files
- Option to use alternative flask config when running `scout serve`
- Requirement to use loqusdb >= 2.5 if integrated

### Fixed
- Do not display Pedigree panel in cancer view
- Do not rely on internet connection and services available when running CI tests
- Variant loading assumes GATK if no caller set given and GATK filter status is seen in FILTER
- Pass genome build param all the way in order to get the right gene mappings for cases with build 38
- Parse correctly variants with zero frequency values
- Continue even if there are problems to create a region vcf
- STR and cancer variant navigation back to variants pages could fail

### Changed
- Improved code that sends requests to the external APIs
- Updates ranges for user ranks to fit todays usage
- Run coveralls on github actions instead of travis
- Run pip checks on github actions instead of coveralls
- For hg38 cases, change gnomAD link to point to version 3.0 (which is hg38 based)
- Show pinned or causative STR variants a bit more human readable

## [4.13.1]

### Added
### Fixed
- Typo that caused not all clinvar conflicting interpretations to be loaded no matter what
- Parse and retrieve clinvar annotations from VEP-annotated (VEP 97+) CSQ VCF field
- Variant clinvar significance shown as `not provided` whenever is `Uncertain significance`
- Phenomizer query crashing when case has no HPO terms assigned
- Fixed a bug affecting `All SNVs and INDELs` page when variants don't have canonical transcript
- Add gene name or id in cancer variant view

### Changed
- Cancer Variant view changed "Variant:Transcript:Exon:HGVS" to "Gene:Transcript:Exon:HGVS"

## [4.13]

### Added
- ClinVar SNVs track in IGV
- Add SMA view with SMN Copy Number data
- Easier to assign OMIM diagnoses from case page
- OMIM terms and specific OMIM term page

### Fixed
- Bug when adding a new gene to a panel
- Restored missing recent delivery reports
- Fixed style and links to other reports in case side panel
- Deleting cases using display_name and institute not deleting its variants
- Fixed bug that caused coordinates filter to override other filters
- Fixed a problem with finding some INS in loqusdb
- Layout on SV page when local observations without cases are present
- Make scout compatible with the new HPO definition files from `http://compbio.charite.de/jenkins/`
- General report visualization error when SNVs display names are very long


### Changed


## [4.12.4]

### Fixed
- Layout on SV page when local observations without cases are present

## [4.12.3]

### Fixed
- Case report when causative or pinned SVs have non null allele frequencies

## [4.12.2]

### Fixed
- SV variant links now take you to the SV variant page again
- Cancer variant view has cleaner table data entries for "N/A" data
- Pinned variant case level display hotfix for cancer and str - more on this later
- Cancer variants show correct alt/ref reads mirroring alt frequency now
- Always load all clinical STR variants even if a region load is attempted - index may be missing
- Same case repetition in variant local observations

## [4.12.1]

### Fixed
- Bug in variant.gene when gene has no HGVS description


## [4.12]

### Added
- Accepts `alignment_path` in load config to pass bam/cram files
- Display all phenotypes on variant page
- Display hgvs coordinates on pinned and causatives
- Clear panel pending changes
- Adds option to setup the database with static files
- Adds cli command to download the resources from CLI that scout needs
- Adds dummy files for merged somatic SV and CNV; as well as merged SNV, and INDEL part of #1279
- Allows for upload of OMIM-AUTO gene panel from static files without api-key

### Fixed
- Cancer case HPO panel variants link
- Fix so that some drop downs have correct size
- First IGV button in str variants page
- Cancer case activates on SNV variants
- Cases activate when STR variants are viewed
- Always calculate code coverage
- Pinned/Classification/comments in all types of variants pages
- Null values for panel's custom_inheritance_models
- Discrepancy between the manual disease transcripts and those in database in gene-edit page
- ACMG classification not showing for some causatives
- Fix bug which caused IGV.js to use hg19 reference files for hg38 data
- Bug when multiple bam files sources with non-null values are available


### Changed
- Renamed `requests` file to `scout_requests`
- Cancer variant view shows two, instead of four, decimals for allele and normal


## [4.11.1]

### Fixed
- Institute settings page
- Link institute settings to sharing institutes choices

## [4.11.0]

### Added
- Display locus name on STR variant page
- Alternative key `GNOMADAF_popmax` for Gnomad popmax allele frequency
- Automatic suggestions on how to improve the code on Pull Requests
- Parse GERP, phastCons and phyloP annotations from vep annotated CSQ fields
- Avoid flickering comment popovers in variant list
- Parse REVEL score from vep annotated CSQ fields
- Allow users to modify general institute settings
- Optionally format code automatically on commit
- Adds command to backup vital parts `scout export database`
- Parsing and displaying cancer SV variants from Manta annotated VCF files
- Dismiss cancer snv variants with cancer-specific options
- Add IGV.js UPD, RHO and TIDDIT coverage wig tracks.


### Fixed
- Slightly darker page background
- Fixed an issued with parsed conservation values from CSQ
- Clinvar submissions accessible to all users of an institute
- Header toolbar when on Clinvar page now shows institute name correctly
- Case should not always inactivate upon update
- Show dismissed snv cancer variants as grey on the cancer variants page
- Improved style of mappability link and local observations on variant page
- Convert all the GET requests to the igv view to POST request
- Error when updating gene panels using a file containing BOM chars
- Add/replace gene radio button not working in gene panels


## [4.10.1]

### Fixed
- Fixed issue with opening research variants
- Problem with coveralls not called by Travis CI
- Handle Biomart service down in tests


## [4.10.0]

### Added
- Rank score model in causatives page
- Exportable HPO terms from phenotypes page
- AMP guideline tiers for cancer variants
- Adds scroll for the transcript tab
- Added CLI option to query cases on time since case event was added
- Shadow clinical assessments also on research variants display
- Support for CRAM alignment files
- Improved str variants view : sorting by locus, grouped by allele.
- Delivery report PDF export
- New mosaicism tag option
- Add or modify individuals' age or tissue type from case page
- Display GC and allele depth in causatives table.
- Included primary reference transcript in general report
- Included partial causative variants in general report
- Remove dependency of loqusdb by utilising the CLI

### Fixed
- Fixed update OMIM command bug due to change in the header of the genemap2 file
- Removed Mosaic Tag from Cancer variants
- Fixes issue with unaligned table headers that comes with hidden Datatables
- Layout in general report PDF export
- Fixed issue on the case statistics view. The validation bars didn't show up when all institutes were selected. Now they do.
- Fixed missing path import by importing pathlib.Path
- Handle index inconsistencies in the update index functions
- Fixed layout problems


## [4.9.0]

### Added
- Improved MatchMaker pages, including visible patient contacts email address
- New badges for the github repo
- Links to [GENEMANIA](genemania.org)
- Sort gene panel list on case view.
- More automatic tests
- Allow loading of custom annotations in VCF using the SCOUT_CUSTOM info tag.

### Fixed
- Fix error when a gene is added to an empty dynamic gene panel
- Fix crash when attempting to add genes on incorrect format to dynamic gene panel
- Manual rank variant tags could be saved in a "Select a tag"-state, a problem in the variants view.
- Same case evaluations are no longer shown as gray previous evaluations on the variants page
- Stay on research pages, even if reset, next first buttons are pressed..
- Overlapping variants will now be visible on variant page again
- Fix missing classification comments and links in evaluations page
- All prioritized cases are shown on cases page


## [4.8.3]

### Added

### Fixed
- Bug when ordering sanger
- Improved scrolling over long list of genes/transcripts


## [4.8.2]

### Added

### Fixed
- Avoid opening extra tab for coverage report
- Fixed a problem when rank model version was saved as floats and not strings
- Fixed a problem with displaying dismiss variant reasons on the general report
- Disable load and delete filter buttons if there are no saved filters
- Fix problem with missing verifications
- Remove duplicate users and merge their data and activity


## [4.8.1]

### Added

### Fixed
- Prevent login fail for users with id defined by ObjectId and not email
- Prevent the app from crashing with `AttributeError: 'NoneType' object has no attribute 'message'`


## [4.8.0]

### Added
- Updated Scout to use Bootstrap 4.3
- New looks for Scout
- Improved dashboard using Chart.js
- Ask before inactivating a case where last assigned user leaves it
- Genes can be manually added to the dynamic gene list directly on the case page
- Dynamic gene panels can optionally be used with clinical filter, instead of default gene panel
- Dynamic gene panels get link out to chanjo-report for coverage report
- Load all clinvar variants with clinvar Pathogenic, Likely Pathogenic and Conflicting pathogenic
- Show transcripts with exon numbers for structural variants
- Case sort order can now be toggled between ascending and descending.
- Variants can be marked as partial causative if phenotype is available for case.
- Show a frequency tooltip hover for SV-variants.
- Added support for LDAP login system
- Search snv and structural variants by chromosomal coordinates
- Structural variants can be marked as partial causative if phenotype is available for case.
- Show normal and pathologic limits for STRs in the STR variants view.
- Institute level persistent variant filter settings that can be retrieved and used.
- export causative variants to Excel
- Add support for ROH, WIG and chromosome PNGs in case-view

### Fixed
- Fixed missing import for variants with comments
- Instructions on how to build docs
- Keep sanger order + verification when updating/reloading variants
- Fixed and moved broken filter actions (HPO gene panel and reset filter)
- Fixed string conversion to number
- UCSC links for structural variants are now separated per breakpoint (and whole variant where applicable)
- Reintroduced missing coverage report
- Fixed a bug preventing loading samples using the command line
- Better inheritance models customization for genes in gene panels
- STR variant page back to list button now does its one job.
- Allows to setup scout without a omim api key
- Fixed error causing "favicon not found" flash messages
- Removed flask --version from base cli
- Request rerun no longer changes case status. Active or archived cases inactivate on upload.
- Fixed missing tooltip on the cancer variants page
- Fixed weird Rank cell in variants page
- Next and first buttons order swap
- Added pagination (and POST capability) to cancer variants.
- Improves loading speed for variant page
- Problem with updating variant rank when no variants
- Improved Clinvar submission form
- General report crashing when dismissed variant has no valid dismiss code
- Also show collaborative case variants on the All variants view.
- Improved phenotype search using dataTables.js on phenotypes page
- Search and delete users with `email` instead of `_id`
- Fixed css styles so that multiselect options will all fit one column


## [4.7.3]

### Added
- RankScore can be used with VCFs for vcf_cancer files

### Fixed
- Fix issue with STR view next page button not doing its one job.

### Deleted
- Removed pileup as a bam viewing option. This is replaced by IGV


## [4.7.2]

### Added
- Show earlier ACMG classification in the variant list

### Fixed
- Fixed igv search not working due to igv.js dist 2.2.17
- Fixed searches for cases with a gene with variants pinned or marked causative.
- Load variant pages faster after fixing other causatives query
- Fixed mitochondrial report bug for variants without genes

## [4.7.1]

### Added

### Fixed
- Fixed bug on genes page


## [4.7.0]

### Added
- Export genes and gene panels in build GRCh38
- Search for cases with variants pinned or marked causative in a given gene.
- Search for cases phenotypically similar to a case also from WUI.
- Case variant searches can be limited to similar cases, matching HPO-terms,
  phenogroups and cohorts.
- De-archive reruns and flag them as 'inactive' if archived
- Sort cases by analysis_date, track or status
- Display cases in the following order: prioritized, active, inactive, archived, solved
- Assign case to user when user activates it or asks for rerun
- Case becomes inactive when it has no assignees
- Fetch refseq version from entrez and use it in clinvar form
- Load and export of exons for all genes, independent on refseq
- Documentation for loading/updating exons
- Showing SV variant annotations: SV cgh frequencies, gnomad-SV, local SV frequencies
- Showing transcripts mapping score in segmental duplications
- Handle requests to Ensembl Rest API
- Handle requests to Ensembl Rest Biomart
- STR variants view now displays GT and IGV link.
- Description field for gene panels
- Export exons in build 37 and 38 using the command line

### Fixed
- Fixes of and induced by build tests
- Fixed bug affecting variant observations in other cases
- Fixed a bug that showed wrong gene coverage in general panel PDF export
- MT report only shows variants occurring in the specific individual of the excel sheet
- Disable SSL certifcate verification in requests to chanjo
- Updates how intervaltree and pymongo is used to void deprecated functions
- Increased size of IGV sample tracks
- Optimized tests


## [4.6.1]

### Added

### Fixed
- Missing 'father' and 'mother' keys when parsing single individual cases


## [4.6.0]

### Added
- Description of Scout branching model in CONTRIBUTING doc
- Causatives in alphabetical order, display ACMG classification and filter by gene.
- Added 'external' to the list of analysis type options
- Adds functionality to display "Tissue type". Passed via load config.
- Update to IGV 2.

### Fixed
- Fixed alignment visualization and vcf2cytosure availability for demo case samples
- Fixed 3 bugs affecting SV pages visualization
- Reintroduced the --version cli option
- Fixed variants query by panel (hpo panel + gene panel).
- Downloaded MT report contains excel files with individuals' display name
- Refactored code in parsing of config files.


## [4.5.1]

### Added

### Fixed
- update requirement to use PyYaml version >= 5.1
- Safer code when loading config params in cli base


## [4.5.0]

### Added
- Search for similar cases from scout view CLI
- Scout cli is now invoked from the app object and works under the app context

### Fixed
- PyYaml dependency fixed to use version >= 5.1


## [4.4.1]

### Added
- Display SV rank model version when available

### Fixed
- Fixed upload of delivery report via API


## [4.4.0]

### Added
- Displaying more info on the Causatives page and hiding those not causative at the case level
- Add a comment text field to Sanger order request form, allowing a message to be included in the email
- MatchMaker Exchange integration
- List cases with empty synopsis, missing HPO terms and phenotype groups.
- Search for cases with open research list, or a given case status (active, inactive, archived)

### Fixed
- Variant query builder split into several functions
- Fixed delivery report load bug


## [4.3.3]

### Added
- Different individual table for cancer cases

### Fixed
- Dashboard collects validated variants from verification events instead of using 'sanger' field
- Cases shared with collaborators are visible again in cases page
- Force users to select a real institute to share cases with (actionbar select fix)


## [4.3.2]

### Added
- Dashboard data can be filtered using filters available in cases page
- Causatives for each institute are displayed on a dedicated page
- SNVs and and SVs are searchable across cases by gene and rank score
- A more complete report with validated variants is downloadable from dashboard

### Fixed
- Clinsig filter is fixed so clinsig numerical values are returned
- Split multi clinsig string values in different elements of clinsig array
- Regex to search in multi clinsig string values or multi revstat string values
- It works to upload vcf files with no variants now
- Combined Pileup and IGV alignments for SVs having variant start and stop on the same chromosome


## [4.3.1]

### Added
- Show calls from all callers even if call is not available
- Instructions to install cairo and pango libs from WeasyPrint page
- Display cases with number of variants from CLI
- Only display cases with number of variants above certain treshold. (Also CLI)
- Export of verified variants by CLI or from the dashboard
- Extend case level queries with default panels, cohorts and phenotype groups.
- Slice dashboard statistics display using case level queries
- Add a view where all variants for an institute can be searched across cases, filtering on gene and rank score. Allows searching research variants for cases that have research open.

### Fixed
- Fixed code to extract variant conservation (gerp, phyloP, phastCons)
- Visualization of PDF-exported gene panels
- Reintroduced the exon/intron number in variant verification email
- Sex and affected status is correctly displayed on general report
- Force number validation in SV filter by size
- Display ensembl transcripts when no refseq exists


## [4.3.0]

### Added
- Mosaicism tag on variants
- Show and filter on SweGen frequency for SVs
- Show annotations for STR variants
- Show all transcripts in verification email
- Added mitochondrial export
- Adds alternative to search for SVs shorter that the given length
- Look for 'bcftools' in the `set` field of VCFs
- Display digenic inheritance from OMIM
- Displays what refseq transcript that is primary in hgnc

### Fixed

- Archived panels displays the correct date (not retroactive change)
- Fixed problem with waiting times in gene panel exports
- Clinvar fiter not working with human readable clinsig values

## [4.2.2]

### Fixed
- Fixed gene panel create/modify from CSV file utf-8 decoding error
- Updating genes in gene panels now supports edit comments and entry version
- Gene panel export timeout error

## [4.2.1]

### Fixed
- Re-introduced gene name(s) in verification email subject
- Better PDF rendering for excluded variants in report
- Problem to access old case when `is_default` did not exist on a panel


## [4.2.0]

### Added
- New index on variant_id for events
- Display overlapping compounds on variants view

### Fixed
- Fixed broken clinical filter


## [4.1.4]

### Added
- Download of filtered SVs

### Fixed
- Fixed broken download of filtered variants
- Fixed visualization issue in gene panel PDF export
- Fixed bug when updating gene names in variant controller


## [4.1.3]

### Fixed
- Displays all primary transcripts


## [4.1.2]

### Added
- Option add/replace when updating a panel via CSV file
- More flexible versioning of the gene panels
- Printing coverage report on the bottom of the pdf case report
- Variant verification option for SVs
- Logs uri without pwd when connecting
- Disease-causing transcripts in case report
- Thicker lines in case report
- Supports HPO search for cases, both terms or if described in synopsis
- Adds sanger information to dashboard

### Fixed
- Use db name instead of **auth** as default for authentication
- Fixes so that reports can be generated even with many variants
- Fixed sanger validation popup to show individual variants queried by user and institute.
- Fixed problem with setting up scout
- Fixes problem when exac file is not available through broad ftp
- Fetch transcripts for correct build in `adapter.hgnc_gene`

## [4.1.1]
- Fix problem with institute authentication flash message in utils
- Fix problem with comments
- Fix problem with ensembl link


## [4.1.0]

### Added
- OMIM phenotypes to case report
- Command to download all panel app gene panels `scout load panel --panel-app`
- Links to genenames.org and omim on gene page
- Popup on gene at variants page with gene information
- reset sanger status to "Not validated" for pinned variants
- highlight cases with variants to be evaluated by Sanger on the cases page
- option to point to local reference files to the genome viewer pileup.js. Documented in `docs.admin-guide.server`
- option to export single variants in `scout export variants`
- option to load a multiqc report together with a case(add line in load config)
- added a view for searching HPO terms. It is accessed from the top left corner menu
- Updates the variants view for cancer variants. Adds a small cancer specific filter for known variants
- Adds hgvs information on cancer variants page
- Adds option to update phenotype groups from CLI

### Fixed
- Improved Clinvar to submit variants from different cases. Fixed HPO terms in casedata according to feedback
- Fixed broken link to case page from Sanger modal in cases view
- Now only cases with non empty lists of causative variants are returned in `adapter.case(has_causatives=True)`
- Can handle Tumor only samples
- Long lists of HGNC symbols are now possible. This was previously difficult with manual, uploaded or by HPO search when changing filter settings due to GET request limitations. Relevant pages now use POST requests. Adds the dynamic HPO panel as a selection on the gene panel dropdown.
- Variant filter defaults to default panels also on SV and Cancer variants pages.

## [4.0.0]

### WARNING ###

This is a major version update and will require that the backend of pre releases is updated.
Run commands:

```
$scout update genes
$scout update hpo
```

- Created a Clinvar submission tool, to speed up Clinvar submission of SNVs and SVs
- Added an analysis report page (html and PDF format) containing phenotype, gene panels and variants that are relevant to solve a case.

### Fixed
- Optimized evaluated variants to speed up creation of case report
- Moved igv and pileup viewer under a common folder
- Fixed MT alignment view pileup.js
- Fixed coordinates for SVs with start chromosome different from end chromosome
- Global comments shown across cases and institutes. Case-specific variant comments are shown only for that specific case.
- Links to clinvar submitted variants at the cases level
- Adapts clinvar parsing to new format
- Fixed problem in `scout update user` when the user object had no roles
- Makes pileup.js use online genome resources when viewing alignments. Now any instance of Scout can make use of this functionality.
- Fix ensembl link for structural variants
- Works even when cases does not have `'madeline_info'`
- Parses Polyphen in correct way again
- Fix problem with parsing gnomad from VEP

### Added
- Added a PDF export function for gene panels
- Added a "Filter and export" button to export custom-filtered SNVs to CSV file
- Dismiss SVs
- Added IGV alignments viewer
- Read delivery report path from case config or CLI command
- Filter for spidex scores
- All HPO terms are now added and fetched from the correct source (https://github.com/obophenotype/human-phenotype-ontology/blob/master/hp.obo)
- New command `scout update hpo`
- New command `scout update genes` will fetch all the latest information about genes and update them
- Load **all** variants found on chromosome **MT**
- Adds choice in cases overview do show as many cases as user like

### Removed
- pileup.min.js and pileup css are imported from a remote web location now
- All source files for HPO information, this is instead fetched directly from source
- All source files for gene information, this is instead fetched directly from source

## [3.0.0]
### Fixed
- hide pedigree panel unless it exists

## [1.5.1] - 2016-07-27
### Fixed
- look for both ".bam.bai" and ".bai" extensions

## [1.4.0] - 2016-03-22
### Added
- support for local frequency through loqusdb
- bunch of other stuff

## [1.3.0] - 2016-02-19
### Fixed
- Update query-phenomizer and add username/password

### Changed
- Update the way a case is checked for rerun-status

### Added
- Add new button to mark a case as "checked"
- Link to clinical variants _without_ 1000G annotation

## [1.2.2] - 2016-02-18
### Fixed
- avoid filtering out variants lacking ExAC and 1000G annotations

## [1.1.3] - 2015-10-01
### Fixed
- persist (clinical) filter when clicking load more
- fix #154 by robustly setting clinical filter func. terms

## [1.1.2] - 2015-09-07
### Fixed
- avoid replacing coverage report with none
- update SO terms, refactored

## [1.1.1] - 2015-08-20
### Fixed
- fetch case based on collaborator status (not owner)

## [1.1.0] - 2015-05-29
### Added
- link(s) to SNPedia based on RS-numbers
- new Jinja filter to "humanize" decimal numbers
- show gene panels in variant view
- new Jinja filter for decoding URL encoding
- add indicator to variants in list that have comments
- add variant number threshold and rank score threshold to load function
- add event methods to mongo adapter
- add tests for models
- show badge "old" if comment was written for a previous analysis

### Changed
- show cDNA change in transcript summary unless variant is exonic
- moved compounds table further up the page
- show dates for case uploads in ISO format
- moved variant comments higher up on page
- updated documentation for pages
- read in coverage report as blob in database and serve directly
- change ``OmimPhenotype`` to ``PhenotypeTerm``
- reorganize models sub-package
- move events (and comments) to separate collection
- only display prev/next links for the research list
- include variant type in breadcrumbs e.g. "Clinical variants"

### Removed
- drop dependency on moment.js

### Fixed
- show the same level of detail for all frequencies on all pages
- properly decode URL encoded symbols in amino acid/cDNA change strings
- fixed issue with wipe permissions in MongoDB
- include default gene lists in "variants" link in breadcrumbs

## [1.0.2] - 2015-05-20
### Changed
- update case fetching function

### Fixed
- handle multiple cases with same id

## [1.0.1] - 2015-04-28
### Fixed
- Fix building URL parameters in cases list Vue component

## [1.0.0] - 2015-04-12
Codename: Sara Lund

![Release 1.0](artwork/releases/release-1-0.jpg)

### Added
- Add email logging for unexpected errors
- New command line tool for deleting case

### Changed
- Much improved logging overall
- Updated documentation/usage guide
- Removed non-working IGV link

### Fixed
- Show sample display name in GT call
- Various small bug fixes
- Make it easier to hover over popups

## [0.0.2-rc1] - 2015-03-04
### Added
- add protein table for each variant
- add many more external links
- add coverage reports as PDFs

### Changed
- incorporate user feedback updates
- big refactor of load scripts

## [0.0.2-rc2] - 2015-03-04
### Changes
- add gene table with gene description
- reorganize inheritance models box

### Fixed
- avoid overwriting gene list on "research" load
- fix various bugs in external links

## [0.0.2-rc3] - 2015-03-05
### Added
- Activity log feed to variant view
- Adds protein change strings to ODM and Sanger email

### Changed
- Extract activity log component to macro

### Fixes
- Make Ensembl transcript links use archive website<|MERGE_RESOLUTION|>--- conflicted
+++ resolved
@@ -12,11 +12,8 @@
 - Breakpoint two IGV button now shows correct chromosome when different from bp1
 ### Changed
 - Make matching causative and managed variants foldable on case page
-<<<<<<< HEAD
+- Remove calls to PyMongo functions marked as deprecated (as of version 3.7).
 - Improved `scout update individual` command
-=======
-- Remove calls to PyMongo functions marked as deprecated (as of version 3.7).
->>>>>>> a7162f28
 
 ## [4.23]
 ### Added
