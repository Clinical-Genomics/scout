# Change Log
All notable changes to this project will be documented in this file.
This project adheres to [Semantic Versioning](http://semver.org/).

About changelog [here](https://keepachangelog.com/en/1.0.0/)

<<<<<<< HEAD
## [4.57.3]
### Fixed
=======
## [unreleased]
### Fixed
- Export of STR verified variants
- Do not download as verified variants first verified and then reset to not validated
- Avoid duplicated lines in downloaded verified variants reflecting changes in variant validation status
>>>>>>> bc926bec

## [4.57.2]
### Fixed
- Export of verified variants when variant gene has no transcripts
- HTTP 500 when visiting a the details page for a cancer variant that had been ranked with genmod

## [4.57.1]
### Fixed
- Updating/replacing a gene panel from file with a corrupted or malformed file

## [4.57]
### Added
- Display last 50 or 500 events for a user in a timeline
- Show dismiss count from other cases on matching variantS
- Save Beacon-related events in events collection
- Institute settings allow saving multiple loqusdb instances for one institute
- Display stats from multiple instances of loqusdb on variant page
- Display date and frequency of obs derived from count of local archive observations from MIP11 (requires fix in MIP)
### Changed
- Prior ACMG classifications view is no longer limited by pathogenicity
### Fixed
- Visibility of Sanger ordered badge on case page, light mode
- Some of the DataTables tables (Phenotypes and Diagnoses pages) got a bit dark in dark mode
- Remove all redundancies when displaying timeline events (some events are saved both as case-related and variant-related)
- Missing link in saved MatchMaker-related events
- Genes with mixed case gene symbols missing in PanelApp panels
- Alignment of elements on the Beacon submission modal window
- Locus info links from STR variantS page open in new browser tabs

## [4.56]
### Added
- Test for PanelApp panels loading
- `panel-umi` tag option when loading cancer analyses
### Changed
- Black text to make comments more visible in dark mode
- Loading PanelApp panels replaces pre-existing panels with same version
- Removed sidebar from Causatives page - navigation is available on the top bar for now
### Fixed
- Remove a:visited css style from all buttons
- Update of HPO terms via command line
- Background color of `MIXED` and `PANEL-UMI` sequencing types on cases page
- Fixed regex error when searching for cases with query ending with `\ `
- Gene symbols on Causatives page lighter in dark mode
- SpliceAI tooltip of multigene variants

## [4.55]
### Changed
- Represent different tumor samples as vials in cases page
- Option to force-update the OMIM panel
### Fixed
- Low tumor purity badge alignment in cancer samples table on cancer case view
- VariantS comment popovers reactivate on hover
- Updating database genes in build 37
- ACMG classification summary hidden by sticky navbar
- Logo backgrounds fixed to white on welcome page
- Visited links turn purple again
- Style of link buttons and dropdown menus
- Update KUH and GMS logos
- Link color for Managed variants

## [4.54]
### Added
- Dark mode, using browser/OS media preference
- Allow marking case as solved without defining causative variants
- Admin users can create missing beacon datasets from the institute's settings page
- GenCC links on gene and variant pages
- Deprecation warnings when launching the app using a .yaml config file or loading cases using .ped files
### Changed
- Improved HTML syntax in case report template
- Modified message displayed when variant rank stats could not be calculated
- Expanded instructions on how to test on CG development server (cg-vm1)
- Added more somatic variant callers (Balsamic v9 SNV, develop SV)
### Fixed
- Remove load demo case command from docker-compose.yml
- Text elements being split across pages in PDF reports
- Made login password field of type `password` in LDAP login form
- Gene panels HTML select in institute's settings page
- Bootstrap upgraded to version 5
- Fix some Sourcery and SonarCloud suggestions
- Escape special characters in case search on institute and dashboard pages
- Broken case PDF reports when no Madeline pedigree image can be created
- Removed text-white links style that were invisible in new pages style
- Variants pagination after pressing "Filter variants" or "Clinical filter"
- Layout of buttons Matchmaker submission panel (case page)
- Removing cases from Matchmaker (simplified code and fixed functionality)
- Reintroduce check for missing alignment files purged from server

## [4.53]
### Added
### Changed
- Point Alamut API key docs link to new API version
- Parse dbSNP id from ID only if it says "rs", else use VEP CSQ fields
- Removed MarkupSafe from the dependencies
### Fixed
- Reintroduced loading of SVs for demo case 643595
- Successful parse of FOUND_IN should avoid GATK caller default
- All vulnerabilities flagged by SonarCloud

## [4.52]
### Added
- Demo cancer case gets loaded together with demo RD case in demo instance
- Parse REVEL_score alongside REVEL_rankscore from csq field and display it on SNV variant page
- Rank score results now show the ranking range
- cDNA and protein changes displayed on institute causatives pages
- Optional SESSION_TIMEOUT_MINUTES configuration in app config files
- Script to convert old OMIM case format (list of integers) to new format (list of dictionaries)
- Additional check for user logged in status before serving alignment files
- Download .cgh files from cancer samples table on cancer case page
- Number of documents and date of last update on genes page
### Changed
- Verify user before redirecting to IGV alignments and sashimi plots
- Build case IGV tracks starting from case and variant objects instead of passing all params in a form
- Unfreeze Werkzeug lib since Flask_login v.0.6 with bugfix has been released
- Sort gene panels by name (panelS and variant page)
- Removed unused `server.blueprints.alignviewers.unindexed_remote_static` endpoint
- User sessions to check files served by `server.blueprints.alignviewers.remote_static` endpoint
- Moved Beacon-related functions to a dedicated app extension
- Audit Filter now also loads filter displaying the variants for it
### Fixed
- Handle `attachment_filename` parameter renamed to `download_name` when Flask 2.2 will be released
- Removed cursor timeout param in cases find adapter function to avoid many code warnings
- Removed stream argument deprecation warning in tests
- Handle `no intervals found` warning in load_region test
- Beacon remove variants
- Protect remote_cors function in alignviewers view from Server-Side Request Forgery (SSRF)
- Check creation date of last document in gene collection to display when genes collection was updated last

## [4.51]
### Added
- Config file containing codecov settings for pull requests
- Add an IGV.js direct link button from case page
- Security policy file
- Hide/shade compound variants based on rank score on variantS from filter
- Chromograph legend documentation direct link
### Changed
- Updated deprecated Codecov GitHub action to v.2
- Simplified code of scout/adapter/mongo/variant
- Update IGV.js to v2.11.2
- Show summary number of variant gene panels on general report if more than 3
### Fixed
- Marrvel link for variants in genome build 38 (using liftover to build 37)
- Remove flags from codecov config file
- Fixed filter bug with high negative SPIDEX scores
- Renamed IARC TP53 button to to `TP53 Database`, modified also link since IARC has been moved to the US NCI: `https://tp53.isb-cgc.org/`
- Parsing new format of OMIM case info when exporting patients to Matchmaker
- Remove flask-debugtoolbar lib dependency that is using deprecated code and causes app to crash after new release of Jinja2 (3.1)
- Variant page crashing for cases with old OMIM terms structure (a list of integers instead of dictionary)
- Variant page crashing when creating MARRVEL link for cases with no genome build
- SpliceAI documentation link
- Fix deprecated `safe_str_cmp` import from `werkzeug.security` by freezing Werkzeug lib to v2.0 until Flask_login v.0.6 with bugfix is released
- List gene names densely in general report for SVs that contain more than 3 genes
- Show transcript ids on refseq genes on hg19 in IGV.js, using refgene source
- Display correct number of genes in general report for SVs that contain more than 32 genes
- Broken Google login after new major release of `lepture/authlib`
- Fix frequency and callers display on case general report

## [4.50.1]
### Fixed
- Show matching causative STR_repid for legacy str variants (pre Stranger hgnc_id)

## [4.50]
### Added
- Individual-specific OMIM terms
- OMIM disease descriptions in ClinVar submission form
- Add a toggle for melter rerun monitoring of cases
- Add a config option to show the rerun monitoring toggle
- Add a cli option to export cases with rerun monitoring enabled
- Add a link to STRipy for STR variants; shallow for ARX and HOXA13
- Hide by default variants only present in unaffected individuals in variants filters
- OMIM terms in general case report
- Individual-level info on OMIM and HPO terms in general case report
- PanelApp gene link among the external links on variant page
- Dashboard case filters fields help
- Filter cases by OMIM terms in cases and dashboard pages
### Fixed
- A malformed panel id request would crash with exception: now gives user warning flash with redirect
- Link to HPO resource file hosted on `http://purl.obolibrary.org`
- Gene search form when gene exists only in build 38
- Fixed odd redirect error and poor error message on missing column for gene panel csv upload
- Typo in parse variant transcripts function
- Modified keys name used to parse local observations (archived) frequencies to reflect change in MIP keys naming
- Better error handling for partly broken/timed out chanjo reports
- Broken javascript code when case Chromograph data is malformed
- Broader space for case synopsis in general report
- Show partial causatives on causatives and matching causatives panels
- Partial causative assignment in cases with no OMIM or HPO terms
- Partial causative OMIM select options in variant page
### Changed
- Slightly smaller and improved layout of content in case PDF report
- Relabel more cancer variant pages somatic for navigation
- Unify caseS nav links
- Removed unused `add_compounds` param from variant controllers function
- Changed default hg19 genome for IGV.js to legacy hg19_1kg_decoy to fix a few problematic loci
- Reduce code complexity (parse/ensembl.py)
- Silence certain fields in ClinVar export if prioritised ones exist (chrom-start-end if hgvs exist)
- Made phenotype non-mandatory when marking a variant as partial causative
- Only one phenotype condition type (OMIM or HPO) per variant is used in ClinVar submissions
- ClinVar submission variant condition prefers OMIM over HPO if available
- Use lighter version of gene objects in Omim MongoDB adapter, panels controllers, panels views and institute controllers
- Gene-variants table size is now adaptive
- Remove unused file upload on gene-variants page

## [4.49]
### Fixed
- Pydantic model types for genome_build, madeline_info, peddy_ped_check and peddy_sex_check, rank_model_version and sv_rank_model_version
- Replace `MatchMaker` with `Matchmaker` in all places visible by a user
- Save diagnosis labels along with OMIM terms in Matchmaker Exchange submission objects
- `libegl-mesa0_21.0.3-0ubuntu0.3~20.04.5_amd64.deb` lib not found by GitHub actions Docker build
- Remove unused `chromograph_image_files` and `chromograph_prefixes` keys saved when creating or updating an RD case
- Search managed variants by description and with ignore case
### Changed
- Introduced page margins on exported PDF reports
- Smaller gene fonts in downloaded HPO genes PDF reports
- Reintroduced gene coverage data in the PDF-exported general report of rare-disease cases
- Check for existence of case report files before creating sidebar links
- Better description of HPO and OMIM terms for patients submitted to Matchmaker Exchange
- Remove null non-mandatory key/values when updating a case
- Freeze WTForms<3 due to several form input rendering changes

## [4.48.1]
### Fixed
- General case PDF report for recent cases with no pedigree

## [4.48]
### Added
- Option to cancel a request for research variants in case page
### Changed
- Update igv.js to v2.10.5
- Updated example of a case delivery report
- Unfreeze cyvcf2
- Builder images used in Scout Dockerfiles
- Crash report email subject gives host name
- Export general case report to PDF using PDFKit instead of WeasyPrint
- Do not include coverage report in PDF case report since they might have different orientation
- Export cancer cases's "Coverage and QC report" to PDF using PDFKit instead of Weasyprint
- Updated cancer "Coverage and QC report" example
- Keep portrait orientation in PDF delivery report
- Export delivery report to PDF using PDFKit instead of Weasyprint
- PDF export of clinical and research HPO panels using PDFKit instead of Weasyprint
- Export gene panel report to PDF using PDFKit
- Removed WeasyPrint lib dependency

### Fixed
- Reintroduced missing links to Swegen and Beacon and dbSNP in RD variant page, summary section
- Demo delivery report orientation to fit new columns
- Missing delivery report in demo case
- Cast MNVs to SNV for test
- Export verified variants from all institutes when user is admin
- Cancer coverage and QC report not found for demo cancer case
- Pull request template instructions on how to deploy to test server
- PDF Delivery report not showing Swedac logo
- Fix code typos
- Disable codefactor raised by ESLint for javascript functions located on another file
- Loading spinner stuck after downloading a PDF gene panel report
- IGV browser crashing when file system with alignment files is not mounted

## [4.47]
### Added
- Added CADD, GnomAD and genotype calls to variantS export
### Changed
- Pull request template, to illustrate how to deploy pull request branches on cg-vm1 stage server
### Fixed
- Compiled Docker image contains a patched version (v4.9) of chanjo-report

## [4.46.1]
### Fixed
- Downloading of files generated within the app container (MT-report, verified variants, pedigrees, ..)

## [4.46]
### Added
- Created a Dockefile to be used to serve the dockerized app in production
- Modified the code to collect database params specified as env vars
- Created a GitHub action that pushes the Dockerfile-server image to Docker Hub (scout-server-stage) every time a PR is opened
- Created a GitHub action that pushes the Dockerfile-server image to Docker Hub (scout-server) every time a new release is created
- Reassign MatchMaker Exchange submission to another user when a Scout user is deleted
- Expose public API JSON gene panels endpoint, primarily to enable automated rerun checking for updates
- Add utils for dictionary type
- Filter institute cases using multiple HPO terms
- Vulture GitHub action to identify and remove unused variables and imports
### Changed
- Updated the python config file documentation in admin guide
- Case configuration parsing now uses Pydantic for improved typechecking and config handling
- Removed test matrices to speed up automatic testing of PRs
- Switch from Coveralls to Codecov to handle CI test coverage
- Speed-up CI tests by caching installation of libs and splitting tests into randomized groups using pytest-test-groups
- Improved LDAP login documentation
- Use lib flask-ldapconn instead of flask_ldap3_login> to handle ldap authentication
- Updated Managed variant documentation in user guide
- Fix and simplify creating and editing of gene panels
- Simplified gene variants search code
- Increased the height of the genes track in the IGV viewer
### Fixed
- Validate uploaded managed variant file lines, warning the user.
- Exporting validated variants with missing "genes" database key
- No results returned when searching for gene variants using a phenotype term
- Variants filtering by gene symbols file
- Make gene HGNC symbols field mandatory in gene variants page and run search only on form submit
- Make sure collaborator gene variants are still visible, even if HPO filter is used

## [4.45]
### Added
### Changed
- Start Scout also when loqusdbapi is not reachable
- Clearer definition of manual standard and custom inheritance models in gene panels
- Allow searching multiple chromosomes in filters
### Fixed
- Gene panel crashing on edit action

## [4.44]
### Added
### Changed
- Display Gene track beneath each sample track when displaying splice junctions in igv browser
- Check outdated gene symbols and update with aliases for both RD and cancer variantS
### Fixed
- Added query input check and fixed the Genes API endpoint to return a json formatted error when request is malformed
- Typo in ACMG BP6 tooltip

## [4.43.1]
### Added
- Added database index for OMIM disease term genes
### Changed
### Fixed
- Do not drop HPO terms collection when updating HPO terms via the command line
- Do not drop disease (OMIM) terms collection when updating diseases via the command line

## [4.43]
### Added
- Specify which collection(s) update/build indexes for
### Fixed
- Do not drop genes and transcripts collections when updating genes via the command line

## [4.42.1]
### Added
### Changed
### Fixed
- Freeze PyMongo lib to version<4.0 to keep supporting previous MongoDB versions
- Speed up gene panels creation and update by collecting only light gene info from database
- Avoid case page crash on Phenomizer queries timeout

## [4.42]
### Added
- Choose custom pinned variants to submit to MatchMaker Exchange
- Submit structural variant as genes to the MatchMaker Exchange
- Added function for maintainers and admins to remove gene panels
- Admins can restore deleted gene panels
- A development docker-compose file illustrating the scout/chanjo-report integration
- Show AD on variants view for cancer SV (tumor and normal)
- Cancer SV variants filter AD, AF (tumor and normal)
- Hiding the variants score column also from cancer SVs, as for the SNVs
### Changed
- Enforce same case _id and display_name when updating a case
- Enforce same individual ids, display names and affected status when updating a case
- Improved documentation for connecting to loqusdb instances (including loqusdbapi)
- Display and download HPO gene panels' gene symbols in italics
- A faster-built and lighter Docker image
- Reduce complexity of `panels` endpoint moving some code to the panels controllers
- Update requirements to use flask-ldap3-login>=0.9.17 instead of freezing WTForm
### Fixed
- Use of deprecated TextField after the upgrade of WTF to v3.0
- Freeze to WTForms to version < 3
- Remove the extra files (bed files and madeline.svg) introduced by mistake
- Cli command loading demo data in docker-compose when case custom images exist and is None
- Increased MongoDB connection serverSelectionTimeoutMS parameter to 30K (default value according to MongoDB documentation)
- Better differentiate old obs counts 0 vs N/A
- Broken cancer variants page when default gene panel was deleted
- Typo in tx_overview function in variant controllers file
- Fixed loqusdbapi SV search URL
- SV variants filtering using Decipher criterion
- Removing old gene panels that don't contain the `maintainer` key.

## [4.41.1]
### Fixed
- General reports crash for variant annotations with same variant on other cases

## [4.41]
### Added
- Extended the instructions for running the Scout Docker image (web app and cli).
- Enabled inclusion of custom images to STR variant view
### Fixed
- General case report sorting comments for variants with None genetic models
- Do not crash but redirect to variants page with error when a variant is not found for a case
- UCSC links coordinates for SV variants with start chromosome different than end chromosome
- Human readable variants name in case page for variants having start chromosome different from end chromosome
- Avoid always loading all transcripts when checking gene symbol: introduce gene captions
- Slow queries for evaluated variants on e.g. case page - use events instead
### Changed
- Rearrange variant page again, moving severity predictions down.
- More reactive layout width steps on variant page

## [4.40.1]
### Added
### Fixed
- Variants dismissed with inconsistent inheritance pattern can again be shown in general case report
- General report page for variants with genes=None
- General report crashing when variants have no panels
- Added other missing keys to case and variant dictionaries passed to general report
### Changed

## [4.40]
### Added
- A .cff citation file
- Phenotype search API endpoint
- Added pagination to phenotype API
- Extend case search to include internal MongoDB id
- Support for connecting to a MongoDB replica set (.py config files)
- Support for connecting to a MongoDB replica set (.yaml config files)
### Fixed
- Command to load the OMIM gene panel (`scout load panel --omim`)
- Unify style of pinned and causative variants' badges on case page
- Removed automatic spaces after punctuation in comments
- Remove the hardcoded number of total individuals from the variant's old observations panel
- Send delete requests to a connected Beacon using the DELETE method
- Layout of the SNV and SV variant page - move frequency up
### Changed
- Stop updating database indexes after loading exons via command line
- Display validation status badge also for not Sanger-sequenced variants
- Moved Frequencies, Severity and Local observations panels up in RD variants page
- Enabled Flask CORS to communicate CORS status to js apps
- Moved the code preparing the transcripts overview to the backend
- Refactored and filtered json data used in general case report
- Changed the database used in docker-compose file to use the official MongoDB v4.4 image
- Modified the Python (3.6, 3.8) and MongoDB (3.2, 4.4, 5.0) versions used in testing matrices (GitHub actions)
- Capitalize case search terms on institute and dashboard pages


## [4.39]
### Added
- COSMIC IDs collected from CSQ field named `COSMIC`
### Fixed
- Link to other causative variants on variant page
- Allow multiple COSMIC links for a cancer variant
- Fix floating text in severity box #2808
- Fixed MitoMap and HmtVar links for hg38 cases
- Do not open new browser tabs when downloading files
- Selectable IGV tracks on variant page
- Missing splice junctions button on variant page
- Refactor variantS representative gene selection, and use it also for cancer variant summary
### Changed
- Improve Javascript performance for displaying Chromograph images
- Make ClinVar classification more evident in cancer variant page

## [4.38]
### Added
- Option to hide Alamut button in the app config file
### Fixed
- Library deprecation warning fixed (insert is deprecated. Use insert_one or insert_many instead)
- Update genes command will not trigger an update of database indices any more
- Missing resources in temporary downloading directory when updating genes using the command line
- Restore previous variant ACMG classification in a scrollable div
- Loading spinner not stopping after downloading PDF case reports and variant list export
- Add extra Alamut links higher up on variant pages
- Improve UX for phenotypes in case page
- Filter and export of STR variants
- Update look of variants page navigation buttons
### Changed

## [4.37]
### Added
- Highlight and show version number for RefSeq MANE transcripts.
- Added integration to a rerunner service for toggling reanalysis with updated pedigree information
- SpliceAI display and parsing from VEP CSQ
- Display matching tiered variants for cancer variants
- Display a loading icon (spinner) until the page loads completely
- Display filter badges in cancer variants list
- Update genes from pre-downloaded file resources
- On login, OS, browser version and screen size are saved anonymously to understand how users are using Scout
- API returning institutes data for a given user: `/api/v1/institutes`
- API returning case data for a given institute: `/api/v1/institutes/<institute_id>/cases`
- Added GMS and Lund university hospital logos to login page
- Made display of Swedac logo configurable
- Support for displaying custom images in case view
- Individual-specific HPO terms
- Optional alamut_key in institute settings for Alamut Plus software
- Case report API endpoint
- Tooltip in case explaining that genes with genome build different than case genome build will not be added to dynamic HPO panel.
- Add DeepVariant as a caller
### Fixed
- Updated IGV to v2.8.5 to solve missing gene labels on some zoom levels
- Demo cancer case config file to load somatic SNVs and SVs only.
- Expand list of refseq trancripts in ClinVar submission form
- Renamed `All SNVs and INDELs` institute sidebar element to `Search SNVs and INDELs` and fixed its style.
- Add missing parameters to case load-config documentation
- Allow creating/editing gene panels and dynamic gene panels with genes present in genome build 38
- Bugfix broken Pytests
- Bulk dismissing variants error due to key conversion from string to integer
- Fix typo in index documentation
- Fixed crash in institute settings page if "collaborators" key is not set in database
- Don't stop Scout execution if LoqusDB call fails and print stacktrace to log
- Bug when case contains custom images with value `None`
- Bug introduced when fixing another bug in Scout-LoqusDB interaction
- Loading of OMIM diagnoses in Scout demo instance
- Remove the docker-compose with chanjo integration because it doesn't work yet.
- Fixed standard docker-compose with scout demo data and database
- Clinical variant assessments not present for pinned and causative variants on case page.
- MatchMaker matching one node at the time only
- Remove link from previously tiered variants badge in cancer variants page
- Typo in gene cell on cancer variants page
- Managed variants filter form
### Changed
- Better naming for variants buttons on cancer track (somatic, germline). Also show cancer research button if available.
- Load case with missing panels in config files, but show warning.
- Changing the (Female, Male) symbols to (F/M) letters in individuals_table and case-sma.
- Print stacktrace if case load command fails
- Added sort icon and a pointer to the cursor to all tables with sortable fields
- Moved variant, gene and panel info from the basic pane to summary panel for all variants.
- Renamed `Basics` panel to `Classify` on variant page.
- Revamped `Basics` panel to a panel dedicated to classify variants
- Revamped the summary panel to be more compact.
- Added dedicated template for cancer variants
- Removed Gene models, Gene annotations and Conservation panels for cancer variants
- Reorganized the orders of panels for variant and cancer variant views
- Added dedicated variant quality panel and removed relevant panes
- A more compact case page
- Removed OMIM genes panel
- Make genes panel, pinned variants panel, causative variants panel and ClinVar panel scrollable on case page
- Update to Scilifelab's 2020 logo
- Update Gens URL to support Gens v2.0 format
- Refactor tests for parsing case configurations
- Updated links to HPO downloadable resources
- Managed variants filtering defaults to all variant categories
- Changing the (Kind) drop-down according to (Category) drop-down in Managed variant add variant
- Moved Gens button to individuals table
- Check resource files availability before starting updating OMIM diagnoses
- Fix typo in `SHOW_OBSERVED_VARIANT_ARCHIVE` config param

## [4.36]
### Added
- Parse and save splice junction tracks from case config file
- Tooltip in observations panel, explaining that case variants with no link might be old variants, not uploaded after a case rerun
### Fixed
- Warning on overwriting variants with same position was no longer shown
- Increase the height of the dropdowns to 425px
- More indices for the case table as it grows, specifically for causatives queries
- Splice junction tracks not centered over variant genes
- Total number of research variants count
- Update variants stats in case documents every time new variants are loaded
- Bug in flashing warning messages when filtering variants
### Changed
- Clearer warning messages for genes and gene/gene-panels searches in variants filters

## [4.35]
### Added
- A new index for hgnc_symbol in the hgnc_gene collection
- A Pedigree panel in STR page
- Display Tier I and II variants in case view causatives card for cancer cases
### Fixed
- Send partial file data to igv.js when visualizing sashimi plots with splice junction tracks
- Research variants filtering by gene
- Do not attempt to populate annotations for not loaded pinned/causatives
- Add max-height to all dropdowns in filters
### Changed
- Switch off non-clinical gene warnings when filtering research variants
- Don't display OMIM disease card in case view for cancer cases
- Refactored Individuals and Causative card in case view for cancer cases
- Update and style STR case report

## [4.34]
### Added
- Saved filter lock and unlock
- Filters can optionally be marked audited, logging the filter name, user and date on the case events and general report.
- Added `ClinVar hits` and `Cosmic hits` in cancer SNVs filters
- Added `ClinVar hits` to variants filter (rare disease track)
- Load cancer demo case in docker-compose files (default and demo file)
- Inclusive-language check using [woke](https://github.com/get-woke/woke) github action
- Add link to HmtVar for mitochondrial variants (if VCF is annotated with HmtNote)
- Grey background for dismissed compounds in variants list and variant page
- Pin badge for pinned compounds in variants list and variant page
- Support LoqusDB REST API queries
- Add a docker-compose-matchmaker under scout/containers/development to test matchmaker locally
- Script to investigate consequences of symbol search bug
- Added GATK to list of SV and cancer SV callers
### Fixed
- Make MitoMap link work for hg38 again
- Export Variants feature crashing when one of the variants has no primary transcripts
- Redirect to last visited variantS page when dismissing variants from variants list
- Improved matching of SVs Loqus occurrences in other cases
- Remove padding from the list inside (Matching causatives from other cases) panel
- Pass None to get_app function in CLI base since passing script_info to app factory functions was deprecated in Flask 2.0
- Fixed failing tests due to Flask update to version 2.0
- Speed up user events view
- Causative view sort out of memory error
- Use hgnc_id for gene filter query
- Typo in case controllers displaying an error every time a patient is matched against external MatchMaker nodes
- Do not crash while attempting an update for variant documents that are too big (> 16 MB)
- Old STR causatives (and other variants) may not have HGNC symbols - fix sort lambda
- Check if gene_obj has primary_transcript before trying to access it
- Warn if a gene manually searched is in a clinical panel with an outdated name when filtering variants
- ChrPos split js not needed on STR page yet
### Changed
- Remove parsing of case `genome_version`, since it's not used anywhere downstream
- Introduce deprecation warning for Loqus configs that are not dictionaries
- SV clinical filter no longer filters out sub 100 nt variants
- Count cases in LoqusDB by variant type
- Commit pulse repo badge temporarily set to weekly
- Sort ClinVar submissions objects by ascending "Last evaluated" date
- Refactored the MatchMaker integration as an extension
- Replaced some sensitive words as suggested by woke linter
- Documentation for load-configuration rewritten.
- Add styles to MatchMaker matches table
- More detailed info on the data shared in MatchMaker submission form

## [4.33.1]
### Fixed
- Include markdown for release autodeploy docs
- Use standard inheritance model in ClinVar (https://ftp.ncbi.nlm.nih.gov/pub/GTR/standard_terms/Mode_of_inheritance.txt)
- Fix issue crash with variants that have been unflagged causative not being available in other causatives
### Added
### Changed

## [4.33]
### Fixed
- Command line crashing when updating an individual not found in database
- Dashboard page crashing when filters return no data
- Cancer variants filter by chromosome
- /api/v1/genes now searches for genes in all genome builds by default
- Upgraded igv.js to version 2.8.1 (Fixed Unparsable bed record error)
### Added
- Autodeploy docs on release
- Documentation for updating case individuals tracks
- Filter cases and dashboard stats by analysis track
### Changed
- Changed from deprecated db update method
- Pre-selected fields to run queries with in dashboard page
- Do not filter by any institute when first accessing the dashboard
- Removed OMIM panel in case view for cancer cases
- Display Tier I and II variants in case view causatives panel for cancer cases
- Refactored Individuals and Causative panels in case view for cancer cases

## [4.32.1]
### Fixed
- iSort lint check only
### Changed
- Institute cases page crashing when a case has track:Null
### Added

## [4.32]
### Added
- Load and show MITOMAP associated diseases from VCF (INFO field: MitomapAssociatedDiseases, via HmtNote)
- Show variant allele frequencies for mitochondrial variants (GRCh38 cases)
- Extend "public" json API with diseases (OMIM) and phenotypes (HPO)
- HPO gene list download now has option for clinical and non-clinical genes
- Display gene splice junctions data in sashimi plots
- Update case individuals with splice junctions tracks
- Simple Docker compose for development with local build
- Make Phenomodels subpanels collapsible
- User side documentation of cytogenomics features (Gens, Chromograph, vcf2cytosure, rhocall)
- iSort GitHub Action
- Support LoqusDB REST API queries
### Fixed
- Show other causative once, even if several events point to it
- Filtering variants by mitochondrial chromosome for cases with genome build=38
- HPO gene search button triggers any warnings for clinical / non-existing genes also on first search
- Fixed a bug in variants pages caused by MT variants without alt_frequency
- Tests for CADD score parsing function
- Fixed the look of IGV settings on SNV variant page
- Cases analyzed once shown as `rerun`
- Missing case track on case re-upload
- Fixed severity rank for SO term "regulatory region ablation"
### Changed
- Refactor according to CodeFactor - mostly reuse of duplicated code
- Phenomodels language adjustment
- Open variants in a new window (from variants page)
- Open overlapping and compound variants in a new window (from variant page)
- gnomAD link points to gnomAD v.3 (build GRCh38) for mitochondrial variants.
- Display only number of affected genes for dismissed SVs in general report
- Chromosome build check when populating the variants filter chromosome selection
- Display mitochondrial and rare diseases coverage report in cases with missing 'rare' track

## [4.31.1]
### Added
### Changed
- Remove mitochondrial and coverage report from cancer cases sidebar
### Fixed
- ClinVar page when dbSNP id is None

## [4.31]
### Added
- gnomAD annotation field in admin guide
- Export also dynamic panel genes not associated to an HPO term when downloading the HPO panel
- Primary HGNC transcript info in variant export files
- Show variant quality (QUAL field from vcf) in the variant summary
- Load/update PDF gene fusion reports (clinical and research) generated with Arriba
- Support new MANE annotations from VEP (both MANE Select and MANE Plus Clinical)
- Display on case activity the event of a user resetting all dismissed variants
- Support gnomAD population frequencies for mitochondrial variants
- Anchor links in Casedata ClinVar panels to redirect after renaming individuals
### Fixed
- Replace old docs link www.clinicalgenomics.se/scout with new https://clinical-genomics.github.io/scout
- Page formatting issues whenever case and variant comments contain extremely long strings with no spaces
- Chromograph images can be one column and have scrollbar. Removed legacy code.
- Column labels for ClinVar case submission
- Page crashing looking for LoqusDB observation when variant doesn't exist
- Missing inheritance models and custom inheritance models on newly created gene panels
- Accept only numbers in managed variants filter as position and end coordinates
- SNP id format and links in Variant page, ClinVar submission form and general report
- Case groups tooltip triggered only when mouse is on the panel header
### Changed
- A more compact case groups panel
- Added landscape orientation CSS style to cancer coverage and QC demo report
- Improve user documentation to create and save new gene panels
- Removed option to use space as separator when uploading gene panels
- Separating the columns of standard and custom inheritance models in gene panels
- Improved ClinVar instructions for users using non-English Excel

## [4.30.2]
### Added
### Fixed
- Use VEP RefSeq ID if RefSeq list is empty in RefSeq transcripts overview
- Bug creating variant links for variants with no end_chrom
### Changed

## [4.30.1]
### Added
### Fixed
- Cryptography dependency fixed to use version < 3.4
### Changed

## [4.30]
### Added
- Introduced a `reset dismiss variant` verb
- Button to reset all dismissed variants for a case
- Add black border to Chromograph ideograms
- Show ClinVar annotations on variantS page
- Added integration with GENS, copy number visualization tool
- Added a VUS label to the manual classification variant tags
- Add additional information to SNV verification emails
- Tooltips documenting manual annotations from default panels
- Case groups now show bam files from all cases on align view
### Fixed
- Center initial igv view on variant start with SNV/indels
- Don't set initial igv view to negative coordinates
- Display of GQ for SV and STR
- Parsing of AD and related info for STRs
- LoqusDB field in institute settings accepts only existing Loqus instances
- Fix DECIPHER link to work after DECIPHER migrated to GRCh38
- Removed visibility window param from igv.js genes track
- Updated HPO download URL
- Patch HPO download test correctly
- Reference size on STR hover not needed (also wrong)
- Introduced genome build check (allowed values: 37, 38, "37", "38") on case load
- Improve case searching by assignee full name
- Populating the LoqusDB select in institute settings
### Changed
- Cancer variants table header (pop freq etc)
- Only admin users can modify LoqusDB instance in Institute settings
- Style of case synopsis, variants and case comments
- Switched to igv.js 2.7.5
- Do not choke if case is missing research variants when research requested
- Count cases in LoqusDB by variant type
- Introduce deprecation warning for Loqus configs that are not dictionaries
- Improve create new gene panel form validation
- Make XM- transcripts less visible if they don't overlap with transcript refseq_id in variant page
- Color of gene panels and comments panels on cases and variant pages
- Do not choke if case is missing research variants when reserch requested

## [4.29.1]
### Added
### Fixed
- Always load STR variants regardless of RankScore threshold (hotfix)
### Changed

## [4.29]
### Added
- Added a page about migrating potentially breaking changes to the documentation
- markdown_include in development requirements file
- STR variants filter
- Display source, Z-score, inheritance pattern for STR annotations from Stranger (>0.6.1) if available
- Coverage and quality report to cancer view
### Fixed
- ACMG classification page crashing when trying to visualize a classification that was removed
- Pretty print HGVS on gene variants (URL-decode VEP)
- Broken or missing link in the documentation
- Multiple gene names in ClinVar submission form
- Inheritance model select field in ClinVar submission
- IGV.js >2.7.0 has an issue with the gene track zoom levels - temp freeze at 2.7.0
- Revert CORS-anywhere and introduce a local http proxy for cloud tracks
### Changed

## [4.28]
### Added
- Chromograph integration for displaying PNGs in case-page
- Add VAF to cancer case general report, and remove some of its unused fields
- Variants filter compatible with genome browser location strings
- Support for custom public igv tracks stored on the cloud
- Add tests to increase testing coverage
- Update case variants count after deleting variants
- Update IGV.js to latest (v2.7.4)
- Bypass igv.js CORS check using `https://github.com/Rob--W/cors-anywhere`
- Documentation on default and custom IGV.js tracks (admin docs)
- Lock phenomodels so they're editable by admins only
- Small case group assessment sharing
- Tutorial and files for deploying app on containers (Kubernetes pods)
- Canonical transcript and protein change of canonical transcript in exported variants excel sheet
- Support for Font Awesome version 6
- Submit to Beacon from case page sidebar
- Hide dismissed variants in variants pages and variants export function
- Systemd service files and instruction to deploy Scout using podman
### Fixed
- Bugfix: unused `chromgraph_prefix |tojson` removed
- Freeze coloredlogs temporarily
- Marrvel link
- Don't show TP53 link for silent or synonymous changes
- OMIM gene field accepts any custom number as OMIM gene
- Fix Pytest single quote vs double quote string
- Bug in gene variants search by similar cases and no similar case is found
- Delete unused file `userpanel.py`
- Primary transcripts in variant overview and general report
- Google OAuth2 login setup in README file
- Redirect to 'missing file'-icon if configured Chromograph file is missing
- Javascript error in case page
- Fix compound matching during variant loading for hg38
- Cancer variants view containing variants dismissed with cancer-specific reasons
- Zoom to SV variant length was missing IGV contig select
- Tooltips on case page when case has no default gene panels
### Changed
- Save case variants count in case document and not in sessions
- Style of gene panels multiselect on case page
- Collapse/expand main HPO checkboxes in phenomodel preview
- Replaced GQ (Genotype quality) with VAF (Variant allele frequency) in cancer variants GT table
- Allow loading of cancer cases with no tumor_purity field
- Truncate cDNA and protein changes in case report if longer than 20 characters


## [4.27]
### Added
- Exclude one or more variant categories when running variants delete command
### Fixed
### Changed

## [4.26.1]
### Added
### Fixed
- Links with 1-letter aa codes crash on frameshift etc
### Changed

## [4.26]
### Added
- Extend the delete variants command to print analysis date, track, institute, status and research status
- Delete variants by type of analysis (wgs|wes|panel)
- Links to cBioPortal, MutanTP53, IARC TP53, OncoKB, MyCancerGenome, CIViC
### Fixed
- Deleted variants count
### Changed
- Print output of variants delete command as a tab separated table

## [4.25]
### Added
- Command line function to remove variants from one or all cases
### Fixed
- Parse SMN None calls to None rather than False

## [4.24.1]
### Fixed
- Install requirements.txt via setup file

## [4.24]
### Added
- Institute-level phenotype models with sub-panels containing HPO and OMIM terms
- Runnable Docker demo
- Docker image build and push github action
- Makefile with shortcuts to docker commands
- Parse and save synopsis, phenotype and cohort terms from config files upon case upload
### Fixed
- Update dismissed variant status when variant dismissed key is missing
- Breakpoint two IGV button now shows correct chromosome when different from bp1
- Missing font lib in Docker image causing the PDF report download page to crash
- Sentieon Manta calls lack Somaticscore - load anyway
- ClinVar submissions crashing due to pinned variants that are not loaded
- Point ExAC pLI score to new gnomad server address
- Bug uploading cases missing phenotype terms in config file
- STRs loaded but not shown on browser page
- Bug when using adapter.variant.get_causatives with case_id without causatives
- Problem with fetching "solved" from scout export cases cli
- Better serialising of datetime and bson.ObjectId
- Added `volumes` folder to .gitignore
### Changed
- Make matching causative and managed variants foldable on case page
- Remove calls to PyMongo functions marked as deprecated in backend and frontend(as of version 3.7).
- Improved `scout update individual` command
- Export dynamic phenotypes with ordered gene lists as PDF


## [4.23]
### Added
- Save custom IGV track settings
- Show a flash message with clear info about non-valid genes when gene panel creation fails
- CNV report link in cancer case side navigation
- Return to comment section after editing, deleting or submitting a comment
- Managed variants
- MT vs 14 chromosome mean coverage stats if Scout is connected to Chanjo
### Fixed
- missing `vcf_cancer_sv` and `vcf_cancer_sv_research` to manual.
- Split ClinVar multiple clnsig values (slash-separated) and strip them of underscore for annotations without accession number
- Timeout of `All SNVs and INDELs` page when no valid gene is provided in the search
- Round CADD (MIPv9)
- Missing default panel value
- Invisible other causatives lines when other causatives lack gene symbols
### Changed
- Do not freeze mkdocs-material to version 4.6.1
- Remove pre-commit dependency

## [4.22]
### Added
- Editable cases comments
- Editable variants comments
### Fixed
- Empty variant activity panel
- STRs variants popover
- Split new ClinVar multiple significance terms for a variant
- Edit the selected comment, not the latest
### Changed
- Updated RELEASE docs.
- Pinned variants card style on the case page
- Merged `scout export exons` and `scout view exons` commands


## [4.21.2]
### Added
### Fixed
- Do not pre-filter research variants by (case-default) gene panels
- Show OMIM disease tooltip reliably
### Changed

## [4.21.1]
### Added
### Fixed
- Small change to Pop Freq column in variants ang gene panels to avoid strange text shrinking on small screens
- Direct use of HPO list for Clinical HPO SNV (and cancer SNV) filtering
- PDF coverage report redirecting to login page
### Changed
- Remove the option to dismiss single variants from all variants pages
- Bulk dismiss SNVs, SVs and cancer SNVs from variants pages

## [4.21]
### Added
- Support to configure LoqusDB per institute
- Highlight causative variants in the variants list
- Add tests. Mostly regarding building internal datatypes.
- Remove leading and trailing whitespaces from panel_name and display_name when panel is created
- Mark MANE transcript in list of transcripts in "Transcript overview" on variant page
- Show default panel name in case sidebar
- Previous buttons for variants pagination
- Adds a gh action that checks that the changelog is updated
- Adds a gh action that deploys new releases automatically to pypi
- Warn users if case default panels are outdated
- Define institute-specific gene panels for filtering in institute settings
- Use institute-specific gene panels in variants filtering
- Show somatic VAF for pinned and causative variants on case page

### Fixed
- Report pages redirect to login instead of crashing when session expires
- Variants filter loading in cancer variants page
- User, Causative and Cases tables not scaling to full page
- Improved docs for an initial production setup
- Compatibility with latest version of Black
- Fixed tests for Click>7
- Clinical filter required an extra click to Filter to return variants
- Restore pagination and shrink badges in the variants page tables
- Removing a user from the command line now inactivates the case only if user is last assignee and case is active
- Bugfix, LoqusDB per institute feature crashed when institute id was empty string
- Bugfix, LoqusDB calls where missing case count
- filter removal and upload for filters deleted from another page/other user
- Visualize outdated gene panels info in a popover instead of a tooltip in case page side panel

### Changed
- Highlight color on normal STRs in the variants table from green to blue
- Display breakpoints coordinates in verification emails only for structural variants


## [4.20]
### Added
- Display number of filtered variants vs number of total variants in variants page
- Search case by HPO terms
- Dismiss variant column in the variants tables
- Black and pre-commit packages to dev requirements

### Fixed
- Bug occurring when rerun is requested twice
- Peddy info fields in the demo config file
- Added load config safety check for multiple alignment files for one individual
- Formatting of cancer variants table
- Missing Score in SV variants table

### Changed
- Updated the documentation on how to create a new software release
- Genome build-aware cytobands coordinates
- Styling update of the Matchmaker card
- Select search type in case search form


## [4.19]

### Added
- Show internal ID for case
- Add internal ID for downloaded CGH files
- Export dynamic HPO gene list from case page
- Remove users as case assignees when their account is deleted
- Keep variants filters panel expanded when filters have been used

### Fixed
- Handle the ProxyFix ModuleNotFoundError when Werkzeug installed version is >1.0
- General report formatting issues whenever case and variant comments contain extremely long strings with no spaces

### Changed
- Created an institute wrapper page that contains list of cases, causatives, SNVs & Indels, user list, shared data and institute settings
- Display case name instead of case ID on clinVar submissions
- Changed icon of sample update in clinVar submissions


## [4.18]

### Added
- Filter cancer variants on cytoband coordinates
- Show dismiss reasons in a badge with hover for clinical variants
- Show an ellipsis if 10 cases or more to display with loqusdb matches
- A new blog post for version 4.17
- Tooltip to better describe Tumor and Normal columns in cancer variants
- Filter cancer SNVs and SVs by chromosome coordinates
- Default export of `Assertion method citation` to clinVar variants submission file
- Button to export up to 500 cancer variants, filtered or not
- Rename samples of a clinVar submission file

### Fixed
- Apply default gene panel on return to cancer variantS from variant view
- Revert to certificate checking when asking for Chanjo reports
- `scout download everything` command failing while downloading HPO terms

### Changed
- Turn tumor and normal allelic fraction to decimal numbers in tumor variants page
- Moved clinVar submissions code to the institutes blueprints
- Changed name of clinVar export files to FILENAME.Variant.csv and FILENAME.CaseData.csv
- Switched Google login libraries from Flask-OAuthlib to Authlib


## [4.17.1]

### Fixed
- Load cytobands for cases with chromosome build not "37" or "38"


## [4.17]

### Added
- COSMIC badge shown in cancer variants
- Default gene-panel in non-cancer structural view in url
- Filter SNVs and SVs by cytoband coordinates
- Filter cancer SNV variants by alt allele frequency in tumor
- Correct genome build in UCSC link from structural variant page



### Fixed
- Bug in clinVar form when variant has no gene
- Bug when sharing cases with the same institute twice
- Page crashing when removing causative variant tag
- Do not default to GATK caller when no caller info is provided for cancer SNVs


## [4.16.1]

### Fixed
- Fix the fix for handling of delivery reports for rerun cases

## [4.16]

### Added
- Adds possibility to add "lims_id" to cases. Currently only stored in database, not shown anywhere
- Adds verification comment box to SVs (previously only available for small variants)
- Scrollable pedigree panel

### Fixed
- Error caused by changes in WTForm (new release 2.3.x)
- Bug in OMIM case page form, causing the page to crash when a string was provided instead of a numerical OMIM id
- Fix Alamut link to work properly on hg38
- Better handling of delivery reports for rerun cases
- Small CodeFactor style issues: matchmaker results counting, a couple of incomplete tests and safer external xml
- Fix an issue with Phenomizer introduced by CodeFactor style changes

### Changed
- Updated the version of igv.js to 2.5.4

## [4.15.1]

### Added
- Display gene names in ClinVar submissions page
- Links to Varsome in variant transcripts table

### Fixed
- Small fixes to ClinVar submission form
- Gene panel page crash when old panel has no maintainers

## [4.15]

### Added
- Clinvar CNVs IGV track
- Gene panels can have maintainers
- Keep variant actions (dismissed, manual rank, mosaic, acmg, comments) upon variant re-upload
- Keep variant actions also on full case re-upload

### Fixed
- Fix the link to Ensembl for SV variants when genome build 38.
- Arrange information in columns on variant page
- Fix so that new cosmic identifier (COSV) is also acceptable #1304
- Fixed COSMIC tag in INFO (outside of CSQ) to be parses as well with `&` splitter.
- COSMIC stub URL changed to https://cancer.sanger.ac.uk/cosmic/search?q= instead.
- Updated to a version of IGV where bigBed tracks are visualized correctly
- Clinvar submission files are named according to the content (variant_data and case_data)
- Always show causatives from other cases in case overview
- Correct disease associations for gene symbol aliases that exist as separate genes
- Re-add "custom annotations" for SV variants
- The override ClinVar P/LP add-in in the Clinical Filter failed for new CSQ strings

### Changed
- Runs all CI checks in github actions

## [4.14.1]

### Fixed
- Error when variant found in loqusdb is not loaded for other case

## [4.14]

### Added
- Use github actions to run tests
- Adds CLI command to update individual alignments path
- Update HPO terms using downloaded definitions files
- Option to use alternative flask config when running `scout serve`
- Requirement to use loqusdb >= 2.5 if integrated

### Fixed
- Do not display Pedigree panel in cancer view
- Do not rely on internet connection and services available when running CI tests
- Variant loading assumes GATK if no caller set given and GATK filter status is seen in FILTER
- Pass genome build param all the way in order to get the right gene mappings for cases with build 38
- Parse correctly variants with zero frequency values
- Continue even if there are problems to create a region vcf
- STR and cancer variant navigation back to variants pages could fail

### Changed
- Improved code that sends requests to the external APIs
- Updates ranges for user ranks to fit todays usage
- Run coveralls on github actions instead of travis
- Run pip checks on github actions instead of coveralls
- For hg38 cases, change gnomAD link to point to version 3.0 (which is hg38 based)
- Show pinned or causative STR variants a bit more human readable

## [4.13.1]

### Added
### Fixed
- Typo that caused not all clinvar conflicting interpretations to be loaded no matter what
- Parse and retrieve clinvar annotations from VEP-annotated (VEP 97+) CSQ VCF field
- Variant clinvar significance shown as `not provided` whenever is `Uncertain significance`
- Phenomizer query crashing when case has no HPO terms assigned
- Fixed a bug affecting `All SNVs and INDELs` page when variants don't have canonical transcript
- Add gene name or id in cancer variant view

### Changed
- Cancer Variant view changed "Variant:Transcript:Exon:HGVS" to "Gene:Transcript:Exon:HGVS"

## [4.13]

### Added
- ClinVar SNVs track in IGV
- Add SMA view with SMN Copy Number data
- Easier to assign OMIM diagnoses from case page
- OMIM terms and specific OMIM term page

### Fixed
- Bug when adding a new gene to a panel
- Restored missing recent delivery reports
- Fixed style and links to other reports in case side panel
- Deleting cases using display_name and institute not deleting its variants
- Fixed bug that caused coordinates filter to override other filters
- Fixed a problem with finding some INS in loqusdb
- Layout on SV page when local observations without cases are present
- Make scout compatible with the new HPO definition files from `http://compbio.charite.de/jenkins/`
- General report visualization error when SNVs display names are very long


### Changed


## [4.12.4]

### Fixed
- Layout on SV page when local observations without cases are present

## [4.12.3]

### Fixed
- Case report when causative or pinned SVs have non null allele frequencies

## [4.12.2]

### Fixed
- SV variant links now take you to the SV variant page again
- Cancer variant view has cleaner table data entries for "N/A" data
- Pinned variant case level display hotfix for cancer and str - more on this later
- Cancer variants show correct alt/ref reads mirroring alt frequency now
- Always load all clinical STR variants even if a region load is attempted - index may be missing
- Same case repetition in variant local observations

## [4.12.1]

### Fixed
- Bug in variant.gene when gene has no HGVS description


## [4.12]

### Added
- Accepts `alignment_path` in load config to pass bam/cram files
- Display all phenotypes on variant page
- Display hgvs coordinates on pinned and causatives
- Clear panel pending changes
- Adds option to setup the database with static files
- Adds cli command to download the resources from CLI that scout needs
- Adds test files for merged somatic SV and CNV; as well as merged SNV, and INDEL part of #1279
- Allows for upload of OMIM-AUTO gene panel from static files without api-key

### Fixed
- Cancer case HPO panel variants link
- Fix so that some drop downs have correct size
- First IGV button in str variants page
- Cancer case activates on SNV variants
- Cases activate when STR variants are viewed
- Always calculate code coverage
- Pinned/Classification/comments in all types of variants pages
- Null values for panel's custom_inheritance_models
- Discrepancy between the manual disease transcripts and those in database in gene-edit page
- ACMG classification not showing for some causatives
- Fix bug which caused IGV.js to use hg19 reference files for hg38 data
- Bug when multiple bam files sources with non-null values are available


### Changed
- Renamed `requests` file to `scout_requests`
- Cancer variant view shows two, instead of four, decimals for allele and normal


## [4.11.1]

### Fixed
- Institute settings page
- Link institute settings to sharing institutes choices

## [4.11.0]

### Added
- Display locus name on STR variant page
- Alternative key `GNOMADAF_popmax` for Gnomad popmax allele frequency
- Automatic suggestions on how to improve the code on Pull Requests
- Parse GERP, phastCons and phyloP annotations from vep annotated CSQ fields
- Avoid flickering comment popovers in variant list
- Parse REVEL score from vep annotated CSQ fields
- Allow users to modify general institute settings
- Optionally format code automatically on commit
- Adds command to backup vital parts `scout export database`
- Parsing and displaying cancer SV variants from Manta annotated VCF files
- Dismiss cancer snv variants with cancer-specific options
- Add IGV.js UPD, RHO and TIDDIT coverage wig tracks.


### Fixed
- Slightly darker page background
- Fixed an issued with parsed conservation values from CSQ
- Clinvar submissions accessible to all users of an institute
- Header toolbar when on Clinvar page now shows institute name correctly
- Case should not always inactivate upon update
- Show dismissed snv cancer variants as grey on the cancer variants page
- Improved style of mappability link and local observations on variant page
- Convert all the GET requests to the igv view to POST request
- Error when updating gene panels using a file containing BOM chars
- Add/replace gene radio button not working in gene panels


## [4.10.1]

### Fixed
- Fixed issue with opening research variants
- Problem with coveralls not called by Travis CI
- Handle Biomart service down in tests


## [4.10.0]

### Added
- Rank score model in causatives page
- Exportable HPO terms from phenotypes page
- AMP guideline tiers for cancer variants
- Adds scroll for the transcript tab
- Added CLI option to query cases on time since case event was added
- Shadow clinical assessments also on research variants display
- Support for CRAM alignment files
- Improved str variants view : sorting by locus, grouped by allele.
- Delivery report PDF export
- New mosaicism tag option
- Add or modify individuals' age or tissue type from case page
- Display GC and allele depth in causatives table.
- Included primary reference transcript in general report
- Included partial causative variants in general report
- Remove dependency of loqusdb by utilising the CLI

### Fixed
- Fixed update OMIM command bug due to change in the header of the genemap2 file
- Removed Mosaic Tag from Cancer variants
- Fixes issue with unaligned table headers that comes with hidden Datatables
- Layout in general report PDF export
- Fixed issue on the case statistics view. The validation bars didn't show up when all institutes were selected. Now they do.
- Fixed missing path import by importing pathlib.Path
- Handle index inconsistencies in the update index functions
- Fixed layout problems


## [4.9.0]

### Added
- Improved MatchMaker pages, including visible patient contacts email address
- New badges for the github repo
- Links to [GENEMANIA](genemania.org)
- Sort gene panel list on case view.
- More automatic tests
- Allow loading of custom annotations in VCF using the SCOUT_CUSTOM info tag.

### Fixed
- Fix error when a gene is added to an empty dynamic gene panel
- Fix crash when attempting to add genes on incorrect format to dynamic gene panel
- Manual rank variant tags could be saved in a "Select a tag"-state, a problem in the variants view.
- Same case evaluations are no longer shown as gray previous evaluations on the variants page
- Stay on research pages, even if reset, next first buttons are pressed..
- Overlapping variants will now be visible on variant page again
- Fix missing classification comments and links in evaluations page
- All prioritized cases are shown on cases page


## [4.8.3]

### Added

### Fixed
- Bug when ordering sanger
- Improved scrolling over long list of genes/transcripts


## [4.8.2]

### Added

### Fixed
- Avoid opening extra tab for coverage report
- Fixed a problem when rank model version was saved as floats and not strings
- Fixed a problem with displaying dismiss variant reasons on the general report
- Disable load and delete filter buttons if there are no saved filters
- Fix problem with missing verifications
- Remove duplicate users and merge their data and activity


## [4.8.1]

### Added

### Fixed
- Prevent login fail for users with id defined by ObjectId and not email
- Prevent the app from crashing with `AttributeError: 'NoneType' object has no attribute 'message'`


## [4.8.0]

### Added
- Updated Scout to use Bootstrap 4.3
- New looks for Scout
- Improved dashboard using Chart.js
- Ask before inactivating a case where last assigned user leaves it
- Genes can be manually added to the dynamic gene list directly on the case page
- Dynamic gene panels can optionally be used with clinical filter, instead of default gene panel
- Dynamic gene panels get link out to chanjo-report for coverage report
- Load all clinvar variants with clinvar Pathogenic, Likely Pathogenic and Conflicting pathogenic
- Show transcripts with exon numbers for structural variants
- Case sort order can now be toggled between ascending and descending.
- Variants can be marked as partial causative if phenotype is available for case.
- Show a frequency tooltip hover for SV-variants.
- Added support for LDAP login system
- Search snv and structural variants by chromosomal coordinates
- Structural variants can be marked as partial causative if phenotype is available for case.
- Show normal and pathologic limits for STRs in the STR variants view.
- Institute level persistent variant filter settings that can be retrieved and used.
- export causative variants to Excel
- Add support for ROH, WIG and chromosome PNGs in case-view

### Fixed
- Fixed missing import for variants with comments
- Instructions on how to build docs
- Keep sanger order + verification when updating/reloading variants
- Fixed and moved broken filter actions (HPO gene panel and reset filter)
- Fixed string conversion to number
- UCSC links for structural variants are now separated per breakpoint (and whole variant where applicable)
- Reintroduced missing coverage report
- Fixed a bug preventing loading samples using the command line
- Better inheritance models customization for genes in gene panels
- STR variant page back to list button now does its one job.
- Allows to setup scout without a omim api key
- Fixed error causing "favicon not found" flash messages
- Removed flask --version from base cli
- Request rerun no longer changes case status. Active or archived cases inactivate on upload.
- Fixed missing tooltip on the cancer variants page
- Fixed weird Rank cell in variants page
- Next and first buttons order swap
- Added pagination (and POST capability) to cancer variants.
- Improves loading speed for variant page
- Problem with updating variant rank when no variants
- Improved Clinvar submission form
- General report crashing when dismissed variant has no valid dismiss code
- Also show collaborative case variants on the All variants view.
- Improved phenotype search using dataTables.js on phenotypes page
- Search and delete users with `email` instead of `_id`
- Fixed css styles so that multiselect options will all fit one column


## [4.7.3]

### Added
- RankScore can be used with VCFs for vcf_cancer files

### Fixed
- Fix issue with STR view next page button not doing its one job.

### Deleted
- Removed pileup as a bam viewing option. This is replaced by IGV


## [4.7.2]

### Added
- Show earlier ACMG classification in the variant list

### Fixed
- Fixed igv search not working due to igv.js dist 2.2.17
- Fixed searches for cases with a gene with variants pinned or marked causative.
- Load variant pages faster after fixing other causatives query
- Fixed mitochondrial report bug for variants without genes

## [4.7.1]

### Added

### Fixed
- Fixed bug on genes page


## [4.7.0]

### Added
- Export genes and gene panels in build GRCh38
- Search for cases with variants pinned or marked causative in a given gene.
- Search for cases phenotypically similar to a case also from WUI.
- Case variant searches can be limited to similar cases, matching HPO-terms,
  phenogroups and cohorts.
- De-archive reruns and flag them as 'inactive' if archived
- Sort cases by analysis_date, track or status
- Display cases in the following order: prioritized, active, inactive, archived, solved
- Assign case to user when user activates it or asks for rerun
- Case becomes inactive when it has no assignees
- Fetch refseq version from entrez and use it in clinvar form
- Load and export of exons for all genes, independent on refseq
- Documentation for loading/updating exons
- Showing SV variant annotations: SV cgh frequencies, gnomad-SV, local SV frequencies
- Showing transcripts mapping score in segmental duplications
- Handle requests to Ensembl Rest API
- Handle requests to Ensembl Rest Biomart
- STR variants view now displays GT and IGV link.
- Description field for gene panels
- Export exons in build 37 and 38 using the command line

### Fixed
- Fixes of and induced by build tests
- Fixed bug affecting variant observations in other cases
- Fixed a bug that showed wrong gene coverage in general panel PDF export
- MT report only shows variants occurring in the specific individual of the excel sheet
- Disable SSL certifcate verification in requests to chanjo
- Updates how intervaltree and pymongo is used to void deprecated functions
- Increased size of IGV sample tracks
- Optimized tests


## [4.6.1]

### Added

### Fixed
- Missing 'father' and 'mother' keys when parsing single individual cases


## [4.6.0]

### Added
- Description of Scout branching model in CONTRIBUTING doc
- Causatives in alphabetical order, display ACMG classification and filter by gene.
- Added 'external' to the list of analysis type options
- Adds functionality to display "Tissue type". Passed via load config.
- Update to IGV 2.

### Fixed
- Fixed alignment visualization and vcf2cytosure availability for demo case samples
- Fixed 3 bugs affecting SV pages visualization
- Reintroduced the --version cli option
- Fixed variants query by panel (hpo panel + gene panel).
- Downloaded MT report contains excel files with individuals' display name
- Refactored code in parsing of config files.


## [4.5.1]

### Added

### Fixed
- update requirement to use PyYaml version >= 5.1
- Safer code when loading config params in cli base


## [4.5.0]

### Added
- Search for similar cases from scout view CLI
- Scout cli is now invoked from the app object and works under the app context

### Fixed
- PyYaml dependency fixed to use version >= 5.1


## [4.4.1]

### Added
- Display SV rank model version when available

### Fixed
- Fixed upload of delivery report via API


## [4.4.0]

### Added
- Displaying more info on the Causatives page and hiding those not causative at the case level
- Add a comment text field to Sanger order request form, allowing a message to be included in the email
- MatchMaker Exchange integration
- List cases with empty synopsis, missing HPO terms and phenotype groups.
- Search for cases with open research list, or a given case status (active, inactive, archived)

### Fixed
- Variant query builder split into several functions
- Fixed delivery report load bug


## [4.3.3]

### Added
- Different individual table for cancer cases

### Fixed
- Dashboard collects validated variants from verification events instead of using 'sanger' field
- Cases shared with collaborators are visible again in cases page
- Force users to select a real institute to share cases with (actionbar select fix)


## [4.3.2]

### Added
- Dashboard data can be filtered using filters available in cases page
- Causatives for each institute are displayed on a dedicated page
- SNVs and and SVs are searchable across cases by gene and rank score
- A more complete report with validated variants is downloadable from dashboard

### Fixed
- Clinsig filter is fixed so clinsig numerical values are returned
- Split multi clinsig string values in different elements of clinsig array
- Regex to search in multi clinsig string values or multi revstat string values
- It works to upload vcf files with no variants now
- Combined Pileup and IGV alignments for SVs having variant start and stop on the same chromosome


## [4.3.1]

### Added
- Show calls from all callers even if call is not available
- Instructions to install cairo and pango libs from WeasyPrint page
- Display cases with number of variants from CLI
- Only display cases with number of variants above certain treshold. (Also CLI)
- Export of verified variants by CLI or from the dashboard
- Extend case level queries with default panels, cohorts and phenotype groups.
- Slice dashboard statistics display using case level queries
- Add a view where all variants for an institute can be searched across cases, filtering on gene and rank score. Allows searching research variants for cases that have research open.

### Fixed
- Fixed code to extract variant conservation (gerp, phyloP, phastCons)
- Visualization of PDF-exported gene panels
- Reintroduced the exon/intron number in variant verification email
- Sex and affected status is correctly displayed on general report
- Force number validation in SV filter by size
- Display ensembl transcripts when no refseq exists


## [4.3.0]

### Added
- Mosaicism tag on variants
- Show and filter on SweGen frequency for SVs
- Show annotations for STR variants
- Show all transcripts in verification email
- Added mitochondrial export
- Adds alternative to search for SVs shorter that the given length
- Look for 'bcftools' in the `set` field of VCFs
- Display digenic inheritance from OMIM
- Displays what refseq transcript that is primary in hgnc

### Fixed

- Archived panels displays the correct date (not retroactive change)
- Fixed problem with waiting times in gene panel exports
- Clinvar fiter not working with human readable clinsig values

## [4.2.2]

### Fixed
- Fixed gene panel create/modify from CSV file utf-8 decoding error
- Updating genes in gene panels now supports edit comments and entry version
- Gene panel export timeout error

## [4.2.1]

### Fixed
- Re-introduced gene name(s) in verification email subject
- Better PDF rendering for excluded variants in report
- Problem to access old case when `is_default` did not exist on a panel


## [4.2.0]

### Added
- New index on variant_id for events
- Display overlapping compounds on variants view

### Fixed
- Fixed broken clinical filter


## [4.1.4]

### Added
- Download of filtered SVs

### Fixed
- Fixed broken download of filtered variants
- Fixed visualization issue in gene panel PDF export
- Fixed bug when updating gene names in variant controller


## [4.1.3]

### Fixed
- Displays all primary transcripts


## [4.1.2]

### Added
- Option add/replace when updating a panel via CSV file
- More flexible versioning of the gene panels
- Printing coverage report on the bottom of the pdf case report
- Variant verification option for SVs
- Logs uri without pwd when connecting
- Disease-causing transcripts in case report
- Thicker lines in case report
- Supports HPO search for cases, both terms or if described in synopsis
- Adds sanger information to dashboard

### Fixed
- Use db name instead of **auth** as default for authentication
- Fixes so that reports can be generated even with many variants
- Fixed sanger validation popup to show individual variants queried by user and institute.
- Fixed problem with setting up scout
- Fixes problem when exac file is not available through broad ftp
- Fetch transcripts for correct build in `adapter.hgnc_gene`

## [4.1.1]
- Fix problem with institute authentication flash message in utils
- Fix problem with comments
- Fix problem with ensembl link


## [4.1.0]

### Added
- OMIM phenotypes to case report
- Command to download all panel app gene panels `scout load panel --panel-app`
- Links to genenames.org and omim on gene page
- Popup on gene at variants page with gene information
- reset sanger status to "Not validated" for pinned variants
- highlight cases with variants to be evaluated by Sanger on the cases page
- option to point to local reference files to the genome viewer pileup.js. Documented in `docs.admin-guide.server`
- option to export single variants in `scout export variants`
- option to load a multiqc report together with a case(add line in load config)
- added a view for searching HPO terms. It is accessed from the top left corner menu
- Updates the variants view for cancer variants. Adds a small cancer specific filter for known variants
- Adds hgvs information on cancer variants page
- Adds option to update phenotype groups from CLI

### Fixed
- Improved Clinvar to submit variants from different cases. Fixed HPO terms in casedata according to feedback
- Fixed broken link to case page from Sanger modal in cases view
- Now only cases with non empty lists of causative variants are returned in `adapter.case(has_causatives=True)`
- Can handle Tumor only samples
- Long lists of HGNC symbols are now possible. This was previously difficult with manual, uploaded or by HPO search when changing filter settings due to GET request limitations. Relevant pages now use POST requests. Adds the dynamic HPO panel as a selection on the gene panel dropdown.
- Variant filter defaults to default panels also on SV and Cancer variants pages.

## [4.0.0]

### WARNING ###

This is a major version update and will require that the backend of pre releases is updated.
Run commands:

```
$scout update genes
$scout update hpo
```

- Created a Clinvar submission tool, to speed up Clinvar submission of SNVs and SVs
- Added an analysis report page (html and PDF format) containing phenotype, gene panels and variants that are relevant to solve a case.

### Fixed
- Optimized evaluated variants to speed up creation of case report
- Moved igv and pileup viewer under a common folder
- Fixed MT alignment view pileup.js
- Fixed coordinates for SVs with start chromosome different from end chromosome
- Global comments shown across cases and institutes. Case-specific variant comments are shown only for that specific case.
- Links to clinvar submitted variants at the cases level
- Adapts clinvar parsing to new format
- Fixed problem in `scout update user` when the user object had no roles
- Makes pileup.js use online genome resources when viewing alignments. Now any instance of Scout can make use of this functionality.
- Fix ensembl link for structural variants
- Works even when cases does not have `'madeline_info'`
- Parses Polyphen in correct way again
- Fix problem with parsing gnomad from VEP

### Added
- Added a PDF export function for gene panels
- Added a "Filter and export" button to export custom-filtered SNVs to CSV file
- Dismiss SVs
- Added IGV alignments viewer
- Read delivery report path from case config or CLI command
- Filter for spidex scores
- All HPO terms are now added and fetched from the correct source (https://github.com/obophenotype/human-phenotype-ontology/blob/master/hp.obo)
- New command `scout update hpo`
- New command `scout update genes` will fetch all the latest information about genes and update them
- Load **all** variants found on chromosome **MT**
- Adds choice in cases overview do show as many cases as user like

### Removed
- pileup.min.js and pileup css are imported from a remote web location now
- All source files for HPO information, this is instead fetched directly from source
- All source files for gene information, this is instead fetched directly from source

## [3.0.0]
### Fixed
- hide pedigree panel unless it exists

## [1.5.1] - 2016-07-27
### Fixed
- look for both ".bam.bai" and ".bai" extensions

## [1.4.0] - 2016-03-22
### Added
- support for local frequency through loqusdb
- bunch of other stuff

## [1.3.0] - 2016-02-19
### Fixed
- Update query-phenomizer and add username/password

### Changed
- Update the way a case is checked for rerun-status

### Added
- Add new button to mark a case as "checked"
- Link to clinical variants _without_ 1000G annotation

## [1.2.2] - 2016-02-18
### Fixed
- avoid filtering out variants lacking ExAC and 1000G annotations

## [1.1.3] - 2015-10-01
### Fixed
- persist (clinical) filter when clicking load more
- fix #154 by robustly setting clinical filter func. terms

## [1.1.2] - 2015-09-07
### Fixed
- avoid replacing coverage report with none
- update SO terms, refactored

## [1.1.1] - 2015-08-20
### Fixed
- fetch case based on collaborator status (not owner)

## [1.1.0] - 2015-05-29
### Added
- link(s) to SNPedia based on RS-numbers
- new Jinja filter to "humanize" decimal numbers
- show gene panels in variant view
- new Jinja filter for decoding URL encoding
- add indicator to variants in list that have comments
- add variant number threshold and rank score threshold to load function
- add event methods to mongo adapter
- add tests for models
- show badge "old" if comment was written for a previous analysis

### Changed
- show cDNA change in transcript summary unless variant is exonic
- moved compounds table further up the page
- show dates for case uploads in ISO format
- moved variant comments higher up on page
- updated documentation for pages
- read in coverage report as blob in database and serve directly
- change ``OmimPhenotype`` to ``PhenotypeTerm``
- reorganize models sub-package
- move events (and comments) to separate collection
- only display prev/next links for the research list
- include variant type in breadcrumbs e.g. "Clinical variants"

### Removed
- drop dependency on moment.js

### Fixed
- show the same level of detail for all frequencies on all pages
- properly decode URL encoded symbols in amino acid/cDNA change strings
- fixed issue with wipe permissions in MongoDB
- include default gene lists in "variants" link in breadcrumbs

## [1.0.2] - 2015-05-20
### Changed
- update case fetching function

### Fixed
- handle multiple cases with same id

## [1.0.1] - 2015-04-28
### Fixed
- Fix building URL parameters in cases list Vue component

## [1.0.0] - 2015-04-12
Codename: Sara Lund

![Release 1.0](artwork/releases/release-1-0.jpg)

### Added
- Add email logging for unexpected errors
- New command line tool for deleting case

### Changed
- Much improved logging overall
- Updated documentation/usage guide
- Removed non-working IGV link

### Fixed
- Show sample display name in GT call
- Various small bug fixes
- Make it easier to hover over popups

## [0.0.2-rc1] - 2015-03-04
### Added
- add protein table for each variant
- add many more external links
- add coverage reports as PDFs

### Changed
- incorporate user feedback updates
- big refactor of load scripts

## [0.0.2-rc2] - 2015-03-04
### Changes
- add gene table with gene description
- reorganize inheritance models box

### Fixed
- avoid overwriting gene list on "research" load
- fix various bugs in external links

## [0.0.2-rc3] - 2015-03-05
### Added
- Activity log feed to variant view
- Adds protein change strings to ODM and Sanger email

### Changed
- Extract activity log component to macro

### Fixes
- Make Ensembl transcript links use archive website<|MERGE_RESOLUTION|>--- conflicted
+++ resolved
@@ -4,16 +4,11 @@
 
 About changelog [here](https://keepachangelog.com/en/1.0.0/)
 
-<<<<<<< HEAD
 ## [4.57.3]
-### Fixed
-=======
-## [unreleased]
 ### Fixed
 - Export of STR verified variants
 - Do not download as verified variants first verified and then reset to not validated
 - Avoid duplicated lines in downloaded verified variants reflecting changes in variant validation status
->>>>>>> bc926bec
 
 ## [4.57.2]
 ### Fixed
