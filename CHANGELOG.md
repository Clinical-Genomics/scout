--- conflicted
+++ resolved
@@ -7,13 +7,11 @@
 ## [unreleased]
 ### Added
 - PanelApp link on gene page and on gene panels description
-<<<<<<< HEAD
+### Changed
+- Add more filters to the delete variants command (institute ID and text file with list of case IDs)
+- Switched to python:3.12-slim-bookworm in Dockerfiles
+### Fixed
 - list/List typing issue on PanelApp extension module
-### Changed
-- Switched to python:3.12-slim-bookworm in Dockerfiles
-=======
-- Add more filters to the delete variants command (institute ID and text file with list of case IDs)
->>>>>>> bd3cd271
 
 ## [4.91.2]
 ### Fixed
