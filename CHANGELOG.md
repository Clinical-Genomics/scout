# Change Log
All notable changes to this project will be documented in this file.
This project adheres to [Semantic Versioning](http://semver.org/).

About changelog [here](https://keepachangelog.com/en/1.0.0/)

## []
### Added
### Fixed
- Link to other causative variants on variant page
- Allow multiple COSMIC links for a cancer variant
<<<<<<< HEAD
- Avoid loading all transcripts when checking gene symbol
=======
- Fixed MitoMap and HmtVar links for hg38 cases
>>>>>>> c3c6b1d1
### Changed
- Improve Javascript performance for displaying Chromograph images

## [4.38]
### Added
- Option to hide Alamut button in the app config file
### Fixed
- Library deprecation warning fixed (insert is deprecated. Use insert_one or insert_many instead)
- Update genes command will not trigger an update of database indices any more
- Missing resources in temporary downloading directory when updating genes using the command line
- Restore previous variant ACMG classification in a scrollable div
- Loading spinner not stopping after downloading PDF case reports and variant list export
- Add extra Alamut links higher up on variant pages
- Improve UX for phenotypes in case page
- Filter and export of STR variants
- Update look of variants page navigation buttons
### Changed

## [4.37]
### Added
- Highlight and show version number for RefSeq MANE transcripts.
- Added integration to a rerunner service for toggling reanalysis with updated pedigree information
- SpliceAI display and parsing from VEP CSQ
- Display matching tiered variants for cancer variants
- Display a loading icon (spinner) until the page loads completely
- Display filter badges in cancer variants list
- Update genes from pre-downloaded file resources
- On login, OS, browser version and screen size are saved anonymously to understand how users are using Scout
- API returning institutes data for a given user: `/api/v1/institutes`
- API returning case data for a given institute: `/api/v1/institutes/<institute_id>/cases`
- Added GMS and Lund university hospital logos to login page
- Made display of Swedac logo configurable
- Support for displaying custom images in case view
- Individual-specific HPO terms
- Optional alamut_key in institute settings for Alamut Plus software
- Case report API endpoint
- Tooltip in case explaining that genes with genome build different than case genome build will not be added to dynamic HPO panel.
- Add DeepVariant as a caller
### Fixed
- Updated IGV to v2.8.5 to solve missing gene labels on some zoom levels
- Demo cancer case config file to load somatic SNVs and SVs only.
- Expand list of refseq trancripts in ClinVar submission form
- Renamed `All SNVs and INDELs` institute sidebar element to `Search SNVs and INDELs` and fixed its style.
- Add missing parameters to case load-config documentation
- Allow creating/editing gene panels and dynamic gene panels with genes present in genome build 38
- Bugfix broken Pytests
- Bulk dismissing variants error due to key conversion from string to integer
- Fix typo in index documentation
- Fixed crash in institute settings page if "collaborators" key is not set in database
- Don't stop Scout execution if LoqusDB call fails and print stacktrace to log
- Bug when case contains custom images with value `None`
- Bug introduced when fixing another bug in Scout-LoqusDB interaction
- Loading of OMIM diagnoses in Scout demo instance
- Remove the docker-compose with chanjo integration because it doesn't work yet.
- Fixed standard docker-compose with scout demo data and database
- Clinical variant assessments not present for pinned and causative variants on case page.
- MatchMaker matching one node at the time only
- Remove link from previously tiered variants badge in cancer variants page
- Typo in gene cell on cancer variants page
- Managed variants filter form
### Changed
- Better naming for variants buttons on cancer track (somatic, germline). Also show cancer research button if available.
- Load case with missing panels in config files, but show warning.
- Changing the (Female, Male) symbols to (F/M) letters in individuals_table and case-sma.
- Print stacktrace if case load command fails
- Added sort icon and a pointer to the cursor to all tables with sortable fields
- Moved variant, gene and panel info from the basic pane to summary panel for all variants.
- Renamed `Basics` panel to `Classify` on variant page.
- Revamped `Basics` panel to a panel dedicated to classify variants
- Revamped the summary panel to be more compact.
- Added dedicated template for cancer variants
- Removed Gene models, Gene annotations and Conservation panels for cancer variants
- Reorganized the orders of panels for variant and cancer variant views
- Added dedicated variant quality panel and removed relevant panes
- A more compact case page
- Removed OMIM genes panel
- Make genes panel, pinned variants panel, causative variants panel and ClinVar panel scrollable on case page
- Update to Scilifelab's 2020 logo
- Update Gens URL to support Gens v2.0 format
- Refactor tests for parsing case configurations
- Updated links to HPO downloadable resources
- Managed variants filtering defaults to all variant categories
- Changing the (Kind) drop-down according to (Category) drop-down in Managed variant add variant
- Moved Gens button to individuals table
- Check resource files availability before starting updating OMIM diagnoses
- Fix typo in `SHOW_OBSERVED_VARIANT_ARCHIVE` config param

## [4.36]
### Added
- Parse and save splice junction tracks from case config file
- Tooltip in observations panel, explaining that case variants with no link might be old variants, not uploaded after a case rerun
### Fixed
- Warning on overwriting variants with same position was no longer shown
- Increase the height of the dropdowns to 425px
- More indices for the case table as it grows, specifically for causatives queries
- Splice junction tracks not centered over variant genes
- Total number of research variants count
- Update variants stats in case documents every time new variants are loaded
- Bug in flashing warning messages when filtering variants
### Changed
- Clearer warning messages for genes and gene/gene-panels searches in variants filters

## [4.35]
### Added
- A new index for hgnc_symbol in the hgnc_gene collection
- A Pedigree panel in STR page
- Display Tier I and II variants in case view causatives card for cancer cases
### Fixed
- Send partial file data to igv.js when visualizing sashimi plots with splice junction tracks
- Research variants filtering by gene
- Do not attempt to populate annotations for not loaded pinned/causatives
- Add max-height to all dropdowns in filters
### Changed
- Switch off non-clinical gene warnings when filtering research variants
- Don't display OMIM disease card in case view for cancer cases
- Refactored Individuals and Causative card in case view for cancer cases
- Update and style STR case report

## [4.34]
### Added
- Saved filter lock and unlock
- Filters can optionally be marked audited, logging the filter name, user and date on the case events and general report.
- Added `ClinVar hits` and `Cosmic hits` in cancer SNVs filters
- Added `ClinVar hits` to variants filter (rare disease track)
- Load cancer demo case in docker-compose files (default and demo file)
- Inclusive-language check using [woke](https://github.com/get-woke/woke) github action
- Add link to HmtVar for mitochondrial variants (if VCF is annotated with HmtNote)
- Grey background for dismissed compounds in variants list and variant page
- Pin badge for pinned compounds in variants list and variant page
- Support LoqusDB REST API queries
- Add a docker-compose-matchmaker under scout/containers/development to test matchmaker locally
- Script to investigate consequences of symbol search bug
- Added GATK to list of SV and cancer SV callers
### Fixed
- Make MitoMap link work for hg38 again
- Export Variants feature crashing when one of the variants has no primary transcripts
- Redirect to last visited variantS page when dismissing variants from variants list
- Improved matching of SVs Loqus occurrences in other cases
- Remove padding from the list inside (Matching causatives from other cases) panel
- Pass None to get_app function in CLI base since passing script_info to app factory functions was deprecated in Flask 2.0
- Fixed failing tests due to Flask update to version 2.0
- Speed up user events view
- Causative view sort out of memory error
- Use hgnc_id for gene filter query
- Typo in case controllers displaying an error every time a patient is matched against external MatchMaker nodes
- Do not crash while attempting an update for variant documents that are too big (> 16 MB)
- Old STR causatives (and other variants) may not have HGNC symbols - fix sort lambda
- Check if gene_obj has primary_transcript before trying to access it
- Warn if a gene manually searched is in a clinical panel with an outdated name when filtering variants
- ChrPos split js not needed on STR page yet
### Changed
- Remove parsing of case `genome_version`, since it's not used anywhere downstream
- Introduce deprecation warning for Loqus configs that are not dictionaries
- SV clinical filter no longer filters out sub 100 nt variants
- Count cases in LoqusDB by variant type
- Commit pulse repo badge temporarily set to weekly
- Sort ClinVar submissions objects by ascending "Last evaluated" date
- Refactored the MatchMaker integration as an extension
- Replaced some sensitive words as suggested by woke linter
- Documentation for load-configuration rewritten.
- Add styles to MatchMaker matches table
- More detailed info on the data shared in MatchMaker submission form

## [4.33.1]
### Fixed
- Include markdown for release autodeploy docs
- Use standard inheritance model in ClinVar (https://ftp.ncbi.nlm.nih.gov/pub/GTR/standard_terms/Mode_of_inheritance.txt)
- Fix issue crash with variants that have been unflagged causative not being available in other causatives
### Added
### Changed

## [4.33]
### Fixed
- Command line crashing when updating an individual not found in database
- Dashboard page crashing when filters return no data
- Cancer variants filter by chromosome
- /api/v1/genes now searches for genes in all genome builds by default
- Upgraded igv.js to version 2.8.1 (Fixed Unparsable bed record error)
### Added
- Autodeploy docs on release
- Documentation for updating case individuals tracks
- Filter cases and dashboard stats by analysis track
### Changed
- Changed from deprecated db update method
- Pre-selected fields to run queries with in dashboard page
- Do not filter by any institute when first accessing the dashboard
- Removed OMIM panel in case view for cancer cases
- Display Tier I and II variants in case view causatives panel for cancer cases
- Refactored Individuals and Causative panels in case view for cancer cases

## [4.32.1]
### Fixed
- iSort lint check only
### Changed
- Institute cases page crashing when a case has track:Null
### Added

## [4.32]
### Added
- Load and show MITOMAP associated diseases from VCF (INFO field: MitomapAssociatedDiseases, via HmtNote)
- Show variant allele frequencies for mitochondrial variants (GRCh38 cases)
- Extend "public" json API with diseases (OMIM) and phenotypes (HPO)
- HPO gene list download now has option for clinical and non-clinical genes
- Display gene splice junctions data in sashimi plots
- Update case individuals with splice junctions tracks
- Simple Docker compose for development with local build
- Make Phenomodels subpanels collapsible
- User side documentation of cytogenomics features (Gens, Chromograph, vcf2cytosure, rhocall)
- iSort GitHub Action
- Support LoqusDB REST API queries
### Fixed
- Show other causative once, even if several events point to it
- Filtering variants by mitochondrial chromosome for cases with genome build=38
- HPO gene search button triggers any warnings for clinical / non-existing genes also on first search
- Fixed a bug in variants pages caused by MT variants without alt_frequency
- Tests for CADD score parsing function
- Fixed the look of IGV settings on SNV variant page
- Cases analyzed once shown as `rerun`
- Missing case track on case re-upload
- Fixed severity rank for SO term "regulatory region ablation"
### Changed
- Refactor according to CodeFactor - mostly reuse of duplicated code
- Phenomodels language adjustment
- Open variants in a new window (from variants page)
- Open overlapping and compound variants in a new window (from variant page)
- gnomAD link points to gnomAD v.3 (build GRCh38) for mitochondrial variants.
- Display only number of affected genes for dismissed SVs in general report
- Chromosome build check when populating the variants filter chromosome selection
- Display mitochondrial and rare diseases coverage report in cases with missing 'rare' track


## [4.31.1]
### Added
### Changed
- Remove mitochondrial and coverage report from cancer cases sidebar
### Fixed
- ClinVar page when dbSNP id is None

## [4.31]
### Added
- gnomAD annotation field in admin guide
- Export also dynamic panel genes not associated to an HPO term when downloading the HPO panel
- Primary HGNC transcript info in variant export files
- Show variant quality (QUAL field from vcf) in the variant summary
- Load/update PDF gene fusion reports (clinical and research) generated with Arriba
- Support new MANE annotations from VEP (both MANE Select and MANE Plus Clinical)
- Display on case activity the event of a user resetting all dismissed variants
- Support gnomAD population frequencies for mitochondrial variants
- Anchor links in Casedata ClinVar panels to redirect after renaming individuals
### Fixed
- Replace old docs link www.clinicalgenomics.se/scout with new https://clinical-genomics.github.io/scout
- Page formatting issues whenever case and variant comments contain extremely long strings with no spaces
- Chromograph images can be one column and have scrollbar. Removed legacy code.
- Column labels for ClinVar case submission
- Page crashing looking for LoqusDB observation when variant doesn't exist
- Missing inheritance models and custom inheritance models on newly created gene panels
- Accept only numbers in managed variants filter as position and end coordinates
- SNP id format and links in Variant page, ClinVar submission form and general report
- Case groups tooltip triggered only when mouse is on the panel header
### Changed
- A more compact case groups panel
- Added landscape orientation CSS style to cancer coverage and QC demo report
- Improve user documentation to create and save new gene panels
- Removed option to use space as separator when uploading gene panels
- Separating the columns of standard and custom inheritance models in gene panels
- Improved ClinVar instructions for users using non-English Excel

## [4.30.2]
### Added
### Fixed
- Use VEP RefSeq ID if RefSeq list is empty in RefSeq transcripts overview
- Bug creating variant links for variants with no end_chrom
### Changed

## [4.30.1]
### Added
### Fixed
- Cryptography dependency fixed to use version < 3.4
### Changed

## [4.30]
### Added
- Introduced a `reset dismiss variant` verb
- Button to reset all dismissed variants for a case
- Add black border to Chromograph ideograms
- Show ClinVar annotations on variantS page
- Added integration with GENS, copy number visualization tool
- Added a VUS label to the manual classification variant tags
- Add additional information to SNV verification emails
- Tooltips documenting manual annotations from default panels
- Case groups now show bam files from all cases on align view
### Fixed
- Center initial igv view on variant start with SNV/indels
- Don't set initial igv view to negative coordinates
- Display of GQ for SV and STR
- Parsing of AD and related info for STRs
- LoqusDB field in institute settings accepts only existing Loqus instances
- Fix DECIPHER link to work after DECIPHER migrated to GRCh38
- Removed visibility window param from igv.js genes track
- Updated HPO download URL
- Patch HPO download test correctly
- Reference size on STR hover not needed (also wrong)
- Introduced genome build check (allowed values: 37, 38, "37", "38") on case load
- Improve case searching by assignee full name
- Populating the LoqusDB select in institute settings
### Changed
- Cancer variants table header (pop freq etc)
- Only admin users can modify LoqusDB instance in Institute settings
- Style of case synopsis, variants and case comments
- Switched to igv.js 2.7.5
- Do not choke if case is missing research variants when research requested
- Count cases in LoqusDB by variant type
- Introduce deprecation warning for Loqus configs that are not dictionaries
- Improve create new gene panel form validation
- Make XM- transcripts less visible if they don't overlap with transcript refseq_id in variant page
- Color of gene panels and comments panels on cases and variant pages
- Do not choke if case is missing research variants when reserch requested

## [4.29.1]
### Added
### Fixed
- Always load STR variants regardless of RankScore threshold (hotfix)
### Changed

## [4.29]
### Added
- Added a page about migrating potentially breaking changes to the documentation
- markdown_include in development requirements file
- STR variants filter
- Display source, Z-score, inheritance pattern for STR annotations from Stranger (>0.6.1) if available
- Coverage and quality report to cancer view
### Fixed
- ACMG classification page crashing when trying to visualize a classification that was removed
- Pretty print HGVS on gene variants (URL-decode VEP)
- Broken or missing link in the documentation
- Multiple gene names in ClinVar submission form
- Inheritance model select field in ClinVar submission
- IGV.js >2.7.0 has an issue with the gene track zoom levels - temp freeze at 2.7.0
- Revert CORS-anywhere and introduce a local http proxy for cloud tracks
### Changed

## [4.28]
### Added
- Chromograph integration for displaying PNGs in case-page
- Add VAF to cancer case general report, and remove some of its unused fields
- Variants filter compatible with genome browser location strings
- Support for custom public igv tracks stored on the cloud
- Add tests to increase testing coverage
- Update case variants count after deleting variants
- Update IGV.js to latest (v2.7.4)
- Bypass igv.js CORS check using `https://github.com/Rob--W/cors-anywhere`
- Documentation on default and custom IGV.js tracks (admin docs)
- Lock phenomodels so they're editable by admins only
- Small case group assessment sharing
- Tutorial and files for deploying app on containers (Kubernetes pods)
- Canonical transcript and protein change of canonical transcript in exported variants excel sheet
- Support for Font Awesome version 6
- Submit to Beacon from case page sidebar
- Hide dismissed variants in variants pages and variants export function
- Systemd service files and instruction to deploy Scout using podman
### Fixed
- Bugfix: unused `chromgraph_prefix |tojson` removed
- Freeze coloredlogs temporarily
- Marrvel link
- Don't show TP53 link for silent or synonymous changes
- OMIM gene field accepts any custom number as OMIM gene
- Fix Pytest single quote vs double quote string
- Bug in gene variants search by similar cases and no similar case is found
- Delete unused file `userpanel.py`
- Primary transcripts in variant overview and general report
- Google OAuth2 login setup in README file
- Redirect to 'missing file'-icon if configured Chromograph file is missing
- Javascript error in case page
- Fix compound matching during variant loading for hg38
- Cancer variants view containing variants dismissed with cancer-specific reasons
- Zoom to SV variant length was missing IGV contig select
- Tooltips on case page when case has no default gene panels
### Changed
- Save case variants count in case document and not in sessions
- Style of gene panels multiselect on case page
- Collapse/expand main HPO checkboxes in phenomodel preview
- Replaced GQ (Genotype quality) with VAF (Variant allele frequency) in cancer variants GT table
- Allow loading of cancer cases with no tumor_purity field
- Truncate cDNA and protein changes in case report if longer than 20 characters


## [4.27]
### Added
- Exclude one or more variant categories when running variants delete command
### Fixed
### Changed

## [4.26.1]
### Added
### Fixed
- Links with 1-letter aa codes crash on frameshift etc
### Changed

## [4.26]
### Added
- Extend the delete variants command to print analysis date, track, institute, status and research status
- Delete variants by type of analysis (wgs|wes|panel)
- Links to cBioPortal, MutanTP53, IARC TP53, OncoKB, MyCancerGenome, CIViC
### Fixed
- Deleted variants count
### Changed
- Print output of variants delete command as a tab separated table

## [4.25]
### Added
- Command line function to remove variants from one or all cases
### Fixed
- Parse SMN None calls to None rather than False

## [4.24.1]
### Fixed
- Install requirements.txt via setup file

## [4.24]
### Added
- Institute-level phenotype models with sub-panels containing HPO and OMIM terms
- Runnable Docker demo
- Docker image build and push github action
- Makefile with shortcuts to docker commands
- Parse and save synopsis, phenotype and cohort terms from config files upon case upload
### Fixed
- Update dismissed variant status when variant dismissed key is missing
- Breakpoint two IGV button now shows correct chromosome when different from bp1
- Missing font lib in Docker image causing the PDF report download page to crash
- Sentieon Manta calls lack Somaticscore - load anyway
- ClinVar submissions crashing due to pinned variants that are not loaded
- Point ExAC pLI score to new gnomad server address
- Bug uploading cases missing phenotype terms in config file
- STRs loaded but not shown on browser page
- Bug when using adapter.variant.get_causatives with case_id without causatives
- Problem with fetching "solved" from scout export cases cli
- Better serialising of datetime and bson.ObjectId
- Added `volumes` folder to .gitignore
### Changed
- Make matching causative and managed variants foldable on case page
- Remove calls to PyMongo functions marked as deprecated in backend and frontend(as of version 3.7).
- Improved `scout update individual` command
- Export dynamic phenotypes with ordered gene lists as PDF


## [4.23]
### Added
- Save custom IGV track settings
- Show a flash message with clear info about non-valid genes when gene panel creation fails
- CNV report link in cancer case side navigation
- Return to comment section after editing, deleting or submitting a comment
- Managed variants
- MT vs 14 chromosome mean coverage stats if Scout is connected to Chanjo
### Fixed
- missing `vcf_cancer_sv` and `vcf_cancer_sv_research` to manual.
- Split ClinVar multiple clnsig values (slash-separated) and strip them of underscore for annotations without accession number
- Timeout of `All SNVs and INDELs` page when no valid gene is provided in the search
- Round CADD (MIPv9)
- Missing default panel value
- Invisible other causatives lines when other causatives lack gene symbols
### Changed
- Do not freeze mkdocs-material to version 4.6.1
- Remove pre-commit dependency

## [4.22]
### Added
- Editable cases comments
- Editable variants comments
### Fixed
- Empty variant activity panel
- STRs variants popover
- Split new ClinVar multiple significance terms for a variant
- Edit the selected comment, not the latest
### Changed
- Updated RELEASE docs.
- Pinned variants card style on the case page
- Merged `scout export exons` and `scout view exons` commands


## [4.21.2]
### Added
### Fixed
- Do not pre-filter research variants by (case-default) gene panels
- Show OMIM disease tooltip reliably
### Changed

## [4.21.1]
### Added
### Fixed
- Small change to Pop Freq column in variants ang gene panels to avoid strange text shrinking on small screens
- Direct use of HPO list for Clinical HPO SNV (and cancer SNV) filtering
- PDF coverage report redirecting to login page
### Changed
- Remove the option to dismiss single variants from all variants pages
- Bulk dismiss SNVs, SVs and cancer SNVs from variants pages

## [4.21]
### Added
- Support to configure LoqusDB per institute
- Highlight causative variants in the variants list
- Add tests. Mostly regarding building internal datatypes.
- Remove leading and trailing whitespaces from panel_name and display_name when panel is created
- Mark MANE transcript in list of transcripts in "Transcript overview" on variant page
- Show default panel name in case sidebar
- Previous buttons for variants pagination
- Adds a gh action that checks that the changelog is updated
- Adds a gh action that deploys new releases automatically to pypi
- Warn users if case default panels are outdated
- Define institute-specific gene panels for filtering in institute settings
- Use institute-specific gene panels in variants filtering
- Show somatic VAF for pinned and causative variants on case page

### Fixed
- Report pages redirect to login instead of crashing when session expires
- Variants filter loading in cancer variants page
- User, Causative and Cases tables not scaling to full page
- Improved docs for an initial production setup
- Compatibility with latest version of Black
- Fixed tests for Click>7
- Clinical filter required an extra click to Filter to return variants
- Restore pagination and shrink badges in the variants page tables
- Removing a user from the command line now inactivates the case only if user is last assignee and case is active
- Bugfix, LoqusDB per institute feature crashed when institute id was empty string
- Bugfix, LoqusDB calls where missing case count
- filter removal and upload for filters deleted from another page/other user
- Visualize outdated gene panels info in a popover instead of a tooltip in case page side panel

### Changed
- Highlight color on normal STRs in the variants table from green to blue
- Display breakpoints coordinates in verification emails only for structural variants


## [4.20]
### Added
- Display number of filtered variants vs number of total variants in variants page
- Search case by HPO terms
- Dismiss variant column in the variants tables
- Black and pre-commit packages to dev requirements

### Fixed
- Bug occurring when rerun is requested twice
- Peddy info fields in the demo config file
- Added load config safety check for multiple alignment files for one individual
- Formatting of cancer variants table
- Missing Score in SV variants table

### Changed
- Updated the documentation on how to create a new software release
- Genome build-aware cytobands coordinates
- Styling update of the Matchmaker card
- Select search type in case search form


## [4.19]

### Added
- Show internal ID for case
- Add internal ID for downloaded CGH files
- Export dynamic HPO gene list from case page
- Remove users as case assignees when their account is deleted
- Keep variants filters panel expanded when filters have been used

### Fixed
- Handle the ProxyFix ModuleNotFoundError when Werkzeug installed version is >1.0
- General report formatting issues whenever case and variant comments contain extremely long strings with no spaces

### Changed
- Created an institute wrapper page that contains list of cases, causatives, SNVs & Indels, user list, shared data and institute settings
- Display case name instead of case ID on clinVar submissions
- Changed icon of sample update in clinVar submissions


## [4.18]

### Added
- Filter cancer variants on cytoband coordinates
- Show dismiss reasons in a badge with hover for clinical variants
- Show an ellipsis if 10 cases or more to display with loqusdb matches
- A new blog post for version 4.17
- Tooltip to better describe Tumor and Normal columns in cancer variants
- Filter cancer SNVs and SVs by chromosome coordinates
- Default export of `Assertion method citation` to clinVar variants submission file
- Button to export up to 500 cancer variants, filtered or not
- Rename samples of a clinVar submission file

### Fixed
- Apply default gene panel on return to cancer variantS from variant view
- Revert to certificate checking when asking for Chanjo reports
- `scout download everything` command failing while downloading HPO terms

### Changed
- Turn tumor and normal allelic fraction to decimal numbers in tumor variants page
- Moved clinVar submissions code to the institutes blueprints
- Changed name of clinVar export files to FILENAME.Variant.csv and FILENAME.CaseData.csv
- Switched Google login libraries from Flask-OAuthlib to Authlib


## [4.17.1]

### Fixed
- Load cytobands for cases with chromosome build not "37" or "38"


## [4.17]

### Added
- COSMIC badge shown in cancer variants
- Default gene-panel in non-cancer structural view in url
- Filter SNVs and SVs by cytoband coordinates
- Filter cancer SNV variants by alt allele frequency in tumor
- Correct genome build in UCSC link from structural variant page



### Fixed
- Bug in clinVar form when variant has no gene
- Bug when sharing cases with the same institute twice
- Page crashing when removing causative variant tag
- Do not default to GATK caller when no caller info is provided for cancer SNVs


## [4.16.1]

### Fixed
- Fix the fix for handling of delivery reports for rerun cases

## [4.16]

### Added
- Adds possibility to add "lims_id" to cases. Currently only stored in database, not shown anywhere
- Adds verification comment box to SVs (previously only available for small variants)
- Scrollable pedigree panel

### Fixed
- Error caused by changes in WTForm (new release 2.3.x)
- Bug in OMIM case page form, causing the page to crash when a string was provided instead of a numerical OMIM id
- Fix Alamut link to work properly on hg38
- Better handling of delivery reports for rerun cases
- Small CodeFactor style issues: matchmaker results counting, a couple of incomplete tests and safer external xml
- Fix an issue with Phenomizer introduced by CodeFactor style changes

### Changed
- Updated the version of igv.js to 2.5.4

## [4.15.1]

### Added
- Display gene names in ClinVar submissions page
- Links to Varsome in variant transcripts table

### Fixed
- Small fixes to ClinVar submission form
- Gene panel page crash when old panel has no maintainers

## [4.15]

### Added
- Clinvar CNVs IGV track
- Gene panels can have maintainers
- Keep variant actions (dismissed, manual rank, mosaic, acmg, comments) upon variant re-upload
- Keep variant actions also on full case re-upload

### Fixed
- Fix the link to Ensembl for SV variants when genome build 38.
- Arrange information in columns on variant page
- Fix so that new cosmic identifier (COSV) is also acceptable #1304
- Fixed COSMIC tag in INFO (outside of CSQ) to be parses as well with `&` splitter.
- COSMIC stub URL changed to https://cancer.sanger.ac.uk/cosmic/search?q= instead.
- Updated to a version of IGV where bigBed tracks are visualized correctly
- Clinvar submission files are named according to the content (variant_data and case_data)
- Always show causatives from other cases in case overview
- Correct disease associations for gene symbol aliases that exist as separate genes
- Re-add "custom annotations" for SV variants
- The override ClinVar P/LP add-in in the Clinical Filter failed for new CSQ strings

### Changed
- Runs all CI checks in github actions

## [4.14.1]

### Fixed
- Error when variant found in loqusdb is not loaded for other case

## [4.14]

### Added
- Use github actions to run tests
- Adds CLI command to update individual alignments path
- Update HPO terms using downloaded definitions files
- Option to use alternative flask config when running `scout serve`
- Requirement to use loqusdb >= 2.5 if integrated

### Fixed
- Do not display Pedigree panel in cancer view
- Do not rely on internet connection and services available when running CI tests
- Variant loading assumes GATK if no caller set given and GATK filter status is seen in FILTER
- Pass genome build param all the way in order to get the right gene mappings for cases with build 38
- Parse correctly variants with zero frequency values
- Continue even if there are problems to create a region vcf
- STR and cancer variant navigation back to variants pages could fail

### Changed
- Improved code that sends requests to the external APIs
- Updates ranges for user ranks to fit todays usage
- Run coveralls on github actions instead of travis
- Run pip checks on github actions instead of coveralls
- For hg38 cases, change gnomAD link to point to version 3.0 (which is hg38 based)
- Show pinned or causative STR variants a bit more human readable

## [4.13.1]

### Added
### Fixed
- Typo that caused not all clinvar conflicting interpretations to be loaded no matter what
- Parse and retrieve clinvar annotations from VEP-annotated (VEP 97+) CSQ VCF field
- Variant clinvar significance shown as `not provided` whenever is `Uncertain significance`
- Phenomizer query crashing when case has no HPO terms assigned
- Fixed a bug affecting `All SNVs and INDELs` page when variants don't have canonical transcript
- Add gene name or id in cancer variant view

### Changed
- Cancer Variant view changed "Variant:Transcript:Exon:HGVS" to "Gene:Transcript:Exon:HGVS"

## [4.13]

### Added
- ClinVar SNVs track in IGV
- Add SMA view with SMN Copy Number data
- Easier to assign OMIM diagnoses from case page
- OMIM terms and specific OMIM term page

### Fixed
- Bug when adding a new gene to a panel
- Restored missing recent delivery reports
- Fixed style and links to other reports in case side panel
- Deleting cases using display_name and institute not deleting its variants
- Fixed bug that caused coordinates filter to override other filters
- Fixed a problem with finding some INS in loqusdb
- Layout on SV page when local observations without cases are present
- Make scout compatible with the new HPO definition files from `http://compbio.charite.de/jenkins/`
- General report visualization error when SNVs display names are very long


### Changed


## [4.12.4]

### Fixed
- Layout on SV page when local observations without cases are present

## [4.12.3]

### Fixed
- Case report when causative or pinned SVs have non null allele frequencies

## [4.12.2]

### Fixed
- SV variant links now take you to the SV variant page again
- Cancer variant view has cleaner table data entries for "N/A" data
- Pinned variant case level display hotfix for cancer and str - more on this later
- Cancer variants show correct alt/ref reads mirroring alt frequency now
- Always load all clinical STR variants even if a region load is attempted - index may be missing
- Same case repetition in variant local observations

## [4.12.1]

### Fixed
- Bug in variant.gene when gene has no HGVS description


## [4.12]

### Added
- Accepts `alignment_path` in load config to pass bam/cram files
- Display all phenotypes on variant page
- Display hgvs coordinates on pinned and causatives
- Clear panel pending changes
- Adds option to setup the database with static files
- Adds cli command to download the resources from CLI that scout needs
- Adds test files for merged somatic SV and CNV; as well as merged SNV, and INDEL part of #1279
- Allows for upload of OMIM-AUTO gene panel from static files without api-key

### Fixed
- Cancer case HPO panel variants link
- Fix so that some drop downs have correct size
- First IGV button in str variants page
- Cancer case activates on SNV variants
- Cases activate when STR variants are viewed
- Always calculate code coverage
- Pinned/Classification/comments in all types of variants pages
- Null values for panel's custom_inheritance_models
- Discrepancy between the manual disease transcripts and those in database in gene-edit page
- ACMG classification not showing for some causatives
- Fix bug which caused IGV.js to use hg19 reference files for hg38 data
- Bug when multiple bam files sources with non-null values are available


### Changed
- Renamed `requests` file to `scout_requests`
- Cancer variant view shows two, instead of four, decimals for allele and normal


## [4.11.1]

### Fixed
- Institute settings page
- Link institute settings to sharing institutes choices

## [4.11.0]

### Added
- Display locus name on STR variant page
- Alternative key `GNOMADAF_popmax` for Gnomad popmax allele frequency
- Automatic suggestions on how to improve the code on Pull Requests
- Parse GERP, phastCons and phyloP annotations from vep annotated CSQ fields
- Avoid flickering comment popovers in variant list
- Parse REVEL score from vep annotated CSQ fields
- Allow users to modify general institute settings
- Optionally format code automatically on commit
- Adds command to backup vital parts `scout export database`
- Parsing and displaying cancer SV variants from Manta annotated VCF files
- Dismiss cancer snv variants with cancer-specific options
- Add IGV.js UPD, RHO and TIDDIT coverage wig tracks.


### Fixed
- Slightly darker page background
- Fixed an issued with parsed conservation values from CSQ
- Clinvar submissions accessible to all users of an institute
- Header toolbar when on Clinvar page now shows institute name correctly
- Case should not always inactivate upon update
- Show dismissed snv cancer variants as grey on the cancer variants page
- Improved style of mappability link and local observations on variant page
- Convert all the GET requests to the igv view to POST request
- Error when updating gene panels using a file containing BOM chars
- Add/replace gene radio button not working in gene panels


## [4.10.1]

### Fixed
- Fixed issue with opening research variants
- Problem with coveralls not called by Travis CI
- Handle Biomart service down in tests


## [4.10.0]

### Added
- Rank score model in causatives page
- Exportable HPO terms from phenotypes page
- AMP guideline tiers for cancer variants
- Adds scroll for the transcript tab
- Added CLI option to query cases on time since case event was added
- Shadow clinical assessments also on research variants display
- Support for CRAM alignment files
- Improved str variants view : sorting by locus, grouped by allele.
- Delivery report PDF export
- New mosaicism tag option
- Add or modify individuals' age or tissue type from case page
- Display GC and allele depth in causatives table.
- Included primary reference transcript in general report
- Included partial causative variants in general report
- Remove dependency of loqusdb by utilising the CLI

### Fixed
- Fixed update OMIM command bug due to change in the header of the genemap2 file
- Removed Mosaic Tag from Cancer variants
- Fixes issue with unaligned table headers that comes with hidden Datatables
- Layout in general report PDF export
- Fixed issue on the case statistics view. The validation bars didn't show up when all institutes were selected. Now they do.
- Fixed missing path import by importing pathlib.Path
- Handle index inconsistencies in the update index functions
- Fixed layout problems


## [4.9.0]

### Added
- Improved MatchMaker pages, including visible patient contacts email address
- New badges for the github repo
- Links to [GENEMANIA](genemania.org)
- Sort gene panel list on case view.
- More automatic tests
- Allow loading of custom annotations in VCF using the SCOUT_CUSTOM info tag.

### Fixed
- Fix error when a gene is added to an empty dynamic gene panel
- Fix crash when attempting to add genes on incorrect format to dynamic gene panel
- Manual rank variant tags could be saved in a "Select a tag"-state, a problem in the variants view.
- Same case evaluations are no longer shown as gray previous evaluations on the variants page
- Stay on research pages, even if reset, next first buttons are pressed..
- Overlapping variants will now be visible on variant page again
- Fix missing classification comments and links in evaluations page
- All prioritized cases are shown on cases page


## [4.8.3]

### Added

### Fixed
- Bug when ordering sanger
- Improved scrolling over long list of genes/transcripts


## [4.8.2]

### Added

### Fixed
- Avoid opening extra tab for coverage report
- Fixed a problem when rank model version was saved as floats and not strings
- Fixed a problem with displaying dismiss variant reasons on the general report
- Disable load and delete filter buttons if there are no saved filters
- Fix problem with missing verifications
- Remove duplicate users and merge their data and activity


## [4.8.1]

### Added

### Fixed
- Prevent login fail for users with id defined by ObjectId and not email
- Prevent the app from crashing with `AttributeError: 'NoneType' object has no attribute 'message'`


## [4.8.0]

### Added
- Updated Scout to use Bootstrap 4.3
- New looks for Scout
- Improved dashboard using Chart.js
- Ask before inactivating a case where last assigned user leaves it
- Genes can be manually added to the dynamic gene list directly on the case page
- Dynamic gene panels can optionally be used with clinical filter, instead of default gene panel
- Dynamic gene panels get link out to chanjo-report for coverage report
- Load all clinvar variants with clinvar Pathogenic, Likely Pathogenic and Conflicting pathogenic
- Show transcripts with exon numbers for structural variants
- Case sort order can now be toggled between ascending and descending.
- Variants can be marked as partial causative if phenotype is available for case.
- Show a frequency tooltip hover for SV-variants.
- Added support for LDAP login system
- Search snv and structural variants by chromosomal coordinates
- Structural variants can be marked as partial causative if phenotype is available for case.
- Show normal and pathologic limits for STRs in the STR variants view.
- Institute level persistent variant filter settings that can be retrieved and used.
- export causative variants to Excel
- Add support for ROH, WIG and chromosome PNGs in case-view

### Fixed
- Fixed missing import for variants with comments
- Instructions on how to build docs
- Keep sanger order + verification when updating/reloading variants
- Fixed and moved broken filter actions (HPO gene panel and reset filter)
- Fixed string conversion to number
- UCSC links for structural variants are now separated per breakpoint (and whole variant where applicable)
- Reintroduced missing coverage report
- Fixed a bug preventing loading samples using the command line
- Better inheritance models customization for genes in gene panels
- STR variant page back to list button now does its one job.
- Allows to setup scout without a omim api key
- Fixed error causing "favicon not found" flash messages
- Removed flask --version from base cli
- Request rerun no longer changes case status. Active or archived cases inactivate on upload.
- Fixed missing tooltip on the cancer variants page
- Fixed weird Rank cell in variants page
- Next and first buttons order swap
- Added pagination (and POST capability) to cancer variants.
- Improves loading speed for variant page
- Problem with updating variant rank when no variants
- Improved Clinvar submission form
- General report crashing when dismissed variant has no valid dismiss code
- Also show collaborative case variants on the All variants view.
- Improved phenotype search using dataTables.js on phenotypes page
- Search and delete users with `email` instead of `_id`
- Fixed css styles so that multiselect options will all fit one column


## [4.7.3]

### Added
- RankScore can be used with VCFs for vcf_cancer files

### Fixed
- Fix issue with STR view next page button not doing its one job.

### Deleted
- Removed pileup as a bam viewing option. This is replaced by IGV


## [4.7.2]

### Added
- Show earlier ACMG classification in the variant list

### Fixed
- Fixed igv search not working due to igv.js dist 2.2.17
- Fixed searches for cases with a gene with variants pinned or marked causative.
- Load variant pages faster after fixing other causatives query
- Fixed mitochondrial report bug for variants without genes

## [4.7.1]

### Added

### Fixed
- Fixed bug on genes page


## [4.7.0]

### Added
- Export genes and gene panels in build GRCh38
- Search for cases with variants pinned or marked causative in a given gene.
- Search for cases phenotypically similar to a case also from WUI.
- Case variant searches can be limited to similar cases, matching HPO-terms,
  phenogroups and cohorts.
- De-archive reruns and flag them as 'inactive' if archived
- Sort cases by analysis_date, track or status
- Display cases in the following order: prioritized, active, inactive, archived, solved
- Assign case to user when user activates it or asks for rerun
- Case becomes inactive when it has no assignees
- Fetch refseq version from entrez and use it in clinvar form
- Load and export of exons for all genes, independent on refseq
- Documentation for loading/updating exons
- Showing SV variant annotations: SV cgh frequencies, gnomad-SV, local SV frequencies
- Showing transcripts mapping score in segmental duplications
- Handle requests to Ensembl Rest API
- Handle requests to Ensembl Rest Biomart
- STR variants view now displays GT and IGV link.
- Description field for gene panels
- Export exons in build 37 and 38 using the command line

### Fixed
- Fixes of and induced by build tests
- Fixed bug affecting variant observations in other cases
- Fixed a bug that showed wrong gene coverage in general panel PDF export
- MT report only shows variants occurring in the specific individual of the excel sheet
- Disable SSL certifcate verification in requests to chanjo
- Updates how intervaltree and pymongo is used to void deprecated functions
- Increased size of IGV sample tracks
- Optimized tests


## [4.6.1]

### Added

### Fixed
- Missing 'father' and 'mother' keys when parsing single individual cases


## [4.6.0]

### Added
- Description of Scout branching model in CONTRIBUTING doc
- Causatives in alphabetical order, display ACMG classification and filter by gene.
- Added 'external' to the list of analysis type options
- Adds functionality to display "Tissue type". Passed via load config.
- Update to IGV 2.

### Fixed
- Fixed alignment visualization and vcf2cytosure availability for demo case samples
- Fixed 3 bugs affecting SV pages visualization
- Reintroduced the --version cli option
- Fixed variants query by panel (hpo panel + gene panel).
- Downloaded MT report contains excel files with individuals' display name
- Refactored code in parsing of config files.


## [4.5.1]

### Added

### Fixed
- update requirement to use PyYaml version >= 5.1
- Safer code when loading config params in cli base


## [4.5.0]

### Added
- Search for similar cases from scout view CLI
- Scout cli is now invoked from the app object and works under the app context

### Fixed
- PyYaml dependency fixed to use version >= 5.1


## [4.4.1]

### Added
- Display SV rank model version when available

### Fixed
- Fixed upload of delivery report via API


## [4.4.0]

### Added
- Displaying more info on the Causatives page and hiding those not causative at the case level
- Add a comment text field to Sanger order request form, allowing a message to be included in the email
- MatchMaker Exchange integration
- List cases with empty synopsis, missing HPO terms and phenotype groups.
- Search for cases with open research list, or a given case status (active, inactive, archived)

### Fixed
- Variant query builder split into several functions
- Fixed delivery report load bug


## [4.3.3]

### Added
- Different individual table for cancer cases

### Fixed
- Dashboard collects validated variants from verification events instead of using 'sanger' field
- Cases shared with collaborators are visible again in cases page
- Force users to select a real institute to share cases with (actionbar select fix)


## [4.3.2]

### Added
- Dashboard data can be filtered using filters available in cases page
- Causatives for each institute are displayed on a dedicated page
- SNVs and and SVs are searchable across cases by gene and rank score
- A more complete report with validated variants is downloadable from dashboard

### Fixed
- Clinsig filter is fixed so clinsig numerical values are returned
- Split multi clinsig string values in different elements of clinsig array
- Regex to search in multi clinsig string values or multi revstat string values
- It works to upload vcf files with no variants now
- Combined Pileup and IGV alignments for SVs having variant start and stop on the same chromosome


## [4.3.1]

### Added
- Show calls from all callers even if call is not available
- Instructions to install cairo and pango libs from WeasyPrint page
- Display cases with number of variants from CLI
- Only display cases with number of variants above certain treshold. (Also CLI)
- Export of verified variants by CLI or from the dashboard
- Extend case level queries with default panels, cohorts and phenotype groups.
- Slice dashboard statistics display using case level queries
- Add a view where all variants for an institute can be searched across cases, filtering on gene and rank score. Allows searching research variants for cases that have research open.

### Fixed
- Fixed code to extract variant conservation (gerp, phyloP, phastCons)
- Visualization of PDF-exported gene panels
- Reintroduced the exon/intron number in variant verification email
- Sex and affected status is correctly displayed on general report
- Force number validation in SV filter by size
- Display ensembl transcripts when no refseq exists


## [4.3.0]

### Added
- Mosaicism tag on variants
- Show and filter on SweGen frequency for SVs
- Show annotations for STR variants
- Show all transcripts in verification email
- Added mitochondrial export
- Adds alternative to search for SVs shorter that the given length
- Look for 'bcftools' in the `set` field of VCFs
- Display digenic inheritance from OMIM
- Displays what refseq transcript that is primary in hgnc

### Fixed

- Archived panels displays the correct date (not retroactive change)
- Fixed problem with waiting times in gene panel exports
- Clinvar fiter not working with human readable clinsig values

## [4.2.2]

### Fixed
- Fixed gene panel create/modify from CSV file utf-8 decoding error
- Updating genes in gene panels now supports edit comments and entry version
- Gene panel export timeout error

## [4.2.1]

### Fixed
- Re-introduced gene name(s) in verification email subject
- Better PDF rendering for excluded variants in report
- Problem to access old case when `is_default` did not exist on a panel


## [4.2.0]

### Added
- New index on variant_id for events
- Display overlapping compounds on variants view

### Fixed
- Fixed broken clinical filter


## [4.1.4]

### Added
- Download of filtered SVs

### Fixed
- Fixed broken download of filtered variants
- Fixed visualization issue in gene panel PDF export
- Fixed bug when updating gene names in variant controller


## [4.1.3]

### Fixed
- Displays all primary transcripts


## [4.1.2]

### Added
- Option add/replace when updating a panel via CSV file
- More flexible versioning of the gene panels
- Printing coverage report on the bottom of the pdf case report
- Variant verification option for SVs
- Logs uri without pwd when connecting
- Disease-causing transcripts in case report
- Thicker lines in case report
- Supports HPO search for cases, both terms or if described in synopsis
- Adds sanger information to dashboard

### Fixed
- Use db name instead of **auth** as default for authentication
- Fixes so that reports can be generated even with many variants
- Fixed sanger validation popup to show individual variants queried by user and institute.
- Fixed problem with setting up scout
- Fixes problem when exac file is not available through broad ftp
- Fetch transcripts for correct build in `adapter.hgnc_gene`

## [4.1.1]
- Fix problem with institute authentication flash message in utils
- Fix problem with comments
- Fix problem with ensembl link


## [4.1.0]

### Added
- OMIM phenotypes to case report
- Command to download all panel app gene panels `scout load panel --panel-app`
- Links to genenames.org and omim on gene page
- Popup on gene at variants page with gene information
- reset sanger status to "Not validated" for pinned variants
- highlight cases with variants to be evaluated by Sanger on the cases page
- option to point to local reference files to the genome viewer pileup.js. Documented in `docs.admin-guide.server`
- option to export single variants in `scout export variants`
- option to load a multiqc report together with a case(add line in load config)
- added a view for searching HPO terms. It is accessed from the top left corner menu
- Updates the variants view for cancer variants. Adds a small cancer specific filter for known variants
- Adds hgvs information on cancer variants page
- Adds option to update phenotype groups from CLI

### Fixed
- Improved Clinvar to submit variants from different cases. Fixed HPO terms in casedata according to feedback
- Fixed broken link to case page from Sanger modal in cases view
- Now only cases with non empty lists of causative variants are returned in `adapter.case(has_causatives=True)`
- Can handle Tumor only samples
- Long lists of HGNC symbols are now possible. This was previously difficult with manual, uploaded or by HPO search when changing filter settings due to GET request limitations. Relevant pages now use POST requests. Adds the dynamic HPO panel as a selection on the gene panel dropdown.
- Variant filter defaults to default panels also on SV and Cancer variants pages.

## [4.0.0]

### WARNING ###

This is a major version update and will require that the backend of pre releases is updated.
Run commands:

```
$scout update genes
$scout update hpo
```

- Created a Clinvar submission tool, to speed up Clinvar submission of SNVs and SVs
- Added an analysis report page (html and PDF format) containing phenotype, gene panels and variants that are relevant to solve a case.

### Fixed
- Optimized evaluated variants to speed up creation of case report
- Moved igv and pileup viewer under a common folder
- Fixed MT alignment view pileup.js
- Fixed coordinates for SVs with start chromosome different from end chromosome
- Global comments shown across cases and institutes. Case-specific variant comments are shown only for that specific case.
- Links to clinvar submitted variants at the cases level
- Adapts clinvar parsing to new format
- Fixed problem in `scout update user` when the user object had no roles
- Makes pileup.js use online genome resources when viewing alignments. Now any instance of Scout can make use of this functionality.
- Fix ensembl link for structural variants
- Works even when cases does not have `'madeline_info'`
- Parses Polyphen in correct way again
- Fix problem with parsing gnomad from VEP

### Added
- Added a PDF export function for gene panels
- Added a "Filter and export" button to export custom-filtered SNVs to CSV file
- Dismiss SVs
- Added IGV alignments viewer
- Read delivery report path from case config or CLI command
- Filter for spidex scores
- All HPO terms are now added and fetched from the correct source (https://github.com/obophenotype/human-phenotype-ontology/blob/master/hp.obo)
- New command `scout update hpo`
- New command `scout update genes` will fetch all the latest information about genes and update them
- Load **all** variants found on chromosome **MT**
- Adds choice in cases overview do show as many cases as user like

### Removed
- pileup.min.js and pileup css are imported from a remote web location now
- All source files for HPO information, this is instead fetched directly from source
- All source files for gene information, this is instead fetched directly from source

## [3.0.0]
### Fixed
- hide pedigree panel unless it exists

## [1.5.1] - 2016-07-27
### Fixed
- look for both ".bam.bai" and ".bai" extensions

## [1.4.0] - 2016-03-22
### Added
- support for local frequency through loqusdb
- bunch of other stuff

## [1.3.0] - 2016-02-19
### Fixed
- Update query-phenomizer and add username/password

### Changed
- Update the way a case is checked for rerun-status

### Added
- Add new button to mark a case as "checked"
- Link to clinical variants _without_ 1000G annotation

## [1.2.2] - 2016-02-18
### Fixed
- avoid filtering out variants lacking ExAC and 1000G annotations

## [1.1.3] - 2015-10-01
### Fixed
- persist (clinical) filter when clicking load more
- fix #154 by robustly setting clinical filter func. terms

## [1.1.2] - 2015-09-07
### Fixed
- avoid replacing coverage report with none
- update SO terms, refactored

## [1.1.1] - 2015-08-20
### Fixed
- fetch case based on collaborator status (not owner)

## [1.1.0] - 2015-05-29
### Added
- link(s) to SNPedia based on RS-numbers
- new Jinja filter to "humanize" decimal numbers
- show gene panels in variant view
- new Jinja filter for decoding URL encoding
- add indicator to variants in list that have comments
- add variant number threshold and rank score threshold to load function
- add event methods to mongo adapter
- add tests for models
- show badge "old" if comment was written for a previous analysis

### Changed
- show cDNA change in transcript summary unless variant is exonic
- moved compounds table further up the page
- show dates for case uploads in ISO format
- moved variant comments higher up on page
- updated documentation for pages
- read in coverage report as blob in database and serve directly
- change ``OmimPhenotype`` to ``PhenotypeTerm``
- reorganize models sub-package
- move events (and comments) to separate collection
- only display prev/next links for the research list
- include variant type in breadcrumbs e.g. "Clinical variants"

### Removed
- drop dependency on moment.js

### Fixed
- show the same level of detail for all frequencies on all pages
- properly decode URL encoded symbols in amino acid/cDNA change strings
- fixed issue with wipe permissions in MongoDB
- include default gene lists in "variants" link in breadcrumbs

## [1.0.2] - 2015-05-20
### Changed
- update case fetching function

### Fixed
- handle multiple cases with same id

## [1.0.1] - 2015-04-28
### Fixed
- Fix building URL parameters in cases list Vue component

## [1.0.0] - 2015-04-12
Codename: Sara Lund

![Release 1.0](artwork/releases/release-1-0.jpg)

### Added
- Add email logging for unexpected errors
- New command line tool for deleting case

### Changed
- Much improved logging overall
- Updated documentation/usage guide
- Removed non-working IGV link

### Fixed
- Show sample display name in GT call
- Various small bug fixes
- Make it easier to hover over popups

## [0.0.2-rc1] - 2015-03-04
### Added
- add protein table for each variant
- add many more external links
- add coverage reports as PDFs

### Changed
- incorporate user feedback updates
- big refactor of load scripts

## [0.0.2-rc2] - 2015-03-04
### Changes
- add gene table with gene description
- reorganize inheritance models box

### Fixed
- avoid overwriting gene list on "research" load
- fix various bugs in external links

## [0.0.2-rc3] - 2015-03-05
### Added
- Activity log feed to variant view
- Adds protein change strings to ODM and Sanger email

### Changed
- Extract activity log component to macro

### Fixes
- Make Ensembl transcript links use archive website<|MERGE_RESOLUTION|>--- conflicted
+++ resolved
@@ -9,11 +9,8 @@
 ### Fixed
 - Link to other causative variants on variant page
 - Allow multiple COSMIC links for a cancer variant
-<<<<<<< HEAD
+- Fixed MitoMap and HmtVar links for hg38 cases
 - Avoid loading all transcripts when checking gene symbol
-=======
-- Fixed MitoMap and HmtVar links for hg38 cases
->>>>>>> c3c6b1d1
 ### Changed
 - Improve Javascript performance for displaying Chromograph images
 
