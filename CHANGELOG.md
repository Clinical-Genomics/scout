--- conflicted
+++ resolved
@@ -7,11 +7,8 @@
 ## [ ]
 ### Changed
 - Update igv.js to v2.10.5
-<<<<<<< HEAD
+- Updated example of a case delivery report
 - Reduce code complexity (parse/ensembl.py)
-=======
-- Updated example of a case delivery report
->>>>>>> b74f2e25
 ### Fixed
 - Reintroduced missing links to Swegen and Beacon and dbSNP in RD variant page, summary section
 - Demo delivery report orientation to fit new columns
