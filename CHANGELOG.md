# Change Log
All notable changes to this project will be documented in this file.
This project adheres to [Semantic Versioning](http://semver.org/).

About changelog [here](https://keepachangelog.com/en/1.0.0/)

## []
### Added
- A .cff citation file
- Phenotype search API endpoint
- Added pagination to phenotype API
- Support for connecting to a MongoDB replica set (.py config files)
- Support for connecting to a MongoDB replica set (.yaml config files)
### Fixed
- Command to load the OMIM gene panel (`scout load panel --omim`)
- Unify style of pinned and causative variants' badges on case page
- Removed automatic spaces after punctuation in comments
- Remove the hardcoded number of total individuals from the variant's old observations panel
### Changed
- Stop updating database indexes after loading exons via command line
- Display validation status badge also for not Sanger-sequenced variants
- Moved Frequencies, Severity and Local observations panels up in RD variants page
- Enabled Flask CORS to communicate CORS status to js apps
- Moved the code preparing the transcripts overview to the backend
- Refactored and filtered json data used in general case report
<<<<<<< HEAD
- Moved the code preparing the transcripts overview to the backend 
- Case configuration parsing now uses Pydantic for improved typechecking and config handling
=======
- Changed the database used in docker-compose file to use the official MongoDB v4.4 image
>>>>>>> 8849514e

## [4.39]
### Added
- COSMIC IDs collected from CSQ field named `COSMIC`
### Fixed
- Link to other causative variants on variant page
- Allow multiple COSMIC links for a cancer variant
- Fix floating text in severity box #2808
- Fixed MitoMap and HmtVar links for hg38 cases
- Do not open new browser tabs when downloading files
- Selectable IGV tracks on variant page
- Missing splice junctions button on variant page
- Refactor variantS representative gene selection, and use it also for cancer variant summary
### Changed
- Improve Javascript performance for displaying Chromograph images
- Make ClinVar classification more evident in cancer variant page

## [4.38]
### Added
- Option to hide Alamut button in the app config file
### Fixed
- Library deprecation warning fixed (insert is deprecated. Use insert_one or insert_many instead)
- Update genes command will not trigger an update of database indices any more
- Missing resources in temporary downloading directory when updating genes using the command line
- Restore previous variant ACMG classification in a scrollable div
- Loading spinner not stopping after downloading PDF case reports and variant list export
- Add extra Alamut links higher up on variant pages
- Improve UX for phenotypes in case page
- Filter and export of STR variants
- Update look of variants page navigation buttons
### Changed

## [4.37]
### Added
- Highlight and show version number for RefSeq MANE transcripts.
- Added integration to a rerunner service for toggling reanalysis with updated pedigree information
- SpliceAI display and parsing from VEP CSQ
- Display matching tiered variants for cancer variants
- Display a loading icon (spinner) until the page loads completely
- Display filter badges in cancer variants list
- Update genes from pre-downloaded file resources
- On login, OS, browser version and screen size are saved anonymously to understand how users are using Scout
- API returning institutes data for a given user: `/api/v1/institutes`
- API returning case data for a given institute: `/api/v1/institutes/<institute_id>/cases`
- Added GMS and Lund university hospital logos to login page
- Made display of Swedac logo configurable
- Support for displaying custom images in case view
- Individual-specific HPO terms
- Optional alamut_key in institute settings for Alamut Plus software
- Case report API endpoint
- Tooltip in case explaining that genes with genome build different than case genome build will not be added to dynamic HPO panel.
- Add DeepVariant as a caller
### Fixed
- Updated IGV to v2.8.5 to solve missing gene labels on some zoom levels
- Demo cancer case config file to load somatic SNVs and SVs only.
- Expand list of refseq trancripts in ClinVar submission form
- Renamed `All SNVs and INDELs` institute sidebar element to `Search SNVs and INDELs` and fixed its style.
- Add missing parameters to case load-config documentation
- Allow creating/editing gene panels and dynamic gene panels with genes present in genome build 38
- Bugfix broken Pytests
- Bulk dismissing variants error due to key conversion from string to integer
- Fix typo in index documentation
- Fixed crash in institute settings page if "collaborators" key is not set in database
- Don't stop Scout execution if LoqusDB call fails and print stacktrace to log
- Bug when case contains custom images with value `None`
- Bug introduced when fixing another bug in Scout-LoqusDB interaction
- Loading of OMIM diagnoses in Scout demo instance
- Remove the docker-compose with chanjo integration because it doesn't work yet.
- Fixed standard docker-compose with scout demo data and database
- Clinical variant assessments not present for pinned and causative variants on case page.
- MatchMaker matching one node at the time only
- Remove link from previously tiered variants badge in cancer variants page
- Typo in gene cell on cancer variants page
- Managed variants filter form
### Changed
- Better naming for variants buttons on cancer track (somatic, germline). Also show cancer research button if available.
- Load case with missing panels in config files, but show warning.
- Changing the (Female, Male) symbols to (F/M) letters in individuals_table and case-sma.
- Print stacktrace if case load command fails
- Added sort icon and a pointer to the cursor to all tables with sortable fields
- Moved variant, gene and panel info from the basic pane to summary panel for all variants.
- Renamed `Basics` panel to `Classify` on variant page.
- Revamped `Basics` panel to a panel dedicated to classify variants
- Revamped the summary panel to be more compact.
- Added dedicated template for cancer variants
- Removed Gene models, Gene annotations and Conservation panels for cancer variants
- Reorganized the orders of panels for variant and cancer variant views
- Added dedicated variant quality panel and removed relevant panes
- A more compact case page
- Removed OMIM genes panel
- Make genes panel, pinned variants panel, causative variants panel and ClinVar panel scrollable on case page
- Update to Scilifelab's 2020 logo
- Update Gens URL to support Gens v2.0 format
- Refactor tests for parsing case configurations
- Updated links to HPO downloadable resources
- Managed variants filtering defaults to all variant categories
- Changing the (Kind) drop-down according to (Category) drop-down in Managed variant add variant
- Moved Gens button to individuals table
- Check resource files availability before starting updating OMIM diagnoses
- Fix typo in `SHOW_OBSERVED_VARIANT_ARCHIVE` config param

## [4.36]
### Added
- Parse and save splice junction tracks from case config file
- Tooltip in observations panel, explaining that case variants with no link might be old variants, not uploaded after a case rerun
### Fixed
- Warning on overwriting variants with same position was no longer shown
- Increase the height of the dropdowns to 425px
- More indices for the case table as it grows, specifically for causatives queries
- Splice junction tracks not centered over variant genes
- Total number of research variants count
- Update variants stats in case documents every time new variants are loaded
- Bug in flashing warning messages when filtering variants
### Changed
- Clearer warning messages for genes and gene/gene-panels searches in variants filters

## [4.35]
### Added
- A new index for hgnc_symbol in the hgnc_gene collection
- A Pedigree panel in STR page
- Display Tier I and II variants in case view causatives card for cancer cases
### Fixed
- Send partial file data to igv.js when visualizing sashimi plots with splice junction tracks
- Research variants filtering by gene
- Do not attempt to populate annotations for not loaded pinned/causatives
- Add max-height to all dropdowns in filters
### Changed
- Switch off non-clinical gene warnings when filtering research variants
- Don't display OMIM disease card in case view for cancer cases
- Refactored Individuals and Causative card in case view for cancer cases
- Update and style STR case report

## [4.34]
### Added
- Saved filter lock and unlock
- Filters can optionally be marked audited, logging the filter name, user and date on the case events and general report.
- Added `ClinVar hits` and `Cosmic hits` in cancer SNVs filters
- Added `ClinVar hits` to variants filter (rare disease track)
- Load cancer demo case in docker-compose files (default and demo file)
- Inclusive-language check using [woke](https://github.com/get-woke/woke) github action
- Add link to HmtVar for mitochondrial variants (if VCF is annotated with HmtNote)
- Grey background for dismissed compounds in variants list and variant page
- Pin badge for pinned compounds in variants list and variant page
- Support LoqusDB REST API queries
- Add a docker-compose-matchmaker under scout/containers/development to test matchmaker locally
- Script to investigate consequences of symbol search bug
- Added GATK to list of SV and cancer SV callers
### Fixed
- Make MitoMap link work for hg38 again
- Export Variants feature crashing when one of the variants has no primary transcripts
- Redirect to last visited variantS page when dismissing variants from variants list
- Improved matching of SVs Loqus occurrences in other cases
- Remove padding from the list inside (Matching causatives from other cases) panel
- Pass None to get_app function in CLI base since passing script_info to app factory functions was deprecated in Flask 2.0
- Fixed failing tests due to Flask update to version 2.0
- Speed up user events view
- Causative view sort out of memory error
- Use hgnc_id for gene filter query
- Typo in case controllers displaying an error every time a patient is matched against external MatchMaker nodes
- Do not crash while attempting an update for variant documents that are too big (> 16 MB)
- Old STR causatives (and other variants) may not have HGNC symbols - fix sort lambda
- Check if gene_obj has primary_transcript before trying to access it
- Warn if a gene manually searched is in a clinical panel with an outdated name when filtering variants
- ChrPos split js not needed on STR page yet
### Changed
- Remove parsing of case `genome_version`, since it's not used anywhere downstream
- Introduce deprecation warning for Loqus configs that are not dictionaries
- SV clinical filter no longer filters out sub 100 nt variants
- Count cases in LoqusDB by variant type
- Commit pulse repo badge temporarily set to weekly
- Sort ClinVar submissions objects by ascending "Last evaluated" date
- Refactored the MatchMaker integration as an extension
- Replaced some sensitive words as suggested by woke linter
- Documentation for load-configuration rewritten.
- Add styles to MatchMaker matches table
- More detailed info on the data shared in MatchMaker submission form

## [4.33.1]
### Fixed
- Include markdown for release autodeploy docs
- Use standard inheritance model in ClinVar (https://ftp.ncbi.nlm.nih.gov/pub/GTR/standard_terms/Mode_of_inheritance.txt)
- Fix issue crash with variants that have been unflagged causative not being available in other causatives
### Added
### Changed

## [4.33]
### Fixed
- Command line crashing when updating an individual not found in database
- Dashboard page crashing when filters return no data
- Cancer variants filter by chromosome
- /api/v1/genes now searches for genes in all genome builds by default
- Upgraded igv.js to version 2.8.1 (Fixed Unparsable bed record error)
### Added
- Autodeploy docs on release
- Documentation for updating case individuals tracks
- Filter cases and dashboard stats by analysis track
### Changed
- Changed from deprecated db update method
- Pre-selected fields to run queries with in dashboard page
- Do not filter by any institute when first accessing the dashboard
- Removed OMIM panel in case view for cancer cases
- Display Tier I and II variants in case view causatives panel for cancer cases
- Refactored Individuals and Causative panels in case view for cancer cases

## [4.32.1]
### Fixed
- iSort lint check only
### Changed
- Institute cases page crashing when a case has track:Null
### Added

## [4.32]
### Added
- Load and show MITOMAP associated diseases from VCF (INFO field: MitomapAssociatedDiseases, via HmtNote)
- Show variant allele frequencies for mitochondrial variants (GRCh38 cases)
- Extend "public" json API with diseases (OMIM) and phenotypes (HPO)
- HPO gene list download now has option for clinical and non-clinical genes
- Display gene splice junctions data in sashimi plots
- Update case individuals with splice junctions tracks
- Simple Docker compose for development with local build
- Make Phenomodels subpanels collapsible
- User side documentation of cytogenomics features (Gens, Chromograph, vcf2cytosure, rhocall)
- iSort GitHub Action
- Support LoqusDB REST API queries
### Fixed
- Show other causative once, even if several events point to it
- Filtering variants by mitochondrial chromosome for cases with genome build=38
- HPO gene search button triggers any warnings for clinical / non-existing genes also on first search
- Fixed a bug in variants pages caused by MT variants without alt_frequency
- Tests for CADD score parsing function
- Fixed the look of IGV settings on SNV variant page
- Cases analyzed once shown as `rerun`
- Missing case track on case re-upload
- Fixed severity rank for SO term "regulatory region ablation"
### Changed
- Refactor according to CodeFactor - mostly reuse of duplicated code
- Phenomodels language adjustment
- Open variants in a new window (from variants page)
- Open overlapping and compound variants in a new window (from variant page)
- gnomAD link points to gnomAD v.3 (build GRCh38) for mitochondrial variants.
- Display only number of affected genes for dismissed SVs in general report
- Chromosome build check when populating the variants filter chromosome selection
- Display mitochondrial and rare diseases coverage report in cases with missing 'rare' track

## [4.31.1]
### Added
### Changed
- Remove mitochondrial and coverage report from cancer cases sidebar
### Fixed
- ClinVar page when dbSNP id is None

## [4.31]
### Added
- gnomAD annotation field in admin guide
- Export also dynamic panel genes not associated to an HPO term when downloading the HPO panel
- Primary HGNC transcript info in variant export files
- Show variant quality (QUAL field from vcf) in the variant summary
- Load/update PDF gene fusion reports (clinical and research) generated with Arriba
- Support new MANE annotations from VEP (both MANE Select and MANE Plus Clinical)
- Display on case activity the event of a user resetting all dismissed variants
- Support gnomAD population frequencies for mitochondrial variants
- Anchor links in Casedata ClinVar panels to redirect after renaming individuals
### Fixed
- Replace old docs link www.clinicalgenomics.se/scout with new https://clinical-genomics.github.io/scout
- Page formatting issues whenever case and variant comments contain extremely long strings with no spaces
- Chromograph images can be one column and have scrollbar. Removed legacy code.
- Column labels for ClinVar case submission
- Page crashing looking for LoqusDB observation when variant doesn't exist
- Missing inheritance models and custom inheritance models on newly created gene panels
- Accept only numbers in managed variants filter as position and end coordinates
- SNP id format and links in Variant page, ClinVar submission form and general report
- Case groups tooltip triggered only when mouse is on the panel header
### Changed
- A more compact case groups panel
- Added landscape orientation CSS style to cancer coverage and QC demo report
- Improve user documentation to create and save new gene panels
- Removed option to use space as separator when uploading gene panels
- Separating the columns of standard and custom inheritance models in gene panels
- Improved ClinVar instructions for users using non-English Excel

## [4.30.2]
### Added
### Fixed
- Use VEP RefSeq ID if RefSeq list is empty in RefSeq transcripts overview
- Bug creating variant links for variants with no end_chrom
### Changed

## [4.30.1]
### Added
### Fixed
- Cryptography dependency fixed to use version < 3.4
### Changed

## [4.30]
### Added
- Introduced a `reset dismiss variant` verb
- Button to reset all dismissed variants for a case
- Add black border to Chromograph ideograms
- Show ClinVar annotations on variantS page
- Added integration with GENS, copy number visualization tool
- Added a VUS label to the manual classification variant tags
- Add additional information to SNV verification emails
- Tooltips documenting manual annotations from default panels
- Case groups now show bam files from all cases on align view
### Fixed
- Center initial igv view on variant start with SNV/indels
- Don't set initial igv view to negative coordinates
- Display of GQ for SV and STR
- Parsing of AD and related info for STRs
- LoqusDB field in institute settings accepts only existing Loqus instances
- Fix DECIPHER link to work after DECIPHER migrated to GRCh38
- Removed visibility window param from igv.js genes track
- Updated HPO download URL
- Patch HPO download test correctly
- Reference size on STR hover not needed (also wrong)
- Introduced genome build check (allowed values: 37, 38, "37", "38") on case load
- Improve case searching by assignee full name
- Populating the LoqusDB select in institute settings
### Changed
- Cancer variants table header (pop freq etc)
- Only admin users can modify LoqusDB instance in Institute settings
- Style of case synopsis, variants and case comments
- Switched to igv.js 2.7.5
- Do not choke if case is missing research variants when research requested
- Count cases in LoqusDB by variant type
- Introduce deprecation warning for Loqus configs that are not dictionaries
- Improve create new gene panel form validation
- Make XM- transcripts less visible if they don't overlap with transcript refseq_id in variant page
- Color of gene panels and comments panels on cases and variant pages
- Do not choke if case is missing research variants when reserch requested

## [4.29.1]
### Added
### Fixed
- Always load STR variants regardless of RankScore threshold (hotfix)
### Changed

## [4.29]
### Added
- Added a page about migrating potentially breaking changes to the documentation
- markdown_include in development requirements file
- STR variants filter
- Display source, Z-score, inheritance pattern for STR annotations from Stranger (>0.6.1) if available
- Coverage and quality report to cancer view
### Fixed
- ACMG classification page crashing when trying to visualize a classification that was removed
- Pretty print HGVS on gene variants (URL-decode VEP)
- Broken or missing link in the documentation
- Multiple gene names in ClinVar submission form
- Inheritance model select field in ClinVar submission
- IGV.js >2.7.0 has an issue with the gene track zoom levels - temp freeze at 2.7.0
- Revert CORS-anywhere and introduce a local http proxy for cloud tracks
### Changed

## [4.28]
### Added
- Chromograph integration for displaying PNGs in case-page
- Add VAF to cancer case general report, and remove some of its unused fields
- Variants filter compatible with genome browser location strings
- Support for custom public igv tracks stored on the cloud
- Add tests to increase testing coverage
- Update case variants count after deleting variants
- Update IGV.js to latest (v2.7.4)
- Bypass igv.js CORS check using `https://github.com/Rob--W/cors-anywhere`
- Documentation on default and custom IGV.js tracks (admin docs)
- Lock phenomodels so they're editable by admins only
- Small case group assessment sharing
- Tutorial and files for deploying app on containers (Kubernetes pods)
- Canonical transcript and protein change of canonical transcript in exported variants excel sheet
- Support for Font Awesome version 6
- Submit to Beacon from case page sidebar
- Hide dismissed variants in variants pages and variants export function
- Systemd service files and instruction to deploy Scout using podman
### Fixed
- Bugfix: unused `chromgraph_prefix |tojson` removed
- Freeze coloredlogs temporarily
- Marrvel link
- Don't show TP53 link for silent or synonymous changes
- OMIM gene field accepts any custom number as OMIM gene
- Fix Pytest single quote vs double quote string
- Bug in gene variants search by similar cases and no similar case is found
- Delete unused file `userpanel.py`
- Primary transcripts in variant overview and general report
- Google OAuth2 login setup in README file
- Redirect to 'missing file'-icon if configured Chromograph file is missing
- Javascript error in case page
- Fix compound matching during variant loading for hg38
- Cancer variants view containing variants dismissed with cancer-specific reasons
- Zoom to SV variant length was missing IGV contig select
- Tooltips on case page when case has no default gene panels
### Changed
- Save case variants count in case document and not in sessions
- Style of gene panels multiselect on case page
- Collapse/expand main HPO checkboxes in phenomodel preview
- Replaced GQ (Genotype quality) with VAF (Variant allele frequency) in cancer variants GT table
- Allow loading of cancer cases with no tumor_purity field
- Truncate cDNA and protein changes in case report if longer than 20 characters


## [4.27]
### Added
- Exclude one or more variant categories when running variants delete command
### Fixed
### Changed

## [4.26.1]
### Added
### Fixed
- Links with 1-letter aa codes crash on frameshift etc
### Changed

## [4.26]
### Added
- Extend the delete variants command to print analysis date, track, institute, status and research status
- Delete variants by type of analysis (wgs|wes|panel)
- Links to cBioPortal, MutanTP53, IARC TP53, OncoKB, MyCancerGenome, CIViC
### Fixed
- Deleted variants count
### Changed
- Print output of variants delete command as a tab separated table

## [4.25]
### Added
- Command line function to remove variants from one or all cases
### Fixed
- Parse SMN None calls to None rather than False

## [4.24.1]
### Fixed
- Install requirements.txt via setup file

## [4.24]
### Added
- Institute-level phenotype models with sub-panels containing HPO and OMIM terms
- Runnable Docker demo
- Docker image build and push github action
- Makefile with shortcuts to docker commands
- Parse and save synopsis, phenotype and cohort terms from config files upon case upload
### Fixed
- Update dismissed variant status when variant dismissed key is missing
- Breakpoint two IGV button now shows correct chromosome when different from bp1
- Missing font lib in Docker image causing the PDF report download page to crash
- Sentieon Manta calls lack Somaticscore - load anyway
- ClinVar submissions crashing due to pinned variants that are not loaded
- Point ExAC pLI score to new gnomad server address
- Bug uploading cases missing phenotype terms in config file
- STRs loaded but not shown on browser page
- Bug when using adapter.variant.get_causatives with case_id without causatives
- Problem with fetching "solved" from scout export cases cli
- Better serialising of datetime and bson.ObjectId
- Added `volumes` folder to .gitignore
### Changed
- Make matching causative and managed variants foldable on case page
- Remove calls to PyMongo functions marked as deprecated in backend and frontend(as of version 3.7).
- Improved `scout update individual` command
- Export dynamic phenotypes with ordered gene lists as PDF


## [4.23]
### Added
- Save custom IGV track settings
- Show a flash message with clear info about non-valid genes when gene panel creation fails
- CNV report link in cancer case side navigation
- Return to comment section after editing, deleting or submitting a comment
- Managed variants
- MT vs 14 chromosome mean coverage stats if Scout is connected to Chanjo
### Fixed
- missing `vcf_cancer_sv` and `vcf_cancer_sv_research` to manual.
- Split ClinVar multiple clnsig values (slash-separated) and strip them of underscore for annotations without accession number
- Timeout of `All SNVs and INDELs` page when no valid gene is provided in the search
- Round CADD (MIPv9)
- Missing default panel value
- Invisible other causatives lines when other causatives lack gene symbols
### Changed
- Do not freeze mkdocs-material to version 4.6.1
- Remove pre-commit dependency

## [4.22]
### Added
- Editable cases comments
- Editable variants comments
### Fixed
- Empty variant activity panel
- STRs variants popover
- Split new ClinVar multiple significance terms for a variant
- Edit the selected comment, not the latest
### Changed
- Updated RELEASE docs.
- Pinned variants card style on the case page
- Merged `scout export exons` and `scout view exons` commands


## [4.21.2]
### Added
### Fixed
- Do not pre-filter research variants by (case-default) gene panels
- Show OMIM disease tooltip reliably
### Changed

## [4.21.1]
### Added
### Fixed
- Small change to Pop Freq column in variants ang gene panels to avoid strange text shrinking on small screens
- Direct use of HPO list for Clinical HPO SNV (and cancer SNV) filtering
- PDF coverage report redirecting to login page
### Changed
- Remove the option to dismiss single variants from all variants pages
- Bulk dismiss SNVs, SVs and cancer SNVs from variants pages

## [4.21]
### Added
- Support to configure LoqusDB per institute
- Highlight causative variants in the variants list
- Add tests. Mostly regarding building internal datatypes.
- Remove leading and trailing whitespaces from panel_name and display_name when panel is created
- Mark MANE transcript in list of transcripts in "Transcript overview" on variant page
- Show default panel name in case sidebar
- Previous buttons for variants pagination
- Adds a gh action that checks that the changelog is updated
- Adds a gh action that deploys new releases automatically to pypi
- Warn users if case default panels are outdated
- Define institute-specific gene panels for filtering in institute settings
- Use institute-specific gene panels in variants filtering
- Show somatic VAF for pinned and causative variants on case page

### Fixed
- Report pages redirect to login instead of crashing when session expires
- Variants filter loading in cancer variants page
- User, Causative and Cases tables not scaling to full page
- Improved docs for an initial production setup
- Compatibility with latest version of Black
- Fixed tests for Click>7
- Clinical filter required an extra click to Filter to return variants
- Restore pagination and shrink badges in the variants page tables
- Removing a user from the command line now inactivates the case only if user is last assignee and case is active
- Bugfix, LoqusDB per institute feature crashed when institute id was empty string
- Bugfix, LoqusDB calls where missing case count
- filter removal and upload for filters deleted from another page/other user
- Visualize outdated gene panels info in a popover instead of a tooltip in case page side panel

### Changed
- Highlight color on normal STRs in the variants table from green to blue
- Display breakpoints coordinates in verification emails only for structural variants


## [4.20]
### Added
- Display number of filtered variants vs number of total variants in variants page
- Search case by HPO terms
- Dismiss variant column in the variants tables
- Black and pre-commit packages to dev requirements

### Fixed
- Bug occurring when rerun is requested twice
- Peddy info fields in the demo config file
- Added load config safety check for multiple alignment files for one individual
- Formatting of cancer variants table
- Missing Score in SV variants table

### Changed
- Updated the documentation on how to create a new software release
- Genome build-aware cytobands coordinates
- Styling update of the Matchmaker card
- Select search type in case search form


## [4.19]

### Added
- Show internal ID for case
- Add internal ID for downloaded CGH files
- Export dynamic HPO gene list from case page
- Remove users as case assignees when their account is deleted
- Keep variants filters panel expanded when filters have been used

### Fixed
- Handle the ProxyFix ModuleNotFoundError when Werkzeug installed version is >1.0
- General report formatting issues whenever case and variant comments contain extremely long strings with no spaces

### Changed
- Created an institute wrapper page that contains list of cases, causatives, SNVs & Indels, user list, shared data and institute settings
- Display case name instead of case ID on clinVar submissions
- Changed icon of sample update in clinVar submissions


## [4.18]

### Added
- Filter cancer variants on cytoband coordinates
- Show dismiss reasons in a badge with hover for clinical variants
- Show an ellipsis if 10 cases or more to display with loqusdb matches
- A new blog post for version 4.17
- Tooltip to better describe Tumor and Normal columns in cancer variants
- Filter cancer SNVs and SVs by chromosome coordinates
- Default export of `Assertion method citation` to clinVar variants submission file
- Button to export up to 500 cancer variants, filtered or not
- Rename samples of a clinVar submission file

### Fixed
- Apply default gene panel on return to cancer variantS from variant view
- Revert to certificate checking when asking for Chanjo reports
- `scout download everything` command failing while downloading HPO terms

### Changed
- Turn tumor and normal allelic fraction to decimal numbers in tumor variants page
- Moved clinVar submissions code to the institutes blueprints
- Changed name of clinVar export files to FILENAME.Variant.csv and FILENAME.CaseData.csv
- Switched Google login libraries from Flask-OAuthlib to Authlib


## [4.17.1]

### Fixed
- Load cytobands for cases with chromosome build not "37" or "38"


## [4.17]

### Added
- COSMIC badge shown in cancer variants
- Default gene-panel in non-cancer structural view in url
- Filter SNVs and SVs by cytoband coordinates
- Filter cancer SNV variants by alt allele frequency in tumor
- Correct genome build in UCSC link from structural variant page



### Fixed
- Bug in clinVar form when variant has no gene
- Bug when sharing cases with the same institute twice
- Page crashing when removing causative variant tag
- Do not default to GATK caller when no caller info is provided for cancer SNVs


## [4.16.1]

### Fixed
- Fix the fix for handling of delivery reports for rerun cases

## [4.16]

### Added
- Adds possibility to add "lims_id" to cases. Currently only stored in database, not shown anywhere
- Adds verification comment box to SVs (previously only available for small variants)
- Scrollable pedigree panel

### Fixed
- Error caused by changes in WTForm (new release 2.3.x)
- Bug in OMIM case page form, causing the page to crash when a string was provided instead of a numerical OMIM id
- Fix Alamut link to work properly on hg38
- Better handling of delivery reports for rerun cases
- Small CodeFactor style issues: matchmaker results counting, a couple of incomplete tests and safer external xml
- Fix an issue with Phenomizer introduced by CodeFactor style changes

### Changed
- Updated the version of igv.js to 2.5.4

## [4.15.1]

### Added
- Display gene names in ClinVar submissions page
- Links to Varsome in variant transcripts table

### Fixed
- Small fixes to ClinVar submission form
- Gene panel page crash when old panel has no maintainers

## [4.15]

### Added
- Clinvar CNVs IGV track
- Gene panels can have maintainers
- Keep variant actions (dismissed, manual rank, mosaic, acmg, comments) upon variant re-upload
- Keep variant actions also on full case re-upload

### Fixed
- Fix the link to Ensembl for SV variants when genome build 38.
- Arrange information in columns on variant page
- Fix so that new cosmic identifier (COSV) is also acceptable #1304
- Fixed COSMIC tag in INFO (outside of CSQ) to be parses as well with `&` splitter.
- COSMIC stub URL changed to https://cancer.sanger.ac.uk/cosmic/search?q= instead.
- Updated to a version of IGV where bigBed tracks are visualized correctly
- Clinvar submission files are named according to the content (variant_data and case_data)
- Always show causatives from other cases in case overview
- Correct disease associations for gene symbol aliases that exist as separate genes
- Re-add "custom annotations" for SV variants
- The override ClinVar P/LP add-in in the Clinical Filter failed for new CSQ strings

### Changed
- Runs all CI checks in github actions

## [4.14.1]

### Fixed
- Error when variant found in loqusdb is not loaded for other case

## [4.14]

### Added
- Use github actions to run tests
- Adds CLI command to update individual alignments path
- Update HPO terms using downloaded definitions files
- Option to use alternative flask config when running `scout serve`
- Requirement to use loqusdb >= 2.5 if integrated

### Fixed
- Do not display Pedigree panel in cancer view
- Do not rely on internet connection and services available when running CI tests
- Variant loading assumes GATK if no caller set given and GATK filter status is seen in FILTER
- Pass genome build param all the way in order to get the right gene mappings for cases with build 38
- Parse correctly variants with zero frequency values
- Continue even if there are problems to create a region vcf
- STR and cancer variant navigation back to variants pages could fail

### Changed
- Improved code that sends requests to the external APIs
- Updates ranges for user ranks to fit todays usage
- Run coveralls on github actions instead of travis
- Run pip checks on github actions instead of coveralls
- For hg38 cases, change gnomAD link to point to version 3.0 (which is hg38 based)
- Show pinned or causative STR variants a bit more human readable

## [4.13.1]

### Added
### Fixed
- Typo that caused not all clinvar conflicting interpretations to be loaded no matter what
- Parse and retrieve clinvar annotations from VEP-annotated (VEP 97+) CSQ VCF field
- Variant clinvar significance shown as `not provided` whenever is `Uncertain significance`
- Phenomizer query crashing when case has no HPO terms assigned
- Fixed a bug affecting `All SNVs and INDELs` page when variants don't have canonical transcript
- Add gene name or id in cancer variant view

### Changed
- Cancer Variant view changed "Variant:Transcript:Exon:HGVS" to "Gene:Transcript:Exon:HGVS"

## [4.13]

### Added
- ClinVar SNVs track in IGV
- Add SMA view with SMN Copy Number data
- Easier to assign OMIM diagnoses from case page
- OMIM terms and specific OMIM term page

### Fixed
- Bug when adding a new gene to a panel
- Restored missing recent delivery reports
- Fixed style and links to other reports in case side panel
- Deleting cases using display_name and institute not deleting its variants
- Fixed bug that caused coordinates filter to override other filters
- Fixed a problem with finding some INS in loqusdb
- Layout on SV page when local observations without cases are present
- Make scout compatible with the new HPO definition files from `http://compbio.charite.de/jenkins/`
- General report visualization error when SNVs display names are very long


### Changed


## [4.12.4]

### Fixed
- Layout on SV page when local observations without cases are present

## [4.12.3]

### Fixed
- Case report when causative or pinned SVs have non null allele frequencies

## [4.12.2]

### Fixed
- SV variant links now take you to the SV variant page again
- Cancer variant view has cleaner table data entries for "N/A" data
- Pinned variant case level display hotfix for cancer and str - more on this later
- Cancer variants show correct alt/ref reads mirroring alt frequency now
- Always load all clinical STR variants even if a region load is attempted - index may be missing
- Same case repetition in variant local observations

## [4.12.1]

### Fixed
- Bug in variant.gene when gene has no HGVS description


## [4.12]

### Added
- Accepts `alignment_path` in load config to pass bam/cram files
- Display all phenotypes on variant page
- Display hgvs coordinates on pinned and causatives
- Clear panel pending changes
- Adds option to setup the database with static files
- Adds cli command to download the resources from CLI that scout needs
- Adds test files for merged somatic SV and CNV; as well as merged SNV, and INDEL part of #1279
- Allows for upload of OMIM-AUTO gene panel from static files without api-key

### Fixed
- Cancer case HPO panel variants link
- Fix so that some drop downs have correct size
- First IGV button in str variants page
- Cancer case activates on SNV variants
- Cases activate when STR variants are viewed
- Always calculate code coverage
- Pinned/Classification/comments in all types of variants pages
- Null values for panel's custom_inheritance_models
- Discrepancy between the manual disease transcripts and those in database in gene-edit page
- ACMG classification not showing for some causatives
- Fix bug which caused IGV.js to use hg19 reference files for hg38 data
- Bug when multiple bam files sources with non-null values are available


### Changed
- Renamed `requests` file to `scout_requests`
- Cancer variant view shows two, instead of four, decimals for allele and normal


## [4.11.1]

### Fixed
- Institute settings page
- Link institute settings to sharing institutes choices

## [4.11.0]

### Added
- Display locus name on STR variant page
- Alternative key `GNOMADAF_popmax` for Gnomad popmax allele frequency
- Automatic suggestions on how to improve the code on Pull Requests
- Parse GERP, phastCons and phyloP annotations from vep annotated CSQ fields
- Avoid flickering comment popovers in variant list
- Parse REVEL score from vep annotated CSQ fields
- Allow users to modify general institute settings
- Optionally format code automatically on commit
- Adds command to backup vital parts `scout export database`
- Parsing and displaying cancer SV variants from Manta annotated VCF files
- Dismiss cancer snv variants with cancer-specific options
- Add IGV.js UPD, RHO and TIDDIT coverage wig tracks.


### Fixed
- Slightly darker page background
- Fixed an issued with parsed conservation values from CSQ
- Clinvar submissions accessible to all users of an institute
- Header toolbar when on Clinvar page now shows institute name correctly
- Case should not always inactivate upon update
- Show dismissed snv cancer variants as grey on the cancer variants page
- Improved style of mappability link and local observations on variant page
- Convert all the GET requests to the igv view to POST request
- Error when updating gene panels using a file containing BOM chars
- Add/replace gene radio button not working in gene panels


## [4.10.1]

### Fixed
- Fixed issue with opening research variants
- Problem with coveralls not called by Travis CI
- Handle Biomart service down in tests


## [4.10.0]

### Added
- Rank score model in causatives page
- Exportable HPO terms from phenotypes page
- AMP guideline tiers for cancer variants
- Adds scroll for the transcript tab
- Added CLI option to query cases on time since case event was added
- Shadow clinical assessments also on research variants display
- Support for CRAM alignment files
- Improved str variants view : sorting by locus, grouped by allele.
- Delivery report PDF export
- New mosaicism tag option
- Add or modify individuals' age or tissue type from case page
- Display GC and allele depth in causatives table.
- Included primary reference transcript in general report
- Included partial causative variants in general report
- Remove dependency of loqusdb by utilising the CLI

### Fixed
- Fixed update OMIM command bug due to change in the header of the genemap2 file
- Removed Mosaic Tag from Cancer variants
- Fixes issue with unaligned table headers that comes with hidden Datatables
- Layout in general report PDF export
- Fixed issue on the case statistics view. The validation bars didn't show up when all institutes were selected. Now they do.
- Fixed missing path import by importing pathlib.Path
- Handle index inconsistencies in the update index functions
- Fixed layout problems


## [4.9.0]

### Added
- Improved MatchMaker pages, including visible patient contacts email address
- New badges for the github repo
- Links to [GENEMANIA](genemania.org)
- Sort gene panel list on case view.
- More automatic tests
- Allow loading of custom annotations in VCF using the SCOUT_CUSTOM info tag.

### Fixed
- Fix error when a gene is added to an empty dynamic gene panel
- Fix crash when attempting to add genes on incorrect format to dynamic gene panel
- Manual rank variant tags could be saved in a "Select a tag"-state, a problem in the variants view.
- Same case evaluations are no longer shown as gray previous evaluations on the variants page
- Stay on research pages, even if reset, next first buttons are pressed..
- Overlapping variants will now be visible on variant page again
- Fix missing classification comments and links in evaluations page
- All prioritized cases are shown on cases page


## [4.8.3]

### Added

### Fixed
- Bug when ordering sanger
- Improved scrolling over long list of genes/transcripts


## [4.8.2]

### Added

### Fixed
- Avoid opening extra tab for coverage report
- Fixed a problem when rank model version was saved as floats and not strings
- Fixed a problem with displaying dismiss variant reasons on the general report
- Disable load and delete filter buttons if there are no saved filters
- Fix problem with missing verifications
- Remove duplicate users and merge their data and activity


## [4.8.1]

### Added

### Fixed
- Prevent login fail for users with id defined by ObjectId and not email
- Prevent the app from crashing with `AttributeError: 'NoneType' object has no attribute 'message'`


## [4.8.0]

### Added
- Updated Scout to use Bootstrap 4.3
- New looks for Scout
- Improved dashboard using Chart.js
- Ask before inactivating a case where last assigned user leaves it
- Genes can be manually added to the dynamic gene list directly on the case page
- Dynamic gene panels can optionally be used with clinical filter, instead of default gene panel
- Dynamic gene panels get link out to chanjo-report for coverage report
- Load all clinvar variants with clinvar Pathogenic, Likely Pathogenic and Conflicting pathogenic
- Show transcripts with exon numbers for structural variants
- Case sort order can now be toggled between ascending and descending.
- Variants can be marked as partial causative if phenotype is available for case.
- Show a frequency tooltip hover for SV-variants.
- Added support for LDAP login system
- Search snv and structural variants by chromosomal coordinates
- Structural variants can be marked as partial causative if phenotype is available for case.
- Show normal and pathologic limits for STRs in the STR variants view.
- Institute level persistent variant filter settings that can be retrieved and used.
- export causative variants to Excel
- Add support for ROH, WIG and chromosome PNGs in case-view

### Fixed
- Fixed missing import for variants with comments
- Instructions on how to build docs
- Keep sanger order + verification when updating/reloading variants
- Fixed and moved broken filter actions (HPO gene panel and reset filter)
- Fixed string conversion to number
- UCSC links for structural variants are now separated per breakpoint (and whole variant where applicable)
- Reintroduced missing coverage report
- Fixed a bug preventing loading samples using the command line
- Better inheritance models customization for genes in gene panels
- STR variant page back to list button now does its one job.
- Allows to setup scout without a omim api key
- Fixed error causing "favicon not found" flash messages
- Removed flask --version from base cli
- Request rerun no longer changes case status. Active or archived cases inactivate on upload.
- Fixed missing tooltip on the cancer variants page
- Fixed weird Rank cell in variants page
- Next and first buttons order swap
- Added pagination (and POST capability) to cancer variants.
- Improves loading speed for variant page
- Problem with updating variant rank when no variants
- Improved Clinvar submission form
- General report crashing when dismissed variant has no valid dismiss code
- Also show collaborative case variants on the All variants view.
- Improved phenotype search using dataTables.js on phenotypes page
- Search and delete users with `email` instead of `_id`
- Fixed css styles so that multiselect options will all fit one column


## [4.7.3]

### Added
- RankScore can be used with VCFs for vcf_cancer files

### Fixed
- Fix issue with STR view next page button not doing its one job.

### Deleted
- Removed pileup as a bam viewing option. This is replaced by IGV


## [4.7.2]

### Added
- Show earlier ACMG classification in the variant list

### Fixed
- Fixed igv search not working due to igv.js dist 2.2.17
- Fixed searches for cases with a gene with variants pinned or marked causative.
- Load variant pages faster after fixing other causatives query
- Fixed mitochondrial report bug for variants without genes

## [4.7.1]

### Added

### Fixed
- Fixed bug on genes page


## [4.7.0]

### Added
- Export genes and gene panels in build GRCh38
- Search for cases with variants pinned or marked causative in a given gene.
- Search for cases phenotypically similar to a case also from WUI.
- Case variant searches can be limited to similar cases, matching HPO-terms,
  phenogroups and cohorts.
- De-archive reruns and flag them as 'inactive' if archived
- Sort cases by analysis_date, track or status
- Display cases in the following order: prioritized, active, inactive, archived, solved
- Assign case to user when user activates it or asks for rerun
- Case becomes inactive when it has no assignees
- Fetch refseq version from entrez and use it in clinvar form
- Load and export of exons for all genes, independent on refseq
- Documentation for loading/updating exons
- Showing SV variant annotations: SV cgh frequencies, gnomad-SV, local SV frequencies
- Showing transcripts mapping score in segmental duplications
- Handle requests to Ensembl Rest API
- Handle requests to Ensembl Rest Biomart
- STR variants view now displays GT and IGV link.
- Description field for gene panels
- Export exons in build 37 and 38 using the command line

### Fixed
- Fixes of and induced by build tests
- Fixed bug affecting variant observations in other cases
- Fixed a bug that showed wrong gene coverage in general panel PDF export
- MT report only shows variants occurring in the specific individual of the excel sheet
- Disable SSL certifcate verification in requests to chanjo
- Updates how intervaltree and pymongo is used to void deprecated functions
- Increased size of IGV sample tracks
- Optimized tests


## [4.6.1]

### Added

### Fixed
- Missing 'father' and 'mother' keys when parsing single individual cases


## [4.6.0]

### Added
- Description of Scout branching model in CONTRIBUTING doc
- Causatives in alphabetical order, display ACMG classification and filter by gene.
- Added 'external' to the list of analysis type options
- Adds functionality to display "Tissue type". Passed via load config.
- Update to IGV 2.

### Fixed
- Fixed alignment visualization and vcf2cytosure availability for demo case samples
- Fixed 3 bugs affecting SV pages visualization
- Reintroduced the --version cli option
- Fixed variants query by panel (hpo panel + gene panel).
- Downloaded MT report contains excel files with individuals' display name
- Refactored code in parsing of config files.


## [4.5.1]

### Added

### Fixed
- update requirement to use PyYaml version >= 5.1
- Safer code when loading config params in cli base


## [4.5.0]

### Added
- Search for similar cases from scout view CLI
- Scout cli is now invoked from the app object and works under the app context

### Fixed
- PyYaml dependency fixed to use version >= 5.1


## [4.4.1]

### Added
- Display SV rank model version when available

### Fixed
- Fixed upload of delivery report via API


## [4.4.0]

### Added
- Displaying more info on the Causatives page and hiding those not causative at the case level
- Add a comment text field to Sanger order request form, allowing a message to be included in the email
- MatchMaker Exchange integration
- List cases with empty synopsis, missing HPO terms and phenotype groups.
- Search for cases with open research list, or a given case status (active, inactive, archived)

### Fixed
- Variant query builder split into several functions
- Fixed delivery report load bug


## [4.3.3]

### Added
- Different individual table for cancer cases

### Fixed
- Dashboard collects validated variants from verification events instead of using 'sanger' field
- Cases shared with collaborators are visible again in cases page
- Force users to select a real institute to share cases with (actionbar select fix)


## [4.3.2]

### Added
- Dashboard data can be filtered using filters available in cases page
- Causatives for each institute are displayed on a dedicated page
- SNVs and and SVs are searchable across cases by gene and rank score
- A more complete report with validated variants is downloadable from dashboard

### Fixed
- Clinsig filter is fixed so clinsig numerical values are returned
- Split multi clinsig string values in different elements of clinsig array
- Regex to search in multi clinsig string values or multi revstat string values
- It works to upload vcf files with no variants now
- Combined Pileup and IGV alignments for SVs having variant start and stop on the same chromosome


## [4.3.1]

### Added
- Show calls from all callers even if call is not available
- Instructions to install cairo and pango libs from WeasyPrint page
- Display cases with number of variants from CLI
- Only display cases with number of variants above certain treshold. (Also CLI)
- Export of verified variants by CLI or from the dashboard
- Extend case level queries with default panels, cohorts and phenotype groups.
- Slice dashboard statistics display using case level queries
- Add a view where all variants for an institute can be searched across cases, filtering on gene and rank score. Allows searching research variants for cases that have research open.

### Fixed
- Fixed code to extract variant conservation (gerp, phyloP, phastCons)
- Visualization of PDF-exported gene panels
- Reintroduced the exon/intron number in variant verification email
- Sex and affected status is correctly displayed on general report
- Force number validation in SV filter by size
- Display ensembl transcripts when no refseq exists


## [4.3.0]

### Added
- Mosaicism tag on variants
- Show and filter on SweGen frequency for SVs
- Show annotations for STR variants
- Show all transcripts in verification email
- Added mitochondrial export
- Adds alternative to search for SVs shorter that the given length
- Look for 'bcftools' in the `set` field of VCFs
- Display digenic inheritance from OMIM
- Displays what refseq transcript that is primary in hgnc

### Fixed

- Archived panels displays the correct date (not retroactive change)
- Fixed problem with waiting times in gene panel exports
- Clinvar fiter not working with human readable clinsig values

## [4.2.2]

### Fixed
- Fixed gene panel create/modify from CSV file utf-8 decoding error
- Updating genes in gene panels now supports edit comments and entry version
- Gene panel export timeout error

## [4.2.1]

### Fixed
- Re-introduced gene name(s) in verification email subject
- Better PDF rendering for excluded variants in report
- Problem to access old case when `is_default` did not exist on a panel


## [4.2.0]

### Added
- New index on variant_id for events
- Display overlapping compounds on variants view

### Fixed
- Fixed broken clinical filter


## [4.1.4]

### Added
- Download of filtered SVs

### Fixed
- Fixed broken download of filtered variants
- Fixed visualization issue in gene panel PDF export
- Fixed bug when updating gene names in variant controller


## [4.1.3]

### Fixed
- Displays all primary transcripts


## [4.1.2]

### Added
- Option add/replace when updating a panel via CSV file
- More flexible versioning of the gene panels
- Printing coverage report on the bottom of the pdf case report
- Variant verification option for SVs
- Logs uri without pwd when connecting
- Disease-causing transcripts in case report
- Thicker lines in case report
- Supports HPO search for cases, both terms or if described in synopsis
- Adds sanger information to dashboard

### Fixed
- Use db name instead of **auth** as default for authentication
- Fixes so that reports can be generated even with many variants
- Fixed sanger validation popup to show individual variants queried by user and institute.
- Fixed problem with setting up scout
- Fixes problem when exac file is not available through broad ftp
- Fetch transcripts for correct build in `adapter.hgnc_gene`

## [4.1.1]
- Fix problem with institute authentication flash message in utils
- Fix problem with comments
- Fix problem with ensembl link


## [4.1.0]

### Added
- OMIM phenotypes to case report
- Command to download all panel app gene panels `scout load panel --panel-app`
- Links to genenames.org and omim on gene page
- Popup on gene at variants page with gene information
- reset sanger status to "Not validated" for pinned variants
- highlight cases with variants to be evaluated by Sanger on the cases page
- option to point to local reference files to the genome viewer pileup.js. Documented in `docs.admin-guide.server`
- option to export single variants in `scout export variants`
- option to load a multiqc report together with a case(add line in load config)
- added a view for searching HPO terms. It is accessed from the top left corner menu
- Updates the variants view for cancer variants. Adds a small cancer specific filter for known variants
- Adds hgvs information on cancer variants page
- Adds option to update phenotype groups from CLI

### Fixed
- Improved Clinvar to submit variants from different cases. Fixed HPO terms in casedata according to feedback
- Fixed broken link to case page from Sanger modal in cases view
- Now only cases with non empty lists of causative variants are returned in `adapter.case(has_causatives=True)`
- Can handle Tumor only samples
- Long lists of HGNC symbols are now possible. This was previously difficult with manual, uploaded or by HPO search when changing filter settings due to GET request limitations. Relevant pages now use POST requests. Adds the dynamic HPO panel as a selection on the gene panel dropdown.
- Variant filter defaults to default panels also on SV and Cancer variants pages.

## [4.0.0]

### WARNING ###

This is a major version update and will require that the backend of pre releases is updated.
Run commands:

```
$scout update genes
$scout update hpo
```

- Created a Clinvar submission tool, to speed up Clinvar submission of SNVs and SVs
- Added an analysis report page (html and PDF format) containing phenotype, gene panels and variants that are relevant to solve a case.

### Fixed
- Optimized evaluated variants to speed up creation of case report
- Moved igv and pileup viewer under a common folder
- Fixed MT alignment view pileup.js
- Fixed coordinates for SVs with start chromosome different from end chromosome
- Global comments shown across cases and institutes. Case-specific variant comments are shown only for that specific case.
- Links to clinvar submitted variants at the cases level
- Adapts clinvar parsing to new format
- Fixed problem in `scout update user` when the user object had no roles
- Makes pileup.js use online genome resources when viewing alignments. Now any instance of Scout can make use of this functionality.
- Fix ensembl link for structural variants
- Works even when cases does not have `'madeline_info'`
- Parses Polyphen in correct way again
- Fix problem with parsing gnomad from VEP

### Added
- Added a PDF export function for gene panels
- Added a "Filter and export" button to export custom-filtered SNVs to CSV file
- Dismiss SVs
- Added IGV alignments viewer
- Read delivery report path from case config or CLI command
- Filter for spidex scores
- All HPO terms are now added and fetched from the correct source (https://github.com/obophenotype/human-phenotype-ontology/blob/master/hp.obo)
- New command `scout update hpo`
- New command `scout update genes` will fetch all the latest information about genes and update them
- Load **all** variants found on chromosome **MT**
- Adds choice in cases overview do show as many cases as user like

### Removed
- pileup.min.js and pileup css are imported from a remote web location now
- All source files for HPO information, this is instead fetched directly from source
- All source files for gene information, this is instead fetched directly from source

## [3.0.0]
### Fixed
- hide pedigree panel unless it exists

## [1.5.1] - 2016-07-27
### Fixed
- look for both ".bam.bai" and ".bai" extensions

## [1.4.0] - 2016-03-22
### Added
- support for local frequency through loqusdb
- bunch of other stuff

## [1.3.0] - 2016-02-19
### Fixed
- Update query-phenomizer and add username/password

### Changed
- Update the way a case is checked for rerun-status

### Added
- Add new button to mark a case as "checked"
- Link to clinical variants _without_ 1000G annotation

## [1.2.2] - 2016-02-18
### Fixed
- avoid filtering out variants lacking ExAC and 1000G annotations

## [1.1.3] - 2015-10-01
### Fixed
- persist (clinical) filter when clicking load more
- fix #154 by robustly setting clinical filter func. terms

## [1.1.2] - 2015-09-07
### Fixed
- avoid replacing coverage report with none
- update SO terms, refactored

## [1.1.1] - 2015-08-20
### Fixed
- fetch case based on collaborator status (not owner)

## [1.1.0] - 2015-05-29
### Added
- link(s) to SNPedia based on RS-numbers
- new Jinja filter to "humanize" decimal numbers
- show gene panels in variant view
- new Jinja filter for decoding URL encoding
- add indicator to variants in list that have comments
- add variant number threshold and rank score threshold to load function
- add event methods to mongo adapter
- add tests for models
- show badge "old" if comment was written for a previous analysis

### Changed
- show cDNA change in transcript summary unless variant is exonic
- moved compounds table further up the page
- show dates for case uploads in ISO format
- moved variant comments higher up on page
- updated documentation for pages
- read in coverage report as blob in database and serve directly
- change ``OmimPhenotype`` to ``PhenotypeTerm``
- reorganize models sub-package
- move events (and comments) to separate collection
- only display prev/next links for the research list
- include variant type in breadcrumbs e.g. "Clinical variants"

### Removed
- drop dependency on moment.js

### Fixed
- show the same level of detail for all frequencies on all pages
- properly decode URL encoded symbols in amino acid/cDNA change strings
- fixed issue with wipe permissions in MongoDB
- include default gene lists in "variants" link in breadcrumbs

## [1.0.2] - 2015-05-20
### Changed
- update case fetching function

### Fixed
- handle multiple cases with same id

## [1.0.1] - 2015-04-28
### Fixed
- Fix building URL parameters in cases list Vue component

## [1.0.0] - 2015-04-12
Codename: Sara Lund

![Release 1.0](artwork/releases/release-1-0.jpg)

### Added
- Add email logging for unexpected errors
- New command line tool for deleting case

### Changed
- Much improved logging overall
- Updated documentation/usage guide
- Removed non-working IGV link

### Fixed
- Show sample display name in GT call
- Various small bug fixes
- Make it easier to hover over popups

## [0.0.2-rc1] - 2015-03-04
### Added
- add protein table for each variant
- add many more external links
- add coverage reports as PDFs

### Changed
- incorporate user feedback updates
- big refactor of load scripts

## [0.0.2-rc2] - 2015-03-04
### Changes
- add gene table with gene description
- reorganize inheritance models box

### Fixed
- avoid overwriting gene list on "research" load
- fix various bugs in external links

## [0.0.2-rc3] - 2015-03-05
### Added
- Activity log feed to variant view
- Adds protein change strings to ODM and Sanger email

### Changed
- Extract activity log component to macro

### Fixes
- Make Ensembl transcript links use archive website<|MERGE_RESOLUTION|>--- conflicted
+++ resolved
@@ -23,12 +23,9 @@
 - Enabled Flask CORS to communicate CORS status to js apps
 - Moved the code preparing the transcripts overview to the backend
 - Refactored and filtered json data used in general case report
-<<<<<<< HEAD
+- Changed the database used in docker-compose file to use the official MongoDB v4.4 image
 - Moved the code preparing the transcripts overview to the backend 
 - Case configuration parsing now uses Pydantic for improved typechecking and config handling
-=======
-- Changed the database used in docker-compose file to use the official MongoDB v4.4 image
->>>>>>> 8849514e
 
 ## [4.39]
 ### Added
