# Change Log
All notable changes to this project will be documented in this file.
This project adheres to [Semantic Versioning](http://semver.org/).

About changelog [here](https://keepachangelog.com/en/1.0.0/)

## [X.X.X]
### Added
- Load and show MITOMAP associated diseases from VCF (INFO field: MitomapAssociatedDiseases, via HmtNote)
- Show variant allele frequencies for mitochondrial variants
- Extend "public" json API with diseases (OMIM) and phenotypes (HPO)
- HPO gene list download now has option for clinical and non-clinical genes
- Display gene splice junctions data in sashimi plots
- Update case individuals with splice junctions tracks
- Simple Docker compose for development with local build
- Make Phenomodels subpanels collapsible
### Fixed
- Show other causative once, even if several events point to it
- Filtering variants by mitochondrial chromosome for cases with genome build=38
- HPO gene search button triggers any warnings for clinical / non-existing genes also on first search
- Fixed a bug in variants pages caused by MT variants without alt_frequency
- Tests for CADD score parsing function
### Changed
- Refactor according to CodeFactor - mostly reuse of duplicated code
- Phenomodels language adjustment
- Open variants in a new window (from variants page)
- Open overlapping and compound variants in a new window (from variant page)
- gnomAD link points to gnomAD v.3 (build GRCh38) for mitochondrial variants.
<<<<<<< HEAD
- Refactored the MatchMaker integration as an extension
=======
- Display only number of affected genes for dismissed SVs in general report
>>>>>>> 5f87e01a

## [4.31.1]
### Added
### Changed
- Remove mitochondrial and coverage report from cancer cases sidebar
### Fixed
- ClinVar page when dbSNP id is None

## [4.31]
### Added
- gnomAD annotation field in admin guide
- Export also dynamic panel genes not associated to an HPO term when downloading the HPO panel
- Primary HGNC transcript info in variant export files
- Show variant quality (QUAL field from vcf) in the variant summary
- Load/update PDF gene fusion reports (clinical and research) generated with Arriba
- Support new MANE annotations from VEP (both MANE Select and MANE Plus Clinical)
- Display on case activity the event of a user resetting all dismissed variants
- Support gnomAD population frequencies for mitochondrial variants
- Anchor links in Casedata ClinVar panels to redirect after renaming individuals
### Fixed
- Replace old docs link www.clinicalgenomics.se/scout with new https://clinical-genomics.github.io/scout
- Page formatting issues whenever case and variant comments contain extremely long strings with no spaces
- Chromograph images can be one column and have scrollbar. Removed legacy code.
- Column labels for ClinVar case submission
- Page crashing looking for LoqusDB observation when variant doesn't exist
- Missing inheritance models and custom inheritance models on newly created gene panels
- Accept only numbers in managed variants filter as position and end coordinates
- SNP id format and links in Variant page, ClinVar submission form and general report
- Case groups tooltip triggered only when mouse is on the panel header
### Changed
- A more compact case groups panel
- Added landscape orientation CSS style to cancer coverage and QC demo report
- Improve user documentation to create and save new gene panels
- Removed option to use space as separator when uploading gene panels
- Separating the columns of standard and custom inheritance models in gene panels
- Improved ClinVar instructions for users using non-English Excel

## [4.30.2]
### Added
### Fixed
- Use VEP RefSeq ID if RefSeq list is empty in RefSeq transcripts overview
- Bug creating variant links for variants with no end_chrom
### Changed

## [4.30.1]
### Added
### Fixed
- Cryptography dependency fixed to use version < 3.4
### Changed

## [4.30]
### Added
- Introduced a `reset dismiss variant` verb
- Button to reset all dismissed variants for a case
- Add black border to Chromograph ideograms
- Show ClinVar annotations on variantS page
- Added integration with GENS, copy number visualization tool
- Added a VUS label to the manual classification variant tags
- Add additional information to SNV verification emails
- Tooltips documenting manual annotations from default panels
- Case groups now show bam files from all cases on align view
### Fixed
- Center initial igv view on variant start with SNV/indels
- Don't set initial igv view to negative coordinates
- Display of GQ for SV and STR
- Parsing of AD and related info for STRs
- LoqusDB field in institute settings accepts only existing Loqus instances
- Fix DECIPHER link to work after DECIPHER migrated to GRCh38
- Removed visibility window param from igv.js genes track
- Updated HPO download URL
- Patch HPO download test correctly
- Reference size on STR hover not needed (also wrong)
- Introduced genome build check (allowed values: 37, 38, "37", "38") on case load
- Improve case searching by assignee full name
- Populating the LoqusDB select in institute settings
### Changed
- Cancer variants table header (pop freq etc)
- Only admin users can modify LoqusDB instance in Institute settings
- Style of case synopsis, variants and case comments
- Switched to igv.js 2.7.5
- Do not choke if case is missing research variants when research requested
- Improve create new gene panel form validation
- Make XM- transcripts less visible if they don't overlap with transcript refseq_id in variant page
- Color of gene panels and comments panels on cases and variant pages

## [4.29.1]
### Added
### Fixed
- Always load STR variants regardless of RankScore threshold (hotfix)
### Changed

## [4.29]
### Added
- Added a page about migrating potentially breaking changes to the documentation
- markdown_include in development requirements file
- STR variants filter
- Display source, Z-score, inheritance pattern for STR annotations from Stranger (>0.6.1) if available
- Coverage and quality report to cancer view
### Fixed
- ACMG classification page crashing when trying to visualize a classification that was removed
- Pretty print HGVS on gene variants (URL-decode VEP)
- Broken or missing link in the documentation
- Multiple gene names in ClinVar submission form
- Inheritance model select field in ClinVar submission
- IGV.js >2.7.0 has an issue with the gene track zoom levels - temp freeze at 2.7.0
- Revert CORS-anywhere and introduce a local http proxy for cloud tracks
### Changed

## [4.28]
### Added
- Chromograph integration for displaying PNGs in case-page
- Add VAF to cancer case general report, and remove some of its unused fields
- Variants filter compatible with genome browser location strings
- Support for custom public igv tracks stored on the cloud
- Add tests to increase testing coverage
- Update case variants count after deleting variants
- Update IGV.js to latest (v2.7.4)
- Bypass igv.js CORS check using `https://github.com/Rob--W/cors-anywhere`
- Documentation on default and custom IGV.js tracks (admin docs)
- Lock phenomodels so they're editable by admins only
- Small case group assessment sharing
- Tutorial and files for deploying app on containers (Kubernetes pods)
- Canonical transcript and protein change of canonical transcript in exported variants excel sheet
- Support for Font Awesome version 6
- Submit to Beacon from case page sidebar
- Hide dismissed variants in variants pages and variants export function
- Systemd service files and instruction to deploy Scout using podman
### Fixed
- Bugfix: unused `chromgraph_prefix |tojson` removed
- Freeze coloredlogs temporarily
- Marrvel link
- Don't show TP53 link for silent or synonymous changes
- OMIM gene field accepts any custom number as OMIM gene
- Fix Pytest single quote vs double quote string
- Bug in gene variants search by similar cases and no similar case is found
- Delete unused file `userpanel.py`
- Primary transcripts in variant overview and general report
- Google OAuth2 login setup in README file
- Redirect to 'missing file'-icon if configured Chromograph file is missing
- Javascript error in case page
- Fix compound matching during variant loading for hg38
- Cancer variants view containing variants dismissed with cancer-specific reasons
- Zoom to SV variant length was missing IGV contig select
- Tooltips on case page when case has no default gene panels
### Changed
- Save case variants count in case document and not in sessions
- Style of gene panels multiselect on case page
- Collapse/expand main HPO checkboxes in phenomodel preview
- Replaced GQ (Genotype quality) with VAF (Variant allele frequency) in cancer variants GT table
- Allow loading of cancer cases with no tumor_purity field
- Truncate cDNA and protein changes in case report if longer than 20 characters


## [4.27]
### Added
- Exclude one or more variant categories when running variants delete command
### Fixed
### Changed

## [4.26.1]
### Added
### Fixed
- Links with 1-letter aa codes crash on frameshift etc
### Changed

## [4.26]
### Added
- Extend the delete variants command to print analysis date, track, institute, status and research status
- Delete variants by type of analysis (wgs|wes|panel)
- Links to cBioPortal, MutanTP53, IARC TP53, OncoKB, MyCancerGenome, CIViC
### Fixed
- Deleted variants count
### Changed
- Print output of variants delete command as a tab separated table

## [4.25]
### Added
- Command line function to remove variants from one or all cases
### Fixed
- Parse SMN None calls to None rather than False

## [4.24.1]
### Fixed
- Install requirements.txt via setup file

## [4.24]
### Added
- Institute-level phenotype models with sub-panels containing HPO and OMIM terms
- Runnable Docker demo
- Docker image build and push github action
- Makefile with shortcuts to docker commands
- Parse and save synopsis, phenotype and cohort terms from config files upon case upload
### Fixed
- Update dismissed variant status when variant dismissed key is missing
- Breakpoint two IGV button now shows correct chromosome when different from bp1
- Missing font lib in Docker image causing the PDF report download page to crash
- Sentieon Manta calls lack Somaticscore - load anyway
- ClinVar submissions crashing due to pinned variants that are not loaded
- Point ExAC pLI score to new gnomad server address
- Bug uploading cases missing phenotype terms in config file
- STRs loaded but not shown on browser page
- Bug when using adapter.variant.get_causatives with case_id without causatives
- Problem with fetching "solved" from scout export cases cli
- Better serialising of datetime and bson.ObjectId
- Added `volumes` folder to .gitignore
### Changed
- Make matching causative and managed variants foldable on case page
- Remove calls to PyMongo functions marked as deprecated in backend and frontend(as of version 3.7).
- Improved `scout update individual` command
- Export dynamic phenotypes with ordered gene lists as PDF


## [4.23]
### Added
- Save custom IGV track settings
- Show a flash message with clear info about non-valid genes when gene panel creation fails
- CNV report link in cancer case side navigation
- Return to comment section after editing, deleting or submitting a comment
- Managed variants
- MT vs 14 chromosome mean coverage stats if Scout is connected to Chanjo
### Fixed
- missing `vcf_cancer_sv` and `vcf_cancer_sv_research` to manual.
- Split ClinVar multiple clnsig values (slash-separated) and strip them of underscore for annotations without accession number
- Timeout of `All SNVs and INDELs` page when no valid gene is provided in the search
- Round CADD (MIPv9)
- Missing default panel value
- Invisible other causatives lines when other causatives lack gene symbols
### Changed
- Do not freeze mkdocs-material to version 4.6.1
- Remove pre-commit dependency

## [4.22]
### Added
- Editable cases comments
- Editable variants comments
### Fixed
- Empty variant activity panel
- STRs variants popover
- Split new ClinVar multiple significance terms for a variant
- Edit the selected comment, not the latest
### Changed
- Updated RELEASE docs.
- Pinned variants card style on the case page
- Merged `scout export exons` and `scout view exons` commands


## [4.21.2]
### Added
### Fixed
- Do not pre-filter research variants by (case-default) gene panels
- Show OMIM disease tooltip reliably
### Changed

## [4.21.1]
### Added
### Fixed
- Small change to Pop Freq column in variants ang gene panels to avoid strange text shrinking on small screens
- Direct use of HPO list for Clinical HPO SNV (and cancer SNV) filtering
- PDF coverage report redirecting to login page
### Changed
- Remove the option to dismiss single variants from all variants pages
- Bulk dismiss SNVs, SVs and cancer SNVs from variants pages

## [4.21]
### Added
- Support to configure LoqusDB per institute
- Highlight causative variants in the variants list
- Add tests. Mostly regarding building internal datatypes.
- Remove leading and trailing whitespaces from panel_name and display_name when panel is created
- Mark MANE transcript in list of transcripts in "Transcript overview" on variant page
- Show default panel name in case sidebar
- Previous buttons for variants pagination
- Adds a gh action that checks that the changelog is updated
- Adds a gh action that deploys new releases automatically to pypi
- Warn users if case default panels are outdated
- Define institute-specific gene panels for filtering in institute settings
- Use institute-specific gene panels in variants filtering
- Show somatic VAF for pinned and causative variants on case page

### Fixed
- Report pages redirect to login instead of crashing when session expires
- Variants filter loading in cancer variants page
- User, Causative and Cases tables not scaling to full page
- Improved docs for an initial production setup
- Compatibility with latest version of Black
- Fixed tests for Click>7
- Clinical filter required an extra click to Filter to return variants
- Restore pagination and shrink badges in the variants page tables
- Removing a user from the command line now inactivates the case only if user is last assignee and case is active
- Bugfix, LoqusDB per institute feature crashed when institute id was empty string
- Bugfix, LoqusDB calls where missing case count
- filter removal and upload for filters deleted from another page/other user
- Visualize outdated gene panels info in a popover instead of a tooltip in case page side panel

### Changed
- Highlight color on normal STRs in the variants table from green to blue
- Display breakpoints coordinates in verification emails only for structural variants


## [4.20]
### Added
- Display number of filtered variants vs number of total variants in variants page
- Search case by HPO terms
- Dismiss variant column in the variants tables
- Black and pre-commit packages to dev requirements

### Fixed
- Bug occurring when rerun is requested twice
- Peddy info fields in the demo config file
- Added load config safety check for multiple alignment files for one individual
- Formatting of cancer variants table
- Missing Score in SV variants table

### Changed
- Updated the documentation on how to create a new software release
- Genome build-aware cytobands coordinates
- Styling update of the Matchmaker card
- Select search type in case search form


## [4.19]

### Added
- Show internal ID for case
- Add internal ID for downloaded CGH files
- Export dynamic HPO gene list from case page
- Remove users as case assignees when their account is deleted
- Keep variants filters panel expanded when filters have been used

### Fixed
- Handle the ProxyFix ModuleNotFoundError when Werkzeug installed version is >1.0
- General report formatting issues whenever case and variant comments contain extremely long strings with no spaces

### Changed
- Created an institute wrapper page that contains list of cases, causatives, SNVs & Indels, user list, shared data and institute settings
- Display case name instead of case ID on clinVar submissions
- Changed icon of sample update in clinVar submissions


## [4.18]

### Added
- Filter cancer variants on cytoband coordinates
- Show dismiss reasons in a badge with hover for clinical variants
- Show an ellipsis if 10 cases or more to display with loqusdb matches
- A new blog post for version 4.17
- Tooltip to better describe Tumor and Normal columns in cancer variants
- Filter cancer SNVs and SVs by chromosome coordinates
- Default export of `Assertion method citation` to clinVar variants submission file
- Button to export up to 500 cancer variants, filtered or not
- Rename samples of a clinVar submission file

### Fixed
- Apply default gene panel on return to cancer variantS from variant view
- Revert to certificate checking when asking for Chanjo reports
- `scout download everything` command failing while downloading HPO terms

### Changed
- Turn tumor and normal allelic fraction to decimal numbers in tumor variants page
- Moved clinVar submissions code to the institutes blueprints
- Changed name of clinVar export files to FILENAME.Variant.csv and FILENAME.CaseData.csv
- Switched Google login libraries from Flask-OAuthlib to Authlib


## [4.17.1]

### Fixed
- Load cytobands for cases with chromosome build not "37" or "38"


## [4.17]

### Added
- COSMIC badge shown in cancer variants
- Default gene-panel in non-cancer structural view in url
- Filter SNVs and SVs by cytoband coordinates
- Filter cancer SNV variants by alt allele frequency in tumor
- Correct genome build in UCSC link from structural variant page



### Fixed
- Bug in clinVar form when variant has no gene
- Bug when sharing cases with the same institute twice
- Page crashing when removing causative variant tag
- Do not default to GATK caller when no caller info is provided for cancer SNVs


## [4.16.1]

### Fixed
- Fix the fix for handling of delivery reports for rerun cases

## [4.16]

### Added
- Adds possibility to add "lims_id" to cases. Currently only stored in database, not shown anywhere
- Adds verification comment box to SVs (previously only available for small variants)
- Scrollable pedigree panel

### Fixed
- Error caused by changes in WTForm (new release 2.3.x)
- Bug in OMIM case page form, causing the page to crash when a string was provided instead of a numerical OMIM id
- Fix Alamut link to work properly on hg38
- Better handling of delivery reports for rerun cases
- Small CodeFactor style issues: matchmaker results counting, a couple of incomplete tests and safer external xml
- Fix an issue with Phenomizer introduced by CodeFactor style changes

### Changed
- Updated the version of igv.js to 2.5.4

## [4.15.1]

### Added
- Display gene names in ClinVar submissions page
- Links to Varsome in variant transcripts table

### Fixed
- Small fixes to ClinVar submission form
- Gene panel page crash when old panel has no maintainers

## [4.15]

### Added
- Clinvar CNVs IGV track
- Gene panels can have maintainers
- Keep variant actions (dismissed, manual rank, mosaic, acmg, comments) upon variant re-upload
- Keep variant actions also on full case re-upload

### Fixed
- Fix the link to Ensembl for SV variants when genome build 38.
- Arrange information in columns on variant page
- Fix so that new cosmic identifier (COSV) is also acceptable #1304
- Fixed COSMIC tag in INFO (outside of CSQ) to be parses as well with `&` splitter.
- COSMIC stub URL changed to https://cancer.sanger.ac.uk/cosmic/search?q= instead.
- Updated to a version of IGV where bigBed tracks are visualized correctly
- Clinvar submission files are named according to the content (variant_data and case_data)
- Always show causatives from other cases in case overview
- Correct disease associations for gene symbol aliases that exist as separate genes
- Re-add "custom annotations" for SV variants
- The override ClinVar P/LP add-in in the Clinical Filter failed for new CSQ strings

### Changed
- Runs all CI checks in github actions

## [4.14.1]

### Fixed
- Error when variant found in loqusdb is not loaded for other case

## [4.14]

### Added
- Use github actions to run tests
- Adds CLI command to update individual alignments path
- Update HPO terms using downloaded definitions files
- Option to use alternative flask config when running `scout serve`
- Requirement to use loqusdb >= 2.5 if integrated

### Fixed
- Do not display Pedigree panel in cancer view
- Do not rely on internet connection and services available when running CI tests
- Variant loading assumes GATK if no caller set given and GATK filter status is seen in FILTER
- Pass genome build param all the way in order to get the right gene mappings for cases with build 38
- Parse correctly variants with zero frequency values
- Continue even if there are problems to create a region vcf
- STR and cancer variant navigation back to variants pages could fail

### Changed
- Improved code that sends requests to the external APIs
- Updates ranges for user ranks to fit todays usage
- Run coveralls on github actions instead of travis
- Run pip checks on github actions instead of coveralls
- For hg38 cases, change gnomAD link to point to version 3.0 (which is hg38 based)
- Show pinned or causative STR variants a bit more human readable

## [4.13.1]

### Added
### Fixed
- Typo that caused not all clinvar conflicting interpretations to be loaded no matter what
- Parse and retrieve clinvar annotations from VEP-annotated (VEP 97+) CSQ VCF field
- Variant clinvar significance shown as `not provided` whenever is `Uncertain significance`
- Phenomizer query crashing when case has no HPO terms assigned
- Fixed a bug affecting `All SNVs and INDELs` page when variants don't have canonical transcript
- Add gene name or id in cancer variant view

### Changed
- Cancer Variant view changed "Variant:Transcript:Exon:HGVS" to "Gene:Transcript:Exon:HGVS"

## [4.13]

### Added
- ClinVar SNVs track in IGV
- Add SMA view with SMN Copy Number data
- Easier to assign OMIM diagnoses from case page
- OMIM terms and specific OMIM term page

### Fixed
- Bug when adding a new gene to a panel
- Restored missing recent delivery reports
- Fixed style and links to other reports in case side panel
- Deleting cases using display_name and institute not deleting its variants
- Fixed bug that caused coordinates filter to override other filters
- Fixed a problem with finding some INS in loqusdb
- Layout on SV page when local observations without cases are present
- Make scout compatible with the new HPO definition files from `http://compbio.charite.de/jenkins/`
- General report visualization error when SNVs display names are very long


### Changed


## [4.12.4]

### Fixed
- Layout on SV page when local observations without cases are present

## [4.12.3]

### Fixed
- Case report when causative or pinned SVs have non null allele frequencies

## [4.12.2]

### Fixed
- SV variant links now take you to the SV variant page again
- Cancer variant view has cleaner table data entries for "N/A" data
- Pinned variant case level display hotfix for cancer and str - more on this later
- Cancer variants show correct alt/ref reads mirroring alt frequency now
- Always load all clinical STR variants even if a region load is attempted - index may be missing
- Same case repetition in variant local observations

## [4.12.1]

### Fixed
- Bug in variant.gene when gene has no HGVS description


## [4.12]

### Added
- Accepts `alignment_path` in load config to pass bam/cram files
- Display all phenotypes on variant page
- Display hgvs coordinates on pinned and causatives
- Clear panel pending changes
- Adds option to setup the database with static files
- Adds cli command to download the resources from CLI that scout needs
- Adds dummy files for merged somatic SV and CNV; as well as merged SNV, and INDEL part of #1279
- Allows for upload of OMIM-AUTO gene panel from static files without api-key

### Fixed
- Cancer case HPO panel variants link
- Fix so that some drop downs have correct size
- First IGV button in str variants page
- Cancer case activates on SNV variants
- Cases activate when STR variants are viewed
- Always calculate code coverage
- Pinned/Classification/comments in all types of variants pages
- Null values for panel's custom_inheritance_models
- Discrepancy between the manual disease transcripts and those in database in gene-edit page
- ACMG classification not showing for some causatives
- Fix bug which caused IGV.js to use hg19 reference files for hg38 data
- Bug when multiple bam files sources with non-null values are available


### Changed
- Renamed `requests` file to `scout_requests`
- Cancer variant view shows two, instead of four, decimals for allele and normal


## [4.11.1]

### Fixed
- Institute settings page
- Link institute settings to sharing institutes choices

## [4.11.0]

### Added
- Display locus name on STR variant page
- Alternative key `GNOMADAF_popmax` for Gnomad popmax allele frequency
- Automatic suggestions on how to improve the code on Pull Requests
- Parse GERP, phastCons and phyloP annotations from vep annotated CSQ fields
- Avoid flickering comment popovers in variant list
- Parse REVEL score from vep annotated CSQ fields
- Allow users to modify general institute settings
- Optionally format code automatically on commit
- Adds command to backup vital parts `scout export database`
- Parsing and displaying cancer SV variants from Manta annotated VCF files
- Dismiss cancer snv variants with cancer-specific options
- Add IGV.js UPD, RHO and TIDDIT coverage wig tracks.


### Fixed
- Slightly darker page background
- Fixed an issued with parsed conservation values from CSQ
- Clinvar submissions accessible to all users of an institute
- Header toolbar when on Clinvar page now shows institute name correctly
- Case should not always inactivate upon update
- Show dismissed snv cancer variants as grey on the cancer variants page
- Improved style of mappability link and local observations on variant page
- Convert all the GET requests to the igv view to POST request
- Error when updating gene panels using a file containing BOM chars
- Add/replace gene radio button not working in gene panels


## [4.10.1]

### Fixed
- Fixed issue with opening research variants
- Problem with coveralls not called by Travis CI
- Handle Biomart service down in tests


## [4.10.0]

### Added
- Rank score model in causatives page
- Exportable HPO terms from phenotypes page
- AMP guideline tiers for cancer variants
- Adds scroll for the transcript tab
- Added CLI option to query cases on time since case event was added
- Shadow clinical assessments also on research variants display
- Support for CRAM alignment files
- Improved str variants view : sorting by locus, grouped by allele.
- Delivery report PDF export
- New mosaicism tag option
- Add or modify individuals' age or tissue type from case page
- Display GC and allele depth in causatives table.
- Included primary reference transcript in general report
- Included partial causative variants in general report
- Remove dependency of loqusdb by utilising the CLI

### Fixed
- Fixed update OMIM command bug due to change in the header of the genemap2 file
- Removed Mosaic Tag from Cancer variants
- Fixes issue with unaligned table headers that comes with hidden Datatables
- Layout in general report PDF export
- Fixed issue on the case statistics view. The validation bars didn't show up when all institutes were selected. Now they do.
- Fixed missing path import by importing pathlib.Path
- Handle index inconsistencies in the update index functions
- Fixed layout problems


## [4.9.0]

### Added
- Improved MatchMaker pages, including visible patient contacts email address
- New badges for the github repo
- Links to [GENEMANIA](genemania.org)
- Sort gene panel list on case view.
- More automatic tests
- Allow loading of custom annotations in VCF using the SCOUT_CUSTOM info tag.

### Fixed
- Fix error when a gene is added to an empty dynamic gene panel
- Fix crash when attempting to add genes on incorrect format to dynamic gene panel
- Manual rank variant tags could be saved in a "Select a tag"-state, a problem in the variants view.
- Same case evaluations are no longer shown as gray previous evaluations on the variants page
- Stay on research pages, even if reset, next first buttons are pressed..
- Overlapping variants will now be visible on variant page again
- Fix missing classification comments and links in evaluations page
- All prioritized cases are shown on cases page


## [4.8.3]

### Added

### Fixed
- Bug when ordering sanger
- Improved scrolling over long list of genes/transcripts


## [4.8.2]

### Added

### Fixed
- Avoid opening extra tab for coverage report
- Fixed a problem when rank model version was saved as floats and not strings
- Fixed a problem with displaying dismiss variant reasons on the general report
- Disable load and delete filter buttons if there are no saved filters
- Fix problem with missing verifications
- Remove duplicate users and merge their data and activity


## [4.8.1]

### Added

### Fixed
- Prevent login fail for users with id defined by ObjectId and not email
- Prevent the app from crashing with `AttributeError: 'NoneType' object has no attribute 'message'`


## [4.8.0]

### Added
- Updated Scout to use Bootstrap 4.3
- New looks for Scout
- Improved dashboard using Chart.js
- Ask before inactivating a case where last assigned user leaves it
- Genes can be manually added to the dynamic gene list directly on the case page
- Dynamic gene panels can optionally be used with clinical filter, instead of default gene panel
- Dynamic gene panels get link out to chanjo-report for coverage report
- Load all clinvar variants with clinvar Pathogenic, Likely Pathogenic and Conflicting pathogenic
- Show transcripts with exon numbers for structural variants
- Case sort order can now be toggled between ascending and descending.
- Variants can be marked as partial causative if phenotype is available for case.
- Show a frequency tooltip hover for SV-variants.
- Added support for LDAP login system
- Search snv and structural variants by chromosomal coordinates
- Structural variants can be marked as partial causative if phenotype is available for case.
- Show normal and pathologic limits for STRs in the STR variants view.
- Institute level persistent variant filter settings that can be retrieved and used.
- export causative variants to Excel
- Add support for ROH, WIG and chromosome PNGs in case-view

### Fixed
- Fixed missing import for variants with comments
- Instructions on how to build docs
- Keep sanger order + verification when updating/reloading variants
- Fixed and moved broken filter actions (HPO gene panel and reset filter)
- Fixed string conversion to number
- UCSC links for structural variants are now separated per breakpoint (and whole variant where applicable)
- Reintroduced missing coverage report
- Fixed a bug preventing loading samples using the command line
- Better inheritance models customization for genes in gene panels
- STR variant page back to list button now does its one job.
- Allows to setup scout without a omim api key
- Fixed error causing "favicon not found" flash messages
- Removed flask --version from base cli
- Request rerun no longer changes case status. Active or archived cases inactivate on upload.
- Fixed missing tooltip on the cancer variants page
- Fixed weird Rank cell in variants page
- Next and first buttons order swap
- Added pagination (and POST capability) to cancer variants.
- Improves loading speed for variant page
- Problem with updating variant rank when no variants
- Improved Clinvar submission form
- General report crashing when dismissed variant has no valid dismiss code
- Also show collaborative case variants on the All variants view.
- Improved phenotype search using dataTables.js on phenotypes page
- Search and delete users with `email` instead of `_id`
- Fixed css styles so that multiselect options will all fit one column


## [4.7.3]

### Added
- RankScore can be used with VCFs for vcf_cancer files

### Fixed
- Fix issue with STR view next page button not doing its one job.

### Deleted
- Removed pileup as a bam viewing option. This is replaced by IGV


## [4.7.2]

### Added
- Show earlier ACMG classification in the variant list

### Fixed
- Fixed igv search not working due to igv.js dist 2.2.17
- Fixed searches for cases with a gene with variants pinned or marked causative.
- Load variant pages faster after fixing other causatives query
- Fixed mitochondrial report bug for variants without genes

## [4.7.1]

### Added

### Fixed
- Fixed bug on genes page


## [4.7.0]

### Added
- Export genes and gene panels in build GRCh38
- Search for cases with variants pinned or marked causative in a given gene.
- Search for cases phenotypically similar to a case also from WUI.
- Case variant searches can be limited to similar cases, matching HPO-terms,
  phenogroups and cohorts.
- De-archive reruns and flag them as 'inactive' if archived
- Sort cases by analysis_date, track or status
- Display cases in the following order: prioritized, active, inactive, archived, solved
- Assign case to user when user activates it or asks for rerun
- Case becomes inactive when it has no assignees
- Fetch refseq version from entrez and use it in clinvar form
- Load and export of exons for all genes, independent on refseq
- Documentation for loading/updating exons
- Showing SV variant annotations: SV cgh frequencies, gnomad-SV, local SV frequencies
- Showing transcripts mapping score in segmental duplications
- Handle requests to Ensembl Rest API
- Handle requests to Ensembl Rest Biomart
- STR variants view now displays GT and IGV link.
- Description field for gene panels
- Export exons in build 37 and 38 using the command line

### Fixed
- Fixes of and induced by build tests
- Fixed bug affecting variant observations in other cases
- Fixed a bug that showed wrong gene coverage in general panel PDF export
- MT report only shows variants occurring in the specific individual of the excel sheet
- Disable SSL certifcate verification in requests to chanjo
- Updates how intervaltree and pymongo is used to void deprecated functions
- Increased size of IGV sample tracks
- Optimized tests


## [4.6.1]

### Added

### Fixed
- Missing 'father' and 'mother' keys when parsing single individual cases


## [4.6.0]

### Added
- Description of Scout branching model in CONTRIBUTING doc
- Causatives in alphabetical order, display ACMG classification and filter by gene.
- Added 'external' to the list of analysis type options
- Adds functionality to display "Tissue type". Passed via load config.
- Update to IGV 2.

### Fixed
- Fixed alignment visualization and vcf2cytosure availability for demo case samples
- Fixed 3 bugs affecting SV pages visualization
- Reintroduced the --version cli option
- Fixed variants query by panel (hpo panel + gene panel).
- Downloaded MT report contains excel files with individuals' display name
- Refactored code in parsing of config files.


## [4.5.1]

### Added

### Fixed
- update requirement to use PyYaml version >= 5.1
- Safer code when loading config params in cli base


## [4.5.0]

### Added
- Search for similar cases from scout view CLI
- Scout cli is now invoked from the app object and works under the app context

### Fixed
- PyYaml dependency fixed to use version >= 5.1


## [4.4.1]

### Added
- Display SV rank model version when available

### Fixed
- Fixed upload of delivery report via API


## [4.4.0]

### Added
- Displaying more info on the Causatives page and hiding those not causative at the case level
- Add a comment text field to Sanger order request form, allowing a message to be included in the email
- MatchMaker Exchange integration
- List cases with empty synopsis, missing HPO terms and phenotype groups.
- Search for cases with open research list, or a given case status (active, inactive, archived)

### Fixed
- Variant query builder split into several functions
- Fixed delivery report load bug


## [4.3.3]

### Added
- Different individual table for cancer cases

### Fixed
- Dashboard collects validated variants from verification events instead of using 'sanger' field
- Cases shared with collaborators are visible again in cases page
- Force users to select a real institute to share cases with (actionbar select fix)


## [4.3.2]

### Added
- Dashboard data can be filtered using filters available in cases page
- Causatives for each institute are displayed on a dedicated page
- SNVs and and SVs are searchable across cases by gene and rank score
- A more complete report with validated variants is downloadable from dashboard

### Fixed
- Clinsig filter is fixed so clinsig numerical values are returned
- Split multi clinsig string values in different elements of clinsig array
- Regex to search in multi clinsig string values or multi revstat string values
- It works to upload vcf files with no variants now
- Combined Pileup and IGV alignments for SVs having variant start and stop on the same chromosome


## [4.3.1]

### Added
- Show calls from all callers even if call is not available
- Instructions to install cairo and pango libs from WeasyPrint page
- Display cases with number of variants from CLI
- Only display cases with number of variants above certain treshold. (Also CLI)
- Export of verified variants by CLI or from the dashboard
- Extend case level queries with default panels, cohorts and phenotype groups.
- Slice dashboard statistics display using case level queries
- Add a view where all variants for an institute can be searched across cases, filtering on gene and rank score. Allows searching research variants for cases that have research open.

### Fixed
- Fixed code to extract variant conservation (gerp, phyloP, phastCons)
- Visualization of PDF-exported gene panels
- Reintroduced the exon/intron number in variant verification email
- Sex and affected status is correctly displayed on general report
- Force number validation in SV filter by size
- Display ensembl transcripts when no refseq exists


## [4.3.0]

### Added
- Mosaicism tag on variants
- Show and filter on SweGen frequency for SVs
- Show annotations for STR variants
- Show all transcripts in verification email
- Added mitochondrial export
- Adds alternative to search for SVs shorter that the given length
- Look for 'bcftools' in the `set` field of VCFs
- Display digenic inheritance from OMIM
- Displays what refseq transcript that is primary in hgnc

### Fixed

- Archived panels displays the correct date (not retroactive change)
- Fixed problem with waiting times in gene panel exports
- Clinvar fiter not working with human readable clinsig values

## [4.2.2]

### Fixed
- Fixed gene panel create/modify from CSV file utf-8 decoding error
- Updating genes in gene panels now supports edit comments and entry version
- Gene panel export timeout error

## [4.2.1]

### Fixed
- Re-introduced gene name(s) in verification email subject
- Better PDF rendering for excluded variants in report
- Problem to access old case when `is_default` did not exist on a panel


## [4.2.0]

### Added
- New index on variant_id for events
- Display overlapping compounds on variants view

### Fixed
- Fixed broken clinical filter


## [4.1.4]

### Added
- Download of filtered SVs

### Fixed
- Fixed broken download of filtered variants
- Fixed visualization issue in gene panel PDF export
- Fixed bug when updating gene names in variant controller


## [4.1.3]

### Fixed
- Displays all primary transcripts


## [4.1.2]

### Added
- Option add/replace when updating a panel via CSV file
- More flexible versioning of the gene panels
- Printing coverage report on the bottom of the pdf case report
- Variant verification option for SVs
- Logs uri without pwd when connecting
- Disease-causing transcripts in case report
- Thicker lines in case report
- Supports HPO search for cases, both terms or if described in synopsis
- Adds sanger information to dashboard

### Fixed
- Use db name instead of **auth** as default for authentication
- Fixes so that reports can be generated even with many variants
- Fixed sanger validation popup to show individual variants queried by user and institute.
- Fixed problem with setting up scout
- Fixes problem when exac file is not available through broad ftp
- Fetch transcripts for correct build in `adapter.hgnc_gene`

## [4.1.1]
- Fix problem with institute authentication flash message in utils
- Fix problem with comments
- Fix problem with ensembl link


## [4.1.0]

### Added
- OMIM phenotypes to case report
- Command to download all panel app gene panels `scout load panel --panel-app`
- Links to genenames.org and omim on gene page
- Popup on gene at variants page with gene information
- reset sanger status to "Not validated" for pinned variants
- highlight cases with variants to be evaluated by Sanger on the cases page
- option to point to local reference files to the genome viewer pileup.js. Documented in `docs.admin-guide.server`
- option to export single variants in `scout export variants`
- option to load a multiqc report together with a case(add line in load config)
- added a view for searching HPO terms. It is accessed from the top left corner menu
- Updates the variants view for cancer variants. Adds a small cancer specific filter for known variants
- Adds hgvs information on cancer variants page
- Adds option to update phenotype groups from CLI

### Fixed
- Improved Clinvar to submit variants from different cases. Fixed HPO terms in casedata according to feedback
- Fixed broken link to case page from Sanger modal in cases view
- Now only cases with non empty lists of causative variants are returned in `adapter.case(has_causatives=True)`
- Can handle Tumor only samples
- Long lists of HGNC symbols are now possible. This was previously difficult with manual, uploaded or by HPO search when changing filter settings due to GET request limitations. Relevant pages now use POST requests. Adds the dynamic HPO panel as a selection on the gene panel dropdown.
- Variant filter defaults to default panels also on SV and Cancer variants pages.

## [4.0.0]

### WARNING ###

This is a major version update and will require that the backend of pre releases is updated.
Run commands:

```
$scout update genes
$scout update hpo
```

- Created a Clinvar submission tool, to speed up Clinvar submission of SNVs and SVs
- Added an analysis report page (html and PDF format) containing phenotype, gene panels and variants that are relevant to solve a case.

### Fixed
- Optimized evaluated variants to speed up creation of case report
- Moved igv and pileup viewer under a common folder
- Fixed MT alignment view pileup.js
- Fixed coordinates for SVs with start chromosome different from end chromosome
- Global comments shown across cases and institutes. Case-specific variant comments are shown only for that specific case.
- Links to clinvar submitted variants at the cases level
- Adapts clinvar parsing to new format
- Fixed problem in `scout update user` when the user object had no roles
- Makes pileup.js use online genome resources when viewing alignments. Now any instance of Scout can make use of this functionality.
- Fix ensembl link for structural variants
- Works even when cases does not have `'madeline_info'`
- Parses Polyphen in correct way again
- Fix problem with parsing gnomad from VEP

### Added
- Added a PDF export function for gene panels
- Added a "Filter and export" button to export custom-filtered SNVs to CSV file
- Dismiss SVs
- Added IGV alignments viewer
- Read delivery report path from case config or CLI command
- Filter for spidex scores
- All HPO terms are now added and fetched from the correct source (https://github.com/obophenotype/human-phenotype-ontology/blob/master/hp.obo)
- New command `scout update hpo`
- New command `scout update genes` will fetch all the latest information about genes and update them
- Load **all** variants found on chromosome **MT**
- Adds choice in cases overview do show as many cases as user like

### Removed
- pileup.min.js and pileup css are imported from a remote web location now
- All source files for HPO information, this is instead fetched directly from source
- All source files for gene information, this is instead fetched directly from source

## [3.0.0]
### Fixed
- hide pedigree panel unless it exists

## [1.5.1] - 2016-07-27
### Fixed
- look for both ".bam.bai" and ".bai" extensions

## [1.4.0] - 2016-03-22
### Added
- support for local frequency through loqusdb
- bunch of other stuff

## [1.3.0] - 2016-02-19
### Fixed
- Update query-phenomizer and add username/password

### Changed
- Update the way a case is checked for rerun-status

### Added
- Add new button to mark a case as "checked"
- Link to clinical variants _without_ 1000G annotation

## [1.2.2] - 2016-02-18
### Fixed
- avoid filtering out variants lacking ExAC and 1000G annotations

## [1.1.3] - 2015-10-01
### Fixed
- persist (clinical) filter when clicking load more
- fix #154 by robustly setting clinical filter func. terms

## [1.1.2] - 2015-09-07
### Fixed
- avoid replacing coverage report with none
- update SO terms, refactored

## [1.1.1] - 2015-08-20
### Fixed
- fetch case based on collaborator status (not owner)

## [1.1.0] - 2015-05-29
### Added
- link(s) to SNPedia based on RS-numbers
- new Jinja filter to "humanize" decimal numbers
- show gene panels in variant view
- new Jinja filter for decoding URL encoding
- add indicator to variants in list that have comments
- add variant number threshold and rank score threshold to load function
- add event methods to mongo adapter
- add tests for models
- show badge "old" if comment was written for a previous analysis

### Changed
- show cDNA change in transcript summary unless variant is exonic
- moved compounds table further up the page
- show dates for case uploads in ISO format
- moved variant comments higher up on page
- updated documentation for pages
- read in coverage report as blob in database and serve directly
- change ``OmimPhenotype`` to ``PhenotypeTerm``
- reorganize models sub-package
- move events (and comments) to separate collection
- only display prev/next links for the research list
- include variant type in breadcrumbs e.g. "Clinical variants"

### Removed
- drop dependency on moment.js

### Fixed
- show the same level of detail for all frequencies on all pages
- properly decode URL encoded symbols in amino acid/cDNA change strings
- fixed issue with wipe permissions in MongoDB
- include default gene lists in "variants" link in breadcrumbs

## [1.0.2] - 2015-05-20
### Changed
- update case fetching function

### Fixed
- handle multiple cases with same id

## [1.0.1] - 2015-04-28
### Fixed
- Fix building URL parameters in cases list Vue component

## [1.0.0] - 2015-04-12
Codename: Sara Lund

![Release 1.0](artwork/releases/release-1-0.jpg)

### Added
- Add email logging for unexpected errors
- New command line tool for deleting case

### Changed
- Much improved logging overall
- Updated documentation/usage guide
- Removed non-working IGV link

### Fixed
- Show sample display name in GT call
- Various small bug fixes
- Make it easier to hover over popups

## [0.0.2-rc1] - 2015-03-04
### Added
- add protein table for each variant
- add many more external links
- add coverage reports as PDFs

### Changed
- incorporate user feedback updates
- big refactor of load scripts

## [0.0.2-rc2] - 2015-03-04
### Changes
- add gene table with gene description
- reorganize inheritance models box

### Fixed
- avoid overwriting gene list on "research" load
- fix various bugs in external links

## [0.0.2-rc3] - 2015-03-05
### Added
- Activity log feed to variant view
- Adds protein change strings to ODM and Sanger email

### Changed
- Extract activity log component to macro

### Fixes
- Make Ensembl transcript links use archive website<|MERGE_RESOLUTION|>--- conflicted
+++ resolved
@@ -26,11 +26,8 @@
 - Open variants in a new window (from variants page)
 - Open overlapping and compound variants in a new window (from variant page)
 - gnomAD link points to gnomAD v.3 (build GRCh38) for mitochondrial variants.
-<<<<<<< HEAD
+- Display only number of affected genes for dismissed SVs in general report
 - Refactored the MatchMaker integration as an extension
-=======
-- Display only number of affected genes for dismissed SVs in general report
->>>>>>> 5f87e01a
 
 ## [4.31.1]
 ### Added
