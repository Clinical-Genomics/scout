# Change Log
All notable changes to this project will be documented in this file.
This project adheres to [Semantic Versioning](http://semver.org/).

About changelog [here](https://keepachangelog.com/en/1.0.0/)
## [unreleased]
### Added
- Hovertip to gene panel names with associated genes in variant view, when variant covers more than one gene
- Tests for panel to genes
- Download of Orphadata en_product6 and en_product4 from CLI
- Parse and save `database_found` key/values for RNA fusion variants
- Added fusion_score, ffpm, split_reads, junction_reads and fusion_caller to the list of filters on RNA fusion variants page
### Changed
- Allow use of projections when retrieving gene panels
- Do not save custom images as binary data into case and variant database documents
- Retrieve and display case and variant custom images using image's saved path
- Cases are activated by viewing FSHD and SMA reports
- Split multi-gene SNV variants into single genes when submitting to Matchmaker Exchange
<<<<<<< HEAD
- Replace the code that downloads Ensembl genes, transcripts and exons with schug library
=======
>>>>>>> 7fc60245
### Fixed
- Removed some extra characters from top of general report left over from FontAwsome fix
- Do not save fusion variants-specific key/values in other types of variants


## [4.74.1]
### Changed
- Parse and save into database also OMIM terms not associated to genes
### Fixed
- BioNano API FSHD report requests are GET in Access 1.8, were POST in 1.7
- Update more FontAwesome icons to avoid Pro icons
- Test if files still exist before attempting to load research variants
- Parsing of genotypes error, resulting in -1 values when alt or ref read depths are 0

## [4.74]
### Added
- SNVs and Indels, MEI and str variants genes have links to Decipher
- An `owner + case display name` index for cases database collection
- Test and fixtures for RNA fusion case page
- Load and display fusion variants from VCF files as the other variant types
- Option to update case document with path to mei variants (clinical and research)
### Changed
- Details on variant type and category for audit filters on case general report
- Enable Gens CN profile button also in somatic case view
- Fix case of analysis type check for Gens analysis button - only show for WGS
### Fixed
- loqusdb table no longer has empty row below each loqusid
- MatchMaker submission details page crashing because of change in date format returned by PatientMatcher
- Variant external links buttons style does not change color when visited
- Hide compounds with compounds follow filter for region or function would fail for variants in multiple genes
- Updated FontAwesome version to fix missing icons

## [4.73]
### Added
- Shortcut button for HPO panel MEI variants from case page
- Export managed variants from CLI
### Changed
- STRs visualization on case panel to emphasize abnormal repeat count and associated condition
- Removed cytoband column from STRs variant view on case report
- More long integers formatted with thin spaces, and copy to clipboard buttons added
### Fixed
- OMIM table is scrollable if higher than 700px on SV page
- Pinned variants validation badge is now red for false positives.
- Case display name defaulting to case ID when `family_name` or `display_name` are missing from case upload config file
- Expanded menu visible at screen sizes below 1000px now has background color
- The image in ClinVar howto-modal is now responsive
- Clicking on a case in case groups when case was already removed from group in another browser tab
- Page crashing when saving filters for mei variants
- Link visited color of images

## [4.72.4]
### Changed
- Automatic test mongod version increased to v7
### Fixed
- GnomAD now defaults to hg38 - change build 37 links accordingly

## [4.72.3]
### Fixed
- Somatic general case report small variant table can crash with unclassified variants

## [4.72.2]
### Changed
- A gunicorn maxrequests parameter for Docker server image - default to 1200
- STR export limit increased to 500, as for other variants
- Prevent long number wrapping and use thin spaces for separation, as per standards from SI, NIST, IUPAC, BIPM.
- Speed up case retrieval and lower memory use by projecting case queries
- Make relatedness check fails stand out a little more to new users
- Speed up case retrieval and lower memory use by projecting case queries
- Speed up variant pages by projecting only the necessary keys in disease collection query
### Fixed
- Huge memory use caused by cases and variants pages pulling complete disease documents from DB
- Do not include genes fetched from HPO terms when loading diseases
- Consider the renamed fields `Approved Symbol` -> `Approved Gene Symbol` and `Gene Symbols` -> `Gene/Locus And Other Related Symbols` when parsing OMIM terms from genemap2.txt file

## [4.72.1]
### Fixed
- Jinja filter that renders long integers
- Case cache when looking for causatives in other cases causing the server to hang

## [4.72]
### Added
- A GitHub action that checks for broken internal links in docs pages
- Link validation settings in mkdocs.yml file
- Load and display full RNA alignments on alignment viewer
- Genome build check when loading a case
- Extend event index to previous causative variants and always load them
### Fixed
- Documentation nav links for a few documents
- Slightly extended the BioNano Genomics Access integration docs
- Loading of SVs when VCF is missing the INFO.END field but has INFO.SVLEN field
- Escape protein sequence name (if available) in case general report to render special characters correctly
- CaseS HPO term searches for multiple terms works independent of order
- CaseS search regexp should not allow backslash
- CaseS cohort tags can contain whitespace and still match
- Remove diagnoses from cases even if OMIM term is not found in the database
- Parsing of disease-associated genes
- Removed an annoying warning while updating database's disease terms
- Displaying custom case images loaded with scout version <= 4.71
- Use pydantic version >=2 in requirements.txt file
### Changed
- Column width adjustment on caseS page
- Use Python 3.11 in tests
- Update some github actions
- Upgraded Pydantic to version 2
- Case validation fails on loading when associated files (alignments, VCFs and reports) are not present on disk
- Case validation fails on loading when custom images have format different then ["gif", "svg", "png", "jpg", "jpeg"]
- Custom images keys `case` and `str` in case config yaml file are renamed to `case_images` and `str_variants_images`
- Simplify and speed up case general report code
- Speed up case retrieval in case_matching_causatives
- Upgrade pymongo to version 4
- When updating disease terms, check that all terms are consistent with a DiseaseTerm model before dropping the old collection
- Better separation between modules loading HPO terms and diseases
- Deleted unused scout.build.phenotype module
- Stricter validation of mandatory genome build key when loading a case. Allowed values are ['37','38',37,38]
- Improved readability of variants length and coordinates on variantS pages


## [4.71]
### Added
- Added Balsamic keys for SweGen and loqusdb local archive frequecies, SNV and SV
- New filter option for Cancer variantS: local archive RD loqusdb
- Show annotated observations on SV variantS view, also for cancer somatic SVs
- Revel filter for variantS
- Show case default panel on caseS page
- CADD filter for Cancer Somatic SNV variantS - show score
- SpliceAI-lookup link (BROAD, shows SpliceAI and Pangolin) from variant page
- BioNano Access server API - check projects, samples and fetch FSHD reports
### Fixed
- Name of reference genome build for RNA for compatibility with IGV locus search change
- Howto to run the Docker image on Mac computers in `admin-guide/containers/container-deploy.md`
- Link to Weasyprint installation howto in README file
- Avoid filling up disk by creating a reduced VCF file for every variant that is visualized
- Remove legacy incorrectly formatted CODEOWNERS file
- Restrain variant_type requests to variantS views to "clinical" or "research"
- Visualization of cancer variants where cancer case has no affected individual
- ProteinPaint gene link (small StJude API change)
- Causative MEI variant link on causatives page
- Bionano access api settings commented out by default in Scout demo config file.
- Do not show FSHD button on freshly loaded cases without bionano_access individuals
- Truncate long variants' HGVS on causative/Clinically significant and pinned variants case panels
### Changed
- Remove function call that tracks users' browser version
- Include three more splice variant SO terms in clinical filter severe SO terms
- Drop old HPO term collection only after parsing and validation of new terms completes
- Move score to own column on Cancer Somatic SNV variantS page
- Refactored a few complex case operations, breaking out sub functionalities

## [4.70]
### Added
- Download a list of Gene Variants (max 500) resulting from SNVs and Indels search
- Variant PubMed link to search for gene symbol and any aliases
### Changed
- Clearer gnomAD values in Variants page
### Fixed
- CaseS page uniform column widths
- Include ClinVar variants into a scrollable div element on Case page
- `canonical_transcript` variable not initialized in get_hgvs function (server.blueprints.institutes.controllers.py)
- Catch and display any error while importing Phenopacket info
- Modified Docker files to use python:3.8-slim-bullseye to prevent gunicorn workers booting error

## [4.69]
### Added
- ClinVar submission howto available also on Case page
- Somatic score and filtering for somatic SV callers, if available
- Show caller as a tooltip on variantS list
### Fixed
- Crash when attempting to export phenotype from a case that had never had phenotypes
- Aesthetic fix to Causative and Pinned Variants on Case page
- Structural inconsistency for ClinVar Blueprint templates
- Updated igv.js to 2.15.8 to fix track default color bug
- Fixed release versions for actions.
- Freeze tornado below 6.3.0 for compatibility with livereload 2.6.3
- Force update variants count on case re-upload
- IGV locus search not working - add genome reference id
- Pin links to MEI variants should end up on MEI not SV variant view
- Load also matching MEI variants on forced region load
- Allow excluding MEI from case variant deletion
- Fixed the name of the assigned user when the internal user ID is different from the user email address
- Gene variantS should display gene function, region and full hgvs
### Changed
- FontAwesome integrity check fail (updated resource)
- Removed ClinVar API validation buttons in favour of direct API submission
- Improved layout of Institute settings page
- ClinVar API key and allowed submitters are set in the Institute settings page


## [4.68]
### Added
- Rare Disease Mobile Element Insertion variants view
### Changed
- Updated igv.js to 2.15.6
### Fixed
- Docker stage build pycairo.
- Restore SNV and SV rank models versions on Causatives and Verified pages
- Saving `REVEL_RANKSCORE` value in a field named `revel` in variants database documents

## [4.67]
### Added
- Prepare to filter local SV frequency
### Changed
- Speed up instituteS page loading by refactoring cases/institutes query
- Clinical Filter for SVs includes `splice_polypyrimidine_tract_variant` as a severe consequence
- Clinical Filter for SVs includes local variant frequency freeze ("old") for filtering, starting at 30 counts
- Speed up caseS page loading by adding status to index and refactoring totals count
- HPO file parsing is updated to reflect that HPO have changed a few downloadable file formats with their 230405 release.
### Fixed
- Page crashing when a user tries to edit a comment that was removed
- Warning instead of crashed page when attempting to retrieve a non-existent Phenopacket
- Fixed StJude ProteinPaint gene link (URL change)
- Freeze of werkzeug library to version<2.3 to avoid problems resulting from the consequential upgrade of the Flask lib
- Huge list of genes in case report for megabases-long structural variants.
- Fix displaying institutes without associated cases on institutes page
- Fix default panel selection on SVs in cancer case report

## [4.66]
### Changed
- Moved Phenomodels code under a dedicated blueprint
- Updated the instructions to load custom case report under admin guide
- Keep variants filter window collapsed except when user expands it to filter
### Added
- A summary table of pinned variants on the cancer case general report
- New openable matching causatives and managed variants lists for default gene panels only for convenience
### Fixed
- Gens structural variant page link individual id typo

## [4.65.2]
### Fixed
- Generating general case report with str variants containing comments

## [4.65.1]
### Fixed
- Visibility of `Gene(s)` badges on SV VariantS page
- Hide dismiss bar on SV page not working well
- Delivery report PDF download
- Saving Pipeline version file when loading a case
- Backport compatible import of importlib metadata for old python versions (<3.8)

## [4.65]
### Added
- Option to mark a ClinVar submission as submitted
- Docs on how to create/update the PanelApp green genes as a system admin
- `individual_id`-parameter to both Gens links
- Download a gene panel in TXT format from gene panel page
- Panel gene comments on variant page: genes in panels can have comments that describe the gene in a panel context
### Changed
- Always show each case category on caseS page, even if 0 cases in total or after current query
- Improved sorting of ClinVar submissions
- Pre-populate SV type select in ClinVar submission form, when possible
- Show comment badges in related comments tables on general report
- Updated version of several GitHub actions
- Migrate from deprecated `pkg_resources` lib to `importlib_resources`
- Dismiss bar on variantS pages is thinner.
- Dismiss bar on variantS pages can be toggled open or closed for the duration of a login session.
### Fixed
- Fixed Sanger order / Cancel order modal close buttons
- Visibility of SV type in ClinVar submission form
- Fixed a couple of creations where now was called twice, so updated_at and created_at could differ
- Deprecated Ubuntu version 18.04 in one GitHub action
- Panels that have been removed (hidden) should not be visible in views where overlapping gene panels for genes are shown
- Gene panel test pointing to the right function

## [4.64]
### Added
- Create/Update a gene panel containing all PanelApp green genes (`scout update panelapp-green -i <cust_id>`)
- Links for ACMG pathogenicity impact modification on the ACMG classification page
### Changed
- Open local observation matching cases in new windows
### Fixed
- Matching manual ranked variants are now shown also on the somatic variant page
- VarSome links to hg19/GRCh37
- Managed variants filter settings lost when navigating to additional pages
- Collect the right variant category after submitting filter form from research variantS page
- Beacon links are templated and support variants in genome build 38

## [4.63]
### Added
- Display data sharing info for ClinVar, Matchmaker Exchange and Beacon in a dedicated column on Cases page
- Test for `commands.download.omim.print_omim`
- Display dismissed variants comments on general case report
- Modify ACMG pathogenicity impact (most commonly PVS1, PS3) based on strength of evidence with lab director's professional judgement
- REViewer button on STR variant page
- Alamut institution parameter in institute settings for Alamut Visual Plus software
- Added Manual Ranks Risk Factor, Likely Risk Factor and Uncertain Risk Factor
- Display matching manual ranks from previous cases the user has access to on VariantS and Variant pages
- Link to gnomAD gene SVs v2.1 for SV variants with gnomAD frequency
- Support for nf-core/rnafusion reports
### Changed
- Display chrY for sex unknown
- Deprecate legacy scout_load() method API call.
- Message shown when variant tag is updated for a variant
- When all ACMG classifications are deleted from a variant, the current variant classification status is also reset.
- Refactored the functions that collect causative variants
- Removed `scripts/generate_test_data.py`
### Fixed
- Default IGV tracks (genes, ClinVar, ClinVar CNVs) showing even if user unselects them all
- Freeze Flask-Babel below v3.0 due to issue with a locale decorator
- Thaw Flask-Babel and fix according to v3 standard. Thank you @TkTech!
- Show matching causatives on somatic structural variant page
- Visibility of gene names and functional annotations on Causatives/Verified pages
- Panel version can be manually set to floating point numbers, when modified
- Causatives page showing also non-causative variants matching causatives in other cases
- ClinVar form submission for variants with no selected transcript and HGVS
- Validating and submitting ClinVar objects not containing both Variant and Casedata info

## [4.62.1]
### Fixed
- Case page crashing when adding a case to a group without providing a valid case name

## [4.62]
### Added
- Validate ClinVar submission objects using the ClinVar API
- Wrote tests for case and variant API endpoints
- Create ClinVar submissions from Scout using the ClinVar API
- Export Phenopacket for affected individual
- Import Phenopacket from JSON file or Phenopacket API backend server
- Use the new case name option for GENS requests
- Pre-validate refseq:HGVS items using VariantValidator in ClinVar submission form
### Fixed
- Fallback for empty alignment index for REViewer service
- Source link out for MIP 11.1 reference STR annotation
- Avoid duplicate causatives and pinned variants
- ClinVar clinical significance displays only the ACMG terms when user selects ACMG 2015 as assertion criteria
- Spacing between icon and text on Beacon and MatchMaker links on case page sidebar
- Truncate IDs and HGVS representations in ClinVar pages if longer than 25 characters
- Update ClinVar submission ID form
- Handle connection timeout when sending requests requests to external web services
- Validate any ClinVar submission regardless of its status
- Empty Phenopackets import crashes
- Stop Spinner on Phenopacket JSON download
### Changed
- Updated ClinVar submission instructions

## [4.61.1]
### Fixed
- Added `UMLS` as an option of `Condition ID type` in ClinVar Variant downloaded files
- Missing value for `Condition ID type` in ClinVar Variant downloaded files
- Possibility to open, close or delete a ClinVar submission even if it doesn't have an associated name
- Save SV type, ref and alt n. copies to exported ClinVar files
- Inner and outer start and stop SV coordinates not exported in ClinVar files
- ClinVar submissions page crashing when SV files don't contain breakpoint exact coordinates
- Align OMIM diagnoses with delete diagnosis button on case page
- In ClinVar form, reset condition list and customize help when condition ID changes

## [4.61]
### Added
- Filter case list by cases with variants in ClinVar submission
- Filter case list by cases containing RNA-seq data - gene_fusion_reports and sample-level tracks (splice junctions and RNA coverage)
- Additional case category `Ignored`, to be used for cases that don't fall in the existing 'inactive', 'archived', 'solved', 'prioritized' categories
- Display number of cases shown / total number of cases available for each category on Cases page
- Moved buttons to modify case status from sidebar to main case page
- Link to Mutalyzer Normalizer tool on variant's transcripts overview to retrieve official HVGS descriptions
- Option to manually load RNA MULTIQC report using the command `scout load report -t multiqc_rna`
- Load RNA MULTIQC automatically for a case if config file contains the `multiqc_rna` key/value
- Instructions in admin-guide on how to load case reports via the command line
- Possibility to filter RD variants by a specific genotype call
- Distinct colors for different inheritance models on RD Variant page
- Gene panels PDF export with case variants hits by variant type
- A couple of additional README badges for GitHub stats
- Upload and display of pipeline reference info and executable version yaml files as custom reports
- Testing CLI on hasta in PR template
### Changed
- Instructions on how to call dibs on scout-stage server in pull request template
- Deprecated CLI commands `scout load <delivery_report, gene_fusion_report, coverage_qc_report, cnv_report>` to replace them with command `scout load report -t <report type>`
- Refactored code to display and download custom case reports
- Do not export `Assertion method` and `Assertion method citation` to ClinVar submission files according to changes to ClinVar's submission spreadsheet templates.
- Simplified code to create and download ClinVar CSV files
- Colorize inheritance models badges by category on VariantS page
- `Safe variants matching` badge more visible on case page
### Fixed
- Non-admin users saving institute settings would clear loqusdb instance selection
- Layout of variant position, cytoband and type in SV variant summary
- Broken `Build Status - GitHub badge` on GitHub README page
- Visibility of text on grey badges in gene panels PDF exports
- Labels for dashboard search controls
- Dark mode visibility for ClinVar submission
- Whitespaces on outdated panel in extent report

## [4.60]
### Added
- Mitochondrial deletion signatures (mitosign) can be uploaded and shown with mtDNA report
- A `Type of analysis` column on Causatives and Validated variants pages
- List of "safe" gene panels available for matching causatives and managed variants in institute settings, to avoid secondary findings
- `svdb_origin` as a synonym for `FOUND_IN` to complement `set` for variants found by all callers
### Changed
- Hide removed gene panels by default in panels page
- Removed option for filtering cancer SVs by Tumor and Normal alt AF
- Hide links to coverage report from case dynamic HPO panel if cancer analysis
- Remove rerun emails and redirect users to the analysis order portal instead
- Updated clinical SVs igv.js track (dbVar) and added example of external track from `https://trackhubregistry.org/`
- Rewrote the ClinVar export module to simplify and add one variant at the time
- ClinVar submissions with phenotype conditions from: [OMIM, MedGen, Orphanet, MeSH, HP, MONDO]
### Fixed
- If trying to load a badly formatted .tsv file an error message is displayed.
- Avoid showing case as rerun when first attempt at case upload failed
- Dynamic autocomplete search not working on phenomodels page
- Callers added to variant when loading case
- Now possible to update managed variant from file without deleting it first
- Missing preselected chromosome when editing a managed variant
- Preselected variant type and subtype when editing a managed variant
- Typo in dbVar ClinVar track, hg19


## [4.59]
### Added
- Button to go directly to HPO SV filter variantS page from case
- `Scout-REViewer-Service` integration - show `REViewer` picture if available
- Link to HPO panel coverage overview on Case page
- Specify a confidence threshold (green|amber|red) when loading PanelApp panels
- Functional annotations in variants lists exports (all variants)
- Cancer/Normal VAFs and COSMIC ids in in variants lists exports (cancer variants)
### Changed
- Better visualization of regional annotation for long lists of genes in large SVs in Variants tables
- Order of cells in variants tables
- More evident links to gene coverage from Variant page
- Gene panels sorted by display name in the entire Case page
- Round CADD and GnomAD values in variants export files
### Fixed
- HPO filter button on SV variantS page
- Spacing between region|function cells in SVs lists
- Labels on gene panel Chanjo report
- Fixed ambiguous duplicated response headers when requesting a BAM file from /static
- Visited color link on gene coverage button (Variant page)

## [4.58.1]
### Fixed
- Case search with search strings that contain characters that can be escaped

## [4.58]
### Added
- Documentation on how to create/update PanelApp panels
- Add filter by local observations (archive) to structural variants filters
- Add more splicing consequences to SO term definitions
- Search for a specific gene in all gene panels
- Institute settings option to force show all variants on VariantS page for all cases of an institute
- Filter cases by validation pending status
- Link to The Clinical Knowledgebase (CKB) (https://ckb.jax.org/) in cancer variant's page
### Fixed
- Added a not-authorized `auto-login` fixture according to changes in Flask-Login 0.6.2
- Renamed `cache_timeout` param name of flask.send_file function to `max_age` (Flask 2.2 compliant)
- Replaced deprecated `app.config["JSON_SORT_KEYS"]` with app.json.sort_keys in app settings
- Bug in gene variants page (All SNVs and INDELs) when variant gene doesn't have a hgnc id that is found in the database
- Broken export of causatives table
- Query for genes in build 38 on `Search SNVs and INDELs` page
- Prevent typing special characters `^<>?!=\/` in case search form
- Search matching causatives also among research variants in other cases
- Links to variants in Verified variants page
- Broken filter institute cases by pinned gene
- Better visualization of long lists of genes in large SVs on Causative and Verified Variants page
- Reintroduced missing button to export Causative variants
- Better linking and display of matching causatives and managed variants
- Reduced code complexity in `scout/parse/variant/variant.py`
- Reduced complexity of code in `scout/build/variant/variant.py`

### Changed
- State that loqusdb observation is in current case if observations count is one and no cases are shown
- Better pagination and number of variants returned by queries in `Search SNVs and INDELs` page
- Refactored and simplified code used for collecting gene variants for `Search SNVs and INDELs` page
- Fix sidebar panel icons in Case view
- Fix panel spacing in Case view
- Removed unused database `sanger_ordered` and `case_id,category,rank_score` indexes (variant collection)
- Verified variants displayed in a dedicated page reachable from institute sidebar
- Unified stats in dashboard page
- Improved gene info for large SVs and cancer SVs
- Remove the unused `variant.str_variant` endpoint from variant views
- Easier editing of HPO gene panel on case page
- Assign phenotype panel less cramped on Case page
- Causatives and Verified variants pages to use the same template macro
- Allow hyphens in panel names
- Reduce resolution of example images
- Remove some animations in web gui which where rendered slow


## [4.57.4]
### Fixed
- Parsing of variant.FORMAT "DR" key in parse variant file

## [4.57.3]
### Fixed
- Export of STR verified variants
- Do not download as verified variants first verified and then reset to not validated
- Avoid duplicated lines in downloaded verified variants reflecting changes in variant validation status

## [4.57.2]
### Fixed
- Export of verified variants when variant gene has no transcripts
- HTTP 500 when visiting a the details page for a cancer variant that had been ranked with genmod

## [4.57.1]
### Fixed
- Updating/replacing a gene panel from file with a corrupted or malformed file

## [4.57]
### Added
- Display last 50 or 500 events for a user in a timeline
- Show dismiss count from other cases on matching variantS
- Save Beacon-related events in events collection
- Institute settings allow saving multiple loqusdb instances for one institute
- Display stats from multiple instances of loqusdb on variant page
- Display date and frequency of obs derived from count of local archive observations from MIP11 (requires fix in MIP)
### Changed
- Prior ACMG classifications view is no longer limited by pathogenicity
### Fixed
- Visibility of Sanger ordered badge on case page, light mode
- Some of the DataTables tables (Phenotypes and Diagnoses pages) got a bit dark in dark mode
- Remove all redundancies when displaying timeline events (some events are saved both as case-related and variant-related)
- Missing link in saved MatchMaker-related events
- Genes with mixed case gene symbols missing in PanelApp panels
- Alignment of elements on the Beacon submission modal window
- Locus info links from STR variantS page open in new browser tabs

## [4.56]
### Added
- Test for PanelApp panels loading
- `panel-umi` tag option when loading cancer analyses
### Changed
- Black text to make comments more visible in dark mode
- Loading PanelApp panels replaces pre-existing panels with same version
- Removed sidebar from Causatives page - navigation is available on the top bar for now
- Create ClinVar submissions from pinned variants list in case page
- Select which pinned variants will be included in ClinVar submission documents
### Fixed
- Remove a:visited css style from all buttons
- Update of HPO terms via command line
- Background color of `MIXED` and `PANEL-UMI` sequencing types on cases page
- Fixed regex error when searching for cases with query ending with `\ `
- Gene symbols on Causatives page lighter in dark mode
- SpliceAI tooltip of multigene variants

## [4.55]
### Changed
- Represent different tumor samples as vials in cases page
- Option to force-update the OMIM panel
### Fixed
- Low tumor purity badge alignment in cancer samples table on cancer case view
- VariantS comment popovers reactivate on hover
- Updating database genes in build 37
- ACMG classification summary hidden by sticky navbar
- Logo backgrounds fixed to white on welcome page
- Visited links turn purple again
- Style of link buttons and dropdown menus
- Update KUH and GMS logos
- Link color for Managed variants

## [4.54]
### Added
- Dark mode, using browser/OS media preference
- Allow marking case as solved without defining causative variants
- Admin users can create missing beacon datasets from the institute's settings page
- GenCC links on gene and variant pages
- Deprecation warnings when launching the app using a .yaml config file or loading cases using .ped files
### Changed
- Improved HTML syntax in case report template
- Modified message displayed when variant rank stats could not be calculated
- Expanded instructions on how to test on CG development server (cg-vm1)
- Added more somatic variant callers (Balsamic v9 SNV, develop SV)
### Fixed
- Remove load demo case command from docker-compose.yml
- Text elements being split across pages in PDF reports
- Made login password field of type `password` in LDAP login form
- Gene panels HTML select in institute's settings page
- Bootstrap upgraded to version 5
- Fix some Sourcery and SonarCloud suggestions
- Escape special characters in case search on institute and dashboard pages
- Broken case PDF reports when no Madeline pedigree image can be created
- Removed text-white links style that were invisible in new pages style
- Variants pagination after pressing "Filter variants" or "Clinical filter"
- Layout of buttons Matchmaker submission panel (case page)
- Removing cases from Matchmaker (simplified code and fixed functionality)
- Reintroduce check for missing alignment files purged from server

## [4.53]
### Added
### Changed
- Point Alamut API key docs link to new API version
- Parse dbSNP id from ID only if it says "rs", else use VEP CSQ fields
- Removed MarkupSafe from the dependencies
### Fixed
- Reintroduced loading of SVs for demo case 643595
- Successful parse of FOUND_IN should avoid GATK caller default
- All vulnerabilities flagged by SonarCloud

## [4.52]
### Added
- Demo cancer case gets loaded together with demo RD case in demo instance
- Parse REVEL_score alongside REVEL_rankscore from csq field and display it on SNV variant page
- Rank score results now show the ranking range
- cDNA and protein changes displayed on institute causatives pages
- Optional SESSION_TIMEOUT_MINUTES configuration in app config files
- Script to convert old OMIM case format (list of integers) to new format (list of dictionaries)
- Additional check for user logged in status before serving alignment files
- Download .cgh files from cancer samples table on cancer case page
- Number of documents and date of last update on genes page
### Changed
- Verify user before redirecting to IGV alignments and sashimi plots
- Build case IGV tracks starting from case and variant objects instead of passing all params in a form
- Unfreeze Werkzeug lib since Flask_login v.0.6 with bugfix has been released
- Sort gene panels by name (panelS and variant page)
- Removed unused `server.blueprints.alignviewers.unindexed_remote_static` endpoint
- User sessions to check files served by `server.blueprints.alignviewers.remote_static` endpoint
- Moved Beacon-related functions to a dedicated app extension
- Audit Filter now also loads filter displaying the variants for it
### Fixed
- Handle `attachment_filename` parameter renamed to `download_name` when Flask 2.2 will be released
- Removed cursor timeout param in cases find adapter function to avoid many code warnings
- Removed stream argument deprecation warning in tests
- Handle `no intervals found` warning in load_region test
- Beacon remove variants
- Protect remote_cors function in alignviewers view from Server-Side Request Forgery (SSRF)
- Check creation date of last document in gene collection to display when genes collection was updated last

## [4.51]
### Added
- Config file containing codecov settings for pull requests
- Add an IGV.js direct link button from case page
- Security policy file
- Hide/shade compound variants based on rank score on variantS from filter
- Chromograph legend documentation direct link
### Changed
- Updated deprecated Codecov GitHub action to v.2
- Simplified code of scout/adapter/mongo/variant
- Update IGV.js to v2.11.2
- Show summary number of variant gene panels on general report if more than 3
### Fixed
- Marrvel link for variants in genome build 38 (using liftover to build 37)
- Remove flags from codecov config file
- Fixed filter bug with high negative SPIDEX scores
- Renamed IARC TP53 button to to `TP53 Database`, modified also link since IARC has been moved to the US NCI: `https://tp53.isb-cgc.org/`
- Parsing new format of OMIM case info when exporting patients to Matchmaker
- Remove flask-debugtoolbar lib dependency that is using deprecated code and causes app to crash after new release of Jinja2 (3.1)
- Variant page crashing for cases with old OMIM terms structure (a list of integers instead of dictionary)
- Variant page crashing when creating MARRVEL link for cases with no genome build
- SpliceAI documentation link
- Fix deprecated `safe_str_cmp` import from `werkzeug.security` by freezing Werkzeug lib to v2.0 until Flask_login v.0.6 with bugfix is released
- List gene names densely in general report for SVs that contain more than 3 genes
- Show transcript ids on refseq genes on hg19 in IGV.js, using refgene source
- Display correct number of genes in general report for SVs that contain more than 32 genes
- Broken Google login after new major release of `lepture/authlib`
- Fix frequency and callers display on case general report

## [4.50.1]
### Fixed
- Show matching causative STR_repid for legacy str variants (pre Stranger hgnc_id)

## [4.50]
### Added
- Individual-specific OMIM terms
- OMIM disease descriptions in ClinVar submission form
- Add a toggle for melter rerun monitoring of cases
- Add a config option to show the rerun monitoring toggle
- Add a cli option to export cases with rerun monitoring enabled
- Add a link to STRipy for STR variants; shallow for ARX and HOXA13
- Hide by default variants only present in unaffected individuals in variants filters
- OMIM terms in general case report
- Individual-level info on OMIM and HPO terms in general case report
- PanelApp gene link among the external links on variant page
- Dashboard case filters fields help
- Filter cases by OMIM terms in cases and dashboard pages
### Fixed
- A malformed panel id request would crash with exception: now gives user warning flash with redirect
- Link to HPO resource file hosted on `http://purl.obolibrary.org`
- Gene search form when gene exists only in build 38
- Fixed odd redirect error and poor error message on missing column for gene panel csv upload
- Typo in parse variant transcripts function
- Modified keys name used to parse local observations (archived) frequencies to reflect change in MIP keys naming
- Better error handling for partly broken/timed out chanjo reports
- Broken javascript code when case Chromograph data is malformed
- Broader space for case synopsis in general report
- Show partial causatives on causatives and matching causatives panels
- Partial causative assignment in cases with no OMIM or HPO terms
- Partial causative OMIM select options in variant page
### Changed
- Slightly smaller and improved layout of content in case PDF report
- Relabel more cancer variant pages somatic for navigation
- Unify caseS nav links
- Removed unused `add_compounds` param from variant controllers function
- Changed default hg19 genome for IGV.js to legacy hg19_1kg_decoy to fix a few problematic loci
- Reduce code complexity (parse/ensembl.py)
- Silence certain fields in ClinVar export if prioritised ones exist (chrom-start-end if hgvs exist)
- Made phenotype non-mandatory when marking a variant as partial causative
- Only one phenotype condition type (OMIM or HPO) per variant is used in ClinVar submissions
- ClinVar submission variant condition prefers OMIM over HPO if available
- Use lighter version of gene objects in Omim MongoDB adapter, panels controllers, panels views and institute controllers
- Gene-variants table size is now adaptive
- Remove unused file upload on gene-variants page

## [4.49]
### Fixed
- Pydantic model types for genome_build, madeline_info, peddy_ped_check and peddy_sex_check, rank_model_version and sv_rank_model_version
- Replace `MatchMaker` with `Matchmaker` in all places visible by a user
- Save diagnosis labels along with OMIM terms in Matchmaker Exchange submission objects
- `libegl-mesa0_21.0.3-0ubuntu0.3~20.04.5_amd64.deb` lib not found by GitHub actions Docker build
- Remove unused `chromograph_image_files` and `chromograph_prefixes` keys saved when creating or updating an RD case
- Search managed variants by description and with ignore case
### Changed
- Introduced page margins on exported PDF reports
- Smaller gene fonts in downloaded HPO genes PDF reports
- Reintroduced gene coverage data in the PDF-exported general report of rare-disease cases
- Check for existence of case report files before creating sidebar links
- Better description of HPO and OMIM terms for patients submitted to Matchmaker Exchange
- Remove null non-mandatory key/values when updating a case
- Freeze WTForms<3 due to several form input rendering changes

## [4.48.1]
### Fixed
- General case PDF report for recent cases with no pedigree

## [4.48]
### Added
- Option to cancel a request for research variants in case page
### Changed
- Update igv.js to v2.10.5
- Updated example of a case delivery report
- Unfreeze cyvcf2
- Builder images used in Scout Dockerfiles
- Crash report email subject gives host name
- Export general case report to PDF using PDFKit instead of WeasyPrint
- Do not include coverage report in PDF case report since they might have different orientation
- Export cancer cases's "Coverage and QC report" to PDF using PDFKit instead of Weasyprint
- Updated cancer "Coverage and QC report" example
- Keep portrait orientation in PDF delivery report
- Export delivery report to PDF using PDFKit instead of Weasyprint
- PDF export of clinical and research HPO panels using PDFKit instead of Weasyprint
- Export gene panel report to PDF using PDFKit
- Removed WeasyPrint lib dependency

### Fixed
- Reintroduced missing links to Swegen and Beacon and dbSNP in RD variant page, summary section
- Demo delivery report orientation to fit new columns
- Missing delivery report in demo case
- Cast MNVs to SNV for test
- Export verified variants from all institutes when user is admin
- Cancer coverage and QC report not found for demo cancer case
- Pull request template instructions on how to deploy to test server
- PDF Delivery report not showing Swedac logo
- Fix code typos
- Disable codefactor raised by ESLint for javascript functions located on another file
- Loading spinner stuck after downloading a PDF gene panel report
- IGV browser crashing when file system with alignment files is not mounted

## [4.47]
### Added
- Added CADD, GnomAD and genotype calls to variantS export
### Changed
- Pull request template, to illustrate how to deploy pull request branches on cg-vm1 stage server
### Fixed
- Compiled Docker image contains a patched version (v4.9) of chanjo-report

## [4.46.1]
### Fixed
- Downloading of files generated within the app container (MT-report, verified variants, pedigrees, ..)

## [4.46]
### Added
- Created a Dockefile to be used to serve the dockerized app in production
- Modified the code to collect database params specified as env vars
- Created a GitHub action that pushes the Dockerfile-server image to Docker Hub (scout-server-stage) every time a PR is opened
- Created a GitHub action that pushes the Dockerfile-server image to Docker Hub (scout-server) every time a new release is created
- Reassign MatchMaker Exchange submission to another user when a Scout user is deleted
- Expose public API JSON gene panels endpoint, primarily to enable automated rerun checking for updates
- Add utils for dictionary type
- Filter institute cases using multiple HPO terms
- Vulture GitHub action to identify and remove unused variables and imports
### Changed
- Updated the python config file documentation in admin guide
- Case configuration parsing now uses Pydantic for improved typechecking and config handling
- Removed test matrices to speed up automatic testing of PRs
- Switch from Coveralls to Codecov to handle CI test coverage
- Speed-up CI tests by caching installation of libs and splitting tests into randomized groups using pytest-test-groups
- Improved LDAP login documentation
- Use lib flask-ldapconn instead of flask_ldap3_login> to handle ldap authentication
- Updated Managed variant documentation in user guide
- Fix and simplify creating and editing of gene panels
- Simplified gene variants search code
- Increased the height of the genes track in the IGV viewer
### Fixed
- Validate uploaded managed variant file lines, warning the user.
- Exporting validated variants with missing "genes" database key
- No results returned when searching for gene variants using a phenotype term
- Variants filtering by gene symbols file
- Make gene HGNC symbols field mandatory in gene variants page and run search only on form submit
- Make sure collaborator gene variants are still visible, even if HPO filter is used

## [4.45]
### Added
### Changed
- Start Scout also when loqusdbapi is not reachable
- Clearer definition of manual standard and custom inheritance models in gene panels
- Allow searching multiple chromosomes in filters
### Fixed
- Gene panel crashing on edit action

## [4.44]
### Added
### Changed
- Display Gene track beneath each sample track when displaying splice junctions in igv browser
- Check outdated gene symbols and update with aliases for both RD and cancer variantS
### Fixed
- Added query input check and fixed the Genes API endpoint to return a json formatted error when request is malformed
- Typo in ACMG BP6 tooltip

## [4.43.1]
### Added
- Added database index for OMIM disease term genes
### Changed
### Fixed
- Do not drop HPO terms collection when updating HPO terms via the command line
- Do not drop disease (OMIM) terms collection when updating diseases via the command line

## [4.43]
### Added
- Specify which collection(s) update/build indexes for
### Fixed
- Do not drop genes and transcripts collections when updating genes via the command line

## [4.42.1]
### Added
### Changed
### Fixed
- Freeze PyMongo lib to version<4.0 to keep supporting previous MongoDB versions
- Speed up gene panels creation and update by collecting only light gene info from database
- Avoid case page crash on Phenomizer queries timeout

## [4.42]
### Added
- Choose custom pinned variants to submit to MatchMaker Exchange
- Submit structural variant as genes to the MatchMaker Exchange
- Added function for maintainers and admins to remove gene panels
- Admins can restore deleted gene panels
- A development docker-compose file illustrating the scout/chanjo-report integration
- Show AD on variants view for cancer SV (tumor and normal)
- Cancer SV variants filter AD, AF (tumor and normal)
- Hiding the variants score column also from cancer SVs, as for the SNVs
### Changed
- Enforce same case _id and display_name when updating a case
- Enforce same individual ids, display names and affected status when updating a case
- Improved documentation for connecting to loqusdb instances (including loqusdbapi)
- Display and download HPO gene panels' gene symbols in italics
- A faster-built and lighter Docker image
- Reduce complexity of `panels` endpoint moving some code to the panels controllers
- Update requirements to use flask-ldap3-login>=0.9.17 instead of freezing WTForm
### Fixed
- Use of deprecated TextField after the upgrade of WTF to v3.0
- Freeze to WTForms to version < 3
- Remove the extra files (bed files and madeline.svg) introduced by mistake
- Cli command loading demo data in docker-compose when case custom images exist and is None
- Increased MongoDB connection serverSelectionTimeoutMS parameter to 30K (default value according to MongoDB documentation)
- Better differentiate old obs counts 0 vs N/A
- Broken cancer variants page when default gene panel was deleted
- Typo in tx_overview function in variant controllers file
- Fixed loqusdbapi SV search URL
- SV variants filtering using Decipher criterion
- Removing old gene panels that don't contain the `maintainer` key.

## [4.41.1]
### Fixed
- General reports crash for variant annotations with same variant on other cases

## [4.41]
### Added
- Extended the instructions for running the Scout Docker image (web app and cli).
- Enabled inclusion of custom images to STR variant view
### Fixed
- General case report sorting comments for variants with None genetic models
- Do not crash but redirect to variants page with error when a variant is not found for a case
- UCSC links coordinates for SV variants with start chromosome different than end chromosome
- Human readable variants name in case page for variants having start chromosome different from end chromosome
- Avoid always loading all transcripts when checking gene symbol: introduce gene captions
- Slow queries for evaluated variants on e.g. case page - use events instead
### Changed
- Rearrange variant page again, moving severity predictions down.
- More reactive layout width steps on variant page

## [4.40.1]
### Added
### Fixed
- Variants dismissed with inconsistent inheritance pattern can again be shown in general case report
- General report page for variants with genes=None
- General report crashing when variants have no panels
- Added other missing keys to case and variant dictionaries passed to general report
### Changed

## [4.40]
### Added
- A .cff citation file
- Phenotype search API endpoint
- Added pagination to phenotype API
- Extend case search to include internal MongoDB id
- Support for connecting to a MongoDB replica set (.py config files)
- Support for connecting to a MongoDB replica set (.yaml config files)
### Fixed
- Command to load the OMIM gene panel (`scout load panel --omim`)
- Unify style of pinned and causative variants' badges on case page
- Removed automatic spaces after punctuation in comments
- Remove the hardcoded number of total individuals from the variant's old observations panel
- Send delete requests to a connected Beacon using the DELETE method
- Layout of the SNV and SV variant page - move frequency up
### Changed
- Stop updating database indexes after loading exons via command line
- Display validation status badge also for not Sanger-sequenced variants
- Moved Frequencies, Severity and Local observations panels up in RD variants page
- Enabled Flask CORS to communicate CORS status to js apps
- Moved the code preparing the transcripts overview to the backend
- Refactored and filtered json data used in general case report
- Changed the database used in docker-compose file to use the official MongoDB v4.4 image
- Modified the Python (3.6, 3.8) and MongoDB (3.2, 4.4, 5.0) versions used in testing matrices (GitHub actions)
- Capitalize case search terms on institute and dashboard pages


## [4.39]
### Added
- COSMIC IDs collected from CSQ field named `COSMIC`
### Fixed
- Link to other causative variants on variant page
- Allow multiple COSMIC links for a cancer variant
- Fix floating text in severity box #2808
- Fixed MitoMap and HmtVar links for hg38 cases
- Do not open new browser tabs when downloading files
- Selectable IGV tracks on variant page
- Missing splice junctions button on variant page
- Refactor variantS representative gene selection, and use it also for cancer variant summary
### Changed
- Improve Javascript performance for displaying Chromograph images
- Make ClinVar classification more evident in cancer variant page

## [4.38]
### Added
- Option to hide Alamut button in the app config file
### Fixed
- Library deprecation warning fixed (insert is deprecated. Use insert_one or insert_many instead)
- Update genes command will not trigger an update of database indices any more
- Missing resources in temporary downloading directory when updating genes using the command line
- Restore previous variant ACMG classification in a scrollable div
- Loading spinner not stopping after downloading PDF case reports and variant list export
- Add extra Alamut links higher up on variant pages
- Improve UX for phenotypes in case page
- Filter and export of STR variants
- Update look of variants page navigation buttons
### Changed

## [4.37]
### Added
- Highlight and show version number for RefSeq MANE transcripts.
- Added integration to a rerunner service for toggling reanalysis with updated pedigree information
- SpliceAI display and parsing from VEP CSQ
- Display matching tiered variants for cancer variants
- Display a loading icon (spinner) until the page loads completely
- Display filter badges in cancer variants list
- Update genes from pre-downloaded file resources
- On login, OS, browser version and screen size are saved anonymously to understand how users are using Scout
- API returning institutes data for a given user: `/api/v1/institutes`
- API returning case data for a given institute: `/api/v1/institutes/<institute_id>/cases`
- Added GMS and Lund university hospital logos to login page
- Made display of Swedac logo configurable
- Support for displaying custom images in case view
- Individual-specific HPO terms
- Optional alamut_key in institute settings for Alamut Plus software
- Case report API endpoint
- Tooltip in case explaining that genes with genome build different than case genome build will not be added to dynamic HPO panel.
- Add DeepVariant as a caller
### Fixed
- Updated IGV to v2.8.5 to solve missing gene labels on some zoom levels
- Demo cancer case config file to load somatic SNVs and SVs only.
- Expand list of refseq trancripts in ClinVar submission form
- Renamed `All SNVs and INDELs` institute sidebar element to `Search SNVs and INDELs` and fixed its style.
- Add missing parameters to case load-config documentation
- Allow creating/editing gene panels and dynamic gene panels with genes present in genome build 38
- Bugfix broken Pytests
- Bulk dismissing variants error due to key conversion from string to integer
- Fix typo in index documentation
- Fixed crash in institute settings page if "collaborators" key is not set in database
- Don't stop Scout execution if LoqusDB call fails and print stacktrace to log
- Bug when case contains custom images with value `None`
- Bug introduced when fixing another bug in Scout-LoqusDB interaction
- Loading of OMIM diagnoses in Scout demo instance
- Remove the docker-compose with chanjo integration because it doesn't work yet.
- Fixed standard docker-compose with scout demo data and database
- Clinical variant assessments not present for pinned and causative variants on case page.
- MatchMaker matching one node at the time only
- Remove link from previously tiered variants badge in cancer variants page
- Typo in gene cell on cancer variants page
- Managed variants filter form
### Changed
- Better naming for variants buttons on cancer track (somatic, germline). Also show cancer research button if available.
- Load case with missing panels in config files, but show warning.
- Changing the (Female, Male) symbols to (F/M) letters in individuals_table and case-sma.
- Print stacktrace if case load command fails
- Added sort icon and a pointer to the cursor to all tables with sortable fields
- Moved variant, gene and panel info from the basic pane to summary panel for all variants.
- Renamed `Basics` panel to `Classify` on variant page.
- Revamped `Basics` panel to a panel dedicated to classify variants
- Revamped the summary panel to be more compact.
- Added dedicated template for cancer variants
- Removed Gene models, Gene annotations and Conservation panels for cancer variants
- Reorganized the orders of panels for variant and cancer variant views
- Added dedicated variant quality panel and removed relevant panes
- A more compact case page
- Removed OMIM genes panel
- Make genes panel, pinned variants panel, causative variants panel and ClinVar panel scrollable on case page
- Update to Scilifelab's 2020 logo
- Update Gens URL to support Gens v2.0 format
- Refactor tests for parsing case configurations
- Updated links to HPO downloadable resources
- Managed variants filtering defaults to all variant categories
- Changing the (Kind) drop-down according to (Category) drop-down in Managed variant add variant
- Moved Gens button to individuals table
- Check resource files availability before starting updating OMIM diagnoses
- Fix typo in `SHOW_OBSERVED_VARIANT_ARCHIVE` config param

## [4.36]
### Added
- Parse and save splice junction tracks from case config file
- Tooltip in observations panel, explaining that case variants with no link might be old variants, not uploaded after a case rerun
### Fixed
- Warning on overwriting variants with same position was no longer shown
- Increase the height of the dropdowns to 425px
- More indices for the case table as it grows, specifically for causatives queries
- Splice junction tracks not centered over variant genes
- Total number of research variants count
- Update variants stats in case documents every time new variants are loaded
- Bug in flashing warning messages when filtering variants
### Changed
- Clearer warning messages for genes and gene/gene-panels searches in variants filters

## [4.35]
### Added
- A new index for hgnc_symbol in the hgnc_gene collection
- A Pedigree panel in STR page
- Display Tier I and II variants in case view causatives card for cancer cases
### Fixed
- Send partial file data to igv.js when visualizing sashimi plots with splice junction tracks
- Research variants filtering by gene
- Do not attempt to populate annotations for not loaded pinned/causatives
- Add max-height to all dropdowns in filters
### Changed
- Switch off non-clinical gene warnings when filtering research variants
- Don't display OMIM disease card in case view for cancer cases
- Refactored Individuals and Causative card in case view for cancer cases
- Update and style STR case report

## [4.34]
### Added
- Saved filter lock and unlock
- Filters can optionally be marked audited, logging the filter name, user and date on the case events and general report.
- Added `ClinVar hits` and `Cosmic hits` in cancer SNVs filters
- Added `ClinVar hits` to variants filter (rare disease track)
- Load cancer demo case in docker-compose files (default and demo file)
- Inclusive-language check using [woke](https://github.com/get-woke/woke) github action
- Add link to HmtVar for mitochondrial variants (if VCF is annotated with HmtNote)
- Grey background for dismissed compounds in variants list and variant page
- Pin badge for pinned compounds in variants list and variant page
- Support LoqusDB REST API queries
- Add a docker-compose-matchmaker under scout/containers/development to test matchmaker locally
- Script to investigate consequences of symbol search bug
- Added GATK to list of SV and cancer SV callers
### Fixed
- Make MitoMap link work for hg38 again
- Export Variants feature crashing when one of the variants has no primary transcripts
- Redirect to last visited variantS page when dismissing variants from variants list
- Improved matching of SVs Loqus occurrences in other cases
- Remove padding from the list inside (Matching causatives from other cases) panel
- Pass None to get_app function in CLI base since passing script_info to app factory functions was deprecated in Flask 2.0
- Fixed failing tests due to Flask update to version 2.0
- Speed up user events view
- Causative view sort out of memory error
- Use hgnc_id for gene filter query
- Typo in case controllers displaying an error every time a patient is matched against external MatchMaker nodes
- Do not crash while attempting an update for variant documents that are too big (> 16 MB)
- Old STR causatives (and other variants) may not have HGNC symbols - fix sort lambda
- Check if gene_obj has primary_transcript before trying to access it
- Warn if a gene manually searched is in a clinical panel with an outdated name when filtering variants
- ChrPos split js not needed on STR page yet
### Changed
- Remove parsing of case `genome_version`, since it's not used anywhere downstream
- Introduce deprecation warning for Loqus configs that are not dictionaries
- SV clinical filter no longer filters out sub 100 nt variants
- Count cases in LoqusDB by variant type
- Commit pulse repo badge temporarily set to weekly
- Sort ClinVar submissions objects by ascending "Last evaluated" date
- Refactored the MatchMaker integration as an extension
- Replaced some sensitive words as suggested by woke linter
- Documentation for load-configuration rewritten.
- Add styles to MatchMaker matches table
- More detailed info on the data shared in MatchMaker submission form

## [4.33.1]
### Fixed
- Include markdown for release autodeploy docs
- Use standard inheritance model in ClinVar (https://ftp.ncbi.nlm.nih.gov/pub/GTR/standard_terms/Mode_of_inheritance.txt)
- Fix issue crash with variants that have been unflagged causative not being available in other causatives
### Added
### Changed

## [4.33]
### Fixed
- Command line crashing when updating an individual not found in database
- Dashboard page crashing when filters return no data
- Cancer variants filter by chromosome
- /api/v1/genes now searches for genes in all genome builds by default
- Upgraded igv.js to version 2.8.1 (Fixed Unparsable bed record error)
### Added
- Autodeploy docs on release
- Documentation for updating case individuals tracks
- Filter cases and dashboard stats by analysis track
### Changed
- Changed from deprecated db update method
- Pre-selected fields to run queries with in dashboard page
- Do not filter by any institute when first accessing the dashboard
- Removed OMIM panel in case view for cancer cases
- Display Tier I and II variants in case view causatives panel for cancer cases
- Refactored Individuals and Causative panels in case view for cancer cases

## [4.32.1]
### Fixed
- iSort lint check only
### Changed
- Institute cases page crashing when a case has track:Null
### Added

## [4.32]
### Added
- Load and show MITOMAP associated diseases from VCF (INFO field: MitomapAssociatedDiseases, via HmtNote)
- Show variant allele frequencies for mitochondrial variants (GRCh38 cases)
- Extend "public" json API with diseases (OMIM) and phenotypes (HPO)
- HPO gene list download now has option for clinical and non-clinical genes
- Display gene splice junctions data in sashimi plots
- Update case individuals with splice junctions tracks
- Simple Docker compose for development with local build
- Make Phenomodels subpanels collapsible
- User side documentation of cytogenomics features (Gens, Chromograph, vcf2cytosure, rhocall)
- iSort GitHub Action
- Support LoqusDB REST API queries
### Fixed
- Show other causative once, even if several events point to it
- Filtering variants by mitochondrial chromosome for cases with genome build=38
- HPO gene search button triggers any warnings for clinical / non-existing genes also on first search
- Fixed a bug in variants pages caused by MT variants without alt_frequency
- Tests for CADD score parsing function
- Fixed the look of IGV settings on SNV variant page
- Cases analyzed once shown as `rerun`
- Missing case track on case re-upload
- Fixed severity rank for SO term "regulatory region ablation"
### Changed
- Refactor according to CodeFactor - mostly reuse of duplicated code
- Phenomodels language adjustment
- Open variants in a new window (from variants page)
- Open overlapping and compound variants in a new window (from variant page)
- gnomAD link points to gnomAD v.3 (build GRCh38) for mitochondrial variants.
- Display only number of affected genes for dismissed SVs in general report
- Chromosome build check when populating the variants filter chromosome selection
- Display mitochondrial and rare diseases coverage report in cases with missing 'rare' track

## [4.31.1]
### Added
### Changed
- Remove mitochondrial and coverage report from cancer cases sidebar
### Fixed
- ClinVar page when dbSNP id is None

## [4.31]
### Added
- gnomAD annotation field in admin guide
- Export also dynamic panel genes not associated to an HPO term when downloading the HPO panel
- Primary HGNC transcript info in variant export files
- Show variant quality (QUAL field from vcf) in the variant summary
- Load/update PDF gene fusion reports (clinical and research) generated with Arriba
- Support new MANE annotations from VEP (both MANE Select and MANE Plus Clinical)
- Display on case activity the event of a user resetting all dismissed variants
- Support gnomAD population frequencies for mitochondrial variants
- Anchor links in Casedata ClinVar panels to redirect after renaming individuals
### Fixed
- Replace old docs link www.clinicalgenomics.se/scout with new https://clinical-genomics.github.io/scout
- Page formatting issues whenever case and variant comments contain extremely long strings with no spaces
- Chromograph images can be one column and have scrollbar. Removed legacy code.
- Column labels for ClinVar case submission
- Page crashing looking for LoqusDB observation when variant doesn't exist
- Missing inheritance models and custom inheritance models on newly created gene panels
- Accept only numbers in managed variants filter as position and end coordinates
- SNP id format and links in Variant page, ClinVar submission form and general report
- Case groups tooltip triggered only when mouse is on the panel header
### Changed
- A more compact case groups panel
- Added landscape orientation CSS style to cancer coverage and QC demo report
- Improve user documentation to create and save new gene panels
- Removed option to use space as separator when uploading gene panels
- Separating the columns of standard and custom inheritance models in gene panels
- Improved ClinVar instructions for users using non-English Excel

## [4.30.2]
### Added
### Fixed
- Use VEP RefSeq ID if RefSeq list is empty in RefSeq transcripts overview
- Bug creating variant links for variants with no end_chrom
### Changed

## [4.30.1]
### Added
### Fixed
- Cryptography dependency fixed to use version < 3.4
### Changed

## [4.30]
### Added
- Introduced a `reset dismiss variant` verb
- Button to reset all dismissed variants for a case
- Add black border to Chromograph ideograms
- Show ClinVar annotations on variantS page
- Added integration with GENS, copy number visualization tool
- Added a VUS label to the manual classification variant tags
- Add additional information to SNV verification emails
- Tooltips documenting manual annotations from default panels
- Case groups now show bam files from all cases on align view
### Fixed
- Center initial igv view on variant start with SNV/indels
- Don't set initial igv view to negative coordinates
- Display of GQ for SV and STR
- Parsing of AD and related info for STRs
- LoqusDB field in institute settings accepts only existing Loqus instances
- Fix DECIPHER link to work after DECIPHER migrated to GRCh38
- Removed visibility window param from igv.js genes track
- Updated HPO download URL
- Patch HPO download test correctly
- Reference size on STR hover not needed (also wrong)
- Introduced genome build check (allowed values: 37, 38, "37", "38") on case load
- Improve case searching by assignee full name
- Populating the LoqusDB select in institute settings
### Changed
- Cancer variants table header (pop freq etc)
- Only admin users can modify LoqusDB instance in Institute settings
- Style of case synopsis, variants and case comments
- Switched to igv.js 2.7.5
- Do not choke if case is missing research variants when research requested
- Count cases in LoqusDB by variant type
- Introduce deprecation warning for Loqus configs that are not dictionaries
- Improve create new gene panel form validation
- Make XM- transcripts less visible if they don't overlap with transcript refseq_id in variant page
- Color of gene panels and comments panels on cases and variant pages
- Do not choke if case is missing research variants when reserch requested

## [4.29.1]
### Added
### Fixed
- Always load STR variants regardless of RankScore threshold (hotfix)
### Changed

## [4.29]
### Added
- Added a page about migrating potentially breaking changes to the documentation
- markdown_include in development requirements file
- STR variants filter
- Display source, Z-score, inheritance pattern for STR annotations from Stranger (>0.6.1) if available
- Coverage and quality report to cancer view
### Fixed
- ACMG classification page crashing when trying to visualize a classification that was removed
- Pretty print HGVS on gene variants (URL-decode VEP)
- Broken or missing link in the documentation
- Multiple gene names in ClinVar submission form
- Inheritance model select field in ClinVar submission
- IGV.js >2.7.0 has an issue with the gene track zoom levels - temp freeze at 2.7.0
- Revert CORS-anywhere and introduce a local http proxy for cloud tracks
### Changed

## [4.28]
### Added
- Chromograph integration for displaying PNGs in case-page
- Add VAF to cancer case general report, and remove some of its unused fields
- Variants filter compatible with genome browser location strings
- Support for custom public igv tracks stored on the cloud
- Add tests to increase testing coverage
- Update case variants count after deleting variants
- Update IGV.js to latest (v2.7.4)
- Bypass igv.js CORS check using `https://github.com/Rob--W/cors-anywhere`
- Documentation on default and custom IGV.js tracks (admin docs)
- Lock phenomodels so they're editable by admins only
- Small case group assessment sharing
- Tutorial and files for deploying app on containers (Kubernetes pods)
- Canonical transcript and protein change of canonical transcript in exported variants excel sheet
- Support for Font Awesome version 6
- Submit to Beacon from case page sidebar
- Hide dismissed variants in variants pages and variants export function
- Systemd service files and instruction to deploy Scout using podman
### Fixed
- Bugfix: unused `chromgraph_prefix |tojson` removed
- Freeze coloredlogs temporarily
- Marrvel link
- Don't show TP53 link for silent or synonymous changes
- OMIM gene field accepts any custom number as OMIM gene
- Fix Pytest single quote vs double quote string
- Bug in gene variants search by similar cases and no similar case is found
- Delete unused file `userpanel.py`
- Primary transcripts in variant overview and general report
- Google OAuth2 login setup in README file
- Redirect to 'missing file'-icon if configured Chromograph file is missing
- Javascript error in case page
- Fix compound matching during variant loading for hg38
- Cancer variants view containing variants dismissed with cancer-specific reasons
- Zoom to SV variant length was missing IGV contig select
- Tooltips on case page when case has no default gene panels
### Changed
- Save case variants count in case document and not in sessions
- Style of gene panels multiselect on case page
- Collapse/expand main HPO checkboxes in phenomodel preview
- Replaced GQ (Genotype quality) with VAF (Variant allele frequency) in cancer variants GT table
- Allow loading of cancer cases with no tumor_purity field
- Truncate cDNA and protein changes in case report if longer than 20 characters


## [4.27]
### Added
- Exclude one or more variant categories when running variants delete command
### Fixed
### Changed

## [4.26.1]
### Added
### Fixed
- Links with 1-letter aa codes crash on frameshift etc
### Changed

## [4.26]
### Added
- Extend the delete variants command to print analysis date, track, institute, status and research status
- Delete variants by type of analysis (wgs|wes|panel)
- Links to cBioPortal, MutanTP53, IARC TP53, OncoKB, MyCancerGenome, CIViC
### Fixed
- Deleted variants count
### Changed
- Print output of variants delete command as a tab separated table

## [4.25]
### Added
- Command line function to remove variants from one or all cases
### Fixed
- Parse SMN None calls to None rather than False

## [4.24.1]
### Fixed
- Install requirements.txt via setup file

## [4.24]
### Added
- Institute-level phenotype models with sub-panels containing HPO and OMIM terms
- Runnable Docker demo
- Docker image build and push github action
- Makefile with shortcuts to docker commands
- Parse and save synopsis, phenotype and cohort terms from config files upon case upload
### Fixed
- Update dismissed variant status when variant dismissed key is missing
- Breakpoint two IGV button now shows correct chromosome when different from bp1
- Missing font lib in Docker image causing the PDF report download page to crash
- Sentieon Manta calls lack Somaticscore - load anyway
- ClinVar submissions crashing due to pinned variants that are not loaded
- Point ExAC pLI score to new gnomad server address
- Bug uploading cases missing phenotype terms in config file
- STRs loaded but not shown on browser page
- Bug when using adapter.variant.get_causatives with case_id without causatives
- Problem with fetching "solved" from scout export cases cli
- Better serialising of datetime and bson.ObjectId
- Added `volumes` folder to .gitignore
### Changed
- Make matching causative and managed variants foldable on case page
- Remove calls to PyMongo functions marked as deprecated in backend and frontend(as of version 3.7).
- Improved `scout update individual` command
- Export dynamic phenotypes with ordered gene lists as PDF


## [4.23]
### Added
- Save custom IGV track settings
- Show a flash message with clear info about non-valid genes when gene panel creation fails
- CNV report link in cancer case side navigation
- Return to comment section after editing, deleting or submitting a comment
- Managed variants
- MT vs 14 chromosome mean coverage stats if Scout is connected to Chanjo
### Fixed
- missing `vcf_cancer_sv` and `vcf_cancer_sv_research` to manual.
- Split ClinVar multiple clnsig values (slash-separated) and strip them of underscore for annotations without accession number
- Timeout of `All SNVs and INDELs` page when no valid gene is provided in the search
- Round CADD (MIPv9)
- Missing default panel value
- Invisible other causatives lines when other causatives lack gene symbols
### Changed
- Do not freeze mkdocs-material to version 4.6.1
- Remove pre-commit dependency

## [4.22]
### Added
- Editable cases comments
- Editable variants comments
### Fixed
- Empty variant activity panel
- STRs variants popover
- Split new ClinVar multiple significance terms for a variant
- Edit the selected comment, not the latest
### Changed
- Updated RELEASE docs.
- Pinned variants card style on the case page
- Merged `scout export exons` and `scout view exons` commands


## [4.21.2]
### Added
### Fixed
- Do not pre-filter research variants by (case-default) gene panels
- Show OMIM disease tooltip reliably
### Changed

## [4.21.1]
### Added
### Fixed
- Small change to Pop Freq column in variants ang gene panels to avoid strange text shrinking on small screens
- Direct use of HPO list for Clinical HPO SNV (and cancer SNV) filtering
- PDF coverage report redirecting to login page
### Changed
- Remove the option to dismiss single variants from all variants pages
- Bulk dismiss SNVs, SVs and cancer SNVs from variants pages

## [4.21]
### Added
- Support to configure LoqusDB per institute
- Highlight causative variants in the variants list
- Add tests. Mostly regarding building internal datatypes.
- Remove leading and trailing whitespaces from panel_name and display_name when panel is created
- Mark MANE transcript in list of transcripts in "Transcript overview" on variant page
- Show default panel name in case sidebar
- Previous buttons for variants pagination
- Adds a gh action that checks that the changelog is updated
- Adds a gh action that deploys new releases automatically to pypi
- Warn users if case default panels are outdated
- Define institute-specific gene panels for filtering in institute settings
- Use institute-specific gene panels in variants filtering
- Show somatic VAF for pinned and causative variants on case page

### Fixed
- Report pages redirect to login instead of crashing when session expires
- Variants filter loading in cancer variants page
- User, Causative and Cases tables not scaling to full page
- Improved docs for an initial production setup
- Compatibility with latest version of Black
- Fixed tests for Click>7
- Clinical filter required an extra click to Filter to return variants
- Restore pagination and shrink badges in the variants page tables
- Removing a user from the command line now inactivates the case only if user is last assignee and case is active
- Bugfix, LoqusDB per institute feature crashed when institute id was empty string
- Bugfix, LoqusDB calls where missing case count
- filter removal and upload for filters deleted from another page/other user
- Visualize outdated gene panels info in a popover instead of a tooltip in case page side panel

### Changed
- Highlight color on normal STRs in the variants table from green to blue
- Display breakpoints coordinates in verification emails only for structural variants


## [4.20]
### Added
- Display number of filtered variants vs number of total variants in variants page
- Search case by HPO terms
- Dismiss variant column in the variants tables
- Black and pre-commit packages to dev requirements

### Fixed
- Bug occurring when rerun is requested twice
- Peddy info fields in the demo config file
- Added load config safety check for multiple alignment files for one individual
- Formatting of cancer variants table
- Missing Score in SV variants table

### Changed
- Updated the documentation on how to create a new software release
- Genome build-aware cytobands coordinates
- Styling update of the Matchmaker card
- Select search type in case search form


## [4.19]

### Added
- Show internal ID for case
- Add internal ID for downloaded CGH files
- Export dynamic HPO gene list from case page
- Remove users as case assignees when their account is deleted
- Keep variants filters panel expanded when filters have been used

### Fixed
- Handle the ProxyFix ModuleNotFoundError when Werkzeug installed version is >1.0
- General report formatting issues whenever case and variant comments contain extremely long strings with no spaces

### Changed
- Created an institute wrapper page that contains list of cases, causatives, SNVs & Indels, user list, shared data and institute settings
- Display case name instead of case ID on clinVar submissions
- Changed icon of sample update in clinVar submissions


## [4.18]

### Added
- Filter cancer variants on cytoband coordinates
- Show dismiss reasons in a badge with hover for clinical variants
- Show an ellipsis if 10 cases or more to display with loqusdb matches
- A new blog post for version 4.17
- Tooltip to better describe Tumor and Normal columns in cancer variants
- Filter cancer SNVs and SVs by chromosome coordinates
- Default export of `Assertion method citation` to clinVar variants submission file
- Button to export up to 500 cancer variants, filtered or not
- Rename samples of a clinVar submission file

### Fixed
- Apply default gene panel on return to cancer variantS from variant view
- Revert to certificate checking when asking for Chanjo reports
- `scout download everything` command failing while downloading HPO terms

### Changed
- Turn tumor and normal allelic fraction to decimal numbers in tumor variants page
- Moved clinVar submissions code to the institutes blueprints
- Changed name of clinVar export files to FILENAME.Variant.csv and FILENAME.CaseData.csv
- Switched Google login libraries from Flask-OAuthlib to Authlib


## [4.17.1]

### Fixed
- Load cytobands for cases with chromosome build not "37" or "38"


## [4.17]

### Added
- COSMIC badge shown in cancer variants
- Default gene-panel in non-cancer structural view in url
- Filter SNVs and SVs by cytoband coordinates
- Filter cancer SNV variants by alt allele frequency in tumor
- Correct genome build in UCSC link from structural variant page



### Fixed
- Bug in clinVar form when variant has no gene
- Bug when sharing cases with the same institute twice
- Page crashing when removing causative variant tag
- Do not default to GATK caller when no caller info is provided for cancer SNVs


## [4.16.1]

### Fixed
- Fix the fix for handling of delivery reports for rerun cases

## [4.16]

### Added
- Adds possibility to add "lims_id" to cases. Currently only stored in database, not shown anywhere
- Adds verification comment box to SVs (previously only available for small variants)
- Scrollable pedigree panel

### Fixed
- Error caused by changes in WTForm (new release 2.3.x)
- Bug in OMIM case page form, causing the page to crash when a string was provided instead of a numerical OMIM id
- Fix Alamut link to work properly on hg38
- Better handling of delivery reports for rerun cases
- Small CodeFactor style issues: matchmaker results counting, a couple of incomplete tests and safer external xml
- Fix an issue with Phenomizer introduced by CodeFactor style changes

### Changed
- Updated the version of igv.js to 2.5.4

## [4.15.1]

### Added
- Display gene names in ClinVar submissions page
- Links to Varsome in variant transcripts table

### Fixed
- Small fixes to ClinVar submission form
- Gene panel page crash when old panel has no maintainers

## [4.15]

### Added
- Clinvar CNVs IGV track
- Gene panels can have maintainers
- Keep variant actions (dismissed, manual rank, mosaic, acmg, comments) upon variant re-upload
- Keep variant actions also on full case re-upload

### Fixed
- Fix the link to Ensembl for SV variants when genome build 38.
- Arrange information in columns on variant page
- Fix so that new cosmic identifier (COSV) is also acceptable #1304
- Fixed COSMIC tag in INFO (outside of CSQ) to be parses as well with `&` splitter.
- COSMIC stub URL changed to https://cancer.sanger.ac.uk/cosmic/search?q= instead.
- Updated to a version of IGV where bigBed tracks are visualized correctly
- Clinvar submission files are named according to the content (variant_data and case_data)
- Always show causatives from other cases in case overview
- Correct disease associations for gene symbol aliases that exist as separate genes
- Re-add "custom annotations" for SV variants
- The override ClinVar P/LP add-in in the Clinical Filter failed for new CSQ strings

### Changed
- Runs all CI checks in github actions

## [4.14.1]

### Fixed
- Error when variant found in loqusdb is not loaded for other case

## [4.14]

### Added
- Use github actions to run tests
- Adds CLI command to update individual alignments path
- Update HPO terms using downloaded definitions files
- Option to use alternative flask config when running `scout serve`
- Requirement to use loqusdb >= 2.5 if integrated

### Fixed
- Do not display Pedigree panel in cancer view
- Do not rely on internet connection and services available when running CI tests
- Variant loading assumes GATK if no caller set given and GATK filter status is seen in FILTER
- Pass genome build param all the way in order to get the right gene mappings for cases with build 38
- Parse correctly variants with zero frequency values
- Continue even if there are problems to create a region vcf
- STR and cancer variant navigation back to variants pages could fail

### Changed
- Improved code that sends requests to the external APIs
- Updates ranges for user ranks to fit todays usage
- Run coveralls on github actions instead of travis
- Run pip checks on github actions instead of coveralls
- For hg38 cases, change gnomAD link to point to version 3.0 (which is hg38 based)
- Show pinned or causative STR variants a bit more human readable

## [4.13.1]

### Added
### Fixed
- Typo that caused not all clinvar conflicting interpretations to be loaded no matter what
- Parse and retrieve clinvar annotations from VEP-annotated (VEP 97+) CSQ VCF field
- Variant clinvar significance shown as `not provided` whenever is `Uncertain significance`
- Phenomizer query crashing when case has no HPO terms assigned
- Fixed a bug affecting `All SNVs and INDELs` page when variants don't have canonical transcript
- Add gene name or id in cancer variant view

### Changed
- Cancer Variant view changed "Variant:Transcript:Exon:HGVS" to "Gene:Transcript:Exon:HGVS"

## [4.13]

### Added
- ClinVar SNVs track in IGV
- Add SMA view with SMN Copy Number data
- Easier to assign OMIM diagnoses from case page
- OMIM terms and specific OMIM term page

### Fixed
- Bug when adding a new gene to a panel
- Restored missing recent delivery reports
- Fixed style and links to other reports in case side panel
- Deleting cases using display_name and institute not deleting its variants
- Fixed bug that caused coordinates filter to override other filters
- Fixed a problem with finding some INS in loqusdb
- Layout on SV page when local observations without cases are present
- Make scout compatible with the new HPO definition files from `http://compbio.charite.de/jenkins/`
- General report visualization error when SNVs display names are very long


### Changed


## [4.12.4]

### Fixed
- Layout on SV page when local observations without cases are present

## [4.12.3]

### Fixed
- Case report when causative or pinned SVs have non null allele frequencies

## [4.12.2]

### Fixed
- SV variant links now take you to the SV variant page again
- Cancer variant view has cleaner table data entries for "N/A" data
- Pinned variant case level display hotfix for cancer and str - more on this later
- Cancer variants show correct alt/ref reads mirroring alt frequency now
- Always load all clinical STR variants even if a region load is attempted - index may be missing
- Same case repetition in variant local observations

## [4.12.1]

### Fixed
- Bug in variant.gene when gene has no HGVS description


## [4.12]

### Added
- Accepts `alignment_path` in load config to pass bam/cram files
- Display all phenotypes on variant page
- Display hgvs coordinates on pinned and causatives
- Clear panel pending changes
- Adds option to setup the database with static files
- Adds cli command to download the resources from CLI that scout needs
- Adds test files for merged somatic SV and CNV; as well as merged SNV, and INDEL part of #1279
- Allows for upload of OMIM-AUTO gene panel from static files without api-key

### Fixed
- Cancer case HPO panel variants link
- Fix so that some drop downs have correct size
- First IGV button in str variants page
- Cancer case activates on SNV variants
- Cases activate when STR variants are viewed
- Always calculate code coverage
- Pinned/Classification/comments in all types of variants pages
- Null values for panel's custom_inheritance_models
- Discrepancy between the manual disease transcripts and those in database in gene-edit page
- ACMG classification not showing for some causatives
- Fix bug which caused IGV.js to use hg19 reference files for hg38 data
- Bug when multiple bam files sources with non-null values are available


### Changed
- Renamed `requests` file to `scout_requests`
- Cancer variant view shows two, instead of four, decimals for allele and normal


## [4.11.1]

### Fixed
- Institute settings page
- Link institute settings to sharing institutes choices

## [4.11.0]

### Added
- Display locus name on STR variant page
- Alternative key `GNOMADAF_popmax` for Gnomad popmax allele frequency
- Automatic suggestions on how to improve the code on Pull Requests
- Parse GERP, phastCons and phyloP annotations from vep annotated CSQ fields
- Avoid flickering comment popovers in variant list
- Parse REVEL score from vep annotated CSQ fields
- Allow users to modify general institute settings
- Optionally format code automatically on commit
- Adds command to backup vital parts `scout export database`
- Parsing and displaying cancer SV variants from Manta annotated VCF files
- Dismiss cancer snv variants with cancer-specific options
- Add IGV.js UPD, RHO and TIDDIT coverage wig tracks.


### Fixed
- Slightly darker page background
- Fixed an issued with parsed conservation values from CSQ
- Clinvar submissions accessible to all users of an institute
- Header toolbar when on Clinvar page now shows institute name correctly
- Case should not always inactivate upon update
- Show dismissed snv cancer variants as grey on the cancer variants page
- Improved style of mappability link and local observations on variant page
- Convert all the GET requests to the igv view to POST request
- Error when updating gene panels using a file containing BOM chars
- Add/replace gene radio button not working in gene panels


## [4.10.1]

### Fixed
- Fixed issue with opening research variants
- Problem with coveralls not called by Travis CI
- Handle Biomart service down in tests


## [4.10.0]

### Added
- Rank score model in causatives page
- Exportable HPO terms from phenotypes page
- AMP guideline tiers for cancer variants
- Adds scroll for the transcript tab
- Added CLI option to query cases on time since case event was added
- Shadow clinical assessments also on research variants display
- Support for CRAM alignment files
- Improved str variants view : sorting by locus, grouped by allele.
- Delivery report PDF export
- New mosaicism tag option
- Add or modify individuals' age or tissue type from case page
- Display GC and allele depth in causatives table.
- Included primary reference transcript in general report
- Included partial causative variants in general report
- Remove dependency of loqusdb by utilising the CLI

### Fixed
- Fixed update OMIM command bug due to change in the header of the genemap2 file
- Removed Mosaic Tag from Cancer variants
- Fixes issue with unaligned table headers that comes with hidden Datatables
- Layout in general report PDF export
- Fixed issue on the case statistics view. The validation bars didn't show up when all institutes were selected. Now they do.
- Fixed missing path import by importing pathlib.Path
- Handle index inconsistencies in the update index functions
- Fixed layout problems


## [4.9.0]

### Added
- Improved MatchMaker pages, including visible patient contacts email address
- New badges for the github repo
- Links to [GENEMANIA](genemania.org)
- Sort gene panel list on case view.
- More automatic tests
- Allow loading of custom annotations in VCF using the SCOUT_CUSTOM info tag.

### Fixed
- Fix error when a gene is added to an empty dynamic gene panel
- Fix crash when attempting to add genes on incorrect format to dynamic gene panel
- Manual rank variant tags could be saved in a "Select a tag"-state, a problem in the variants view.
- Same case evaluations are no longer shown as gray previous evaluations on the variants page
- Stay on research pages, even if reset, next first buttons are pressed..
- Overlapping variants will now be visible on variant page again
- Fix missing classification comments and links in evaluations page
- All prioritized cases are shown on cases page


## [4.8.3]

### Added

### Fixed
- Bug when ordering sanger
- Improved scrolling over long list of genes/transcripts


## [4.8.2]

### Added

### Fixed
- Avoid opening extra tab for coverage report
- Fixed a problem when rank model version was saved as floats and not strings
- Fixed a problem with displaying dismiss variant reasons on the general report
- Disable load and delete filter buttons if there are no saved filters
- Fix problem with missing verifications
- Remove duplicate users and merge their data and activity


## [4.8.1]

### Added

### Fixed
- Prevent login fail for users with id defined by ObjectId and not email
- Prevent the app from crashing with `AttributeError: 'NoneType' object has no attribute 'message'`


## [4.8.0]

### Added
- Updated Scout to use Bootstrap 4.3
- New looks for Scout
- Improved dashboard using Chart.js
- Ask before inactivating a case where last assigned user leaves it
- Genes can be manually added to the dynamic gene list directly on the case page
- Dynamic gene panels can optionally be used with clinical filter, instead of default gene panel
- Dynamic gene panels get link out to chanjo-report for coverage report
- Load all clinvar variants with clinvar Pathogenic, Likely Pathogenic and Conflicting pathogenic
- Show transcripts with exon numbers for structural variants
- Case sort order can now be toggled between ascending and descending.
- Variants can be marked as partial causative if phenotype is available for case.
- Show a frequency tooltip hover for SV-variants.
- Added support for LDAP login system
- Search snv and structural variants by chromosomal coordinates
- Structural variants can be marked as partial causative if phenotype is available for case.
- Show normal and pathologic limits for STRs in the STR variants view.
- Institute level persistent variant filter settings that can be retrieved and used.
- export causative variants to Excel
- Add support for ROH, WIG and chromosome PNGs in case-view

### Fixed
- Fixed missing import for variants with comments
- Instructions on how to build docs
- Keep sanger order + verification when updating/reloading variants
- Fixed and moved broken filter actions (HPO gene panel and reset filter)
- Fixed string conversion to number
- UCSC links for structural variants are now separated per breakpoint (and whole variant where applicable)
- Reintroduced missing coverage report
- Fixed a bug preventing loading samples using the command line
- Better inheritance models customization for genes in gene panels
- STR variant page back to list button now does its one job.
- Allows to setup scout without a omim api key
- Fixed error causing "favicon not found" flash messages
- Removed flask --version from base cli
- Request rerun no longer changes case status. Active or archived cases inactivate on upload.
- Fixed missing tooltip on the cancer variants page
- Fixed weird Rank cell in variants page
- Next and first buttons order swap
- Added pagination (and POST capability) to cancer variants.
- Improves loading speed for variant page
- Problem with updating variant rank when no variants
- Improved Clinvar submission form
- General report crashing when dismissed variant has no valid dismiss code
- Also show collaborative case variants on the All variants view.
- Improved phenotype search using dataTables.js on phenotypes page
- Search and delete users with `email` instead of `_id`
- Fixed css styles so that multiselect options will all fit one column


## [4.7.3]

### Added
- RankScore can be used with VCFs for vcf_cancer files

### Fixed
- Fix issue with STR view next page button not doing its one job.

### Deleted
- Removed pileup as a bam viewing option. This is replaced by IGV


## [4.7.2]

### Added
- Show earlier ACMG classification in the variant list

### Fixed
- Fixed igv search not working due to igv.js dist 2.2.17
- Fixed searches for cases with a gene with variants pinned or marked causative.
- Load variant pages faster after fixing other causatives query
- Fixed mitochondrial report bug for variants without genes

## [4.7.1]

### Added

### Fixed
- Fixed bug on genes page


## [4.7.0]

### Added
- Export genes and gene panels in build GRCh38
- Search for cases with variants pinned or marked causative in a given gene.
- Search for cases phenotypically similar to a case also from WUI.
- Case variant searches can be limited to similar cases, matching HPO-terms,
  phenogroups and cohorts.
- De-archive reruns and flag them as 'inactive' if archived
- Sort cases by analysis_date, track or status
- Display cases in the following order: prioritized, active, inactive, archived, solved
- Assign case to user when user activates it or asks for rerun
- Case becomes inactive when it has no assignees
- Fetch refseq version from entrez and use it in clinvar form
- Load and export of exons for all genes, independent on refseq
- Documentation for loading/updating exons
- Showing SV variant annotations: SV cgh frequencies, gnomad-SV, local SV frequencies
- Showing transcripts mapping score in segmental duplications
- Handle requests to Ensembl Rest API
- Handle requests to Ensembl Rest Biomart
- STR variants view now displays GT and IGV link.
- Description field for gene panels
- Export exons in build 37 and 38 using the command line

### Fixed
- Fixes of and induced by build tests
- Fixed bug affecting variant observations in other cases
- Fixed a bug that showed wrong gene coverage in general panel PDF export
- MT report only shows variants occurring in the specific individual of the excel sheet
- Disable SSL certifcate verification in requests to chanjo
- Updates how intervaltree and pymongo is used to void deprecated functions
- Increased size of IGV sample tracks
- Optimized tests


## [4.6.1]

### Added

### Fixed
- Missing 'father' and 'mother' keys when parsing single individual cases


## [4.6.0]

### Added
- Description of Scout branching model in CONTRIBUTING doc
- Causatives in alphabetical order, display ACMG classification and filter by gene.
- Added 'external' to the list of analysis type options
- Adds functionality to display "Tissue type". Passed via load config.
- Update to IGV 2.

### Fixed
- Fixed alignment visualization and vcf2cytosure availability for demo case samples
- Fixed 3 bugs affecting SV pages visualization
- Reintroduced the --version cli option
- Fixed variants query by panel (hpo panel + gene panel).
- Downloaded MT report contains excel files with individuals' display name
- Refactored code in parsing of config files.


## [4.5.1]

### Added

### Fixed
- update requirement to use PyYaml version >= 5.1
- Safer code when loading config params in cli base


## [4.5.0]

### Added
- Search for similar cases from scout view CLI
- Scout cli is now invoked from the app object and works under the app context

### Fixed
- PyYaml dependency fixed to use version >= 5.1


## [4.4.1]

### Added
- Display SV rank model version when available

### Fixed
- Fixed upload of delivery report via API


## [4.4.0]

### Added
- Displaying more info on the Causatives page and hiding those not causative at the case level
- Add a comment text field to Sanger order request form, allowing a message to be included in the email
- MatchMaker Exchange integration
- List cases with empty synopsis, missing HPO terms and phenotype groups.
- Search for cases with open research list, or a given case status (active, inactive, archived)

### Fixed
- Variant query builder split into several functions
- Fixed delivery report load bug


## [4.3.3]

### Added
- Different individual table for cancer cases

### Fixed
- Dashboard collects validated variants from verification events instead of using 'sanger' field
- Cases shared with collaborators are visible again in cases page
- Force users to select a real institute to share cases with (actionbar select fix)


## [4.3.2]

### Added
- Dashboard data can be filtered using filters available in cases page
- Causatives for each institute are displayed on a dedicated page
- SNVs and and SVs are searchable across cases by gene and rank score
- A more complete report with validated variants is downloadable from dashboard

### Fixed
- Clinsig filter is fixed so clinsig numerical values are returned
- Split multi clinsig string values in different elements of clinsig array
- Regex to search in multi clinsig string values or multi revstat string values
- It works to upload vcf files with no variants now
- Combined Pileup and IGV alignments for SVs having variant start and stop on the same chromosome


## [4.3.1]

### Added
- Show calls from all callers even if call is not available
- Instructions to install cairo and pango libs from WeasyPrint page
- Display cases with number of variants from CLI
- Only display cases with number of variants above certain treshold. (Also CLI)
- Export of verified variants by CLI or from the dashboard
- Extend case level queries with default panels, cohorts and phenotype groups.
- Slice dashboard statistics display using case level queries
- Add a view where all variants for an institute can be searched across cases, filtering on gene and rank score. Allows searching research variants for cases that have research open.

### Fixed
- Fixed code to extract variant conservation (gerp, phyloP, phastCons)
- Visualization of PDF-exported gene panels
- Reintroduced the exon/intron number in variant verification email
- Sex and affected status is correctly displayed on general report
- Force number validation in SV filter by size
- Display ensembl transcripts when no refseq exists


## [4.3.0]

### Added
- Mosaicism tag on variants
- Show and filter on SweGen frequency for SVs
- Show annotations for STR variants
- Show all transcripts in verification email
- Added mitochondrial export
- Adds alternative to search for SVs shorter that the given length
- Look for 'bcftools' in the `set` field of VCFs
- Display digenic inheritance from OMIM
- Displays what refseq transcript that is primary in hgnc

### Fixed

- Archived panels displays the correct date (not retroactive change)
- Fixed problem with waiting times in gene panel exports
- Clinvar fiter not working with human readable clinsig values

## [4.2.2]

### Fixed
- Fixed gene panel create/modify from CSV file utf-8 decoding error
- Updating genes in gene panels now supports edit comments and entry version
- Gene panel export timeout error

## [4.2.1]

### Fixed
- Re-introduced gene name(s) in verification email subject
- Better PDF rendering for excluded variants in report
- Problem to access old case when `is_default` did not exist on a panel


## [4.2.0]

### Added
- New index on variant_id for events
- Display overlapping compounds on variants view

### Fixed
- Fixed broken clinical filter


## [4.1.4]

### Added
- Download of filtered SVs

### Fixed
- Fixed broken download of filtered variants
- Fixed visualization issue in gene panel PDF export
- Fixed bug when updating gene names in variant controller


## [4.1.3]

### Fixed
- Displays all primary transcripts


## [4.1.2]

### Added
- Option add/replace when updating a panel via CSV file
- More flexible versioning of the gene panels
- Printing coverage report on the bottom of the pdf case report
- Variant verification option for SVs
- Logs uri without pwd when connecting
- Disease-causing transcripts in case report
- Thicker lines in case report
- Supports HPO search for cases, both terms or if described in synopsis
- Adds sanger information to dashboard

### Fixed
- Use db name instead of **auth** as default for authentication
- Fixes so that reports can be generated even with many variants
- Fixed sanger validation popup to show individual variants queried by user and institute.
- Fixed problem with setting up scout
- Fixes problem when exac file is not available through broad ftp
- Fetch transcripts for correct build in `adapter.hgnc_gene`

## [4.1.1]
- Fix problem with institute authentication flash message in utils
- Fix problem with comments
- Fix problem with ensembl link


## [4.1.0]

### Added
- OMIM phenotypes to case report
- Command to download all panel app gene panels `scout load panel --panel-app`
- Links to genenames.org and omim on gene page
- Popup on gene at variants page with gene information
- reset sanger status to "Not validated" for pinned variants
- highlight cases with variants to be evaluated by Sanger on the cases page
- option to point to local reference files to the genome viewer pileup.js. Documented in `docs.admin-guide.server`
- option to export single variants in `scout export variants`
- option to load a multiqc report together with a case(add line in load config)
- added a view for searching HPO terms. It is accessed from the top left corner menu
- Updates the variants view for cancer variants. Adds a small cancer specific filter for known variants
- Adds hgvs information on cancer variants page
- Adds option to update phenotype groups from CLI

### Fixed
- Improved Clinvar to submit variants from different cases. Fixed HPO terms in casedata according to feedback
- Fixed broken link to case page from Sanger modal in cases view
- Now only cases with non empty lists of causative variants are returned in `adapter.case(has_causatives=True)`
- Can handle Tumor only samples
- Long lists of HGNC symbols are now possible. This was previously difficult with manual, uploaded or by HPO search when changing filter settings due to GET request limitations. Relevant pages now use POST requests. Adds the dynamic HPO panel as a selection on the gene panel dropdown.
- Variant filter defaults to default panels also on SV and Cancer variants pages.

## [4.0.0]

### WARNING ###

This is a major version update and will require that the backend of pre releases is updated.
Run commands:

```
$scout update genes
$scout update hpo
```

- Created a Clinvar submission tool, to speed up Clinvar submission of SNVs and SVs
- Added an analysis report page (html and PDF format) containing phenotype, gene panels and variants that are relevant to solve a case.

### Fixed
- Optimized evaluated variants to speed up creation of case report
- Moved igv and pileup viewer under a common folder
- Fixed MT alignment view pileup.js
- Fixed coordinates for SVs with start chromosome different from end chromosome
- Global comments shown across cases and institutes. Case-specific variant comments are shown only for that specific case.
- Links to clinvar submitted variants at the cases level
- Adapts clinvar parsing to new format
- Fixed problem in `scout update user` when the user object had no roles
- Makes pileup.js use online genome resources when viewing alignments. Now any instance of Scout can make use of this functionality.
- Fix ensembl link for structural variants
- Works even when cases does not have `'madeline_info'`
- Parses Polyphen in correct way again
- Fix problem with parsing gnomad from VEP

### Added
- Added a PDF export function for gene panels
- Added a "Filter and export" button to export custom-filtered SNVs to CSV file
- Dismiss SVs
- Added IGV alignments viewer
- Read delivery report path from case config or CLI command
- Filter for spidex scores
- All HPO terms are now added and fetched from the correct source (https://github.com/obophenotype/human-phenotype-ontology/blob/master/hp.obo)
- New command `scout update hpo`
- New command `scout update genes` will fetch all the latest information about genes and update them
- Load **all** variants found on chromosome **MT**
- Adds choice in cases overview do show as many cases as user like

### Removed
- pileup.min.js and pileup css are imported from a remote web location now
- All source files for HPO information, this is instead fetched directly from source
- All source files for gene information, this is instead fetched directly from source

## [3.0.0]
### Fixed
- hide pedigree panel unless it exists

## [1.5.1] - 2016-07-27
### Fixed
- look for both ".bam.bai" and ".bai" extensions

## [1.4.0] - 2016-03-22
### Added
- support for local frequency through loqusdb
- bunch of other stuff

## [1.3.0] - 2016-02-19
### Fixed
- Update query-phenomizer and add username/password

### Changed
- Update the way a case is checked for rerun-status

### Added
- Add new button to mark a case as "checked"
- Link to clinical variants _without_ 1000G annotation

## [1.2.2] - 2016-02-18
### Fixed
- avoid filtering out variants lacking ExAC and 1000G annotations

## [1.1.3] - 2015-10-01
### Fixed
- persist (clinical) filter when clicking load more
- fix #154 by robustly setting clinical filter func. terms

## [1.1.2] - 2015-09-07
### Fixed
- avoid replacing coverage report with none
- update SO terms, refactored

## [1.1.1] - 2015-08-20
### Fixed
- fetch case based on collaborator status (not owner)

## [1.1.0] - 2015-05-29
### Added
- link(s) to SNPedia based on RS-numbers
- new Jinja filter to "humanize" decimal numbers
- show gene panels in variant view
- new Jinja filter for decoding URL encoding
- add indicator to variants in list that have comments
- add variant number threshold and rank score threshold to load function
- add event methods to mongo adapter
- add tests for models
- show badge "old" if comment was written for a previous analysis

### Changed
- show cDNA change in transcript summary unless variant is exonic
- moved compounds table further up the page
- show dates for case uploads in ISO format
- moved variant comments higher up on page
- updated documentation for pages
- read in coverage report as blob in database and serve directly
- change ``OmimPhenotype`` to ``PhenotypeTerm``
- reorganize models sub-package
- move events (and comments) to separate collection
- only display prev/next links for the research list
- include variant type in breadcrumbs e.g. "Clinical variants"

### Removed
- drop dependency on moment.js

### Fixed
- show the same level of detail for all frequencies on all pages
- properly decode URL encoded symbols in amino acid/cDNA change strings
- fixed issue with wipe permissions in MongoDB
- include default gene lists in "variants" link in breadcrumbs

## [1.0.2] - 2015-05-20
### Changed
- update case fetching function

### Fixed
- handle multiple cases with same id

## [1.0.1] - 2015-04-28
### Fixed
- Fix building URL parameters in cases list Vue component

## [1.0.0] - 2015-04-12
Codename: Sara Lund

![Release 1.0](artwork/releases/release-1-0.jpg)

### Added
- Add email logging for unexpected errors
- New command line tool for deleting case

### Changed
- Much improved logging overall
- Updated documentation/usage guide
- Removed non-working IGV link

### Fixed
- Show sample display name in GT call
- Various small bug fixes
- Make it easier to hover over popups

## [0.0.2-rc1] - 2015-03-04
### Added
- add protein table for each variant
- add many more external links
- add coverage reports as PDFs

### Changed
- incorporate user feedback updates
- big refactor of load scripts

## [0.0.2-rc2] - 2015-03-04
### Changes
- add gene table with gene description
- reorganize inheritance models box

### Fixed
- avoid overwriting gene list on "research" load
- fix various bugs in external links

## [0.0.2-rc3] - 2015-03-05
### Added
- Activity log feed to variant view
- Adds protein change strings to ODM and Sanger email

### Changed
- Extract activity log component to macro

### Fixes
- Make Ensembl transcript links use archive website<|MERGE_RESOLUTION|>--- conflicted
+++ resolved
@@ -16,10 +16,7 @@
 - Retrieve and display case and variant custom images using image's saved path
 - Cases are activated by viewing FSHD and SMA reports
 - Split multi-gene SNV variants into single genes when submitting to Matchmaker Exchange
-<<<<<<< HEAD
 - Replace the code that downloads Ensembl genes, transcripts and exons with schug library
-=======
->>>>>>> 7fc60245
 ### Fixed
 - Removed some extra characters from top of general report left over from FontAwsome fix
 - Do not save fusion variants-specific key/values in other types of variants
