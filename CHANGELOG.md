--- conflicted
+++ resolved
@@ -5,14 +5,11 @@
 About changelog [here](https://keepachangelog.com/en/1.0.0/)
 
 ## []
-<<<<<<< HEAD
 ### Changed
 - Create ClinVar submissions from pinned variants list in case page
 - Select which pinned variants will be included in ClinVar submission documents
-=======
 ### Fixed
 - Low tumor purity badge alignment in cancer samples table on cancer case view
->>>>>>> c17d15a3
 
 ## [4.54]
 ### Added
