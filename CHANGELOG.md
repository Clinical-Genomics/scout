# Change Log
All notable changes to this project will be documented in this file.
This project adheres to [Semantic Versioning](http://semver.org/).

About changelog [here](https://keepachangelog.com/en/1.0.0/)

## []
### Added
<<<<<<< HEAD
- `panel-umi` tag option when loading cancer analyses
=======
- Test for PanelApp panels loading
>>>>>>> bb2d6ffa
### Changed
- Black text to make comments more visible in dark mode
- Loading PanelApp panels replaces pre-existing panels with same version
### Fixed
- Remove a:visited css style from all buttons

## [4.55]
### Changed
- Represent different tumor samples as vials in cases page
- Option to force-update the OMIM panel
### Fixed
- Low tumor purity badge alignment in cancer samples table on cancer case view
- VariantS comment popovers reactivate on hover
- Updating database genes in build 37
- ACMG classification summary hidden by sticky navbar
- Logo backgrounds fixed to white on welcome page
- Visited links turn purple again
- Style of link buttons and dropdown menus
- Update KUH and GMS logos
- Link color for Managed variants

## [4.54]
### Added
- Dark mode, using browser/OS media preference
- Allow marking case as solved without defining causative variants
- Admin users can create missing beacon datasets from the institute's settings page
- GenCC links on gene and variant pages
- Deprecation warnings when launching the app using a .yaml config file or loading cases using .ped files
### Changed
- Improved HTML syntax in case report template
- Modified message displayed when variant rank stats could not be calculated
- Expanded instructions on how to test on CG development server (cg-vm1)
- Added more somatic variant callers (Balsamic v9 SNV, develop SV)
### Fixed
- Remove load demo case command from docker-compose.yml
- Text elements being split across pages in PDF reports
- Made login password field of type `password` in LDAP login form
- Gene panels HTML select in institute's settings page
- Bootstrap upgraded to version 5
- Fix some Sourcery and SonarCloud suggestions
- Escape special characters in case search on institute and dashboard pages
- Broken case PDF reports when no Madeline pedigree image can be created
- Removed text-white links style that were invisible in new pages style
- Variants pagination after pressing "Filter variants" or "Clinical filter"
- Layout of buttons Matchmaker submission panel (case page)
- Removing cases from Matchmaker (simplified code and fixed functionality)
- Reintroduce check for missing alignment files purged from server

## [4.53]
### Added
### Changed
- Point Alamut API key docs link to new API version
- Parse dbSNP id from ID only if it says "rs", else use VEP CSQ fields
- Removed MarkupSafe from the dependencies
### Fixed
- Reintroduced loading of SVs for demo case 643595
- Successful parse of FOUND_IN should avoid GATK caller default
- All vulnerabilities flagged by SonarCloud

## [4.52]
### Added
- Demo cancer case gets loaded together with demo RD case in demo instance
- Parse REVEL_score alongside REVEL_rankscore from csq field and display it on SNV variant page
- Rank score results now show the ranking range
- cDNA and protein changes displayed on institute causatives pages
- Optional SESSION_TIMEOUT_MINUTES configuration in app config files
- Script to convert old OMIM case format (list of integers) to new format (list of dictionaries)
- Additional check for user logged in status before serving alignment files
- Download .cgh files from cancer samples table on cancer case page
- Number of documents and date of last update on genes page
### Changed
- Verify user before redirecting to IGV alignments and sashimi plots
- Build case IGV tracks starting from case and variant objects instead of passing all params in a form
- Unfreeze Werkzeug lib since Flask_login v.0.6 with bugfix has been released
- Sort gene panels by name (panelS and variant page)
- Removed unused `server.blueprints.alignviewers.unindexed_remote_static` endpoint
- User sessions to check files served by `server.blueprints.alignviewers.remote_static` endpoint
- Moved Beacon-related functions to a dedicated app extension
- Audit Filter now also loads filter displaying the variants for it
### Fixed
- Handle `attachment_filename` parameter renamed to `download_name` when Flask 2.2 will be released
- Removed cursor timeout param in cases find adapter function to avoid many code warnings
- Removed stream argument deprecation warning in tests
- Handle `no intervals found` warning in load_region test
- Beacon remove variants
- Protect remote_cors function in alignviewers view from Server-Side Request Forgery (SSRF)
- Check creation date of last document in gene collection to display when genes collection was updated last

## [4.51]
### Added
- Config file containing codecov settings for pull requests
- Add an IGV.js direct link button from case page
- Security policy file
- Hide/shade compound variants based on rank score on variantS from filter
- Chromograph legend documentation direct link
### Changed
- Updated deprecated Codecov GitHub action to v.2
- Simplified code of scout/adapter/mongo/variant
- Update IGV.js to v2.11.2
- Show summary number of variant gene panels on general report if more than 3
### Fixed
- Marrvel link for variants in genome build 38 (using liftover to build 37)
- Remove flags from codecov config file
- Fixed filter bug with high negative SPIDEX scores
- Renamed IARC TP53 button to to `TP53 Database`, modified also link since IARC has been moved to the US NCI: `https://tp53.isb-cgc.org/`
- Parsing new format of OMIM case info when exporting patients to Matchmaker
- Remove flask-debugtoolbar lib dependency that is using deprecated code and causes app to crash after new release of Jinja2 (3.1)
- Variant page crashing for cases with old OMIM terms structure (a list of integers instead of dictionary)
- Variant page crashing when creating MARRVEL link for cases with no genome build
- SpliceAI documentation link
- Fix deprecated `safe_str_cmp` import from `werkzeug.security` by freezing Werkzeug lib to v2.0 until Flask_login v.0.6 with bugfix is released
- List gene names densely in general report for SVs that contain more than 3 genes
- Show transcript ids on refseq genes on hg19 in IGV.js, using refgene source
- Display correct number of genes in general report for SVs that contain more than 32 genes
- Broken Google login after new major release of `lepture/authlib`
- Fix frequency and callers display on case general report

## [4.50.1]
### Fixed
- Show matching causative STR_repid for legacy str variants (pre Stranger hgnc_id)

## [4.50]
### Added
- Individual-specific OMIM terms
- OMIM disease descriptions in ClinVar submission form
- Add a toggle for melter rerun monitoring of cases
- Add a config option to show the rerun monitoring toggle
- Add a cli option to export cases with rerun monitoring enabled
- Add a link to STRipy for STR variants; shallow for ARX and HOXA13
- Hide by default variants only present in unaffected individuals in variants filters
- OMIM terms in general case report
- Individual-level info on OMIM and HPO terms in general case report
- PanelApp gene link among the external links on variant page
- Dashboard case filters fields help
- Filter cases by OMIM terms in cases and dashboard pages
### Fixed
- A malformed panel id request would crash with exception: now gives user warning flash with redirect
- Link to HPO resource file hosted on `http://purl.obolibrary.org`
- Gene search form when gene exists only in build 38
- Fixed odd redirect error and poor error message on missing column for gene panel csv upload
- Typo in parse variant transcripts function
- Modified keys name used to parse local observations (archived) frequencies to reflect change in MIP keys naming
- Better error handling for partly broken/timed out chanjo reports
- Broken javascript code when case Chromograph data is malformed
- Broader space for case synopsis in general report
- Show partial causatives on causatives and matching causatives panels
- Partial causative assignment in cases with no OMIM or HPO terms
- Partial causative OMIM select options in variant page
### Changed
- Slightly smaller and improved layout of content in case PDF report
- Relabel more cancer variant pages somatic for navigation
- Unify caseS nav links
- Removed unused `add_compounds` param from variant controllers function
- Changed default hg19 genome for IGV.js to legacy hg19_1kg_decoy to fix a few problematic loci
- Reduce code complexity (parse/ensembl.py)
- Silence certain fields in ClinVar export if prioritised ones exist (chrom-start-end if hgvs exist)
- Made phenotype non-mandatory when marking a variant as partial causative
- Only one phenotype condition type (OMIM or HPO) per variant is used in ClinVar submissions
- ClinVar submission variant condition prefers OMIM over HPO if available
- Use lighter version of gene objects in Omim MongoDB adapter, panels controllers, panels views and institute controllers
- Gene-variants table size is now adaptive
- Remove unused file upload on gene-variants page

## [4.49]
### Fixed
- Pydantic model types for genome_build, madeline_info, peddy_ped_check and peddy_sex_check, rank_model_version and sv_rank_model_version
- Replace `MatchMaker` with `Matchmaker` in all places visible by a user
- Save diagnosis labels along with OMIM terms in Matchmaker Exchange submission objects
- `libegl-mesa0_21.0.3-0ubuntu0.3~20.04.5_amd64.deb` lib not found by GitHub actions Docker build
- Remove unused `chromograph_image_files` and `chromograph_prefixes` keys saved when creating or updating an RD case
- Search managed variants by description and with ignore case
### Changed
- Introduced page margins on exported PDF reports
- Smaller gene fonts in downloaded HPO genes PDF reports
- Reintroduced gene coverage data in the PDF-exported general report of rare-disease cases
- Check for existence of case report files before creating sidebar links
- Better description of HPO and OMIM terms for patients submitted to Matchmaker Exchange
- Remove null non-mandatory key/values when updating a case
- Freeze WTForms<3 due to several form input rendering changes

## [4.48.1]
### Fixed
- General case PDF report for recent cases with no pedigree

## [4.48]
### Added
- Option to cancel a request for research variants in case page
### Changed
- Update igv.js to v2.10.5
- Updated example of a case delivery report
- Unfreeze cyvcf2
- Builder images used in Scout Dockerfiles
- Crash report email subject gives host name
- Export general case report to PDF using PDFKit instead of WeasyPrint
- Do not include coverage report in PDF case report since they might have different orientation
- Export cancer cases's "Coverage and QC report" to PDF using PDFKit instead of Weasyprint
- Updated cancer "Coverage and QC report" example
- Keep portrait orientation in PDF delivery report
- Export delivery report to PDF using PDFKit instead of Weasyprint
- PDF export of clinical and research HPO panels using PDFKit instead of Weasyprint
- Export gene panel report to PDF using PDFKit
- Removed WeasyPrint lib dependency

### Fixed
- Reintroduced missing links to Swegen and Beacon and dbSNP in RD variant page, summary section
- Demo delivery report orientation to fit new columns
- Missing delivery report in demo case
- Cast MNVs to SNV for test
- Export verified variants from all institutes when user is admin
- Cancer coverage and QC report not found for demo cancer case
- Pull request template instructions on how to deploy to test server
- PDF Delivery report not showing Swedac logo
- Fix code typos
- Disable codefactor raised by ESLint for javascript functions located on another file
- Loading spinner stuck after downloading a PDF gene panel report
- IGV browser crashing when file system with alignment files is not mounted

## [4.47]
### Added
- Added CADD, GnomAD and genotype calls to variantS export
### Changed
- Pull request template, to illustrate how to deploy pull request branches on cg-vm1 stage server
### Fixed
- Compiled Docker image contains a patched version (v4.9) of chanjo-report

## [4.46.1]
### Fixed
- Downloading of files generated within the app container (MT-report, verified variants, pedigrees, ..)

## [4.46]
### Added
- Created a Dockefile to be used to serve the dockerized app in production
- Modified the code to collect database params specified as env vars
- Created a GitHub action that pushes the Dockerfile-server image to Docker Hub (scout-server-stage) every time a PR is opened
- Created a GitHub action that pushes the Dockerfile-server image to Docker Hub (scout-server) every time a new release is created
- Reassign MatchMaker Exchange submission to another user when a Scout user is deleted
- Expose public API JSON gene panels endpoint, primarily to enable automated rerun checking for updates
- Add utils for dictionary type
- Filter institute cases using multiple HPO terms
- Vulture GitHub action to identify and remove unused variables and imports
### Changed
- Updated the python config file documentation in admin guide
- Case configuration parsing now uses Pydantic for improved typechecking and config handling
- Removed test matrices to speed up automatic testing of PRs
- Switch from Coveralls to Codecov to handle CI test coverage
- Speed-up CI tests by caching installation of libs and splitting tests into randomized groups using pytest-test-groups
- Improved LDAP login documentation
- Use lib flask-ldapconn instead of flask_ldap3_login> to handle ldap authentication
- Updated Managed variant documentation in user guide
- Fix and simplify creating and editing of gene panels
- Simplified gene variants search code
- Increased the height of the genes track in the IGV viewer
### Fixed
- Validate uploaded managed variant file lines, warning the user.
- Exporting validated variants with missing "genes" database key
- No results returned when searching for gene variants using a phenotype term
- Variants filtering by gene symbols file
- Make gene HGNC symbols field mandatory in gene variants page and run search only on form submit
- Make sure collaborator gene variants are still visible, even if HPO filter is used

## [4.45]
### Added
### Changed
- Start Scout also when loqusdbapi is not reachable
- Clearer definition of manual standard and custom inheritance models in gene panels
- Allow searching multiple chromosomes in filters
### Fixed
- Gene panel crashing on edit action

## [4.44]
### Added
### Changed
- Display Gene track beneath each sample track when displaying splice junctions in igv browser
- Check outdated gene symbols and update with aliases for both RD and cancer variantS
### Fixed
- Added query input check and fixed the Genes API endpoint to return a json formatted error when request is malformed
- Typo in ACMG BP6 tooltip

## [4.43.1]
### Added
- Added database index for OMIM disease term genes
### Changed
### Fixed
- Do not drop HPO terms collection when updating HPO terms via the command line
- Do not drop disease (OMIM) terms collection when updating diseases via the command line

## [4.43]
### Added
- Specify which collection(s) update/build indexes for
### Fixed
- Do not drop genes and transcripts collections when updating genes via the command line

## [4.42.1]
### Added
### Changed
### Fixed
- Freeze PyMongo lib to version<4.0 to keep supporting previous MongoDB versions
- Speed up gene panels creation and update by collecting only light gene info from database
- Avoid case page crash on Phenomizer queries timeout

## [4.42]
### Added
- Choose custom pinned variants to submit to MatchMaker Exchange
- Submit structural variant as genes to the MatchMaker Exchange
- Added function for maintainers and admins to remove gene panels
- Admins can restore deleted gene panels
- A development docker-compose file illustrating the scout/chanjo-report integration
- Show AD on variants view for cancer SV (tumor and normal)
- Cancer SV variants filter AD, AF (tumor and normal)
- Hiding the variants score column also from cancer SVs, as for the SNVs
### Changed
- Enforce same case _id and display_name when updating a case
- Enforce same individual ids, display names and affected status when updating a case
- Improved documentation for connecting to loqusdb instances (including loqusdbapi)
- Display and download HPO gene panels' gene symbols in italics
- A faster-built and lighter Docker image
- Reduce complexity of `panels` endpoint moving some code to the panels controllers
- Update requirements to use flask-ldap3-login>=0.9.17 instead of freezing WTForm
### Fixed
- Use of deprecated TextField after the upgrade of WTF to v3.0
- Freeze to WTForms to version < 3
- Remove the extra files (bed files and madeline.svg) introduced by mistake
- Cli command loading demo data in docker-compose when case custom images exist and is None
- Increased MongoDB connection serverSelectionTimeoutMS parameter to 30K (default value according to MongoDB documentation)
- Better differentiate old obs counts 0 vs N/A
- Broken cancer variants page when default gene panel was deleted
- Typo in tx_overview function in variant controllers file
- Fixed loqusdbapi SV search URL
- SV variants filtering using Decipher criterion
- Removing old gene panels that don't contain the `maintainer` key.

## [4.41.1]
### Fixed
- General reports crash for variant annotations with same variant on other cases

## [4.41]
### Added
- Extended the instructions for running the Scout Docker image (web app and cli).
- Enabled inclusion of custom images to STR variant view
### Fixed
- General case report sorting comments for variants with None genetic models
- Do not crash but redirect to variants page with error when a variant is not found for a case
- UCSC links coordinates for SV variants with start chromosome different than end chromosome
- Human readable variants name in case page for variants having start chromosome different from end chromosome
- Avoid always loading all transcripts when checking gene symbol: introduce gene captions
- Slow queries for evaluated variants on e.g. case page - use events instead
### Changed
- Rearrange variant page again, moving severity predictions down.
- More reactive layout width steps on variant page

## [4.40.1]
### Added
### Fixed
- Variants dismissed with inconsistent inheritance pattern can again be shown in general case report
- General report page for variants with genes=None
- General report crashing when variants have no panels
- Added other missing keys to case and variant dictionaries passed to general report
### Changed

## [4.40]
### Added
- A .cff citation file
- Phenotype search API endpoint
- Added pagination to phenotype API
- Extend case search to include internal MongoDB id
- Support for connecting to a MongoDB replica set (.py config files)
- Support for connecting to a MongoDB replica set (.yaml config files)
### Fixed
- Command to load the OMIM gene panel (`scout load panel --omim`)
- Unify style of pinned and causative variants' badges on case page
- Removed automatic spaces after punctuation in comments
- Remove the hardcoded number of total individuals from the variant's old observations panel
- Send delete requests to a connected Beacon using the DELETE method
- Layout of the SNV and SV variant page - move frequency up
### Changed
- Stop updating database indexes after loading exons via command line
- Display validation status badge also for not Sanger-sequenced variants
- Moved Frequencies, Severity and Local observations panels up in RD variants page
- Enabled Flask CORS to communicate CORS status to js apps
- Moved the code preparing the transcripts overview to the backend
- Refactored and filtered json data used in general case report
- Changed the database used in docker-compose file to use the official MongoDB v4.4 image
- Modified the Python (3.6, 3.8) and MongoDB (3.2, 4.4, 5.0) versions used in testing matrices (GitHub actions)
- Capitalize case search terms on institute and dashboard pages


## [4.39]
### Added
- COSMIC IDs collected from CSQ field named `COSMIC`
### Fixed
- Link to other causative variants on variant page
- Allow multiple COSMIC links for a cancer variant
- Fix floating text in severity box #2808
- Fixed MitoMap and HmtVar links for hg38 cases
- Do not open new browser tabs when downloading files
- Selectable IGV tracks on variant page
- Missing splice junctions button on variant page
- Refactor variantS representative gene selection, and use it also for cancer variant summary
### Changed
- Improve Javascript performance for displaying Chromograph images
- Make ClinVar classification more evident in cancer variant page

## [4.38]
### Added
- Option to hide Alamut button in the app config file
### Fixed
- Library deprecation warning fixed (insert is deprecated. Use insert_one or insert_many instead)
- Update genes command will not trigger an update of database indices any more
- Missing resources in temporary downloading directory when updating genes using the command line
- Restore previous variant ACMG classification in a scrollable div
- Loading spinner not stopping after downloading PDF case reports and variant list export
- Add extra Alamut links higher up on variant pages
- Improve UX for phenotypes in case page
- Filter and export of STR variants
- Update look of variants page navigation buttons
### Changed

## [4.37]
### Added
- Highlight and show version number for RefSeq MANE transcripts.
- Added integration to a rerunner service for toggling reanalysis with updated pedigree information
- SpliceAI display and parsing from VEP CSQ
- Display matching tiered variants for cancer variants
- Display a loading icon (spinner) until the page loads completely
- Display filter badges in cancer variants list
- Update genes from pre-downloaded file resources
- On login, OS, browser version and screen size are saved anonymously to understand how users are using Scout
- API returning institutes data for a given user: `/api/v1/institutes`
- API returning case data for a given institute: `/api/v1/institutes/<institute_id>/cases`
- Added GMS and Lund university hospital logos to login page
- Made display of Swedac logo configurable
- Support for displaying custom images in case view
- Individual-specific HPO terms
- Optional alamut_key in institute settings for Alamut Plus software
- Case report API endpoint
- Tooltip in case explaining that genes with genome build different than case genome build will not be added to dynamic HPO panel.
- Add DeepVariant as a caller
### Fixed
- Updated IGV to v2.8.5 to solve missing gene labels on some zoom levels
- Demo cancer case config file to load somatic SNVs and SVs only.
- Expand list of refseq trancripts in ClinVar submission form
- Renamed `All SNVs and INDELs` institute sidebar element to `Search SNVs and INDELs` and fixed its style.
- Add missing parameters to case load-config documentation
- Allow creating/editing gene panels and dynamic gene panels with genes present in genome build 38
- Bugfix broken Pytests
- Bulk dismissing variants error due to key conversion from string to integer
- Fix typo in index documentation
- Fixed crash in institute settings page if "collaborators" key is not set in database
- Don't stop Scout execution if LoqusDB call fails and print stacktrace to log
- Bug when case contains custom images with value `None`
- Bug introduced when fixing another bug in Scout-LoqusDB interaction
- Loading of OMIM diagnoses in Scout demo instance
- Remove the docker-compose with chanjo integration because it doesn't work yet.
- Fixed standard docker-compose with scout demo data and database
- Clinical variant assessments not present for pinned and causative variants on case page.
- MatchMaker matching one node at the time only
- Remove link from previously tiered variants badge in cancer variants page
- Typo in gene cell on cancer variants page
- Managed variants filter form
### Changed
- Better naming for variants buttons on cancer track (somatic, germline). Also show cancer research button if available.
- Load case with missing panels in config files, but show warning.
- Changing the (Female, Male) symbols to (F/M) letters in individuals_table and case-sma.
- Print stacktrace if case load command fails
- Added sort icon and a pointer to the cursor to all tables with sortable fields
- Moved variant, gene and panel info from the basic pane to summary panel for all variants.
- Renamed `Basics` panel to `Classify` on variant page.
- Revamped `Basics` panel to a panel dedicated to classify variants
- Revamped the summary panel to be more compact.
- Added dedicated template for cancer variants
- Removed Gene models, Gene annotations and Conservation panels for cancer variants
- Reorganized the orders of panels for variant and cancer variant views
- Added dedicated variant quality panel and removed relevant panes
- A more compact case page
- Removed OMIM genes panel
- Make genes panel, pinned variants panel, causative variants panel and ClinVar panel scrollable on case page
- Update to Scilifelab's 2020 logo
- Update Gens URL to support Gens v2.0 format
- Refactor tests for parsing case configurations
- Updated links to HPO downloadable resources
- Managed variants filtering defaults to all variant categories
- Changing the (Kind) drop-down according to (Category) drop-down in Managed variant add variant
- Moved Gens button to individuals table
- Check resource files availability before starting updating OMIM diagnoses
- Fix typo in `SHOW_OBSERVED_VARIANT_ARCHIVE` config param

## [4.36]
### Added
- Parse and save splice junction tracks from case config file
- Tooltip in observations panel, explaining that case variants with no link might be old variants, not uploaded after a case rerun
### Fixed
- Warning on overwriting variants with same position was no longer shown
- Increase the height of the dropdowns to 425px
- More indices for the case table as it grows, specifically for causatives queries
- Splice junction tracks not centered over variant genes
- Total number of research variants count
- Update variants stats in case documents every time new variants are loaded
- Bug in flashing warning messages when filtering variants
### Changed
- Clearer warning messages for genes and gene/gene-panels searches in variants filters

## [4.35]
### Added
- A new index for hgnc_symbol in the hgnc_gene collection
- A Pedigree panel in STR page
- Display Tier I and II variants in case view causatives card for cancer cases
### Fixed
- Send partial file data to igv.js when visualizing sashimi plots with splice junction tracks
- Research variants filtering by gene
- Do not attempt to populate annotations for not loaded pinned/causatives
- Add max-height to all dropdowns in filters
### Changed
- Switch off non-clinical gene warnings when filtering research variants
- Don't display OMIM disease card in case view for cancer cases
- Refactored Individuals and Causative card in case view for cancer cases
- Update and style STR case report

## [4.34]
### Added
- Saved filter lock and unlock
- Filters can optionally be marked audited, logging the filter name, user and date on the case events and general report.
- Added `ClinVar hits` and `Cosmic hits` in cancer SNVs filters
- Added `ClinVar hits` to variants filter (rare disease track)
- Load cancer demo case in docker-compose files (default and demo file)
- Inclusive-language check using [woke](https://github.com/get-woke/woke) github action
- Add link to HmtVar for mitochondrial variants (if VCF is annotated with HmtNote)
- Grey background for dismissed compounds in variants list and variant page
- Pin badge for pinned compounds in variants list and variant page
- Support LoqusDB REST API queries
- Add a docker-compose-matchmaker under scout/containers/development to test matchmaker locally
- Script to investigate consequences of symbol search bug
- Added GATK to list of SV and cancer SV callers
### Fixed
- Make MitoMap link work for hg38 again
- Export Variants feature crashing when one of the variants has no primary transcripts
- Redirect to last visited variantS page when dismissing variants from variants list
- Improved matching of SVs Loqus occurrences in other cases
- Remove padding from the list inside (Matching causatives from other cases) panel
- Pass None to get_app function in CLI base since passing script_info to app factory functions was deprecated in Flask 2.0
- Fixed failing tests due to Flask update to version 2.0
- Speed up user events view
- Causative view sort out of memory error
- Use hgnc_id for gene filter query
- Typo in case controllers displaying an error every time a patient is matched against external MatchMaker nodes
- Do not crash while attempting an update for variant documents that are too big (> 16 MB)
- Old STR causatives (and other variants) may not have HGNC symbols - fix sort lambda
- Check if gene_obj has primary_transcript before trying to access it
- Warn if a gene manually searched is in a clinical panel with an outdated name when filtering variants
- ChrPos split js not needed on STR page yet
### Changed
- Remove parsing of case `genome_version`, since it's not used anywhere downstream
- Introduce deprecation warning for Loqus configs that are not dictionaries
- SV clinical filter no longer filters out sub 100 nt variants
- Count cases in LoqusDB by variant type
- Commit pulse repo badge temporarily set to weekly
- Sort ClinVar submissions objects by ascending "Last evaluated" date
- Refactored the MatchMaker integration as an extension
- Replaced some sensitive words as suggested by woke linter
- Documentation for load-configuration rewritten.
- Add styles to MatchMaker matches table
- More detailed info on the data shared in MatchMaker submission form

## [4.33.1]
### Fixed
- Include markdown for release autodeploy docs
- Use standard inheritance model in ClinVar (https://ftp.ncbi.nlm.nih.gov/pub/GTR/standard_terms/Mode_of_inheritance.txt)
- Fix issue crash with variants that have been unflagged causative not being available in other causatives
### Added
### Changed

## [4.33]
### Fixed
- Command line crashing when updating an individual not found in database
- Dashboard page crashing when filters return no data
- Cancer variants filter by chromosome
- /api/v1/genes now searches for genes in all genome builds by default
- Upgraded igv.js to version 2.8.1 (Fixed Unparsable bed record error)
### Added
- Autodeploy docs on release
- Documentation for updating case individuals tracks
- Filter cases and dashboard stats by analysis track
### Changed
- Changed from deprecated db update method
- Pre-selected fields to run queries with in dashboard page
- Do not filter by any institute when first accessing the dashboard
- Removed OMIM panel in case view for cancer cases
- Display Tier I and II variants in case view causatives panel for cancer cases
- Refactored Individuals and Causative panels in case view for cancer cases

## [4.32.1]
### Fixed
- iSort lint check only
### Changed
- Institute cases page crashing when a case has track:Null
### Added

## [4.32]
### Added
- Load and show MITOMAP associated diseases from VCF (INFO field: MitomapAssociatedDiseases, via HmtNote)
- Show variant allele frequencies for mitochondrial variants (GRCh38 cases)
- Extend "public" json API with diseases (OMIM) and phenotypes (HPO)
- HPO gene list download now has option for clinical and non-clinical genes
- Display gene splice junctions data in sashimi plots
- Update case individuals with splice junctions tracks
- Simple Docker compose for development with local build
- Make Phenomodels subpanels collapsible
- User side documentation of cytogenomics features (Gens, Chromograph, vcf2cytosure, rhocall)
- iSort GitHub Action
- Support LoqusDB REST API queries
### Fixed
- Show other causative once, even if several events point to it
- Filtering variants by mitochondrial chromosome for cases with genome build=38
- HPO gene search button triggers any warnings for clinical / non-existing genes also on first search
- Fixed a bug in variants pages caused by MT variants without alt_frequency
- Tests for CADD score parsing function
- Fixed the look of IGV settings on SNV variant page
- Cases analyzed once shown as `rerun`
- Missing case track on case re-upload
- Fixed severity rank for SO term "regulatory region ablation"
### Changed
- Refactor according to CodeFactor - mostly reuse of duplicated code
- Phenomodels language adjustment
- Open variants in a new window (from variants page)
- Open overlapping and compound variants in a new window (from variant page)
- gnomAD link points to gnomAD v.3 (build GRCh38) for mitochondrial variants.
- Display only number of affected genes for dismissed SVs in general report
- Chromosome build check when populating the variants filter chromosome selection
- Display mitochondrial and rare diseases coverage report in cases with missing 'rare' track

## [4.31.1]
### Added
### Changed
- Remove mitochondrial and coverage report from cancer cases sidebar
### Fixed
- ClinVar page when dbSNP id is None

## [4.31]
### Added
- gnomAD annotation field in admin guide
- Export also dynamic panel genes not associated to an HPO term when downloading the HPO panel
- Primary HGNC transcript info in variant export files
- Show variant quality (QUAL field from vcf) in the variant summary
- Load/update PDF gene fusion reports (clinical and research) generated with Arriba
- Support new MANE annotations from VEP (both MANE Select and MANE Plus Clinical)
- Display on case activity the event of a user resetting all dismissed variants
- Support gnomAD population frequencies for mitochondrial variants
- Anchor links in Casedata ClinVar panels to redirect after renaming individuals
### Fixed
- Replace old docs link www.clinicalgenomics.se/scout with new https://clinical-genomics.github.io/scout
- Page formatting issues whenever case and variant comments contain extremely long strings with no spaces
- Chromograph images can be one column and have scrollbar. Removed legacy code.
- Column labels for ClinVar case submission
- Page crashing looking for LoqusDB observation when variant doesn't exist
- Missing inheritance models and custom inheritance models on newly created gene panels
- Accept only numbers in managed variants filter as position and end coordinates
- SNP id format and links in Variant page, ClinVar submission form and general report
- Case groups tooltip triggered only when mouse is on the panel header
### Changed
- A more compact case groups panel
- Added landscape orientation CSS style to cancer coverage and QC demo report
- Improve user documentation to create and save new gene panels
- Removed option to use space as separator when uploading gene panels
- Separating the columns of standard and custom inheritance models in gene panels
- Improved ClinVar instructions for users using non-English Excel

## [4.30.2]
### Added
### Fixed
- Use VEP RefSeq ID if RefSeq list is empty in RefSeq transcripts overview
- Bug creating variant links for variants with no end_chrom
### Changed

## [4.30.1]
### Added
### Fixed
- Cryptography dependency fixed to use version < 3.4
### Changed

## [4.30]
### Added
- Introduced a `reset dismiss variant` verb
- Button to reset all dismissed variants for a case
- Add black border to Chromograph ideograms
- Show ClinVar annotations on variantS page
- Added integration with GENS, copy number visualization tool
- Added a VUS label to the manual classification variant tags
- Add additional information to SNV verification emails
- Tooltips documenting manual annotations from default panels
- Case groups now show bam files from all cases on align view
### Fixed
- Center initial igv view on variant start with SNV/indels
- Don't set initial igv view to negative coordinates
- Display of GQ for SV and STR
- Parsing of AD and related info for STRs
- LoqusDB field in institute settings accepts only existing Loqus instances
- Fix DECIPHER link to work after DECIPHER migrated to GRCh38
- Removed visibility window param from igv.js genes track
- Updated HPO download URL
- Patch HPO download test correctly
- Reference size on STR hover not needed (also wrong)
- Introduced genome build check (allowed values: 37, 38, "37", "38") on case load
- Improve case searching by assignee full name
- Populating the LoqusDB select in institute settings
### Changed
- Cancer variants table header (pop freq etc)
- Only admin users can modify LoqusDB instance in Institute settings
- Style of case synopsis, variants and case comments
- Switched to igv.js 2.7.5
- Do not choke if case is missing research variants when research requested
- Count cases in LoqusDB by variant type
- Introduce deprecation warning for Loqus configs that are not dictionaries
- Improve create new gene panel form validation
- Make XM- transcripts less visible if they don't overlap with transcript refseq_id in variant page
- Color of gene panels and comments panels on cases and variant pages
- Do not choke if case is missing research variants when reserch requested

## [4.29.1]
### Added
### Fixed
- Always load STR variants regardless of RankScore threshold (hotfix)
### Changed

## [4.29]
### Added
- Added a page about migrating potentially breaking changes to the documentation
- markdown_include in development requirements file
- STR variants filter
- Display source, Z-score, inheritance pattern for STR annotations from Stranger (>0.6.1) if available
- Coverage and quality report to cancer view
### Fixed
- ACMG classification page crashing when trying to visualize a classification that was removed
- Pretty print HGVS on gene variants (URL-decode VEP)
- Broken or missing link in the documentation
- Multiple gene names in ClinVar submission form
- Inheritance model select field in ClinVar submission
- IGV.js >2.7.0 has an issue with the gene track zoom levels - temp freeze at 2.7.0
- Revert CORS-anywhere and introduce a local http proxy for cloud tracks
### Changed

## [4.28]
### Added
- Chromograph integration for displaying PNGs in case-page
- Add VAF to cancer case general report, and remove some of its unused fields
- Variants filter compatible with genome browser location strings
- Support for custom public igv tracks stored on the cloud
- Add tests to increase testing coverage
- Update case variants count after deleting variants
- Update IGV.js to latest (v2.7.4)
- Bypass igv.js CORS check using `https://github.com/Rob--W/cors-anywhere`
- Documentation on default and custom IGV.js tracks (admin docs)
- Lock phenomodels so they're editable by admins only
- Small case group assessment sharing
- Tutorial and files for deploying app on containers (Kubernetes pods)
- Canonical transcript and protein change of canonical transcript in exported variants excel sheet
- Support for Font Awesome version 6
- Submit to Beacon from case page sidebar
- Hide dismissed variants in variants pages and variants export function
- Systemd service files and instruction to deploy Scout using podman
### Fixed
- Bugfix: unused `chromgraph_prefix |tojson` removed
- Freeze coloredlogs temporarily
- Marrvel link
- Don't show TP53 link for silent or synonymous changes
- OMIM gene field accepts any custom number as OMIM gene
- Fix Pytest single quote vs double quote string
- Bug in gene variants search by similar cases and no similar case is found
- Delete unused file `userpanel.py`
- Primary transcripts in variant overview and general report
- Google OAuth2 login setup in README file
- Redirect to 'missing file'-icon if configured Chromograph file is missing
- Javascript error in case page
- Fix compound matching during variant loading for hg38
- Cancer variants view containing variants dismissed with cancer-specific reasons
- Zoom to SV variant length was missing IGV contig select
- Tooltips on case page when case has no default gene panels
### Changed
- Save case variants count in case document and not in sessions
- Style of gene panels multiselect on case page
- Collapse/expand main HPO checkboxes in phenomodel preview
- Replaced GQ (Genotype quality) with VAF (Variant allele frequency) in cancer variants GT table
- Allow loading of cancer cases with no tumor_purity field
- Truncate cDNA and protein changes in case report if longer than 20 characters


## [4.27]
### Added
- Exclude one or more variant categories when running variants delete command
### Fixed
### Changed

## [4.26.1]
### Added
### Fixed
- Links with 1-letter aa codes crash on frameshift etc
### Changed

## [4.26]
### Added
- Extend the delete variants command to print analysis date, track, institute, status and research status
- Delete variants by type of analysis (wgs|wes|panel)
- Links to cBioPortal, MutanTP53, IARC TP53, OncoKB, MyCancerGenome, CIViC
### Fixed
- Deleted variants count
### Changed
- Print output of variants delete command as a tab separated table

## [4.25]
### Added
- Command line function to remove variants from one or all cases
### Fixed
- Parse SMN None calls to None rather than False

## [4.24.1]
### Fixed
- Install requirements.txt via setup file

## [4.24]
### Added
- Institute-level phenotype models with sub-panels containing HPO and OMIM terms
- Runnable Docker demo
- Docker image build and push github action
- Makefile with shortcuts to docker commands
- Parse and save synopsis, phenotype and cohort terms from config files upon case upload
### Fixed
- Update dismissed variant status when variant dismissed key is missing
- Breakpoint two IGV button now shows correct chromosome when different from bp1
- Missing font lib in Docker image causing the PDF report download page to crash
- Sentieon Manta calls lack Somaticscore - load anyway
- ClinVar submissions crashing due to pinned variants that are not loaded
- Point ExAC pLI score to new gnomad server address
- Bug uploading cases missing phenotype terms in config file
- STRs loaded but not shown on browser page
- Bug when using adapter.variant.get_causatives with case_id without causatives
- Problem with fetching "solved" from scout export cases cli
- Better serialising of datetime and bson.ObjectId
- Added `volumes` folder to .gitignore
### Changed
- Make matching causative and managed variants foldable on case page
- Remove calls to PyMongo functions marked as deprecated in backend and frontend(as of version 3.7).
- Improved `scout update individual` command
- Export dynamic phenotypes with ordered gene lists as PDF


## [4.23]
### Added
- Save custom IGV track settings
- Show a flash message with clear info about non-valid genes when gene panel creation fails
- CNV report link in cancer case side navigation
- Return to comment section after editing, deleting or submitting a comment
- Managed variants
- MT vs 14 chromosome mean coverage stats if Scout is connected to Chanjo
### Fixed
- missing `vcf_cancer_sv` and `vcf_cancer_sv_research` to manual.
- Split ClinVar multiple clnsig values (slash-separated) and strip them of underscore for annotations without accession number
- Timeout of `All SNVs and INDELs` page when no valid gene is provided in the search
- Round CADD (MIPv9)
- Missing default panel value
- Invisible other causatives lines when other causatives lack gene symbols
### Changed
- Do not freeze mkdocs-material to version 4.6.1
- Remove pre-commit dependency

## [4.22]
### Added
- Editable cases comments
- Editable variants comments
### Fixed
- Empty variant activity panel
- STRs variants popover
- Split new ClinVar multiple significance terms for a variant
- Edit the selected comment, not the latest
### Changed
- Updated RELEASE docs.
- Pinned variants card style on the case page
- Merged `scout export exons` and `scout view exons` commands


## [4.21.2]
### Added
### Fixed
- Do not pre-filter research variants by (case-default) gene panels
- Show OMIM disease tooltip reliably
### Changed

## [4.21.1]
### Added
### Fixed
- Small change to Pop Freq column in variants ang gene panels to avoid strange text shrinking on small screens
- Direct use of HPO list for Clinical HPO SNV (and cancer SNV) filtering
- PDF coverage report redirecting to login page
### Changed
- Remove the option to dismiss single variants from all variants pages
- Bulk dismiss SNVs, SVs and cancer SNVs from variants pages

## [4.21]
### Added
- Support to configure LoqusDB per institute
- Highlight causative variants in the variants list
- Add tests. Mostly regarding building internal datatypes.
- Remove leading and trailing whitespaces from panel_name and display_name when panel is created
- Mark MANE transcript in list of transcripts in "Transcript overview" on variant page
- Show default panel name in case sidebar
- Previous buttons for variants pagination
- Adds a gh action that checks that the changelog is updated
- Adds a gh action that deploys new releases automatically to pypi
- Warn users if case default panels are outdated
- Define institute-specific gene panels for filtering in institute settings
- Use institute-specific gene panels in variants filtering
- Show somatic VAF for pinned and causative variants on case page

### Fixed
- Report pages redirect to login instead of crashing when session expires
- Variants filter loading in cancer variants page
- User, Causative and Cases tables not scaling to full page
- Improved docs for an initial production setup
- Compatibility with latest version of Black
- Fixed tests for Click>7
- Clinical filter required an extra click to Filter to return variants
- Restore pagination and shrink badges in the variants page tables
- Removing a user from the command line now inactivates the case only if user is last assignee and case is active
- Bugfix, LoqusDB per institute feature crashed when institute id was empty string
- Bugfix, LoqusDB calls where missing case count
- filter removal and upload for filters deleted from another page/other user
- Visualize outdated gene panels info in a popover instead of a tooltip in case page side panel

### Changed
- Highlight color on normal STRs in the variants table from green to blue
- Display breakpoints coordinates in verification emails only for structural variants


## [4.20]
### Added
- Display number of filtered variants vs number of total variants in variants page
- Search case by HPO terms
- Dismiss variant column in the variants tables
- Black and pre-commit packages to dev requirements

### Fixed
- Bug occurring when rerun is requested twice
- Peddy info fields in the demo config file
- Added load config safety check for multiple alignment files for one individual
- Formatting of cancer variants table
- Missing Score in SV variants table

### Changed
- Updated the documentation on how to create a new software release
- Genome build-aware cytobands coordinates
- Styling update of the Matchmaker card
- Select search type in case search form


## [4.19]

### Added
- Show internal ID for case
- Add internal ID for downloaded CGH files
- Export dynamic HPO gene list from case page
- Remove users as case assignees when their account is deleted
- Keep variants filters panel expanded when filters have been used

### Fixed
- Handle the ProxyFix ModuleNotFoundError when Werkzeug installed version is >1.0
- General report formatting issues whenever case and variant comments contain extremely long strings with no spaces

### Changed
- Created an institute wrapper page that contains list of cases, causatives, SNVs & Indels, user list, shared data and institute settings
- Display case name instead of case ID on clinVar submissions
- Changed icon of sample update in clinVar submissions


## [4.18]

### Added
- Filter cancer variants on cytoband coordinates
- Show dismiss reasons in a badge with hover for clinical variants
- Show an ellipsis if 10 cases or more to display with loqusdb matches
- A new blog post for version 4.17
- Tooltip to better describe Tumor and Normal columns in cancer variants
- Filter cancer SNVs and SVs by chromosome coordinates
- Default export of `Assertion method citation` to clinVar variants submission file
- Button to export up to 500 cancer variants, filtered or not
- Rename samples of a clinVar submission file

### Fixed
- Apply default gene panel on return to cancer variantS from variant view
- Revert to certificate checking when asking for Chanjo reports
- `scout download everything` command failing while downloading HPO terms

### Changed
- Turn tumor and normal allelic fraction to decimal numbers in tumor variants page
- Moved clinVar submissions code to the institutes blueprints
- Changed name of clinVar export files to FILENAME.Variant.csv and FILENAME.CaseData.csv
- Switched Google login libraries from Flask-OAuthlib to Authlib


## [4.17.1]

### Fixed
- Load cytobands for cases with chromosome build not "37" or "38"


## [4.17]

### Added
- COSMIC badge shown in cancer variants
- Default gene-panel in non-cancer structural view in url
- Filter SNVs and SVs by cytoband coordinates
- Filter cancer SNV variants by alt allele frequency in tumor
- Correct genome build in UCSC link from structural variant page



### Fixed
- Bug in clinVar form when variant has no gene
- Bug when sharing cases with the same institute twice
- Page crashing when removing causative variant tag
- Do not default to GATK caller when no caller info is provided for cancer SNVs


## [4.16.1]

### Fixed
- Fix the fix for handling of delivery reports for rerun cases

## [4.16]

### Added
- Adds possibility to add "lims_id" to cases. Currently only stored in database, not shown anywhere
- Adds verification comment box to SVs (previously only available for small variants)
- Scrollable pedigree panel

### Fixed
- Error caused by changes in WTForm (new release 2.3.x)
- Bug in OMIM case page form, causing the page to crash when a string was provided instead of a numerical OMIM id
- Fix Alamut link to work properly on hg38
- Better handling of delivery reports for rerun cases
- Small CodeFactor style issues: matchmaker results counting, a couple of incomplete tests and safer external xml
- Fix an issue with Phenomizer introduced by CodeFactor style changes

### Changed
- Updated the version of igv.js to 2.5.4

## [4.15.1]

### Added
- Display gene names in ClinVar submissions page
- Links to Varsome in variant transcripts table

### Fixed
- Small fixes to ClinVar submission form
- Gene panel page crash when old panel has no maintainers

## [4.15]

### Added
- Clinvar CNVs IGV track
- Gene panels can have maintainers
- Keep variant actions (dismissed, manual rank, mosaic, acmg, comments) upon variant re-upload
- Keep variant actions also on full case re-upload

### Fixed
- Fix the link to Ensembl for SV variants when genome build 38.
- Arrange information in columns on variant page
- Fix so that new cosmic identifier (COSV) is also acceptable #1304
- Fixed COSMIC tag in INFO (outside of CSQ) to be parses as well with `&` splitter.
- COSMIC stub URL changed to https://cancer.sanger.ac.uk/cosmic/search?q= instead.
- Updated to a version of IGV where bigBed tracks are visualized correctly
- Clinvar submission files are named according to the content (variant_data and case_data)
- Always show causatives from other cases in case overview
- Correct disease associations for gene symbol aliases that exist as separate genes
- Re-add "custom annotations" for SV variants
- The override ClinVar P/LP add-in in the Clinical Filter failed for new CSQ strings

### Changed
- Runs all CI checks in github actions

## [4.14.1]

### Fixed
- Error when variant found in loqusdb is not loaded for other case

## [4.14]

### Added
- Use github actions to run tests
- Adds CLI command to update individual alignments path
- Update HPO terms using downloaded definitions files
- Option to use alternative flask config when running `scout serve`
- Requirement to use loqusdb >= 2.5 if integrated

### Fixed
- Do not display Pedigree panel in cancer view
- Do not rely on internet connection and services available when running CI tests
- Variant loading assumes GATK if no caller set given and GATK filter status is seen in FILTER
- Pass genome build param all the way in order to get the right gene mappings for cases with build 38
- Parse correctly variants with zero frequency values
- Continue even if there are problems to create a region vcf
- STR and cancer variant navigation back to variants pages could fail

### Changed
- Improved code that sends requests to the external APIs
- Updates ranges for user ranks to fit todays usage
- Run coveralls on github actions instead of travis
- Run pip checks on github actions instead of coveralls
- For hg38 cases, change gnomAD link to point to version 3.0 (which is hg38 based)
- Show pinned or causative STR variants a bit more human readable

## [4.13.1]

### Added
### Fixed
- Typo that caused not all clinvar conflicting interpretations to be loaded no matter what
- Parse and retrieve clinvar annotations from VEP-annotated (VEP 97+) CSQ VCF field
- Variant clinvar significance shown as `not provided` whenever is `Uncertain significance`
- Phenomizer query crashing when case has no HPO terms assigned
- Fixed a bug affecting `All SNVs and INDELs` page when variants don't have canonical transcript
- Add gene name or id in cancer variant view

### Changed
- Cancer Variant view changed "Variant:Transcript:Exon:HGVS" to "Gene:Transcript:Exon:HGVS"

## [4.13]

### Added
- ClinVar SNVs track in IGV
- Add SMA view with SMN Copy Number data
- Easier to assign OMIM diagnoses from case page
- OMIM terms and specific OMIM term page

### Fixed
- Bug when adding a new gene to a panel
- Restored missing recent delivery reports
- Fixed style and links to other reports in case side panel
- Deleting cases using display_name and institute not deleting its variants
- Fixed bug that caused coordinates filter to override other filters
- Fixed a problem with finding some INS in loqusdb
- Layout on SV page when local observations without cases are present
- Make scout compatible with the new HPO definition files from `http://compbio.charite.de/jenkins/`
- General report visualization error when SNVs display names are very long


### Changed


## [4.12.4]

### Fixed
- Layout on SV page when local observations without cases are present

## [4.12.3]

### Fixed
- Case report when causative or pinned SVs have non null allele frequencies

## [4.12.2]

### Fixed
- SV variant links now take you to the SV variant page again
- Cancer variant view has cleaner table data entries for "N/A" data
- Pinned variant case level display hotfix for cancer and str - more on this later
- Cancer variants show correct alt/ref reads mirroring alt frequency now
- Always load all clinical STR variants even if a region load is attempted - index may be missing
- Same case repetition in variant local observations

## [4.12.1]

### Fixed
- Bug in variant.gene when gene has no HGVS description


## [4.12]

### Added
- Accepts `alignment_path` in load config to pass bam/cram files
- Display all phenotypes on variant page
- Display hgvs coordinates on pinned and causatives
- Clear panel pending changes
- Adds option to setup the database with static files
- Adds cli command to download the resources from CLI that scout needs
- Adds test files for merged somatic SV and CNV; as well as merged SNV, and INDEL part of #1279
- Allows for upload of OMIM-AUTO gene panel from static files without api-key

### Fixed
- Cancer case HPO panel variants link
- Fix so that some drop downs have correct size
- First IGV button in str variants page
- Cancer case activates on SNV variants
- Cases activate when STR variants are viewed
- Always calculate code coverage
- Pinned/Classification/comments in all types of variants pages
- Null values for panel's custom_inheritance_models
- Discrepancy between the manual disease transcripts and those in database in gene-edit page
- ACMG classification not showing for some causatives
- Fix bug which caused IGV.js to use hg19 reference files for hg38 data
- Bug when multiple bam files sources with non-null values are available


### Changed
- Renamed `requests` file to `scout_requests`
- Cancer variant view shows two, instead of four, decimals for allele and normal


## [4.11.1]

### Fixed
- Institute settings page
- Link institute settings to sharing institutes choices

## [4.11.0]

### Added
- Display locus name on STR variant page
- Alternative key `GNOMADAF_popmax` for Gnomad popmax allele frequency
- Automatic suggestions on how to improve the code on Pull Requests
- Parse GERP, phastCons and phyloP annotations from vep annotated CSQ fields
- Avoid flickering comment popovers in variant list
- Parse REVEL score from vep annotated CSQ fields
- Allow users to modify general institute settings
- Optionally format code automatically on commit
- Adds command to backup vital parts `scout export database`
- Parsing and displaying cancer SV variants from Manta annotated VCF files
- Dismiss cancer snv variants with cancer-specific options
- Add IGV.js UPD, RHO and TIDDIT coverage wig tracks.


### Fixed
- Slightly darker page background
- Fixed an issued with parsed conservation values from CSQ
- Clinvar submissions accessible to all users of an institute
- Header toolbar when on Clinvar page now shows institute name correctly
- Case should not always inactivate upon update
- Show dismissed snv cancer variants as grey on the cancer variants page
- Improved style of mappability link and local observations on variant page
- Convert all the GET requests to the igv view to POST request
- Error when updating gene panels using a file containing BOM chars
- Add/replace gene radio button not working in gene panels


## [4.10.1]

### Fixed
- Fixed issue with opening research variants
- Problem with coveralls not called by Travis CI
- Handle Biomart service down in tests


## [4.10.0]

### Added
- Rank score model in causatives page
- Exportable HPO terms from phenotypes page
- AMP guideline tiers for cancer variants
- Adds scroll for the transcript tab
- Added CLI option to query cases on time since case event was added
- Shadow clinical assessments also on research variants display
- Support for CRAM alignment files
- Improved str variants view : sorting by locus, grouped by allele.
- Delivery report PDF export
- New mosaicism tag option
- Add or modify individuals' age or tissue type from case page
- Display GC and allele depth in causatives table.
- Included primary reference transcript in general report
- Included partial causative variants in general report
- Remove dependency of loqusdb by utilising the CLI

### Fixed
- Fixed update OMIM command bug due to change in the header of the genemap2 file
- Removed Mosaic Tag from Cancer variants
- Fixes issue with unaligned table headers that comes with hidden Datatables
- Layout in general report PDF export
- Fixed issue on the case statistics view. The validation bars didn't show up when all institutes were selected. Now they do.
- Fixed missing path import by importing pathlib.Path
- Handle index inconsistencies in the update index functions
- Fixed layout problems


## [4.9.0]

### Added
- Improved MatchMaker pages, including visible patient contacts email address
- New badges for the github repo
- Links to [GENEMANIA](genemania.org)
- Sort gene panel list on case view.
- More automatic tests
- Allow loading of custom annotations in VCF using the SCOUT_CUSTOM info tag.

### Fixed
- Fix error when a gene is added to an empty dynamic gene panel
- Fix crash when attempting to add genes on incorrect format to dynamic gene panel
- Manual rank variant tags could be saved in a "Select a tag"-state, a problem in the variants view.
- Same case evaluations are no longer shown as gray previous evaluations on the variants page
- Stay on research pages, even if reset, next first buttons are pressed..
- Overlapping variants will now be visible on variant page again
- Fix missing classification comments and links in evaluations page
- All prioritized cases are shown on cases page


## [4.8.3]

### Added

### Fixed
- Bug when ordering sanger
- Improved scrolling over long list of genes/transcripts


## [4.8.2]

### Added

### Fixed
- Avoid opening extra tab for coverage report
- Fixed a problem when rank model version was saved as floats and not strings
- Fixed a problem with displaying dismiss variant reasons on the general report
- Disable load and delete filter buttons if there are no saved filters
- Fix problem with missing verifications
- Remove duplicate users and merge their data and activity


## [4.8.1]

### Added

### Fixed
- Prevent login fail for users with id defined by ObjectId and not email
- Prevent the app from crashing with `AttributeError: 'NoneType' object has no attribute 'message'`


## [4.8.0]

### Added
- Updated Scout to use Bootstrap 4.3
- New looks for Scout
- Improved dashboard using Chart.js
- Ask before inactivating a case where last assigned user leaves it
- Genes can be manually added to the dynamic gene list directly on the case page
- Dynamic gene panels can optionally be used with clinical filter, instead of default gene panel
- Dynamic gene panels get link out to chanjo-report for coverage report
- Load all clinvar variants with clinvar Pathogenic, Likely Pathogenic and Conflicting pathogenic
- Show transcripts with exon numbers for structural variants
- Case sort order can now be toggled between ascending and descending.
- Variants can be marked as partial causative if phenotype is available for case.
- Show a frequency tooltip hover for SV-variants.
- Added support for LDAP login system
- Search snv and structural variants by chromosomal coordinates
- Structural variants can be marked as partial causative if phenotype is available for case.
- Show normal and pathologic limits for STRs in the STR variants view.
- Institute level persistent variant filter settings that can be retrieved and used.
- export causative variants to Excel
- Add support for ROH, WIG and chromosome PNGs in case-view

### Fixed
- Fixed missing import for variants with comments
- Instructions on how to build docs
- Keep sanger order + verification when updating/reloading variants
- Fixed and moved broken filter actions (HPO gene panel and reset filter)
- Fixed string conversion to number
- UCSC links for structural variants are now separated per breakpoint (and whole variant where applicable)
- Reintroduced missing coverage report
- Fixed a bug preventing loading samples using the command line
- Better inheritance models customization for genes in gene panels
- STR variant page back to list button now does its one job.
- Allows to setup scout without a omim api key
- Fixed error causing "favicon not found" flash messages
- Removed flask --version from base cli
- Request rerun no longer changes case status. Active or archived cases inactivate on upload.
- Fixed missing tooltip on the cancer variants page
- Fixed weird Rank cell in variants page
- Next and first buttons order swap
- Added pagination (and POST capability) to cancer variants.
- Improves loading speed for variant page
- Problem with updating variant rank when no variants
- Improved Clinvar submission form
- General report crashing when dismissed variant has no valid dismiss code
- Also show collaborative case variants on the All variants view.
- Improved phenotype search using dataTables.js on phenotypes page
- Search and delete users with `email` instead of `_id`
- Fixed css styles so that multiselect options will all fit one column


## [4.7.3]

### Added
- RankScore can be used with VCFs for vcf_cancer files

### Fixed
- Fix issue with STR view next page button not doing its one job.

### Deleted
- Removed pileup as a bam viewing option. This is replaced by IGV


## [4.7.2]

### Added
- Show earlier ACMG classification in the variant list

### Fixed
- Fixed igv search not working due to igv.js dist 2.2.17
- Fixed searches for cases with a gene with variants pinned or marked causative.
- Load variant pages faster after fixing other causatives query
- Fixed mitochondrial report bug for variants without genes

## [4.7.1]

### Added

### Fixed
- Fixed bug on genes page


## [4.7.0]

### Added
- Export genes and gene panels in build GRCh38
- Search for cases with variants pinned or marked causative in a given gene.
- Search for cases phenotypically similar to a case also from WUI.
- Case variant searches can be limited to similar cases, matching HPO-terms,
  phenogroups and cohorts.
- De-archive reruns and flag them as 'inactive' if archived
- Sort cases by analysis_date, track or status
- Display cases in the following order: prioritized, active, inactive, archived, solved
- Assign case to user when user activates it or asks for rerun
- Case becomes inactive when it has no assignees
- Fetch refseq version from entrez and use it in clinvar form
- Load and export of exons for all genes, independent on refseq
- Documentation for loading/updating exons
- Showing SV variant annotations: SV cgh frequencies, gnomad-SV, local SV frequencies
- Showing transcripts mapping score in segmental duplications
- Handle requests to Ensembl Rest API
- Handle requests to Ensembl Rest Biomart
- STR variants view now displays GT and IGV link.
- Description field for gene panels
- Export exons in build 37 and 38 using the command line

### Fixed
- Fixes of and induced by build tests
- Fixed bug affecting variant observations in other cases
- Fixed a bug that showed wrong gene coverage in general panel PDF export
- MT report only shows variants occurring in the specific individual of the excel sheet
- Disable SSL certifcate verification in requests to chanjo
- Updates how intervaltree and pymongo is used to void deprecated functions
- Increased size of IGV sample tracks
- Optimized tests


## [4.6.1]

### Added

### Fixed
- Missing 'father' and 'mother' keys when parsing single individual cases


## [4.6.0]

### Added
- Description of Scout branching model in CONTRIBUTING doc
- Causatives in alphabetical order, display ACMG classification and filter by gene.
- Added 'external' to the list of analysis type options
- Adds functionality to display "Tissue type". Passed via load config.
- Update to IGV 2.

### Fixed
- Fixed alignment visualization and vcf2cytosure availability for demo case samples
- Fixed 3 bugs affecting SV pages visualization
- Reintroduced the --version cli option
- Fixed variants query by panel (hpo panel + gene panel).
- Downloaded MT report contains excel files with individuals' display name
- Refactored code in parsing of config files.


## [4.5.1]

### Added

### Fixed
- update requirement to use PyYaml version >= 5.1
- Safer code when loading config params in cli base


## [4.5.0]

### Added
- Search for similar cases from scout view CLI
- Scout cli is now invoked from the app object and works under the app context

### Fixed
- PyYaml dependency fixed to use version >= 5.1


## [4.4.1]

### Added
- Display SV rank model version when available

### Fixed
- Fixed upload of delivery report via API


## [4.4.0]

### Added
- Displaying more info on the Causatives page and hiding those not causative at the case level
- Add a comment text field to Sanger order request form, allowing a message to be included in the email
- MatchMaker Exchange integration
- List cases with empty synopsis, missing HPO terms and phenotype groups.
- Search for cases with open research list, or a given case status (active, inactive, archived)

### Fixed
- Variant query builder split into several functions
- Fixed delivery report load bug


## [4.3.3]

### Added
- Different individual table for cancer cases

### Fixed
- Dashboard collects validated variants from verification events instead of using 'sanger' field
- Cases shared with collaborators are visible again in cases page
- Force users to select a real institute to share cases with (actionbar select fix)


## [4.3.2]

### Added
- Dashboard data can be filtered using filters available in cases page
- Causatives for each institute are displayed on a dedicated page
- SNVs and and SVs are searchable across cases by gene and rank score
- A more complete report with validated variants is downloadable from dashboard

### Fixed
- Clinsig filter is fixed so clinsig numerical values are returned
- Split multi clinsig string values in different elements of clinsig array
- Regex to search in multi clinsig string values or multi revstat string values
- It works to upload vcf files with no variants now
- Combined Pileup and IGV alignments for SVs having variant start and stop on the same chromosome


## [4.3.1]

### Added
- Show calls from all callers even if call is not available
- Instructions to install cairo and pango libs from WeasyPrint page
- Display cases with number of variants from CLI
- Only display cases with number of variants above certain treshold. (Also CLI)
- Export of verified variants by CLI or from the dashboard
- Extend case level queries with default panels, cohorts and phenotype groups.
- Slice dashboard statistics display using case level queries
- Add a view where all variants for an institute can be searched across cases, filtering on gene and rank score. Allows searching research variants for cases that have research open.

### Fixed
- Fixed code to extract variant conservation (gerp, phyloP, phastCons)
- Visualization of PDF-exported gene panels
- Reintroduced the exon/intron number in variant verification email
- Sex and affected status is correctly displayed on general report
- Force number validation in SV filter by size
- Display ensembl transcripts when no refseq exists


## [4.3.0]

### Added
- Mosaicism tag on variants
- Show and filter on SweGen frequency for SVs
- Show annotations for STR variants
- Show all transcripts in verification email
- Added mitochondrial export
- Adds alternative to search for SVs shorter that the given length
- Look for 'bcftools' in the `set` field of VCFs
- Display digenic inheritance from OMIM
- Displays what refseq transcript that is primary in hgnc

### Fixed

- Archived panels displays the correct date (not retroactive change)
- Fixed problem with waiting times in gene panel exports
- Clinvar fiter not working with human readable clinsig values

## [4.2.2]

### Fixed
- Fixed gene panel create/modify from CSV file utf-8 decoding error
- Updating genes in gene panels now supports edit comments and entry version
- Gene panel export timeout error

## [4.2.1]

### Fixed
- Re-introduced gene name(s) in verification email subject
- Better PDF rendering for excluded variants in report
- Problem to access old case when `is_default` did not exist on a panel


## [4.2.0]

### Added
- New index on variant_id for events
- Display overlapping compounds on variants view

### Fixed
- Fixed broken clinical filter


## [4.1.4]

### Added
- Download of filtered SVs

### Fixed
- Fixed broken download of filtered variants
- Fixed visualization issue in gene panel PDF export
- Fixed bug when updating gene names in variant controller


## [4.1.3]

### Fixed
- Displays all primary transcripts


## [4.1.2]

### Added
- Option add/replace when updating a panel via CSV file
- More flexible versioning of the gene panels
- Printing coverage report on the bottom of the pdf case report
- Variant verification option for SVs
- Logs uri without pwd when connecting
- Disease-causing transcripts in case report
- Thicker lines in case report
- Supports HPO search for cases, both terms or if described in synopsis
- Adds sanger information to dashboard

### Fixed
- Use db name instead of **auth** as default for authentication
- Fixes so that reports can be generated even with many variants
- Fixed sanger validation popup to show individual variants queried by user and institute.
- Fixed problem with setting up scout
- Fixes problem when exac file is not available through broad ftp
- Fetch transcripts for correct build in `adapter.hgnc_gene`

## [4.1.1]
- Fix problem with institute authentication flash message in utils
- Fix problem with comments
- Fix problem with ensembl link


## [4.1.0]

### Added
- OMIM phenotypes to case report
- Command to download all panel app gene panels `scout load panel --panel-app`
- Links to genenames.org and omim on gene page
- Popup on gene at variants page with gene information
- reset sanger status to "Not validated" for pinned variants
- highlight cases with variants to be evaluated by Sanger on the cases page
- option to point to local reference files to the genome viewer pileup.js. Documented in `docs.admin-guide.server`
- option to export single variants in `scout export variants`
- option to load a multiqc report together with a case(add line in load config)
- added a view for searching HPO terms. It is accessed from the top left corner menu
- Updates the variants view for cancer variants. Adds a small cancer specific filter for known variants
- Adds hgvs information on cancer variants page
- Adds option to update phenotype groups from CLI

### Fixed
- Improved Clinvar to submit variants from different cases. Fixed HPO terms in casedata according to feedback
- Fixed broken link to case page from Sanger modal in cases view
- Now only cases with non empty lists of causative variants are returned in `adapter.case(has_causatives=True)`
- Can handle Tumor only samples
- Long lists of HGNC symbols are now possible. This was previously difficult with manual, uploaded or by HPO search when changing filter settings due to GET request limitations. Relevant pages now use POST requests. Adds the dynamic HPO panel as a selection on the gene panel dropdown.
- Variant filter defaults to default panels also on SV and Cancer variants pages.

## [4.0.0]

### WARNING ###

This is a major version update and will require that the backend of pre releases is updated.
Run commands:

```
$scout update genes
$scout update hpo
```

- Created a Clinvar submission tool, to speed up Clinvar submission of SNVs and SVs
- Added an analysis report page (html and PDF format) containing phenotype, gene panels and variants that are relevant to solve a case.

### Fixed
- Optimized evaluated variants to speed up creation of case report
- Moved igv and pileup viewer under a common folder
- Fixed MT alignment view pileup.js
- Fixed coordinates for SVs with start chromosome different from end chromosome
- Global comments shown across cases and institutes. Case-specific variant comments are shown only for that specific case.
- Links to clinvar submitted variants at the cases level
- Adapts clinvar parsing to new format
- Fixed problem in `scout update user` when the user object had no roles
- Makes pileup.js use online genome resources when viewing alignments. Now any instance of Scout can make use of this functionality.
- Fix ensembl link for structural variants
- Works even when cases does not have `'madeline_info'`
- Parses Polyphen in correct way again
- Fix problem with parsing gnomad from VEP

### Added
- Added a PDF export function for gene panels
- Added a "Filter and export" button to export custom-filtered SNVs to CSV file
- Dismiss SVs
- Added IGV alignments viewer
- Read delivery report path from case config or CLI command
- Filter for spidex scores
- All HPO terms are now added and fetched from the correct source (https://github.com/obophenotype/human-phenotype-ontology/blob/master/hp.obo)
- New command `scout update hpo`
- New command `scout update genes` will fetch all the latest information about genes and update them
- Load **all** variants found on chromosome **MT**
- Adds choice in cases overview do show as many cases as user like

### Removed
- pileup.min.js and pileup css are imported from a remote web location now
- All source files for HPO information, this is instead fetched directly from source
- All source files for gene information, this is instead fetched directly from source

## [3.0.0]
### Fixed
- hide pedigree panel unless it exists

## [1.5.1] - 2016-07-27
### Fixed
- look for both ".bam.bai" and ".bai" extensions

## [1.4.0] - 2016-03-22
### Added
- support for local frequency through loqusdb
- bunch of other stuff

## [1.3.0] - 2016-02-19
### Fixed
- Update query-phenomizer and add username/password

### Changed
- Update the way a case is checked for rerun-status

### Added
- Add new button to mark a case as "checked"
- Link to clinical variants _without_ 1000G annotation

## [1.2.2] - 2016-02-18
### Fixed
- avoid filtering out variants lacking ExAC and 1000G annotations

## [1.1.3] - 2015-10-01
### Fixed
- persist (clinical) filter when clicking load more
- fix #154 by robustly setting clinical filter func. terms

## [1.1.2] - 2015-09-07
### Fixed
- avoid replacing coverage report with none
- update SO terms, refactored

## [1.1.1] - 2015-08-20
### Fixed
- fetch case based on collaborator status (not owner)

## [1.1.0] - 2015-05-29
### Added
- link(s) to SNPedia based on RS-numbers
- new Jinja filter to "humanize" decimal numbers
- show gene panels in variant view
- new Jinja filter for decoding URL encoding
- add indicator to variants in list that have comments
- add variant number threshold and rank score threshold to load function
- add event methods to mongo adapter
- add tests for models
- show badge "old" if comment was written for a previous analysis

### Changed
- show cDNA change in transcript summary unless variant is exonic
- moved compounds table further up the page
- show dates for case uploads in ISO format
- moved variant comments higher up on page
- updated documentation for pages
- read in coverage report as blob in database and serve directly
- change ``OmimPhenotype`` to ``PhenotypeTerm``
- reorganize models sub-package
- move events (and comments) to separate collection
- only display prev/next links for the research list
- include variant type in breadcrumbs e.g. "Clinical variants"

### Removed
- drop dependency on moment.js

### Fixed
- show the same level of detail for all frequencies on all pages
- properly decode URL encoded symbols in amino acid/cDNA change strings
- fixed issue with wipe permissions in MongoDB
- include default gene lists in "variants" link in breadcrumbs

## [1.0.2] - 2015-05-20
### Changed
- update case fetching function

### Fixed
- handle multiple cases with same id

## [1.0.1] - 2015-04-28
### Fixed
- Fix building URL parameters in cases list Vue component

## [1.0.0] - 2015-04-12
Codename: Sara Lund

![Release 1.0](artwork/releases/release-1-0.jpg)

### Added
- Add email logging for unexpected errors
- New command line tool for deleting case

### Changed
- Much improved logging overall
- Updated documentation/usage guide
- Removed non-working IGV link

### Fixed
- Show sample display name in GT call
- Various small bug fixes
- Make it easier to hover over popups

## [0.0.2-rc1] - 2015-03-04
### Added
- add protein table for each variant
- add many more external links
- add coverage reports as PDFs

### Changed
- incorporate user feedback updates
- big refactor of load scripts

## [0.0.2-rc2] - 2015-03-04
### Changes
- add gene table with gene description
- reorganize inheritance models box

### Fixed
- avoid overwriting gene list on "research" load
- fix various bugs in external links

## [0.0.2-rc3] - 2015-03-05
### Added
- Activity log feed to variant view
- Adds protein change strings to ODM and Sanger email

### Changed
- Extract activity log component to macro

### Fixes
- Make Ensembl transcript links use archive website<|MERGE_RESOLUTION|>--- conflicted
+++ resolved
@@ -6,11 +6,8 @@
 
 ## []
 ### Added
-<<<<<<< HEAD
+- Test for PanelApp panels loading
 - `panel-umi` tag option when loading cancer analyses
-=======
-- Test for PanelApp panels loading
->>>>>>> bb2d6ffa
 ### Changed
 - Black text to make comments more visible in dark mode
 - Loading PanelApp panels replaces pre-existing panels with same version
