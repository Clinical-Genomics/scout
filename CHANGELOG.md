--- conflicted
+++ resolved
@@ -8,18 +8,14 @@
 ### Fixed
 ### Added
 ### Changed
+- Refactored the MatchMaker integration as an extension
 
 ## [4.32.1]
 ### Fixed
 - iSort lint check only
-<<<<<<< HEAD
-### Changed
-- Refactored the MatchMaker integration as an extension
-=======
 - Institute cases page crashing when a case has track:Null
-### Added
-### Changed
->>>>>>> 27017f4b
+### Changed
+
 
 ## [4.32]
 ### Added
