--- conflicted
+++ resolved
@@ -27,12 +27,9 @@
 - Add missing parameters to case load-config documentation
 - Allow creating/editing gene panels and dynamic gene panels with genes present in genome build 38
 - Bugfix broken Pytests
-<<<<<<< HEAD
-- Loading of OMIM diagnoses in Scout demo instance
-=======
 - Bulk dismissing variants error due to key conversion from string to integer
 - Fix typo in index documentation
->>>>>>> 6c40e9fd
+- Loading of OMIM diagnoses in Scout demo instance
 ### Changed
 - Better naming for variants buttons on cancer track (somatic, germline). Also show cancer research button if available.
 - Load case with missing panels in config files, but show warning.
