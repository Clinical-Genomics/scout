--- conflicted
+++ resolved
@@ -28,11 +28,8 @@
 - Null values for panel's custom_inheritance_models
 - Discrepancy between the manual disease transcripts and those in database in gene-edit page
 - ACMG classification not showing for some causatives
-<<<<<<< HEAD
+- Fix bug which caused IGV.js to use hg19 reference files for hg38 data
 - Fix so that new cosmic identifier is also acceptable #1304
-=======
-- Fix bug which caused IGV.js to use hg19 reference files for hg38 data
->>>>>>> 60605c61
 
 ### Changed
 - Renamed `requests` file to `scout_requests`
