--- conflicted
+++ resolved
@@ -11,11 +11,8 @@
 - Fix long STR variant pinned display on case page (#5455)
 - Variant page crashing when Loqusdb instance is chosen on institute settings but is not found at the given URL (#5447)
 - Show assignees in case list when user ID is different from email (#5460)
-<<<<<<< HEAD
+- When removing a germline variant from a ClinVar submission, make sure to remove also its associated observations from the database (#5463)
 - Introduced a function that checks redirect URLs to avoid redirection to external sites (#5458)
-=======
-- When removing a germline variant from a ClinVar submission, make sure to remove also its associated observations from the database (#5463)
->>>>>>> 0827064c
 
 ## [4.101]
 ### Changed
