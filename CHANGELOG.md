--- conflicted
+++ resolved
@@ -4,18 +4,13 @@
 
 About changelog [here](https://keepachangelog.com/en/1.0.0/)
 
-<<<<<<< HEAD
 
 ## [unreleased]
 ### Added
 - BioNano Access server API - check projects, samples and fetch FSHD reports
-
-=======
-## unreleased
 ### Fixed
 - Crash when attempting to export phenotype from a case that had never had phenotypes
 - Aesthetic fix to Causative and Pinned Variants on Case page
->>>>>>> 7f7382cd
 
 ## [4.68]
 ### Added
