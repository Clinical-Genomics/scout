# Change Log
All notable changes to this project will be documented in this file.
This project adheres to [Semantic Versioning](http://semver.org/).

About changelog [here](https://keepachangelog.com/en/1.0.0/)

## []
### Added
- Individual-specific OMIM terms
- OMIM disease descriptions in ClinVar submission form
- Add a toggle for melter rerun monitoring of cases
- Add a config option to show the rerun monitoring toggle
- Add a cli option to export cases with rerun monitoring enabled
- Add a link to STRipy for STR variants
### Fixed
- A malformed panel id request would crash with exception: now gives user warning flash with redirect
- Link to HPO resource file hosted on `http://purl.obolibrary.org`
- Gene search form when gene exists only in build 38
- Fixed odd redirect error and poor error message on missing column for gene panel csv upload
### Changed
- Slightly smaller and improved layout of content in case PDF report
- Relabel more cancer variant pages somatic for navigation
- Removed unused `add_compounds` param from variant controllers function
- Changed default hg19 genome for IGV.js to legacy hg19_1kg_decoy to fix a few problematic loci
- Reduce code complexity (parse/ensembl.py)
- Silence certain fields in ClinVar export if prioritised ones exist (chrom-start-end if hgvs exist)
<<<<<<< HEAD
- Refactor to reduce code complexity
=======
- Made phenotype non-mandatory when marking a variant as partial causative
>>>>>>> dbe602ff

## [4.49]
### Fixed
- Pydantic model types for genome_build, madeline_info, peddy_ped_check and peddy_sex_check, rank_model_version and sv_rank_model_version
- Replace `MatchMaker` with `Matchmaker` in all places visible by a user
- Save diagnosis labels along with OMIM terms in Matchmaker Exchange submission objects
- `libegl-mesa0_21.0.3-0ubuntu0.3~20.04.5_amd64.deb` lib not found by GitHub actions Docker build
- Remove unused `chromograph_image_files` and `chromograph_prefixes` keys saved when creating or updating an RD case
- Search managed variants by description and with ignore case
### Changed
- Introduced page margins on exported PDF reports
- Smaller gene fonts in downloaded HPO genes PDF reports
- Reintroduced gene coverage data in the PDF-exported general report of rare-disease cases
- Check for existence of case report files before creating sidebar links
- Better description of HPO and OMIM terms for patients submitted to Matchmaker Exchange
- Remove null non-mandatory key/values when updating a case
- Freeze WTForms<3 due to several form input rendering changes

## [4.48.1]
### Fixed
- General case PDF report for recent cases with no pedigree

## [4.48]
### Added
- Option to cancel a request for research variants in case page
### Changed
- Update igv.js to v2.10.5
- Updated example of a case delivery report
- Unfreeze cyvcf2
- Builder images used in Scout Dockerfiles
- Crash report email subject gives host name
- Export general case report to PDF using PDFKit instead of WeasyPrint
- Do not include coverage report in PDF case report since they might have different orientation
- Export cancer cases's "Coverage and QC report" to PDF using PDFKit instead of Weasyprint
- Updated cancer "Coverage and QC report" example
- Keep portrait orientation in PDF delivery report
- Export delivery report to PDF using PDFKit instead of Weasyprint
- PDF export of clinical and research HPO panels using PDFKit instead of Weasyprint
- Export gene panel report to PDF using PDFKit
- Removed WeasyPrint lib dependency

### Fixed
- Reintroduced missing links to Swegen and Beacon and dbSNP in RD variant page, summary section
- Demo delivery report orientation to fit new columns
- Missing delivery report in demo case
- Cast MNVs to SNV for test
- Export verified variants from all institutes when user is admin
- Cancer coverage and QC report not found for demo cancer case
- Pull request template instructions on how to deploy to test server
- PDF Delivery report not showing Swedac logo
- Fix code typos
- Disable codefactor raised by ESLint for javascript functions located on another file
- Loading spinner stuck after downloading a PDF gene panel report
- IGV browser crashing when file system with alignment files is not mounted

## [4.47]
### Added
- Added CADD, GnomAD and genotype calls to variantS export
### Changed
- Pull request template, to illustrate how to deploy pull request branches on cg-vm1 stage server
### Fixed
- Compiled Docker image contains a patched version (v4.9) of chanjo-report

## [4.46.1]
### Fixed
- Downloading of files generated within the app container (MT-report, verified variants, pedigrees, ..)

## [4.46]
### Added
- Created a Dockefile to be used to serve the dockerized app in production
- Modified the code to collect database params specified as env vars
- Created a GitHub action that pushes the Dockerfile-server image to Docker Hub (scout-server-stage) every time a PR is opened
- Created a GitHub action that pushes the Dockerfile-server image to Docker Hub (scout-server) every time a new release is created
- Reassign MatchMaker Exchange submission to another user when a Scout user is deleted
- Expose public API JSON gene panels endpoint, primarily to enable automated rerun checking for updates
- Add utils for dictionary type
- Filter institute cases using multiple HPO terms
- Vulture GitHub action to identify and remove unused variables and imports
### Changed
- Updated the python config file documentation in admin guide
- Case configuration parsing now uses Pydantic for improved typechecking and config handling
- Removed test matrices to speed up automatic testing of PRs
- Switch from Coveralls to Codecov to handle CI test coverage
- Speed-up CI tests by caching installation of libs and splitting tests into randomized groups using pytest-test-groups
- Improved LDAP login documentation
- Use lib flask-ldapconn instead of flask_ldap3_login> to handle ldap authentication
- Updated Managed variant documentation in user guide
- Fix and simplify creating and editing of gene panels
- Simplified gene variants search code
- Increased the height of the genes track in the IGV viewer
### Fixed
- Validate uploaded managed variant file lines, warning the user.
- Exporting validated variants with missing "genes" database key
- No results returned when searching for gene variants using a phenotype term
- Variants filtering by gene symbols file
- Make gene HGNC symbols field mandatory in gene variants page and run search only on form submit
- Make sure collaborator gene variants are still visible, even if HPO filter is used

## [4.45]
### Added
### Changed
- Start Scout also when loqusdbapi is not reachable
- Clearer definition of manual standard and custom inheritance models in gene panels
- Allow searching multiple chromosomes in filters
### Fixed
- Gene panel crashing on edit action

## [4.44]
### Added
### Changed
- Display Gene track beneath each sample track when displaying splice junctions in igv browser
- Check outdated gene symbols and update with aliases for both RD and cancer variantS
### Fixed
- Added query input check and fixed the Genes API endpoint to return a json formatted error when request is malformed
- Typo in ACMG BP6 tooltip

## [4.43.1]
### Added
- Added database index for OMIM disease term genes
### Changed
### Fixed
- Do not drop HPO terms collection when updating HPO terms via the command line
- Do not drop disease (OMIM) terms collection when updating diseases via the command line

## [4.43]
### Added
- Specify which collection(s) update/build indexes for
### Fixed
- Do not drop genes and transcripts collections when updating genes via the command line

## [4.42.1]
### Added
### Changed
### Fixed
- Freeze PyMongo lib to version<4.0 to keep supporting previous MongoDB versions
- Speed up gene panels creation and update by collecting only light gene info from database
- Avoid case page crash on Phenomizer queries timeout

## [4.42]
### Added
- Choose custom pinned variants to submit to MatchMaker Exchange
- Submit structural variant as genes to the MatchMaker Exchange
- Added function for maintainers and admins to remove gene panels
- Admins can restore deleted gene panels
- A development docker-compose file illustrating the scout/chanjo-report integration
- Show AD on variants view for cancer SV (tumor and normal)
- Cancer SV variants filter AD, AF (tumor and normal)
- Hiding the variants score column also from cancer SVs, as for the SNVs
### Changed
- Enforce same case _id and display_name when updating a case
- Enforce same individual ids, display names and affected status when updating a case
- Improved documentation for connecting to loqusdb instances (including loqusdbapi)
- Display and download HPO gene panels' gene symbols in italics
- A faster-built and lighter Docker image
- Reduce complexity of `panels` endpoint moving some code to the panels controllers
- Update requirements to use flask-ldap3-login>=0.9.17 instead of freezing WTForm
### Fixed
- Use of deprecated TextField after the upgrade of WTF to v3.0
- Freeze to WTForms to version < 3
- Remove the extra files (bed files and madeline.svg) introduced by mistake
- Cli command loading demo data in docker-compose when case custom images exist and is None
- Increased MongoDB connection serverSelectionTimeoutMS parameter to 30K (default value according to MongoDB documentation)
- Better differentiate old obs counts 0 vs N/A
- Broken cancer variants page when default gene panel was deleted
- Typo in tx_overview function in variant controllers file
- Fixed loqusdbapi SV search URL
- SV variants filtering using Decipher criterion
- Removing old gene panels that don't contain the `maintainer` key.

## [4.41.1]
### Fixed
- General reports crash for variant annotations with same variant on other cases

## [4.41]
### Added
- Extended the instructions for running the Scout Docker image (web app and cli).
- Enabled inclusion of custom images to STR variant view
### Fixed
- General case report sorting comments for variants with None genetic models
- Do not crash but redirect to variants page with error when a variant is not found for a case
- UCSC links coordinates for SV variants with start chromosome different than end chromosome
- Human readable variants name in case page for variants having start chromosome different from end chromosome
- Avoid always loading all transcripts when checking gene symbol: introduce gene captions
- Slow queries for evaluated variants on e.g. case page - use events instead
### Changed
- Rearrange variant page again, moving severity predictions down.
- More reactive layout width steps on variant page

## [4.40.1]
### Added
### Fixed
- Variants dismissed with inconsistent inheritance pattern can again be shown in general case report
- General report page for variants with genes=None
- General report crashing when variants have no panels
- Added other missing keys to case and variant dictionaries passed to general report
### Changed

## [4.40]
### Added
- A .cff citation file
- Phenotype search API endpoint
- Added pagination to phenotype API
- Extend case search to include internal MongoDB id
- Support for connecting to a MongoDB replica set (.py config files)
- Support for connecting to a MongoDB replica set (.yaml config files)
### Fixed
- Command to load the OMIM gene panel (`scout load panel --omim`)
- Unify style of pinned and causative variants' badges on case page
- Removed automatic spaces after punctuation in comments
- Remove the hardcoded number of total individuals from the variant's old observations panel
- Send delete requests to a connected Beacon using the DELETE method
- Layout of the SNV and SV variant page - move frequency up
### Changed
- Stop updating database indexes after loading exons via command line
- Display validation status badge also for not Sanger-sequenced variants
- Moved Frequencies, Severity and Local observations panels up in RD variants page
- Enabled Flask CORS to communicate CORS status to js apps
- Moved the code preparing the transcripts overview to the backend
- Refactored and filtered json data used in general case report
- Changed the database used in docker-compose file to use the official MongoDB v4.4 image
- Modified the Python (3.6, 3.8) and MongoDB (3.2, 4.4, 5.0) versions used in testing matrices (GitHub actions)
- Capitalize case search terms on institute and dashboard pages


## [4.39]
### Added
- COSMIC IDs collected from CSQ field named `COSMIC`
### Fixed
- Link to other causative variants on variant page
- Allow multiple COSMIC links for a cancer variant
- Fix floating text in severity box #2808
- Fixed MitoMap and HmtVar links for hg38 cases
- Do not open new browser tabs when downloading files
- Selectable IGV tracks on variant page
- Missing splice junctions button on variant page
- Refactor variantS representative gene selection, and use it also for cancer variant summary
### Changed
- Improve Javascript performance for displaying Chromograph images
- Make ClinVar classification more evident in cancer variant page

## [4.38]
### Added
- Option to hide Alamut button in the app config file
### Fixed
- Library deprecation warning fixed (insert is deprecated. Use insert_one or insert_many instead)
- Update genes command will not trigger an update of database indices any more
- Missing resources in temporary downloading directory when updating genes using the command line
- Restore previous variant ACMG classification in a scrollable div
- Loading spinner not stopping after downloading PDF case reports and variant list export
- Add extra Alamut links higher up on variant pages
- Improve UX for phenotypes in case page
- Filter and export of STR variants
- Update look of variants page navigation buttons
### Changed

## [4.37]
### Added
- Highlight and show version number for RefSeq MANE transcripts.
- Added integration to a rerunner service for toggling reanalysis with updated pedigree information
- SpliceAI display and parsing from VEP CSQ
- Display matching tiered variants for cancer variants
- Display a loading icon (spinner) until the page loads completely
- Display filter badges in cancer variants list
- Update genes from pre-downloaded file resources
- On login, OS, browser version and screen size are saved anonymously to understand how users are using Scout
- API returning institutes data for a given user: `/api/v1/institutes`
- API returning case data for a given institute: `/api/v1/institutes/<institute_id>/cases`
- Added GMS and Lund university hospital logos to login page
- Made display of Swedac logo configurable
- Support for displaying custom images in case view
- Individual-specific HPO terms
- Optional alamut_key in institute settings for Alamut Plus software
- Case report API endpoint
- Tooltip in case explaining that genes with genome build different than case genome build will not be added to dynamic HPO panel.
- Add DeepVariant as a caller
### Fixed
- Updated IGV to v2.8.5 to solve missing gene labels on some zoom levels
- Demo cancer case config file to load somatic SNVs and SVs only.
- Expand list of refseq trancripts in ClinVar submission form
- Renamed `All SNVs and INDELs` institute sidebar element to `Search SNVs and INDELs` and fixed its style.
- Add missing parameters to case load-config documentation
- Allow creating/editing gene panels and dynamic gene panels with genes present in genome build 38
- Bugfix broken Pytests
- Bulk dismissing variants error due to key conversion from string to integer
- Fix typo in index documentation
- Fixed crash in institute settings page if "collaborators" key is not set in database
- Don't stop Scout execution if LoqusDB call fails and print stacktrace to log
- Bug when case contains custom images with value `None`
- Bug introduced when fixing another bug in Scout-LoqusDB interaction
- Loading of OMIM diagnoses in Scout demo instance
- Remove the docker-compose with chanjo integration because it doesn't work yet.
- Fixed standard docker-compose with scout demo data and database
- Clinical variant assessments not present for pinned and causative variants on case page.
- MatchMaker matching one node at the time only
- Remove link from previously tiered variants badge in cancer variants page
- Typo in gene cell on cancer variants page
- Managed variants filter form
### Changed
- Better naming for variants buttons on cancer track (somatic, germline). Also show cancer research button if available.
- Load case with missing panels in config files, but show warning.
- Changing the (Female, Male) symbols to (F/M) letters in individuals_table and case-sma.
- Print stacktrace if case load command fails
- Added sort icon and a pointer to the cursor to all tables with sortable fields
- Moved variant, gene and panel info from the basic pane to summary panel for all variants.
- Renamed `Basics` panel to `Classify` on variant page.
- Revamped `Basics` panel to a panel dedicated to classify variants
- Revamped the summary panel to be more compact.
- Added dedicated template for cancer variants
- Removed Gene models, Gene annotations and Conservation panels for cancer variants
- Reorganized the orders of panels for variant and cancer variant views
- Added dedicated variant quality panel and removed relevant panes
- A more compact case page
- Removed OMIM genes panel
- Make genes panel, pinned variants panel, causative variants panel and ClinVar panel scrollable on case page
- Update to Scilifelab's 2020 logo
- Update Gens URL to support Gens v2.0 format
- Refactor tests for parsing case configurations
- Updated links to HPO downloadable resources
- Managed variants filtering defaults to all variant categories
- Changing the (Kind) drop-down according to (Category) drop-down in Managed variant add variant
- Moved Gens button to individuals table
- Check resource files availability before starting updating OMIM diagnoses
- Fix typo in `SHOW_OBSERVED_VARIANT_ARCHIVE` config param

## [4.36]
### Added
- Parse and save splice junction tracks from case config file
- Tooltip in observations panel, explaining that case variants with no link might be old variants, not uploaded after a case rerun
### Fixed
- Warning on overwriting variants with same position was no longer shown
- Increase the height of the dropdowns to 425px
- More indices for the case table as it grows, specifically for causatives queries
- Splice junction tracks not centered over variant genes
- Total number of research variants count
- Update variants stats in case documents every time new variants are loaded
- Bug in flashing warning messages when filtering variants
### Changed
- Clearer warning messages for genes and gene/gene-panels searches in variants filters

## [4.35]
### Added
- A new index for hgnc_symbol in the hgnc_gene collection
- A Pedigree panel in STR page
- Display Tier I and II variants in case view causatives card for cancer cases
### Fixed
- Send partial file data to igv.js when visualizing sashimi plots with splice junction tracks
- Research variants filtering by gene
- Do not attempt to populate annotations for not loaded pinned/causatives
- Add max-height to all dropdowns in filters
### Changed
- Switch off non-clinical gene warnings when filtering research variants
- Don't display OMIM disease card in case view for cancer cases
- Refactored Individuals and Causative card in case view for cancer cases
- Update and style STR case report

## [4.34]
### Added
- Saved filter lock and unlock
- Filters can optionally be marked audited, logging the filter name, user and date on the case events and general report.
- Added `ClinVar hits` and `Cosmic hits` in cancer SNVs filters
- Added `ClinVar hits` to variants filter (rare disease track)
- Load cancer demo case in docker-compose files (default and demo file)
- Inclusive-language check using [woke](https://github.com/get-woke/woke) github action
- Add link to HmtVar for mitochondrial variants (if VCF is annotated with HmtNote)
- Grey background for dismissed compounds in variants list and variant page
- Pin badge for pinned compounds in variants list and variant page
- Support LoqusDB REST API queries
- Add a docker-compose-matchmaker under scout/containers/development to test matchmaker locally
- Script to investigate consequences of symbol search bug
- Added GATK to list of SV and cancer SV callers
### Fixed
- Make MitoMap link work for hg38 again
- Export Variants feature crashing when one of the variants has no primary transcripts
- Redirect to last visited variantS page when dismissing variants from variants list
- Improved matching of SVs Loqus occurrences in other cases
- Remove padding from the list inside (Matching causatives from other cases) panel
- Pass None to get_app function in CLI base since passing script_info to app factory functions was deprecated in Flask 2.0
- Fixed failing tests due to Flask update to version 2.0
- Speed up user events view
- Causative view sort out of memory error
- Use hgnc_id for gene filter query
- Typo in case controllers displaying an error every time a patient is matched against external MatchMaker nodes
- Do not crash while attempting an update for variant documents that are too big (> 16 MB)
- Old STR causatives (and other variants) may not have HGNC symbols - fix sort lambda
- Check if gene_obj has primary_transcript before trying to access it
- Warn if a gene manually searched is in a clinical panel with an outdated name when filtering variants
- ChrPos split js not needed on STR page yet
### Changed
- Remove parsing of case `genome_version`, since it's not used anywhere downstream
- Introduce deprecation warning for Loqus configs that are not dictionaries
- SV clinical filter no longer filters out sub 100 nt variants
- Count cases in LoqusDB by variant type
- Commit pulse repo badge temporarily set to weekly
- Sort ClinVar submissions objects by ascending "Last evaluated" date
- Refactored the MatchMaker integration as an extension
- Replaced some sensitive words as suggested by woke linter
- Documentation for load-configuration rewritten.
- Add styles to MatchMaker matches table
- More detailed info on the data shared in MatchMaker submission form

## [4.33.1]
### Fixed
- Include markdown for release autodeploy docs
- Use standard inheritance model in ClinVar (https://ftp.ncbi.nlm.nih.gov/pub/GTR/standard_terms/Mode_of_inheritance.txt)
- Fix issue crash with variants that have been unflagged causative not being available in other causatives
### Added
### Changed

## [4.33]
### Fixed
- Command line crashing when updating an individual not found in database
- Dashboard page crashing when filters return no data
- Cancer variants filter by chromosome
- /api/v1/genes now searches for genes in all genome builds by default
- Upgraded igv.js to version 2.8.1 (Fixed Unparsable bed record error)
### Added
- Autodeploy docs on release
- Documentation for updating case individuals tracks
- Filter cases and dashboard stats by analysis track
### Changed
- Changed from deprecated db update method
- Pre-selected fields to run queries with in dashboard page
- Do not filter by any institute when first accessing the dashboard
- Removed OMIM panel in case view for cancer cases
- Display Tier I and II variants in case view causatives panel for cancer cases
- Refactored Individuals and Causative panels in case view for cancer cases

## [4.32.1]
### Fixed
- iSort lint check only
### Changed
- Institute cases page crashing when a case has track:Null
### Added

## [4.32]
### Added
- Load and show MITOMAP associated diseases from VCF (INFO field: MitomapAssociatedDiseases, via HmtNote)
- Show variant allele frequencies for mitochondrial variants (GRCh38 cases)
- Extend "public" json API with diseases (OMIM) and phenotypes (HPO)
- HPO gene list download now has option for clinical and non-clinical genes
- Display gene splice junctions data in sashimi plots
- Update case individuals with splice junctions tracks
- Simple Docker compose for development with local build
- Make Phenomodels subpanels collapsible
- User side documentation of cytogenomics features (Gens, Chromograph, vcf2cytosure, rhocall)
- iSort GitHub Action
- Support LoqusDB REST API queries
### Fixed
- Show other causative once, even if several events point to it
- Filtering variants by mitochondrial chromosome for cases with genome build=38
- HPO gene search button triggers any warnings for clinical / non-existing genes also on first search
- Fixed a bug in variants pages caused by MT variants without alt_frequency
- Tests for CADD score parsing function
- Fixed the look of IGV settings on SNV variant page
- Cases analyzed once shown as `rerun`
- Missing case track on case re-upload
- Fixed severity rank for SO term "regulatory region ablation"
### Changed
- Refactor according to CodeFactor - mostly reuse of duplicated code
- Phenomodels language adjustment
- Open variants in a new window (from variants page)
- Open overlapping and compound variants in a new window (from variant page)
- gnomAD link points to gnomAD v.3 (build GRCh38) for mitochondrial variants.
- Display only number of affected genes for dismissed SVs in general report
- Chromosome build check when populating the variants filter chromosome selection
- Display mitochondrial and rare diseases coverage report in cases with missing 'rare' track

## [4.31.1]
### Added
### Changed
- Remove mitochondrial and coverage report from cancer cases sidebar
### Fixed
- ClinVar page when dbSNP id is None

## [4.31]
### Added
- gnomAD annotation field in admin guide
- Export also dynamic panel genes not associated to an HPO term when downloading the HPO panel
- Primary HGNC transcript info in variant export files
- Show variant quality (QUAL field from vcf) in the variant summary
- Load/update PDF gene fusion reports (clinical and research) generated with Arriba
- Support new MANE annotations from VEP (both MANE Select and MANE Plus Clinical)
- Display on case activity the event of a user resetting all dismissed variants
- Support gnomAD population frequencies for mitochondrial variants
- Anchor links in Casedata ClinVar panels to redirect after renaming individuals
### Fixed
- Replace old docs link www.clinicalgenomics.se/scout with new https://clinical-genomics.github.io/scout
- Page formatting issues whenever case and variant comments contain extremely long strings with no spaces
- Chromograph images can be one column and have scrollbar. Removed legacy code.
- Column labels for ClinVar case submission
- Page crashing looking for LoqusDB observation when variant doesn't exist
- Missing inheritance models and custom inheritance models on newly created gene panels
- Accept only numbers in managed variants filter as position and end coordinates
- SNP id format and links in Variant page, ClinVar submission form and general report
- Case groups tooltip triggered only when mouse is on the panel header
### Changed
- A more compact case groups panel
- Added landscape orientation CSS style to cancer coverage and QC demo report
- Improve user documentation to create and save new gene panels
- Removed option to use space as separator when uploading gene panels
- Separating the columns of standard and custom inheritance models in gene panels
- Improved ClinVar instructions for users using non-English Excel

## [4.30.2]
### Added
### Fixed
- Use VEP RefSeq ID if RefSeq list is empty in RefSeq transcripts overview
- Bug creating variant links for variants with no end_chrom
### Changed

## [4.30.1]
### Added
### Fixed
- Cryptography dependency fixed to use version < 3.4
### Changed

## [4.30]
### Added
- Introduced a `reset dismiss variant` verb
- Button to reset all dismissed variants for a case
- Add black border to Chromograph ideograms
- Show ClinVar annotations on variantS page
- Added integration with GENS, copy number visualization tool
- Added a VUS label to the manual classification variant tags
- Add additional information to SNV verification emails
- Tooltips documenting manual annotations from default panels
- Case groups now show bam files from all cases on align view
### Fixed
- Center initial igv view on variant start with SNV/indels
- Don't set initial igv view to negative coordinates
- Display of GQ for SV and STR
- Parsing of AD and related info for STRs
- LoqusDB field in institute settings accepts only existing Loqus instances
- Fix DECIPHER link to work after DECIPHER migrated to GRCh38
- Removed visibility window param from igv.js genes track
- Updated HPO download URL
- Patch HPO download test correctly
- Reference size on STR hover not needed (also wrong)
- Introduced genome build check (allowed values: 37, 38, "37", "38") on case load
- Improve case searching by assignee full name
- Populating the LoqusDB select in institute settings
### Changed
- Cancer variants table header (pop freq etc)
- Only admin users can modify LoqusDB instance in Institute settings
- Style of case synopsis, variants and case comments
- Switched to igv.js 2.7.5
- Do not choke if case is missing research variants when research requested
- Count cases in LoqusDB by variant type
- Introduce deprecation warning for Loqus configs that are not dictionaries
- Improve create new gene panel form validation
- Make XM- transcripts less visible if they don't overlap with transcript refseq_id in variant page
- Color of gene panels and comments panels on cases and variant pages
- Do not choke if case is missing research variants when reserch requested

## [4.29.1]
### Added
### Fixed
- Always load STR variants regardless of RankScore threshold (hotfix)
### Changed

## [4.29]
### Added
- Added a page about migrating potentially breaking changes to the documentation
- markdown_include in development requirements file
- STR variants filter
- Display source, Z-score, inheritance pattern for STR annotations from Stranger (>0.6.1) if available
- Coverage and quality report to cancer view
### Fixed
- ACMG classification page crashing when trying to visualize a classification that was removed
- Pretty print HGVS on gene variants (URL-decode VEP)
- Broken or missing link in the documentation
- Multiple gene names in ClinVar submission form
- Inheritance model select field in ClinVar submission
- IGV.js >2.7.0 has an issue with the gene track zoom levels - temp freeze at 2.7.0
- Revert CORS-anywhere and introduce a local http proxy for cloud tracks
### Changed

## [4.28]
### Added
- Chromograph integration for displaying PNGs in case-page
- Add VAF to cancer case general report, and remove some of its unused fields
- Variants filter compatible with genome browser location strings
- Support for custom public igv tracks stored on the cloud
- Add tests to increase testing coverage
- Update case variants count after deleting variants
- Update IGV.js to latest (v2.7.4)
- Bypass igv.js CORS check using `https://github.com/Rob--W/cors-anywhere`
- Documentation on default and custom IGV.js tracks (admin docs)
- Lock phenomodels so they're editable by admins only
- Small case group assessment sharing
- Tutorial and files for deploying app on containers (Kubernetes pods)
- Canonical transcript and protein change of canonical transcript in exported variants excel sheet
- Support for Font Awesome version 6
- Submit to Beacon from case page sidebar
- Hide dismissed variants in variants pages and variants export function
- Systemd service files and instruction to deploy Scout using podman
### Fixed
- Bugfix: unused `chromgraph_prefix |tojson` removed
- Freeze coloredlogs temporarily
- Marrvel link
- Don't show TP53 link for silent or synonymous changes
- OMIM gene field accepts any custom number as OMIM gene
- Fix Pytest single quote vs double quote string
- Bug in gene variants search by similar cases and no similar case is found
- Delete unused file `userpanel.py`
- Primary transcripts in variant overview and general report
- Google OAuth2 login setup in README file
- Redirect to 'missing file'-icon if configured Chromograph file is missing
- Javascript error in case page
- Fix compound matching during variant loading for hg38
- Cancer variants view containing variants dismissed with cancer-specific reasons
- Zoom to SV variant length was missing IGV contig select
- Tooltips on case page when case has no default gene panels
### Changed
- Save case variants count in case document and not in sessions
- Style of gene panels multiselect on case page
- Collapse/expand main HPO checkboxes in phenomodel preview
- Replaced GQ (Genotype quality) with VAF (Variant allele frequency) in cancer variants GT table
- Allow loading of cancer cases with no tumor_purity field
- Truncate cDNA and protein changes in case report if longer than 20 characters


## [4.27]
### Added
- Exclude one or more variant categories when running variants delete command
### Fixed
### Changed

## [4.26.1]
### Added
### Fixed
- Links with 1-letter aa codes crash on frameshift etc
### Changed

## [4.26]
### Added
- Extend the delete variants command to print analysis date, track, institute, status and research status
- Delete variants by type of analysis (wgs|wes|panel)
- Links to cBioPortal, MutanTP53, IARC TP53, OncoKB, MyCancerGenome, CIViC
### Fixed
- Deleted variants count
### Changed
- Print output of variants delete command as a tab separated table

## [4.25]
### Added
- Command line function to remove variants from one or all cases
### Fixed
- Parse SMN None calls to None rather than False

## [4.24.1]
### Fixed
- Install requirements.txt via setup file

## [4.24]
### Added
- Institute-level phenotype models with sub-panels containing HPO and OMIM terms
- Runnable Docker demo
- Docker image build and push github action
- Makefile with shortcuts to docker commands
- Parse and save synopsis, phenotype and cohort terms from config files upon case upload
### Fixed
- Update dismissed variant status when variant dismissed key is missing
- Breakpoint two IGV button now shows correct chromosome when different from bp1
- Missing font lib in Docker image causing the PDF report download page to crash
- Sentieon Manta calls lack Somaticscore - load anyway
- ClinVar submissions crashing due to pinned variants that are not loaded
- Point ExAC pLI score to new gnomad server address
- Bug uploading cases missing phenotype terms in config file
- STRs loaded but not shown on browser page
- Bug when using adapter.variant.get_causatives with case_id without causatives
- Problem with fetching "solved" from scout export cases cli
- Better serialising of datetime and bson.ObjectId
- Added `volumes` folder to .gitignore
### Changed
- Make matching causative and managed variants foldable on case page
- Remove calls to PyMongo functions marked as deprecated in backend and frontend(as of version 3.7).
- Improved `scout update individual` command
- Export dynamic phenotypes with ordered gene lists as PDF


## [4.23]
### Added
- Save custom IGV track settings
- Show a flash message with clear info about non-valid genes when gene panel creation fails
- CNV report link in cancer case side navigation
- Return to comment section after editing, deleting or submitting a comment
- Managed variants
- MT vs 14 chromosome mean coverage stats if Scout is connected to Chanjo
### Fixed
- missing `vcf_cancer_sv` and `vcf_cancer_sv_research` to manual.
- Split ClinVar multiple clnsig values (slash-separated) and strip them of underscore for annotations without accession number
- Timeout of `All SNVs and INDELs` page when no valid gene is provided in the search
- Round CADD (MIPv9)
- Missing default panel value
- Invisible other causatives lines when other causatives lack gene symbols
### Changed
- Do not freeze mkdocs-material to version 4.6.1
- Remove pre-commit dependency

## [4.22]
### Added
- Editable cases comments
- Editable variants comments
### Fixed
- Empty variant activity panel
- STRs variants popover
- Split new ClinVar multiple significance terms for a variant
- Edit the selected comment, not the latest
### Changed
- Updated RELEASE docs.
- Pinned variants card style on the case page
- Merged `scout export exons` and `scout view exons` commands


## [4.21.2]
### Added
### Fixed
- Do not pre-filter research variants by (case-default) gene panels
- Show OMIM disease tooltip reliably
### Changed

## [4.21.1]
### Added
### Fixed
- Small change to Pop Freq column in variants ang gene panels to avoid strange text shrinking on small screens
- Direct use of HPO list for Clinical HPO SNV (and cancer SNV) filtering
- PDF coverage report redirecting to login page
### Changed
- Remove the option to dismiss single variants from all variants pages
- Bulk dismiss SNVs, SVs and cancer SNVs from variants pages

## [4.21]
### Added
- Support to configure LoqusDB per institute
- Highlight causative variants in the variants list
- Add tests. Mostly regarding building internal datatypes.
- Remove leading and trailing whitespaces from panel_name and display_name when panel is created
- Mark MANE transcript in list of transcripts in "Transcript overview" on variant page
- Show default panel name in case sidebar
- Previous buttons for variants pagination
- Adds a gh action that checks that the changelog is updated
- Adds a gh action that deploys new releases automatically to pypi
- Warn users if case default panels are outdated
- Define institute-specific gene panels for filtering in institute settings
- Use institute-specific gene panels in variants filtering
- Show somatic VAF for pinned and causative variants on case page

### Fixed
- Report pages redirect to login instead of crashing when session expires
- Variants filter loading in cancer variants page
- User, Causative and Cases tables not scaling to full page
- Improved docs for an initial production setup
- Compatibility with latest version of Black
- Fixed tests for Click>7
- Clinical filter required an extra click to Filter to return variants
- Restore pagination and shrink badges in the variants page tables
- Removing a user from the command line now inactivates the case only if user is last assignee and case is active
- Bugfix, LoqusDB per institute feature crashed when institute id was empty string
- Bugfix, LoqusDB calls where missing case count
- filter removal and upload for filters deleted from another page/other user
- Visualize outdated gene panels info in a popover instead of a tooltip in case page side panel

### Changed
- Highlight color on normal STRs in the variants table from green to blue
- Display breakpoints coordinates in verification emails only for structural variants


## [4.20]
### Added
- Display number of filtered variants vs number of total variants in variants page
- Search case by HPO terms
- Dismiss variant column in the variants tables
- Black and pre-commit packages to dev requirements

### Fixed
- Bug occurring when rerun is requested twice
- Peddy info fields in the demo config file
- Added load config safety check for multiple alignment files for one individual
- Formatting of cancer variants table
- Missing Score in SV variants table

### Changed
- Updated the documentation on how to create a new software release
- Genome build-aware cytobands coordinates
- Styling update of the Matchmaker card
- Select search type in case search form


## [4.19]

### Added
- Show internal ID for case
- Add internal ID for downloaded CGH files
- Export dynamic HPO gene list from case page
- Remove users as case assignees when their account is deleted
- Keep variants filters panel expanded when filters have been used

### Fixed
- Handle the ProxyFix ModuleNotFoundError when Werkzeug installed version is >1.0
- General report formatting issues whenever case and variant comments contain extremely long strings with no spaces

### Changed
- Created an institute wrapper page that contains list of cases, causatives, SNVs & Indels, user list, shared data and institute settings
- Display case name instead of case ID on clinVar submissions
- Changed icon of sample update in clinVar submissions


## [4.18]

### Added
- Filter cancer variants on cytoband coordinates
- Show dismiss reasons in a badge with hover for clinical variants
- Show an ellipsis if 10 cases or more to display with loqusdb matches
- A new blog post for version 4.17
- Tooltip to better describe Tumor and Normal columns in cancer variants
- Filter cancer SNVs and SVs by chromosome coordinates
- Default export of `Assertion method citation` to clinVar variants submission file
- Button to export up to 500 cancer variants, filtered or not
- Rename samples of a clinVar submission file

### Fixed
- Apply default gene panel on return to cancer variantS from variant view
- Revert to certificate checking when asking for Chanjo reports
- `scout download everything` command failing while downloading HPO terms

### Changed
- Turn tumor and normal allelic fraction to decimal numbers in tumor variants page
- Moved clinVar submissions code to the institutes blueprints
- Changed name of clinVar export files to FILENAME.Variant.csv and FILENAME.CaseData.csv
- Switched Google login libraries from Flask-OAuthlib to Authlib


## [4.17.1]

### Fixed
- Load cytobands for cases with chromosome build not "37" or "38"


## [4.17]

### Added
- COSMIC badge shown in cancer variants
- Default gene-panel in non-cancer structural view in url
- Filter SNVs and SVs by cytoband coordinates
- Filter cancer SNV variants by alt allele frequency in tumor
- Correct genome build in UCSC link from structural variant page



### Fixed
- Bug in clinVar form when variant has no gene
- Bug when sharing cases with the same institute twice
- Page crashing when removing causative variant tag
- Do not default to GATK caller when no caller info is provided for cancer SNVs


## [4.16.1]

### Fixed
- Fix the fix for handling of delivery reports for rerun cases

## [4.16]

### Added
- Adds possibility to add "lims_id" to cases. Currently only stored in database, not shown anywhere
- Adds verification comment box to SVs (previously only available for small variants)
- Scrollable pedigree panel

### Fixed
- Error caused by changes in WTForm (new release 2.3.x)
- Bug in OMIM case page form, causing the page to crash when a string was provided instead of a numerical OMIM id
- Fix Alamut link to work properly on hg38
- Better handling of delivery reports for rerun cases
- Small CodeFactor style issues: matchmaker results counting, a couple of incomplete tests and safer external xml
- Fix an issue with Phenomizer introduced by CodeFactor style changes

### Changed
- Updated the version of igv.js to 2.5.4

## [4.15.1]

### Added
- Display gene names in ClinVar submissions page
- Links to Varsome in variant transcripts table

### Fixed
- Small fixes to ClinVar submission form
- Gene panel page crash when old panel has no maintainers

## [4.15]

### Added
- Clinvar CNVs IGV track
- Gene panels can have maintainers
- Keep variant actions (dismissed, manual rank, mosaic, acmg, comments) upon variant re-upload
- Keep variant actions also on full case re-upload

### Fixed
- Fix the link to Ensembl for SV variants when genome build 38.
- Arrange information in columns on variant page
- Fix so that new cosmic identifier (COSV) is also acceptable #1304
- Fixed COSMIC tag in INFO (outside of CSQ) to be parses as well with `&` splitter.
- COSMIC stub URL changed to https://cancer.sanger.ac.uk/cosmic/search?q= instead.
- Updated to a version of IGV where bigBed tracks are visualized correctly
- Clinvar submission files are named according to the content (variant_data and case_data)
- Always show causatives from other cases in case overview
- Correct disease associations for gene symbol aliases that exist as separate genes
- Re-add "custom annotations" for SV variants
- The override ClinVar P/LP add-in in the Clinical Filter failed for new CSQ strings

### Changed
- Runs all CI checks in github actions

## [4.14.1]

### Fixed
- Error when variant found in loqusdb is not loaded for other case

## [4.14]

### Added
- Use github actions to run tests
- Adds CLI command to update individual alignments path
- Update HPO terms using downloaded definitions files
- Option to use alternative flask config when running `scout serve`
- Requirement to use loqusdb >= 2.5 if integrated

### Fixed
- Do not display Pedigree panel in cancer view
- Do not rely on internet connection and services available when running CI tests
- Variant loading assumes GATK if no caller set given and GATK filter status is seen in FILTER
- Pass genome build param all the way in order to get the right gene mappings for cases with build 38
- Parse correctly variants with zero frequency values
- Continue even if there are problems to create a region vcf
- STR and cancer variant navigation back to variants pages could fail

### Changed
- Improved code that sends requests to the external APIs
- Updates ranges for user ranks to fit todays usage
- Run coveralls on github actions instead of travis
- Run pip checks on github actions instead of coveralls
- For hg38 cases, change gnomAD link to point to version 3.0 (which is hg38 based)
- Show pinned or causative STR variants a bit more human readable

## [4.13.1]

### Added
### Fixed
- Typo that caused not all clinvar conflicting interpretations to be loaded no matter what
- Parse and retrieve clinvar annotations from VEP-annotated (VEP 97+) CSQ VCF field
- Variant clinvar significance shown as `not provided` whenever is `Uncertain significance`
- Phenomizer query crashing when case has no HPO terms assigned
- Fixed a bug affecting `All SNVs and INDELs` page when variants don't have canonical transcript
- Add gene name or id in cancer variant view

### Changed
- Cancer Variant view changed "Variant:Transcript:Exon:HGVS" to "Gene:Transcript:Exon:HGVS"

## [4.13]

### Added
- ClinVar SNVs track in IGV
- Add SMA view with SMN Copy Number data
- Easier to assign OMIM diagnoses from case page
- OMIM terms and specific OMIM term page

### Fixed
- Bug when adding a new gene to a panel
- Restored missing recent delivery reports
- Fixed style and links to other reports in case side panel
- Deleting cases using display_name and institute not deleting its variants
- Fixed bug that caused coordinates filter to override other filters
- Fixed a problem with finding some INS in loqusdb
- Layout on SV page when local observations without cases are present
- Make scout compatible with the new HPO definition files from `http://compbio.charite.de/jenkins/`
- General report visualization error when SNVs display names are very long


### Changed


## [4.12.4]

### Fixed
- Layout on SV page when local observations without cases are present

## [4.12.3]

### Fixed
- Case report when causative or pinned SVs have non null allele frequencies

## [4.12.2]

### Fixed
- SV variant links now take you to the SV variant page again
- Cancer variant view has cleaner table data entries for "N/A" data
- Pinned variant case level display hotfix for cancer and str - more on this later
- Cancer variants show correct alt/ref reads mirroring alt frequency now
- Always load all clinical STR variants even if a region load is attempted - index may be missing
- Same case repetition in variant local observations

## [4.12.1]

### Fixed
- Bug in variant.gene when gene has no HGVS description


## [4.12]

### Added
- Accepts `alignment_path` in load config to pass bam/cram files
- Display all phenotypes on variant page
- Display hgvs coordinates on pinned and causatives
- Clear panel pending changes
- Adds option to setup the database with static files
- Adds cli command to download the resources from CLI that scout needs
- Adds test files for merged somatic SV and CNV; as well as merged SNV, and INDEL part of #1279
- Allows for upload of OMIM-AUTO gene panel from static files without api-key

### Fixed
- Cancer case HPO panel variants link
- Fix so that some drop downs have correct size
- First IGV button in str variants page
- Cancer case activates on SNV variants
- Cases activate when STR variants are viewed
- Always calculate code coverage
- Pinned/Classification/comments in all types of variants pages
- Null values for panel's custom_inheritance_models
- Discrepancy between the manual disease transcripts and those in database in gene-edit page
- ACMG classification not showing for some causatives
- Fix bug which caused IGV.js to use hg19 reference files for hg38 data
- Bug when multiple bam files sources with non-null values are available


### Changed
- Renamed `requests` file to `scout_requests`
- Cancer variant view shows two, instead of four, decimals for allele and normal


## [4.11.1]

### Fixed
- Institute settings page
- Link institute settings to sharing institutes choices

## [4.11.0]

### Added
- Display locus name on STR variant page
- Alternative key `GNOMADAF_popmax` for Gnomad popmax allele frequency
- Automatic suggestions on how to improve the code on Pull Requests
- Parse GERP, phastCons and phyloP annotations from vep annotated CSQ fields
- Avoid flickering comment popovers in variant list
- Parse REVEL score from vep annotated CSQ fields
- Allow users to modify general institute settings
- Optionally format code automatically on commit
- Adds command to backup vital parts `scout export database`
- Parsing and displaying cancer SV variants from Manta annotated VCF files
- Dismiss cancer snv variants with cancer-specific options
- Add IGV.js UPD, RHO and TIDDIT coverage wig tracks.


### Fixed
- Slightly darker page background
- Fixed an issued with parsed conservation values from CSQ
- Clinvar submissions accessible to all users of an institute
- Header toolbar when on Clinvar page now shows institute name correctly
- Case should not always inactivate upon update
- Show dismissed snv cancer variants as grey on the cancer variants page
- Improved style of mappability link and local observations on variant page
- Convert all the GET requests to the igv view to POST request
- Error when updating gene panels using a file containing BOM chars
- Add/replace gene radio button not working in gene panels


## [4.10.1]

### Fixed
- Fixed issue with opening research variants
- Problem with coveralls not called by Travis CI
- Handle Biomart service down in tests


## [4.10.0]

### Added
- Rank score model in causatives page
- Exportable HPO terms from phenotypes page
- AMP guideline tiers for cancer variants
- Adds scroll for the transcript tab
- Added CLI option to query cases on time since case event was added
- Shadow clinical assessments also on research variants display
- Support for CRAM alignment files
- Improved str variants view : sorting by locus, grouped by allele.
- Delivery report PDF export
- New mosaicism tag option
- Add or modify individuals' age or tissue type from case page
- Display GC and allele depth in causatives table.
- Included primary reference transcript in general report
- Included partial causative variants in general report
- Remove dependency of loqusdb by utilising the CLI

### Fixed
- Fixed update OMIM command bug due to change in the header of the genemap2 file
- Removed Mosaic Tag from Cancer variants
- Fixes issue with unaligned table headers that comes with hidden Datatables
- Layout in general report PDF export
- Fixed issue on the case statistics view. The validation bars didn't show up when all institutes were selected. Now they do.
- Fixed missing path import by importing pathlib.Path
- Handle index inconsistencies in the update index functions
- Fixed layout problems


## [4.9.0]

### Added
- Improved MatchMaker pages, including visible patient contacts email address
- New badges for the github repo
- Links to [GENEMANIA](genemania.org)
- Sort gene panel list on case view.
- More automatic tests
- Allow loading of custom annotations in VCF using the SCOUT_CUSTOM info tag.

### Fixed
- Fix error when a gene is added to an empty dynamic gene panel
- Fix crash when attempting to add genes on incorrect format to dynamic gene panel
- Manual rank variant tags could be saved in a "Select a tag"-state, a problem in the variants view.
- Same case evaluations are no longer shown as gray previous evaluations on the variants page
- Stay on research pages, even if reset, next first buttons are pressed..
- Overlapping variants will now be visible on variant page again
- Fix missing classification comments and links in evaluations page
- All prioritized cases are shown on cases page


## [4.8.3]

### Added

### Fixed
- Bug when ordering sanger
- Improved scrolling over long list of genes/transcripts


## [4.8.2]

### Added

### Fixed
- Avoid opening extra tab for coverage report
- Fixed a problem when rank model version was saved as floats and not strings
- Fixed a problem with displaying dismiss variant reasons on the general report
- Disable load and delete filter buttons if there are no saved filters
- Fix problem with missing verifications
- Remove duplicate users and merge their data and activity


## [4.8.1]

### Added

### Fixed
- Prevent login fail for users with id defined by ObjectId and not email
- Prevent the app from crashing with `AttributeError: 'NoneType' object has no attribute 'message'`


## [4.8.0]

### Added
- Updated Scout to use Bootstrap 4.3
- New looks for Scout
- Improved dashboard using Chart.js
- Ask before inactivating a case where last assigned user leaves it
- Genes can be manually added to the dynamic gene list directly on the case page
- Dynamic gene panels can optionally be used with clinical filter, instead of default gene panel
- Dynamic gene panels get link out to chanjo-report for coverage report
- Load all clinvar variants with clinvar Pathogenic, Likely Pathogenic and Conflicting pathogenic
- Show transcripts with exon numbers for structural variants
- Case sort order can now be toggled between ascending and descending.
- Variants can be marked as partial causative if phenotype is available for case.
- Show a frequency tooltip hover for SV-variants.
- Added support for LDAP login system
- Search snv and structural variants by chromosomal coordinates
- Structural variants can be marked as partial causative if phenotype is available for case.
- Show normal and pathologic limits for STRs in the STR variants view.
- Institute level persistent variant filter settings that can be retrieved and used.
- export causative variants to Excel
- Add support for ROH, WIG and chromosome PNGs in case-view

### Fixed
- Fixed missing import for variants with comments
- Instructions on how to build docs
- Keep sanger order + verification when updating/reloading variants
- Fixed and moved broken filter actions (HPO gene panel and reset filter)
- Fixed string conversion to number
- UCSC links for structural variants are now separated per breakpoint (and whole variant where applicable)
- Reintroduced missing coverage report
- Fixed a bug preventing loading samples using the command line
- Better inheritance models customization for genes in gene panels
- STR variant page back to list button now does its one job.
- Allows to setup scout without a omim api key
- Fixed error causing "favicon not found" flash messages
- Removed flask --version from base cli
- Request rerun no longer changes case status. Active or archived cases inactivate on upload.
- Fixed missing tooltip on the cancer variants page
- Fixed weird Rank cell in variants page
- Next and first buttons order swap
- Added pagination (and POST capability) to cancer variants.
- Improves loading speed for variant page
- Problem with updating variant rank when no variants
- Improved Clinvar submission form
- General report crashing when dismissed variant has no valid dismiss code
- Also show collaborative case variants on the All variants view.
- Improved phenotype search using dataTables.js on phenotypes page
- Search and delete users with `email` instead of `_id`
- Fixed css styles so that multiselect options will all fit one column


## [4.7.3]

### Added
- RankScore can be used with VCFs for vcf_cancer files

### Fixed
- Fix issue with STR view next page button not doing its one job.

### Deleted
- Removed pileup as a bam viewing option. This is replaced by IGV


## [4.7.2]

### Added
- Show earlier ACMG classification in the variant list

### Fixed
- Fixed igv search not working due to igv.js dist 2.2.17
- Fixed searches for cases with a gene with variants pinned or marked causative.
- Load variant pages faster after fixing other causatives query
- Fixed mitochondrial report bug for variants without genes

## [4.7.1]

### Added

### Fixed
- Fixed bug on genes page


## [4.7.0]

### Added
- Export genes and gene panels in build GRCh38
- Search for cases with variants pinned or marked causative in a given gene.
- Search for cases phenotypically similar to a case also from WUI.
- Case variant searches can be limited to similar cases, matching HPO-terms,
  phenogroups and cohorts.
- De-archive reruns and flag them as 'inactive' if archived
- Sort cases by analysis_date, track or status
- Display cases in the following order: prioritized, active, inactive, archived, solved
- Assign case to user when user activates it or asks for rerun
- Case becomes inactive when it has no assignees
- Fetch refseq version from entrez and use it in clinvar form
- Load and export of exons for all genes, independent on refseq
- Documentation for loading/updating exons
- Showing SV variant annotations: SV cgh frequencies, gnomad-SV, local SV frequencies
- Showing transcripts mapping score in segmental duplications
- Handle requests to Ensembl Rest API
- Handle requests to Ensembl Rest Biomart
- STR variants view now displays GT and IGV link.
- Description field for gene panels
- Export exons in build 37 and 38 using the command line

### Fixed
- Fixes of and induced by build tests
- Fixed bug affecting variant observations in other cases
- Fixed a bug that showed wrong gene coverage in general panel PDF export
- MT report only shows variants occurring in the specific individual of the excel sheet
- Disable SSL certifcate verification in requests to chanjo
- Updates how intervaltree and pymongo is used to void deprecated functions
- Increased size of IGV sample tracks
- Optimized tests


## [4.6.1]

### Added

### Fixed
- Missing 'father' and 'mother' keys when parsing single individual cases


## [4.6.0]

### Added
- Description of Scout branching model in CONTRIBUTING doc
- Causatives in alphabetical order, display ACMG classification and filter by gene.
- Added 'external' to the list of analysis type options
- Adds functionality to display "Tissue type". Passed via load config.
- Update to IGV 2.

### Fixed
- Fixed alignment visualization and vcf2cytosure availability for demo case samples
- Fixed 3 bugs affecting SV pages visualization
- Reintroduced the --version cli option
- Fixed variants query by panel (hpo panel + gene panel).
- Downloaded MT report contains excel files with individuals' display name
- Refactored code in parsing of config files.


## [4.5.1]

### Added

### Fixed
- update requirement to use PyYaml version >= 5.1
- Safer code when loading config params in cli base


## [4.5.0]

### Added
- Search for similar cases from scout view CLI
- Scout cli is now invoked from the app object and works under the app context

### Fixed
- PyYaml dependency fixed to use version >= 5.1


## [4.4.1]

### Added
- Display SV rank model version when available

### Fixed
- Fixed upload of delivery report via API


## [4.4.0]

### Added
- Displaying more info on the Causatives page and hiding those not causative at the case level
- Add a comment text field to Sanger order request form, allowing a message to be included in the email
- MatchMaker Exchange integration
- List cases with empty synopsis, missing HPO terms and phenotype groups.
- Search for cases with open research list, or a given case status (active, inactive, archived)

### Fixed
- Variant query builder split into several functions
- Fixed delivery report load bug


## [4.3.3]

### Added
- Different individual table for cancer cases

### Fixed
- Dashboard collects validated variants from verification events instead of using 'sanger' field
- Cases shared with collaborators are visible again in cases page
- Force users to select a real institute to share cases with (actionbar select fix)


## [4.3.2]

### Added
- Dashboard data can be filtered using filters available in cases page
- Causatives for each institute are displayed on a dedicated page
- SNVs and and SVs are searchable across cases by gene and rank score
- A more complete report with validated variants is downloadable from dashboard

### Fixed
- Clinsig filter is fixed so clinsig numerical values are returned
- Split multi clinsig string values in different elements of clinsig array
- Regex to search in multi clinsig string values or multi revstat string values
- It works to upload vcf files with no variants now
- Combined Pileup and IGV alignments for SVs having variant start and stop on the same chromosome


## [4.3.1]

### Added
- Show calls from all callers even if call is not available
- Instructions to install cairo and pango libs from WeasyPrint page
- Display cases with number of variants from CLI
- Only display cases with number of variants above certain treshold. (Also CLI)
- Export of verified variants by CLI or from the dashboard
- Extend case level queries with default panels, cohorts and phenotype groups.
- Slice dashboard statistics display using case level queries
- Add a view where all variants for an institute can be searched across cases, filtering on gene and rank score. Allows searching research variants for cases that have research open.

### Fixed
- Fixed code to extract variant conservation (gerp, phyloP, phastCons)
- Visualization of PDF-exported gene panels
- Reintroduced the exon/intron number in variant verification email
- Sex and affected status is correctly displayed on general report
- Force number validation in SV filter by size
- Display ensembl transcripts when no refseq exists


## [4.3.0]

### Added
- Mosaicism tag on variants
- Show and filter on SweGen frequency for SVs
- Show annotations for STR variants
- Show all transcripts in verification email
- Added mitochondrial export
- Adds alternative to search for SVs shorter that the given length
- Look for 'bcftools' in the `set` field of VCFs
- Display digenic inheritance from OMIM
- Displays what refseq transcript that is primary in hgnc

### Fixed

- Archived panels displays the correct date (not retroactive change)
- Fixed problem with waiting times in gene panel exports
- Clinvar fiter not working with human readable clinsig values

## [4.2.2]

### Fixed
- Fixed gene panel create/modify from CSV file utf-8 decoding error
- Updating genes in gene panels now supports edit comments and entry version
- Gene panel export timeout error

## [4.2.1]

### Fixed
- Re-introduced gene name(s) in verification email subject
- Better PDF rendering for excluded variants in report
- Problem to access old case when `is_default` did not exist on a panel


## [4.2.0]

### Added
- New index on variant_id for events
- Display overlapping compounds on variants view

### Fixed
- Fixed broken clinical filter


## [4.1.4]

### Added
- Download of filtered SVs

### Fixed
- Fixed broken download of filtered variants
- Fixed visualization issue in gene panel PDF export
- Fixed bug when updating gene names in variant controller


## [4.1.3]

### Fixed
- Displays all primary transcripts


## [4.1.2]

### Added
- Option add/replace when updating a panel via CSV file
- More flexible versioning of the gene panels
- Printing coverage report on the bottom of the pdf case report
- Variant verification option for SVs
- Logs uri without pwd when connecting
- Disease-causing transcripts in case report
- Thicker lines in case report
- Supports HPO search for cases, both terms or if described in synopsis
- Adds sanger information to dashboard

### Fixed
- Use db name instead of **auth** as default for authentication
- Fixes so that reports can be generated even with many variants
- Fixed sanger validation popup to show individual variants queried by user and institute.
- Fixed problem with setting up scout
- Fixes problem when exac file is not available through broad ftp
- Fetch transcripts for correct build in `adapter.hgnc_gene`

## [4.1.1]
- Fix problem with institute authentication flash message in utils
- Fix problem with comments
- Fix problem with ensembl link


## [4.1.0]

### Added
- OMIM phenotypes to case report
- Command to download all panel app gene panels `scout load panel --panel-app`
- Links to genenames.org and omim on gene page
- Popup on gene at variants page with gene information
- reset sanger status to "Not validated" for pinned variants
- highlight cases with variants to be evaluated by Sanger on the cases page
- option to point to local reference files to the genome viewer pileup.js. Documented in `docs.admin-guide.server`
- option to export single variants in `scout export variants`
- option to load a multiqc report together with a case(add line in load config)
- added a view for searching HPO terms. It is accessed from the top left corner menu
- Updates the variants view for cancer variants. Adds a small cancer specific filter for known variants
- Adds hgvs information on cancer variants page
- Adds option to update phenotype groups from CLI

### Fixed
- Improved Clinvar to submit variants from different cases. Fixed HPO terms in casedata according to feedback
- Fixed broken link to case page from Sanger modal in cases view
- Now only cases with non empty lists of causative variants are returned in `adapter.case(has_causatives=True)`
- Can handle Tumor only samples
- Long lists of HGNC symbols are now possible. This was previously difficult with manual, uploaded or by HPO search when changing filter settings due to GET request limitations. Relevant pages now use POST requests. Adds the dynamic HPO panel as a selection on the gene panel dropdown.
- Variant filter defaults to default panels also on SV and Cancer variants pages.

## [4.0.0]

### WARNING ###

This is a major version update and will require that the backend of pre releases is updated.
Run commands:

```
$scout update genes
$scout update hpo
```

- Created a Clinvar submission tool, to speed up Clinvar submission of SNVs and SVs
- Added an analysis report page (html and PDF format) containing phenotype, gene panels and variants that are relevant to solve a case.

### Fixed
- Optimized evaluated variants to speed up creation of case report
- Moved igv and pileup viewer under a common folder
- Fixed MT alignment view pileup.js
- Fixed coordinates for SVs with start chromosome different from end chromosome
- Global comments shown across cases and institutes. Case-specific variant comments are shown only for that specific case.
- Links to clinvar submitted variants at the cases level
- Adapts clinvar parsing to new format
- Fixed problem in `scout update user` when the user object had no roles
- Makes pileup.js use online genome resources when viewing alignments. Now any instance of Scout can make use of this functionality.
- Fix ensembl link for structural variants
- Works even when cases does not have `'madeline_info'`
- Parses Polyphen in correct way again
- Fix problem with parsing gnomad from VEP

### Added
- Added a PDF export function for gene panels
- Added a "Filter and export" button to export custom-filtered SNVs to CSV file
- Dismiss SVs
- Added IGV alignments viewer
- Read delivery report path from case config or CLI command
- Filter for spidex scores
- All HPO terms are now added and fetched from the correct source (https://github.com/obophenotype/human-phenotype-ontology/blob/master/hp.obo)
- New command `scout update hpo`
- New command `scout update genes` will fetch all the latest information about genes and update them
- Load **all** variants found on chromosome **MT**
- Adds choice in cases overview do show as many cases as user like

### Removed
- pileup.min.js and pileup css are imported from a remote web location now
- All source files for HPO information, this is instead fetched directly from source
- All source files for gene information, this is instead fetched directly from source

## [3.0.0]
### Fixed
- hide pedigree panel unless it exists

## [1.5.1] - 2016-07-27
### Fixed
- look for both ".bam.bai" and ".bai" extensions

## [1.4.0] - 2016-03-22
### Added
- support for local frequency through loqusdb
- bunch of other stuff

## [1.3.0] - 2016-02-19
### Fixed
- Update query-phenomizer and add username/password

### Changed
- Update the way a case is checked for rerun-status

### Added
- Add new button to mark a case as "checked"
- Link to clinical variants _without_ 1000G annotation

## [1.2.2] - 2016-02-18
### Fixed
- avoid filtering out variants lacking ExAC and 1000G annotations

## [1.1.3] - 2015-10-01
### Fixed
- persist (clinical) filter when clicking load more
- fix #154 by robustly setting clinical filter func. terms

## [1.1.2] - 2015-09-07
### Fixed
- avoid replacing coverage report with none
- update SO terms, refactored

## [1.1.1] - 2015-08-20
### Fixed
- fetch case based on collaborator status (not owner)

## [1.1.0] - 2015-05-29
### Added
- link(s) to SNPedia based on RS-numbers
- new Jinja filter to "humanize" decimal numbers
- show gene panels in variant view
- new Jinja filter for decoding URL encoding
- add indicator to variants in list that have comments
- add variant number threshold and rank score threshold to load function
- add event methods to mongo adapter
- add tests for models
- show badge "old" if comment was written for a previous analysis

### Changed
- show cDNA change in transcript summary unless variant is exonic
- moved compounds table further up the page
- show dates for case uploads in ISO format
- moved variant comments higher up on page
- updated documentation for pages
- read in coverage report as blob in database and serve directly
- change ``OmimPhenotype`` to ``PhenotypeTerm``
- reorganize models sub-package
- move events (and comments) to separate collection
- only display prev/next links for the research list
- include variant type in breadcrumbs e.g. "Clinical variants"

### Removed
- drop dependency on moment.js

### Fixed
- show the same level of detail for all frequencies on all pages
- properly decode URL encoded symbols in amino acid/cDNA change strings
- fixed issue with wipe permissions in MongoDB
- include default gene lists in "variants" link in breadcrumbs

## [1.0.2] - 2015-05-20
### Changed
- update case fetching function

### Fixed
- handle multiple cases with same id

## [1.0.1] - 2015-04-28
### Fixed
- Fix building URL parameters in cases list Vue component

## [1.0.0] - 2015-04-12
Codename: Sara Lund

![Release 1.0](artwork/releases/release-1-0.jpg)

### Added
- Add email logging for unexpected errors
- New command line tool for deleting case

### Changed
- Much improved logging overall
- Updated documentation/usage guide
- Removed non-working IGV link

### Fixed
- Show sample display name in GT call
- Various small bug fixes
- Make it easier to hover over popups

## [0.0.2-rc1] - 2015-03-04
### Added
- add protein table for each variant
- add many more external links
- add coverage reports as PDFs

### Changed
- incorporate user feedback updates
- big refactor of load scripts

## [0.0.2-rc2] - 2015-03-04
### Changes
- add gene table with gene description
- reorganize inheritance models box

### Fixed
- avoid overwriting gene list on "research" load
- fix various bugs in external links

## [0.0.2-rc3] - 2015-03-05
### Added
- Activity log feed to variant view
- Adds protein change strings to ODM and Sanger email

### Changed
- Extract activity log component to macro

### Fixes
- Make Ensembl transcript links use archive website<|MERGE_RESOLUTION|>--- conflicted
+++ resolved
@@ -24,11 +24,8 @@
 - Changed default hg19 genome for IGV.js to legacy hg19_1kg_decoy to fix a few problematic loci
 - Reduce code complexity (parse/ensembl.py)
 - Silence certain fields in ClinVar export if prioritised ones exist (chrom-start-end if hgvs exist)
-<<<<<<< HEAD
+- Made phenotype non-mandatory when marking a variant as partial causative
 - Refactor to reduce code complexity
-=======
-- Made phenotype non-mandatory when marking a variant as partial causative
->>>>>>> dbe602ff
 
 ## [4.49]
 ### Fixed
