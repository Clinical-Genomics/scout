# Change Log
All notable changes to this project will be documented in this file.
This project adheres to [Semantic Versioning](http://semver.org/).

About changelog [here](https://keepachangelog.com/en/1.0.0/)

## [x.x.x]

### Added
- Clinvar CNVs IGV track

### Fixed
- Fix the link to Ensembl for SV variants when genome build 38.
- Arrange information in columns on variant page
- Fix so that new cosmic identifier (COSV) is also acceptable #1304
- Fixed COSMIC tag in INFO (outside of CSQ) to be parses as well with `&` splitter.
- COSMIC stub URL changed to https://cancer.sanger.ac.uk/cosmic/search?q= instead.
- Updated to a version of IGV where bigBed tracks are visualized correctly  
- Clinvar submission files are named according to the content (variant_data and case_data)

### Changed
- Runs all CI checks in github actions

## [4.14.1]

### Fixed
- Error when variant found in loqusdb is not loaded for other case

## [4.14]

### Added
- Use github actions to run tests
- Adds CLI command to update individual alignments path
- Update HPO terms using downloaded definitions files
- Option to use alternative flask config when running `scout serve`
- Requirement to use loqusdb >= 2.5 if integrated
<<<<<<< HEAD
- Keep variant actions (dismissed, manual rank, mosaic, acmg, comments) upon variant re-upload
=======
- Gene panels can have maintainers
>>>>>>> 191f1816

### Fixed
- Do not display Pedigree panel in cancer view
- Do not rely on internet connection and services available when running CI tests
- Variant loading assumes GATK if no caller set given and GATK filter status is seen in FILTER
- Pass genome build param all the way in order to get the right gene mappings for cases with build 38
- Parse correctly variants with zero frequency values
- Continue even if there are problems to create a region vcf
- STR and cancer variant navigation back to variants pages could fail

### Changed
- Improved code that sends requests to the external APIs
- Updates ranges for user ranks to fit todays usage
- Run coveralls on github actions instead of travis
- Run pip checks on github actions instead of coveralls
- For hg38 cases, change gnomAD link to point to version 3.0 (which is hg38 based)
- Show pinned or causative STR variants a bit more human readable

## [4.13.1]

### Added
### Fixed
- Typo that caused not all clinvar conflicting interpretations to be loaded no matter what
- Parse and retrieve clinvar annotations from VEP-annotated (VEP 97+) CSQ VCF field
- Variant clinvar significance shown as `not provided` whenever is `Uncertain significance`
- Phenomizer query crashing when case has no HPO terms assigned
- Fixed a bug affecting `All SNVs and INDELs` page when variants don't have canonical transcript
- Add gene name or id in cancer variant view

### Changed
- Cancer Variant view changed "Variant:Transcript:Exon:HGVS" to "Gene:Transcript:Exon:HGVS"

## [4.13]

### Added
- ClinVar SNVs track in IGV
- Add SMA view with SMN Copy Number data
- Easier to assign OMIM diagnoses from case page
- OMIM terms and specific OMIM term page

### Fixed
- Bug when adding a new gene to a panel
- Restored missing recent delivery reports
- Fixed style and links to other reports in case side panel
- Deleting cases using display_name and institute not deleting its variants
- Fixed bug that caused coordinates filter to override other filters
- Fixed a problem with finding some INS in loqusdb
- Layout on SV page when local observations without cases are present
- Make scout compatible with the new HPO definition files from `http://compbio.charite.de/jenkins/`
- General report visualization error when SNVs display names are very long


### Changed


## [4.12.4]

### Fixed
- Layout on SV page when local observations without cases are present

## [4.12.3]

### Fixed
- Case report when causative or pinned SVs have non null allele frequencies

## [4.12.2]

### Fixed
- SV variant links now take you to the SV variant page again
- Cancer variant view has cleaner table data entries for "N/A" data
- Pinned variant case level display hotfix for cancer and str - more on this later
- Cancer variants show correct alt/ref reads mirroring alt frequency now
- Always load all clinical STR variants even if a region load is attempted - index may be missing
- Same case repetition in variant local observations

## [4.12.1]

### Fixed
- Bug in variant.gene when gene has no HGVS description


## [4.12]

### Added
- Accepts `alignment_path` in load config to pass bam/cram files
- Display all phenotypes on variant page
- Display hgvs coordinates on pinned and causatives
- Clear panel pending changes
- Adds option to setup the database with static files
- Adds cli command to download the resources from CLI that scout needs
- Adds dummy files for merged somatic SV and CNV; as well as merged SNV, and INDEL part of #1279
- Allows for upload of OMIM-AUTO gene panel from static files without api-key

### Fixed
- Cancer case HPO panel variants link
- Fix so that some drop downs have correct size
- First IGV button in str variants page
- Cancer case activates on SNV variants
- Cases activate when STR variants are viewed
- Always calculate code coverage
- Pinned/Classification/comments in all types of variants pages
- Null values for panel's custom_inheritance_models
- Discrepancy between the manual disease transcripts and those in database in gene-edit page
- ACMG classification not showing for some causatives
- Fix bug which caused IGV.js to use hg19 reference files for hg38 data
- Bug when multiple bam files sources with non-null values are available


### Changed
- Renamed `requests` file to `scout_requests`
- Cancer variant view shows two, instead of four, decimals for allele and normal


## [4.11.1]

### Fixed
- Institute settings page
- Link institute settings to sharing institutes choices

## [4.11.0]

### Added
- Display locus name on STR variant page
- Alternative key `GNOMADAF_popmax` for Gnomad popmax allele frequency
- Automatic suggestions on how to improve the code on Pull Requests
- Parse GERP, phastCons and phyloP annotations from vep annotated CSQ fields
- Avoid flickering comment popovers in variant list
- Parse REVEL score from vep annotated CSQ fields
- Allow users to modify general institute settings
- Optionally format code automatically on commit
- Adds command to backup vital parts `scout export database`
- Parsing and displaying cancer SV variants from Manta annotated VCF files
- Dismiss cancer snv variants with cancer-specific options
- Add IGV.js UPD, RHO and TIDDIT coverage wig tracks.


### Fixed
- Slightly darker page background
- Fixed an issued with parsed conservation values from CSQ
- Clinvar submissions accessible to all users of an institute
- Header toolbar when on Clinvar page now shows institute name correctly
- Case should not always inactivate upon update
- Show dismissed snv cancer variants as grey on the cancer variants page
- Improved style of mappability link and local observations on variant page
- Convert all the GET requests to the igv view to POST request
- Error when updating gene panels using a file containing BOM chars
- Add/replace gene radio button not working in gene panels


## [4.10.1]

### Fixed
- Fixed issue with opening research variants
- Problem with coveralls not called by Travis CI
- Handle Biomart service down in tests


## [4.10.0]

### Added
- Rank score model in causatives page
- Exportable HPO terms from phenotypes page
- AMP guideline tiers for cancer variants
- Adds scroll for the transcript tab
- Added CLI option to query cases on time since case event was added
- Shadow clinical assessments also on research variants display
- Support for CRAM alignment files
- Improved str variants view : sorting by locus, grouped by allele.
- Delivery report PDF export
- New mosaicism tag option
- Add or modify individuals' age or tissue type from case page
- Display GC and allele depth in causatives table.
- Included primary reference transcript in general report
- Included partial causative variants in general report
- Remove dependency of loqusdb by utilising the CLI

### Fixed
- Fixed update OMIM command bug due to change in the header of the genemap2 file
- Removed Mosaic Tag from Cancer variants
- Fixes issue with unaligned table headers that comes with hidden Datatables
- Layout in general report PDF export
- Fixed issue on the case statistics view. The validation bars didn't show up when all institutes were selected. Now they do.
- Fixed missing path import by importing pathlib.Path
- Handle index inconsistencies in the update index functions
- Fixed layout problems


## [4.9.0]

### Added
- Improved MatchMaker pages, including visible patient contacts email address
- New badges for the github repo
- Links to [GENEMANIA](genemania.org)
- Sort gene panel list on case view.
- More automatic tests
- Allow loading of custom annotations in VCF using the SCOUT_CUSTOM info tag.

### Fixed
- Fix error when a gene is added to an empty dynamic gene panel
- Fix crash when attempting to add genes on incorrect format to dynamic gene panel
- Manual rank variant tags could be saved in a "Select a tag"-state, a problem in the variants view.
- Same case evaluations are no longer shown as gray previous evaluations on the variants page
- Stay on research pages, even if reset, next first buttons are pressed..
- Overlapping variants will now be visible on variant page again
- Fix missing classification comments and links in evaluations page
- All prioritized cases are shown on cases page


## [4.8.3]

### Added

### Fixed
- Bug when ordering sanger
- Improved scrolling over long list of genes/transcripts


## [4.8.2]

### Added

### Fixed
- Avoid opening extra tab for coverage report
- Fixed a problem when rank model version was saved as floats and not strings
- Fixed a problem with displaying dismiss variant reasons on the general report
- Disable load and delete filter buttons if there are no saved filters
- Fix problem with missing verifications
- Remove duplicate users and merge their data and activity


## [4.8.1]

### Added

### Fixed
- Prevent login fail for users with id defined by ObjectId and not email
- Prevent the app from crashing with `AttributeError: 'NoneType' object has no attribute 'message'`


## [4.8.0]

### Added
- Updated Scout to use Bootstrap 4.3
- New looks for Scout
- Improved dashboard using Chart.js
- Ask before inactivating a case where last assigned user leaves it
- Genes can be manually added to the dynamic gene list directly on the case page
- Dynamic gene panels can optionally be used with clinical filter, instead of default gene panel
- Dynamic gene panels get link out to chanjo-report for coverage report
- Load all clinvar variants with clinvar Pathogenic, Likely Pathogenic and Conflicting pathogenic
- Show transcripts with exon numbers for structural variants
- Case sort order can now be toggled between ascending and descending.
- Variants can be marked as partial causative if phenotype is available for case.
- Show a frequency tooltip hover for SV-variants.
- Added support for LDAP login system
- Search snv and structural variants by chromosomal coordinates
- Structural variants can be marked as partial causative if phenotype is available for case.
- Show normal and pathologic limits for STRs in the STR variants view.
- Institute level persistent variant filter settings that can be retrieved and used.
- export causative variants to Excel
- Add support for ROH, WIG and chromosome PNGs in case-view

### Fixed
- Fixed missing import for variants with comments
- Instructions on how to build docs
- Keep sanger order + verification when updating/reloading variants
- Fixed and moved broken filter actions (HPO gene panel and reset filter)
- Fixed string conversion to number
- UCSC links for structural variants are now separated per breakpoint (and whole variant where applicable)
- Reintroduced missing coverage report
- Fixed a bug preventing loading samples using the command line
- Better inheritance models customization for genes in gene panels
- STR variant page back to list button now does its one job.
- Allows to setup scout without a omim api key
- Fixed error causing "favicon not found" flash messages
- Removed flask --version from base cli
- Request rerun no longer changes case status. Active or archived cases inactivate on upload.
- Fixed missing tooltip on the cancer variants page
- Fixed weird Rank cell in variants page
- Next and first buttons order swap
- Added pagination (and POST capability) to cancer variants.
- Improves loading speed for variant page
- Problem with updating variant rank when no variants
- Improved Clinvar submission form
- General report crashing when dismissed variant has no valid dismiss code
- Also show collaborative case variants on the All variants view.
- Improved phenotype search using dataTables.js on phenotypes page
- Search and delete users with `email` instead of `_id`
- Fixed css styles so that multiselect options will all fit one column


## [4.7.3]

### Added
- RankScore can be used with VCFs for vcf_cancer files

### Fixed
- Fix issue with STR view next page button not doing its one job.

### Deleted
- Removed pileup as a bam viewing option. This is replaced by IGV


## [4.7.2]

### Added
- Show earlier ACMG classification in the variant list

### Fixed
- Fixed igv search not working due to igv.js dist 2.2.17
- Fixed searches for cases with a gene with variants pinned or marked causative.
- Load variant pages faster after fixing other causatives query
- Fixed mitochondrial report bug for variants without genes

## [4.7.1]

### Added

### Fixed
- Fixed bug on genes page


## [4.7.0]

### Added
- Export genes and gene panels in build GRCh38
- Search for cases with variants pinned or marked causative in a given gene.
- Search for cases phenotypically similar to a case also from WUI.
- Case variant searches can be limited to similar cases, matching HPO-terms,
  phenogroups and cohorts.
- De-archive reruns and flag them as 'inactive' if archived
- Sort cases by analysis_date, track or status
- Display cases in the following order: prioritized, active, inactive, archived, solved
- Assign case to user when user activates it or asks for rerun
- Case becomes inactive when it has no assignees
- Fetch refseq version from entrez and use it in clinvar form
- Load and export of exons for all genes, independent on refseq
- Documentation for loading/updating exons
- Showing SV variant annotations: SV cgh frequencies, gnomad-SV, local SV frequencies
- Showing transcripts mapping score in segmental duplications
- Handle requests to Ensembl Rest API
- Handle requests to Ensembl Rest Biomart
- STR variants view now displays GT and IGV link.
- Description field for gene panels
- Export exons in build 37 and 38 using the command line

### Fixed
- Fixes of and induced by build tests
- Fixed bug affecting variant observations in other cases
- Fixed a bug that showed wrong gene coverage in general panel PDF export
- MT report only shows variants occurring in the specific individual of the excel sheet
- Disable SSL certifcate verification in requests to chanjo
- Updates how intervaltree and pymongo is used to void deprecated functions
- Increased size of IGV sample tracks
- Optimized tests


## [4.6.1]

### Added

### Fixed
- Missing 'father' and 'mother' keys when parsing single individual cases


## [4.6.0]

### Added
- Description of Scout branching model in CONTRIBUTING doc
- Causatives in alphabetical order, display ACMG classification and filter by gene.
- Added 'external' to the list of analysis type options
- Adds functionality to display "Tissue type". Passed via load config.
- Update to IGV 2.

### Fixed
- Fixed alignment visualization and vcf2cytosure availability for demo case samples
- Fixed 3 bugs affecting SV pages visualization
- Reintroduced the --version cli option
- Fixed variants query by panel (hpo panel + gene panel).
- Downloaded MT report contains excel files with individuals' display name
- Refactored code in parsing of config files.


## [4.5.1]

### Added

### Fixed
- update requirement to use PyYaml version >= 5.1
- Safer code when loading config params in cli base


## [4.5.0]

### Added
- Search for similar cases from scout view CLI
- Scout cli is now invoked from the app object and works under the app context

### Fixed
- PyYaml dependency fixed to use version >= 5.1


## [4.4.1]

### Added
- Display SV rank model version when available

### Fixed
- Fixed upload of delivery report via API


## [4.4.0]

### Added
- Displaying more info on the Causatives page and hiding those not causative at the case level
- Add a comment text field to Sanger order request form, allowing a message to be included in the email
- MatchMaker Exchange integration
- List cases with empty synopsis, missing HPO terms and phenotype groups.
- Search for cases with open research list, or a given case status (active, inactive, archived)

### Fixed
- Variant query builder split into several functions
- Fixed delivery report load bug


## [4.3.3]

### Added
- Different individual table for cancer cases

### Fixed
- Dashboard collects validated variants from verification events instead of using 'sanger' field
- Cases shared with collaborators are visible again in cases page
- Force users to select a real institute to share cases with (actionbar select fix)


## [4.3.2]

### Added
- Dashboard data can be filtered using filters available in cases page
- Causatives for each institute are displayed on a dedicated page
- SNVs and and SVs are searchable across cases by gene and rank score
- A more complete report with validated variants is downloadable from dashboard

### Fixed
- Clinsig filter is fixed so clinsig numerical values are returned
- Split multi clinsig string values in different elements of clinsig array
- Regex to search in multi clinsig string values or multi revstat string values
- It works to upload vcf files with no variants now
- Combined Pileup and IGV alignments for SVs having variant start and stop on the same chromosome


## [4.3.1]

### Added
- Show calls from all callers even if call is not available
- Instructions to install cairo and pango libs from WeasyPrint page
- Display cases with number of variants from CLI
- Only display cases with number of variants above certain treshold. (Also CLI)
- Export of verified variants by CLI or from the dashboard
- Extend case level queries with default panels, cohorts and phenotype groups.
- Slice dashboard statistics display using case level queries
- Add a view where all variants for an institute can be searched across cases, filtering on gene and rank score. Allows searching research variants for cases that have research open.

### Fixed
- Fixed code to extract variant conservation (gerp, phyloP, phastCons)
- Visualization of PDF-exported gene panels
- Reintroduced the exon/intron number in variant verification email
- Sex and affected status is correctly displayed on general report
- Force number validation in SV filter by size
- Display ensembl transcripts when no refseq exists


## [4.3.0]

### Added
- Mosaicism tag on variants
- Show and filter on SweGen frequency for SVs
- Show annotations for STR variants
- Show all transcripts in verification email
- Added mitochondrial export
- Adds alternative to search for SVs shorter that the given length
- Look for 'bcftools' in the `set` field of VCFs
- Display digenic inheritance from OMIM
- Displays what refseq transcript that is primary in hgnc

### Fixed

- Archived panels displays the correct date (not retroactive change)
- Fixed problem with waiting times in gene panel exports
- Clinvar fiter not working with human readable clinsig values

## [4.2.2]

### Fixed
- Fixed gene panel create/modify from CSV file utf-8 decoding error
- Updating genes in gene panels now supports edit comments and entry version
- Gene panel export timeout error

## [4.2.1]

### Fixed
- Re-introduced gene name(s) in verification email subject
- Better PDF rendering for excluded variants in report
- Problem to access old case when `is_default` did not exist on a panel


## [4.2.0]

### Added
- New index on variant_id for events
- Display overlapping compounds on variants view

### Fixed
- Fixed broken clinical filter


## [4.1.4]

### Added
- Download of filtered SVs

### Fixed
- Fixed broken download of filtered variants
- Fixed visualization issue in gene panel PDF export
- Fixed bug when updating gene names in variant controller


## [4.1.3]

### Fixed
- Displays all primary transcripts


## [4.1.2]

### Added
- Option add/replace when updating a panel via CSV file
- More flexible versioning of the gene panels
- Printing coverage report on the bottom of the pdf case report
- Variant verification option for SVs
- Logs uri without pwd when connecting
- Disease-causing transcripts in case report
- Thicker lines in case report
- Supports HPO search for cases, both terms or if described in synopsis
- Adds sanger information to dashboard

### Fixed
- Use db name instead of **auth** as default for authentication
- Fixes so that reports can be generated even with many variants
- Fixed sanger validation popup to show individual variants queried by user and institute.
- Fixed problem with setting up scout
- Fixes problem when exac file is not available through broad ftp
- Fetch transcripts for correct build in `adapter.hgnc_gene`

## [4.1.1]
- Fix problem with institute authentication flash message in utils
- Fix problem with comments
- Fix problem with ensembl link


## [4.1.0]

### Added
- OMIM phenotypes to case report
- Command to download all panel app gene panels `scout load panel --panel-app`
- Links to genenames.org and omim on gene page
- Popup on gene at variants page with gene information
- reset sanger status to "Not validated" for pinned variants
- highlight cases with variants to be evaluated by Sanger on the cases page
- option to point to local reference files to the genome viewer pileup.js. Documented in `docs.admin-guide.server`
- option to export single variants in `scout export variants`
- option to load a multiqc report together with a case(add line in load config)
- added a view for searching HPO terms. It is accessed from the top left corner menu
- Updates the variants view for cancer variants. Adds a small cancer specific filter for known variants
- Adds hgvs information on cancer variants page
- Adds option to update phenotype groups from CLI

### Fixed
- Improved Clinvar to submit variants from different cases. Fixed HPO terms in casedata according to feedback
- Fixed broken link to case page from Sanger modal in cases view
- Now only cases with non empty lists of causative variants are returned in `adapter.case(has_causatives=True)`
- Can handle Tumor only samples
- Long lists of HGNC symbols are now possible. This was previously difficult with manual, uploaded or by HPO search when changing filter settings due to GET request limitations. Relevant pages now use POST requests. Adds the dynamic HPO panel as a selection on the gene panel dropdown.
- Variant filter defaults to default panels also on SV and Cancer variants pages.

## [4.0.0]

### WARNING ###

This is a major version update and will require that the backend of pre releases is updated.
Run commands:

```
$scout update genes
$scout update hpo
```

- Created a Clinvar submission tool, to speed up Clinvar submission of SNVs and SVs
- Added an analysis report page (html and PDF format) containing phenotype, gene panels and variants that are relevant to solve a case.

### Fixed
- Optimized evaluated variants to speed up creation of case report
- Moved igv and pileup viewer under a common folder
- Fixed MT alignment view pileup.js
- Fixed coordinates for SVs with start chromosome different from end chromosome
- Global comments shown across cases and institutes. Case-specific variant comments are shown only for that specific case.
- Links to clinvar submitted variants at the cases level
- Adapts clinvar parsing to new format
- Fixed problem in `scout update user` when the user object had no roles
- Makes pileup.js use online genome resources when viewing alignments. Now any instance of Scout can make use of this functionality.
- Fix ensembl link for structural variants
- Works even when cases does not have `'madeline_info'`
- Parses Polyphen in correct way again
- Fix problem with parsing gnomad from VEP

### Added
- Added a PDF export function for gene panels
- Added a "Filter and export" button to export custom-filtered SNVs to CSV file
- Dismiss SVs
- Added IGV alignments viewer
- Read delivery report path from case config or CLI command
- Filter for spidex scores
- All HPO terms are now added and fetched from the correct source (https://github.com/obophenotype/human-phenotype-ontology/blob/master/hp.obo)
- New command `scout update hpo`
- New command `scout update genes` will fetch all the latest information about genes and update them
- Load **all** variants found on chromosome **MT**
- Adds choice in cases overview do show as many cases as user like

### Removed
- pileup.min.js and pileup css are imported from a remote web location now
- All source files for HPO information, this is instead fetched directly from source
- All source files for gene information, this is instead fetched directly from source

## [3.0.0]
### Fixed
- hide pedigree panel unless it exists

## [1.5.1] - 2016-07-27
### Fixed
- look for both ".bam.bai" and ".bai" extensions

## [1.4.0] - 2016-03-22
### Added
- support for local frequency through loqusdb
- bunch of other stuff

## [1.3.0] - 2016-02-19
### Fixed
- Update query-phenomizer and add username/password

### Changed
- Update the way a case is checked for rerun-status

### Added
- Add new button to mark a case as "checked"
- Link to clinical variants _without_ 1000G annotation

## [1.2.2] - 2016-02-18
### Fixed
- avoid filtering out variants lacking ExAC and 1000G annotations

## [1.1.3] - 2015-10-01
### Fixed
- persist (clinical) filter when clicking load more
- fix #154 by robustly setting clinical filter func. terms

## [1.1.2] - 2015-09-07
### Fixed
- avoid replacing coverage report with none
- update SO terms, refactored

## [1.1.1] - 2015-08-20
### Fixed
- fetch case based on collaborator status (not owner)

## [1.1.0] - 2015-05-29
### Added
- link(s) to SNPedia based on RS-numbers
- new Jinja filter to "humanize" decimal numbers
- show gene panels in variant view
- new Jinja filter for decoding URL encoding
- add indicator to variants in list that have comments
- add variant number threshold and rank score threshold to load function
- add event methods to mongo adapter
- add tests for models
- show badge "old" if comment was written for a previous analysis

### Changed
- show cDNA change in transcript summary unless variant is exonic
- moved compounds table further up the page
- show dates for case uploads in ISO format
- moved variant comments higher up on page
- updated documentation for pages
- read in coverage report as blob in database and serve directly
- change ``OmimPhenotype`` to ``PhenotypeTerm``
- reorganize models sub-package
- move events (and comments) to separate collection
- only display prev/next links for the research list
- include variant type in breadcrumbs e.g. "Clinical variants"

### Removed
- drop dependency on moment.js

### Fixed
- show the same level of detail for all frequencies on all pages
- properly decode URL encoded symbols in amino acid/cDNA change strings
- fixed issue with wipe permissions in MongoDB
- include default gene lists in "variants" link in breadcrumbs

## [1.0.2] - 2015-05-20
### Changed
- update case fetching function

### Fixed
- handle multiple cases with same id

## [1.0.1] - 2015-04-28
### Fixed
- Fix building URL parameters in cases list Vue component

## [1.0.0] - 2015-04-12
Codename: Sara Lund

![Release 1.0](artwork/releases/release-1-0.jpg)

### Added
- Add email logging for unexpected errors
- New command line tool for deleting case

### Changed
- Much improved logging overall
- Updated documentation/usage guide
- Removed non-working IGV link

### Fixed
- Show sample display name in GT call
- Various small bug fixes
- Make it easier to hover over popups

## [0.0.2-rc1] - 2015-03-04
### Added
- add protein table for each variant
- add many more external links
- add coverage reports as PDFs

### Changed
- incorporate user feedback updates
- big refactor of load scripts

## [0.0.2-rc2] - 2015-03-04
### Changes
- add gene table with gene description
- reorganize inheritance models box

### Fixed
- avoid overwriting gene list on "research" load
- fix various bugs in external links

## [0.0.2-rc3] - 2015-03-05
### Added
- Activity log feed to variant view
- Adds protein change strings to ODM and Sanger email

### Changed
- Extract activity log component to macro

### Fixes
- Make Ensembl transcript links use archive website<|MERGE_RESOLUTION|>--- conflicted
+++ resolved
@@ -34,11 +34,8 @@
 - Update HPO terms using downloaded definitions files
 - Option to use alternative flask config when running `scout serve`
 - Requirement to use loqusdb >= 2.5 if integrated
-<<<<<<< HEAD
+- Gene panels can have maintainers
 - Keep variant actions (dismissed, manual rank, mosaic, acmg, comments) upon variant re-upload
-=======
-- Gene panels can have maintainers
->>>>>>> 191f1816
 
 ### Fixed
 - Do not display Pedigree panel in cancer view
