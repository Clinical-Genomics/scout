--- conflicted
+++ resolved
@@ -7,18 +7,15 @@
 ## [X.X.X]
 ### Added
 ### Changed
+- Pre-collect all case-group evaluated before creating variant assessments from other cases in case group
 ### Fixed
 
 ## [4.31.1]
 ### Added
 ### Changed
 - Remove mitochondrial and coverage report from cancer cases sidebar
-<<<<<<< HEAD
-- Pre-collect all case-group evaluated before creating variant assessments from other cases in case group
-=======
 ### Fixed
 - ClinVar page when dbSNP id is None
->>>>>>> 0174531f
 
 ## [4.31]
 ### Added
