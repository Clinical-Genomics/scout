--- conflicted
+++ resolved
@@ -15,11 +15,8 @@
 - Previous buttons for variants pagination
 - Adds a gh action that checks that the changelog is updated
 - Adds a gh action that deploys new releases automatically to pypi
-<<<<<<< HEAD
+- Warn users if case default panels are outdated
 - Show somatic VAF for pinned and causative variants on case page
-=======
-- Warn users if case default panels are outdated
->>>>>>> 771b9e6b
 
 ### Fixed
 - Report pages redirect to login instead of crashing when session expires
