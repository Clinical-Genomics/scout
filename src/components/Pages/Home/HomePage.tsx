--- conflicted
+++ resolved
@@ -1,12 +1,19 @@
 import React, { useEffect } from 'react'
 import { makeStyles } from '@material-ui/core/styles'
+import Grid from '@material-ui/core/Grid'
+import Card from '@material-ui/core/Card'
+import CardContent from '@material-ui/core/CardContent'
+import Typography from '@material-ui/core/Typography'
+import Divider from '@material-ui/core/Divider'
+import ScilifelabLogo from '../../../assets/SciLifeLab_Logotype_POS.png'
+import ScilifelabLogoDark from '../../../assets/SciLifeLab_Logotype_NEG.png'
+import KarolinskaLogoDark from '../../../assets/ki_logo_neg.png'
+import KarolinskaLogo from '../../../assets/ki_logo_pos.png'
+import SwedacLogo from '../../../assets/swedac.png'
 import { connect } from 'react-redux'
 import { RootState } from '../../../domain/rootReducer'
 import packageJson from '../../../../package.json'
-<<<<<<< HEAD
-=======
 import styles from './HomePage.module.css'
->>>>>>> 5af667ec
 import { setDarkMode as setSettingsAction } from '../../../domain/settings/slice'
 
 const mapDispatch = { setDarkMode: setSettingsAction } as const
@@ -54,7 +61,58 @@
     }
   })
   const classes = useStyles()
-  return <div className={'styles.containe'}>Hellou</div>
+  return (
+    <div className={styles.container}>
+      <Grid container justify="center" className={styles.container}>
+        <Grid item>
+          <Card className={classes.root} variant="outlined">
+            <CardContent>
+              <Typography className={classes.title} gutterBottom variant="h1">
+                Scout
+              </Typography>
+              <Typography variant="h2" className={classes.h2}>
+                Analyze VCFs quicker and easier
+              </Typography>
+              <Divider className={classes.divider} />
+              <Typography variant="body1" component="p" className={classes.body}>
+                Scout allows you to browse VCFs in a web browser, identify compound pairs, and solve
+                cases as a team.
+              </Typography>
+              <Typography
+                className={classes.version}
+                variant="body2"
+                component="p"
+                data-testid="version"
+              >
+                Version: {scoutVersion}
+              </Typography>
+            </CardContent>
+          </Card>
+        </Grid>
+      </Grid>
+      <div className={styles.logosContainer}>
+        <Grid container spacing={8} justify="center" alignItems="center">
+          <Grid item>
+            <img
+              className={styles.karolinskaLogo}
+              src={`${settings.darkMode ? KarolinskaLogoDark : KarolinskaLogo}`}
+              alt="Karolinska Logo"
+            />
+          </Grid>
+          <Grid item>
+            <img className={styles.swedacLogo} src={SwedacLogo} alt="Swedac Logo" />
+          </Grid>
+          <Grid item>
+            <img
+              className={styles.sciLifeLabLogo}
+              src={`${settings.darkMode ? ScilifelabLogoDark : ScilifelabLogo}`}
+              alt="Scilifelab Logo"
+            />
+          </Grid>
+        </Grid>
+      </div>
+    </div>
+  )
 }
 
 export const Home = connect(mapState, mapDispatch)(HomePage)