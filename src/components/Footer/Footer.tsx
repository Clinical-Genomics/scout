import React from 'react'
<<<<<<< HEAD
=======
import styles from './Footer.module.css'
>>>>>>> 5af667ec
import packageJson from '../../../package.json'

const Footer: React.FC = () => {
  const lowercaseText = packageJson.name.replace('-', ' ')
  const capitalText = lowercaseText.replace(/\w\S*/g, (w) =>
    w.replace(/^\w/, (c) => c.toUpperCase())
  )
  const currentYear: number = new Date().getFullYear()

  return (
    <footer
      data-testid="footer"
      className={'styles.footer'}
    >{`${capitalText} © ${currentYear}`}</footer>
  )
}

export default Footer<|MERGE_RESOLUTION|>--- conflicted
+++ resolved
@@ -1,8 +1,5 @@
 import React from 'react'
-<<<<<<< HEAD
-=======
 import styles from './Footer.module.css'
->>>>>>> 5af667ec
 import packageJson from '../../../package.json'
 
 const Footer: React.FC = () => {
@@ -15,7 +12,7 @@
   return (
     <footer
       data-testid="footer"
-      className={'styles.footer'}
+      className={styles.footer}
     >{`${capitalText} © ${currentYear}`}</footer>
   )
 }
