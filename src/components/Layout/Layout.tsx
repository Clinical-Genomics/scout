import React, { useEffect } from 'react'
import { ThemeProvider, createMuiTheme } from '@material-ui/core/styles'
import logo_scout from '../../assets/logo_scout.png'
import { Paper } from '@material-ui/core'
import { connect } from 'react-redux'
import { RootState } from '../../domain/rootReducer'
<<<<<<< HEAD
=======
import styles from './Layout.module.css'
>>>>>>> 5af667ec
import { setDarkMode as setSettingsAction } from '../../domain/settings/slice'
import Nav, { NavItem } from '../Nav/Nav'
import Footer from '../Footer/Footer'

const mapDispatch = { setDarkMode: setSettingsAction } as const
const mapState = ({ settings }: RootState) => ({ settings } as const)

const headerScout = {
  icon: logo_scout,
  title: 'Scout',
}

/* Scout Navigation items */
const scoutNavItems: Array<NavItem> = [
  { linkTitle: 'Home', public: false, link: '/home' },
  { linkTitle: 'Genes', public: false, link: '/genes' },
  { linkTitle: 'Gene Panels', public: false, link: '/gene-panels' },
  { linkTitle: 'Phenotype', public: false, link: '/phenotype' },
  { linkTitle: 'Diagnoses', public: false, link: '/diagnoses' },
  { linkTitle: 'Manages variants', public: false, link: '/manages-variants' },
  { linkTitle: 'Users', public: false, link: '/users' },
  { linkTitle: 'Institutes', public: false, link: '/institutes' },
  { linkTitle: 'Dashboard', public: false, link: '/dashboard' },
  {
    linkTitle: 'User guide',
    public: true,
    externalLink: 'https://clinical-genomics.github.io/scout/',
  },
  {
    linkTitle: 'Open issues',
    public: true,
    externalLink: 'https://github.com/Clinical-Genomics/scout/issues',
  },
]

function LayoutComponent({ children, settings, setDarkMode }: any) {
  useEffect(() => {
    /** Check local storage */
    const darkModeStorage = localStorage.getItem('darkMode')
    if (darkModeStorage !== undefined) {
      setDarkMode(darkModeStorage === 'true')
      return
    }

    // Check OS dark/light mode
    if (window.matchMedia && window.matchMedia('(prefers-color-scheme: dark)').matches) {
      // Dark
      setDarkMode(true)
    }
  }, [setDarkMode])

  // TODO: Check if there is a better way to solve the asynchronous problem
  const toggleDarkMode = () => {
    const newMode = !settings.darkMode
    setDarkMode(newMode)
    localStorage.setItem('darkMode', newMode.toString())
  }
  const theme = createMuiTheme({
    palette: {
      type: settings.darkMode ? 'dark' : 'light',
    },
  })
  return (
    <ThemeProvider theme={theme}>
      <Paper>
        <div className={`${'styles.Layout'} ${settings.darkMode ? 'dark_mode' : ''}`}>
          <header>
            <Nav
              header={headerScout}
              navItems={scoutNavItems}
              darkMode={settings.darkMode}
              toggleDarkMode={toggleDarkMode}
            />
          </header>
          <main>{children}</main>
          <Footer />
        </div>
      </Paper>
    </ThemeProvider>
  )
}

export const Layout = connect(mapState, mapDispatch)(LayoutComponent)<|MERGE_RESOLUTION|>--- conflicted
+++ resolved
@@ -4,13 +4,10 @@
 import { Paper } from '@material-ui/core'
 import { connect } from 'react-redux'
 import { RootState } from '../../domain/rootReducer'
-<<<<<<< HEAD
-=======
 import styles from './Layout.module.css'
->>>>>>> 5af667ec
 import { setDarkMode as setSettingsAction } from '../../domain/settings/slice'
+import Footer from '../Footer/Footer'
 import Nav, { NavItem } from '../Nav/Nav'
-import Footer from '../Footer/Footer'
 
 const mapDispatch = { setDarkMode: setSettingsAction } as const
 const mapState = ({ settings }: RootState) => ({ settings } as const)
@@ -73,7 +70,7 @@
   return (
     <ThemeProvider theme={theme}>
       <Paper>
-        <div className={`${'styles.Layout'} ${settings.darkMode ? 'dark_mode' : ''}`}>
+        <div className={`${styles.Layout} ${settings.darkMode ? 'dark_mode' : ''}`}>
           <header>
             <Nav
               header={headerScout}
