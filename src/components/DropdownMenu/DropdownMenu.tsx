import React from 'react'
<<<<<<< HEAD
=======
import styles from './DropdownMenu.module.css'
>>>>>>> 5af667ec

const DropdownMenu: React.FC = ({ children }) => (
  <ul data-testid="DropdownMenu" className={`dropdown_menu`}>
    {children}
  </ul>
)
export default DropdownMenu<|MERGE_RESOLUTION|>--- conflicted
+++ resolved
@@ -1,11 +1,8 @@
 import React from 'react'
-<<<<<<< HEAD
-=======
 import styles from './DropdownMenu.module.css'
->>>>>>> 5af667ec
 
 const DropdownMenu: React.FC = ({ children }) => (
-  <ul data-testid="DropdownMenu" className={`dropdown_menu`}>
+  <ul data-testid="DropdownMenu" className={`${styles.DropdownMenu} dropdown_menu`}>
     {children}
   </ul>
 )
