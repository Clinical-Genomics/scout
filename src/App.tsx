--- conflicted
+++ resolved
@@ -14,11 +14,8 @@
 import Button from '@material-ui/core/Button'
 import { Layout } from './components/Layout/Layout'
 import { Home } from './components/Pages/Home/HomePage'
-<<<<<<< HEAD
+import './App.css'
 import DropdownMenu from './components/DropdownMenu/DropdownMenu'
-=======
-import './App.css'
->>>>>>> 5af667ec
 
 const mapDispatch = {
   setUserInfo: setSettingsAction,
@@ -26,6 +23,8 @@
   setGoogleToken: setGoogleTokenAction,
   resetGoogleToken: resetGoogleTokenAction,
 } as const
+
+const { GOOGLE_OAUTH_CLIENT_ID } = process.env
 
 const mapState = ({ settings }: RootState) => ({ settings } as const)
 type Props = ReturnType<typeof mapState> & typeof mapDispatch
@@ -37,9 +36,7 @@
   setGoogleToken,
   resetGoogleToken,
 }: Props) => {
-  const REACT_APP_GOOGLE_OAUTH_CLIENT_ID =
-    'XXX'
-  const clientId = REACT_APP_GOOGLE_OAUTH_CLIENT_ID || 'no-id'
+  const clientId = GOOGLE_OAUTH_CLIENT_ID || 'no-id'
 
   const onLoginSuccess = (response: any) => {
     setUserInfo(response.profileObj)
