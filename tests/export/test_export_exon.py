--- conflicted
+++ resolved
@@ -6,20 +6,11 @@
 
 LOG = logging.getLogger(__name__)
 
-<<<<<<< HEAD
+
 def test_export_exons(real_populated_database, build=37):
     adapter = real_populated_database
     result = export_exons(adapter)
     print("r")
     print(list(result))
     print("/r")
-    assert isinstance(result, types.GeneratorType)
-
-  
-    
-=======
-
-def test_export_exons(adapter, build=37):
-    result = export_exons(adapter)
-    assert isinstance(result, types.GeneratorType)
->>>>>>> 4f6309ec
+    assert isinstance(result, types.GeneratorType)