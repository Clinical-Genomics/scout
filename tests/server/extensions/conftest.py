--- conflicted
+++ resolved
@@ -1,10 +1,8 @@
 """Fixtures for extenstions"""
+import uuid
+
 import pytest
-<<<<<<< HEAD
-import uuid
-=======
 
->>>>>>> 9e6b21f8
 from scout.server.app import create_app
 from scout.server.extensions.loqus_extension import LoqusDB
 
