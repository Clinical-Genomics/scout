# -*- coding: utf-8 -*-
from urllib.parse import urlencode

import pymongo
from flask import current_app, url_for
from flask_login import current_user

from scout.server.extensions import store


def test_variants_clinical_filter(app, institute_obj, case_obj, mocker, mock_redirect):

    mocker.patch("scout.server.blueprints.variants.views.redirect", return_value=mock_redirect)

    # GIVEN a variant without clinVar annotations
    test_var = store.variant_collection.find_one(
        {
            "clnsig": {"$exists": False},
            "variant_type": "clinical",
            "category": "snv",
            "panels": {"$in": ["panel1"]},
        }
    )
    assert test_var

    # IF the variant receives a fake clinsig annotation compatible with the clinical filter
    clinsig_criteria = {
        "value": 5,
        "accession": 345986,
        "revstat": "criteria_provided,multiple_submitters,no_conflicts",
    }

    updated_var = store.variant_collection.find_one_and_update(
        {"_id": test_var["_id"]},
        {"$set": {"clnsig": [clinsig_criteria], "panels": ["panel1"]}},
        return_document=pymongo.ReturnDocument.AFTER,
    )

    # GIVEN an initialized app
    # GIVEN a valid user and institute
    with app.test_client() as client:
        # GIVEN that the user could be logged in
        resp = client.get(url_for("auto_login"))
        assert resp.status_code == 200

        # WHEN submitting form data to the variants page (POST method) with clinical filter
        data = {
            "clinical_filter": "Clinical filter",
            "variant_type": "clinical",
            "gene_panels": "panel1",
        }

        resp = client.post(
            url_for(
                "variants.variants",
                institute_id=institute_obj["internal_id"],
                case_name=case_obj["display_name"],
            ),
            data=data,
        )

        # THEN it should return a page
        assert resp.status_code == 200

        # containing the variant above
        assert updated_var["_id"] in str(resp.data)


def test_variants(app, institute_obj, case_obj):
    # GIVEN an initialized app
    # GIVEN a valid user and institute

    with app.test_client() as client:
        # GIVEN that the user could be logged in
        resp = client.get(url_for("auto_login"))
        assert resp.status_code == 200

        # WHEN accessing the variants page
        resp = client.get(
            url_for(
                "variants.variants",
                institute_id=institute_obj["internal_id"],
                case_name=case_obj["display_name"],
            )
        )
        # THEN it should return a page
        assert resp.status_code == 200


def test_bulk_reset_dismiss_variants(app, institute_obj, case_obj, mocker, mock_redirect):
    """Test sending a GET request to reset all dismissed variants for a case"""

    mocker.patch("scout.server.blueprints.variants.views.redirect", return_value=mock_redirect)

    # GIVEN an initialized app
    with app.test_client() as client:
        # GIVEN that the user could be logged in
        resp = client.get(url_for("auto_login"))

        # GIVEN a variant
        variant = store.variant_collection.find_one()

        # WHEN dismissing a variant using a POST request
<<<<<<< HEAD
        dismiss_reasons = [3, 5, 7]

        # GIVEN that dismiss variant options are present in database:
        for key in dismiss_reasons:
            store.evaluation_terms_collection.insert_one(
                {
                    "key": key,
                    "tracks": ["rare", "cancer"],
                    "category": "dismissal_term",
                    "label": "some label",
                    "description": "some description",
                }
            )

=======
        dismiss_reasons = ["3", "5", "7"]
>>>>>>> dbe2ea35
        form_data = {
            "dismiss": variant["_id"],
            "dismiss_choices": dismiss_reasons,
            "dismiss_submit": "",
        }
        resp = client.post(
            url_for(
                "variants.variants",
                institute_id=institute_obj["internal_id"],
                case_name=case_obj["display_name"],
            ),
            data=form_data,
        )
        # THEN it should return a valid page
        assert resp.status_code == 200
        # The variant should be updated with the dismissed options
        updated_variant = store.variant_collection.find_one({"_id": variant["_id"]})
        assert updated_variant["dismiss_variant"] == dismiss_reasons

        # When all variants from this case are reset to not dismissed using a GET request to the endpoint
        resp = client.get(
            url_for(
                "variants.reset_dismissed",
                institute_id=institute_obj["internal_id"],
                case_name=case_obj["display_name"],
            )
        )
        # THEN it should return redirect to variants page
        assert resp.status_code == 302
        # The variant should NOT be dismissed
        updated_variant = store.variant_collection.find_one({"_id": variant["_id"]})
        assert updated_variant.get("dismiss_variant") is None

        # 2 variant-relative events should be found in the database
        assert sum(1 for i in store.event_collection.find({"category": "variant"})) == 2

        # And one case-specifuc event should also be created
        assert sum(1 for i in store.event_collection.find({"category": "case"})) == 1


def test_variants_research(app, institute_obj, case_obj):
    # GIVEN an initialized app
    # GIVEN a valid user and institute

    with app.test_client() as client:
        # GIVEN that the user could be logged in
        resp = client.get(url_for("auto_login"))
        assert resp.status_code == 200

        # WHEN accessing the variants page
        resp = client.get(
            url_for(
                "variants.variants",
                institute_id=institute_obj["internal_id"],
                case_name=case_obj["display_name"],
                variant_type="research",
            )
        )
        # THEN it should return a page
        assert resp.status_code == 200
        # THEN a reset filters link with variant type should have been made
        assert "variant_type=research" in str(resp.data)


def test_sv_variants(app, institute_obj, case_obj):
    # GIVEN an initialized app
    # GIVEN a valid user and institute

    with app.test_client() as client:
        # GIVEN that the user could be logged in
        resp = client.get(url_for("auto_login"))
        assert resp.status_code == 200

        # WHEN accessing the sv-variants page
        resp = client.get(
            url_for(
                "variants.sv_variants",
                institute_id=institute_obj["internal_id"],
                case_name=case_obj["display_name"],
            )
        )
        # THEN it should return a page
        assert resp.status_code == 200


def test_sv_variants_research(app, institute_obj, case_obj):
    with app.test_client() as client:
        # GIVEN that the user could be logged in
        resp = client.get(url_for("auto_login"))
        assert resp.status_code == 200

        # WHEN accessing the sv-variants page
        resp = client.get(
            url_for(
                "variants.sv_variants",
                institute_id=institute_obj["internal_id"],
                case_name=case_obj["display_name"],
                variant_type="research",
            )
        )
        # THEN it should return a page
        assert resp.status_code == 200
        # THEN a reset filters link with variant type should have been made
        assert "variant_type=research" in str(resp.data)


def test_sv_variants_post_data(app, institute_obj, case_obj):
    # GIVEN an initialized app
    # GIVEN a valid user and institute

    with app.test_client() as client:
        # GIVEN that the user could be logged in
        resp = client.get(url_for("auto_login"))
        assert resp.status_code == 200

        # WHEN requesting a clinical filter from the page (POST method)
        data = urlencode({"clinical_filter": True})  # clinical filter

        # WHEN posting an update description request to panel page
        resp = client.post(
            url_for(
                "variants.sv_variants",
                institute_id=institute_obj["internal_id"],
                case_name=case_obj["display_name"],
            ),
            data=data,
            content_type="application/x-www-form-urlencoded",
        )

        # THEN it should return a page
        assert resp.status_code == 200


def test_str_variants(app, institute_obj, case_obj):
    # GIVEN an initialized app
    # GIVEN a valid user and institute

    with app.test_client() as client:
        # GIVEN that the user could be logged in
        resp = client.get(url_for("auto_login"))
        assert resp.status_code == 200

        # WHEN accessing the str-variants page
        resp = client.get(
            url_for(
                "variants.str_variants",
                institute_id=institute_obj["internal_id"],
                case_name=case_obj["display_name"],
            )
        )
        # THEN it should return a page
        assert resp.status_code == 200


def test_cancer_variants(app, institute_obj, case_obj):
    # GIVEN an initialized app
    # GIVEN a valid user and institute

    with app.test_client() as client:
        # GIVEN that the user could be logged in
        resp = client.get(url_for("auto_login"))
        assert resp.status_code == 200

    # WHEN accessing the sv-variants page
    resp = client.get(
        url_for(
            "variants.cancer_variants",
            institute_id=institute_obj["internal_id"],
            case_name=case_obj["display_name"],
        )
    )
    # THEN it should return a page
    assert resp.status_code == 200


def test_filter_cancer_variants_wrong_params(app, institute_obj, case_obj):
    """test filter cancer SNV variants with filter form filled with parameters having the wrong format"""

    # GIVEN an initialized app
    with app.test_client() as client:
        # GIVEN that the user could be logged in
        resp = client.get(url_for("auto_login"))

        # When a POST request with filter containing wrongly formatted parameters is sent
        form_data = {
            "control_frequency": "not a number!",
        }
        resp = client.post(
            url_for(
                "variants.cancer_variants",
                institute_id=institute_obj["internal_id"],
                case_name=case_obj["display_name"],
            ),
            data=form_data,
        )
        # THEN it should return a redirected page
        assert resp.status_code == 302


def test_filter_cancer_variants_by_vaf(app, institute_obj, cancer_case_obj, variant_obj):
    """Tests the cancer form filter by VAF"""

    # GIVEN a database containing a cancer case
    cancer_case_obj["status"] = "inactive"
    assert store.case_collection.insert_one(cancer_case_obj)

    variant_obj["tumor"] = {"alt_freq": 0.49}
    # GIVEN a variant belonging to the case that has tumor alternate frequency
    assert store.variant_collection.find_one_and_update(
        {"_id": variant_obj["_id"]},
        {
            "$set": {
                "case_id": cancer_case_obj["_id"],
                "category": "cancer",
                "tumor": {"alt_freq": 0.49},
            }
        },
    )

    # GIVEN an initialized app
    with app.test_client() as client:
        # GIVEN that the user could be logged in
        resp = client.get(url_for("auto_login"))

        # When the cancer SNV variants page is loaded by GET request (no filter)
        resp = client.get(
            url_for(
                "variants.cancer_variants",
                institute_id=institute_obj["internal_id"],
                case_name=cancer_case_obj["display_name"],
            )
        )

        # THEN it should return a page
        assert resp.status_code == 200
        # With the above variant
        assert variant_obj["_id"] in str(resp.data)

        # When a POST request filter with VAF > than the VAF in test_var is sent to the page
        form_data = {
            "tumor_frequency": 0.5,
        }
        resp = client.post(
            url_for(
                "variants.cancer_variants",
                institute_id=institute_obj["internal_id"],
                case_name=cancer_case_obj["display_name"],
            ),
            data=form_data,
        )
        # THEN it should return a page
        assert resp.status_code == 200
        # Without the variant
        assert variant_obj["_id"] not in str(resp.data)


def test_sv_cancer_variants(app, institute_obj, case_obj):
    # GIVEN an initialized app
    # GIVEN a valid user and institute

    with app.test_client() as client:
        # GIVEN that the user could be logged in
        resp = client.get(url_for("auto_login"))
        assert resp.status_code == 200

        # WHEN accessing the sv-variants page
        resp = client.get(
            url_for(
                "variants.cancer_sv_variants",
                institute_id=institute_obj["internal_id"],
                case_name=case_obj["display_name"],
            )
        )
        # THEN it should return a page
        assert resp.status_code == 200


def test_filter_export_cancer_variants(app, institute_obj, case_obj):
    """Test the variant export functionaliy in  cancer_variants page"""

    # GIVEN an initialized app
    # GIVEN a valid user and institute
    with app.test_client() as client:
        # GIVEN that the user could be logged in
        resp = client.get(url_for("auto_login"))

        form_data = {
            "export": "test",
        }

        # WHEN clicking on "Filter and export" button
        resp = client.post(
            url_for(
                "variants.cancer_variants",
                institute_id=institute_obj["internal_id"],
                case_name=case_obj["display_name"],
            ),
            data=form_data,
        )
        # THEN it should return a valid response
        assert resp.status_code == 200
        # containing a text file
        assert resp.mimetype == "text/csv"<|MERGE_RESOLUTION|>--- conflicted
+++ resolved
@@ -101,24 +101,7 @@
         variant = store.variant_collection.find_one()
 
         # WHEN dismissing a variant using a POST request
-<<<<<<< HEAD
-        dismiss_reasons = [3, 5, 7]
-
-        # GIVEN that dismiss variant options are present in database:
-        for key in dismiss_reasons:
-            store.evaluation_terms_collection.insert_one(
-                {
-                    "key": key,
-                    "tracks": ["rare", "cancer"],
-                    "category": "dismissal_term",
-                    "label": "some label",
-                    "description": "some description",
-                }
-            )
-
-=======
         dismiss_reasons = ["3", "5", "7"]
->>>>>>> dbe2ea35
         form_data = {
             "dismiss": variant["_id"],
             "dismiss_choices": dismiss_reasons,
