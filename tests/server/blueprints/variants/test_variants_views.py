# -*- coding: utf-8 -*-
from urllib.parse import urlencode

import pymongo
from flask import url_for

from scout.server.extensions import store


<<<<<<< HEAD
def test_variants_clinical_filter(
    app, real_variant_database, institute_obj, case_obj, mocker, mock_redirect
):

=======
def test_variants_clinical_filter(app, institute_obj, case_obj, mocker, mock_redirect):
>>>>>>> 4b1901c3
    mocker.patch("scout.server.blueprints.variants.views.redirect", return_value=mock_redirect)

    # GIVEN a variant without clinVar annotations. Also needs to be present in affected individual, have gene id in panel,
    # be sufficiently early in the ranking to appear once it is given a clnsig, but not appear before - actually just pick
    # a known one that goes from no clnsig to having clnsig.
    test_var = store.variant_collection.find_one(
        {
            "document_id": "fd645bd4394f98a50bb7e58f98134fc5",
            "clnsig": {"$exists": False},
            "variant_type": "clinical",
            "category": "snv",
        },
    )
    assert test_var

    # GIVEN an initialized app
    # GIVEN a valid user and institute
    with app.test_client() as client:
        # GIVEN that the user could be logged in
        resp = client.get(url_for("auto_login"))
        assert resp.status_code == 200

        # WHEN submitting form data to the variants page (POST method) with clinical filter
        data = {
            "clinical_filter": "Clinical filter",
            "variant_type": "clinical",
            "gene_panels": "panel1",
        }

        resp = client.post(
            url_for(
                "variants.variants",
                institute_id=institute_obj["internal_id"],
                case_name=case_obj["display_name"],
            ),
            data=data,
        )

        # THEN it should return a page
        assert resp.status_code == 200

        # THEN the variant should not be found on display
        assert test_var["_id"] not in str(resp.data)

        # IF the variant receives a fake clinsig annotation compatible with the clinical filter
        clinsig_criteria = {
            "value": 5,
            "accession": 345986,
            "revstat": "criteria_provided,multiple_submitters,no_conflicts",
        }

        updated_var = store.variant_collection.find_one_and_update(
            {"_id": test_var["_id"]},
            {
                "$set": {
                    "clnsig": [clinsig_criteria],
                    "panels": ["panel1"],
                }
            },
            return_document=pymongo.collection.ReturnDocument.AFTER,
        )

        resp = client.post(
            url_for(
                "variants.variants",
                institute_id=institute_obj["internal_id"],
                case_name=case_obj["display_name"],
            ),
            data=data,
        )

        # THEN it should return a page
        assert resp.status_code == 200

        # containing the variant above
        assert updated_var["_id"] in str(resp.data)


def test_variants(app, institute_obj, case_obj):
    # GIVEN an initialized app
    # GIVEN a valid user and institute

    with app.test_client() as client:
        # GIVEN that the user could be logged in
        resp = client.get(url_for("auto_login"))
        assert resp.status_code == 200

        # WHEN accessing the variants page
        resp = client.get(
            url_for(
                "variants.variants",
                institute_id=institute_obj["internal_id"],
                case_name=case_obj["display_name"],
            )
        )
        # THEN it should return a page
        assert resp.status_code == 200


def test_bulk_reset_dismiss_variants(app, institute_obj, case_obj, mocker, mock_redirect):
    """Test sending a GET request to reset all dismissed variants for a case"""

    mocker.patch("scout.server.blueprints.variants.views.redirect", return_value=mock_redirect)

    # GIVEN an initialized app
    with app.test_client() as client:
        # GIVEN that the user could be logged in
        resp = client.get(url_for("auto_login"))

        # GIVEN a variant
        variant = store.variant_collection.find_one()

        # WHEN dismissing a variant using a POST request
        dismiss_reasons = ["3", "5", "7"]
        form_data = {
            "dismiss": variant["_id"],
            "dismiss_choices": dismiss_reasons,
            "dismiss_submit": "",
        }
        resp = client.post(
            url_for(
                "variants.variants",
                institute_id=institute_obj["internal_id"],
                case_name=case_obj["display_name"],
            ),
            data=form_data,
        )
        # THEN it should return a valid page
        assert resp.status_code == 200
        # The variant should be updated with the dismissed options
        updated_variant = store.variant_collection.find_one({"_id": variant["_id"]})
        assert updated_variant["dismiss_variant"] == dismiss_reasons

        # When all variants from this case are reset to not dismissed using a GET request to the endpoint
        resp = client.get(
            url_for(
                "variants.reset_dismissed",
                institute_id=institute_obj["internal_id"],
                case_name=case_obj["display_name"],
            )
        )
        # THEN it should return redirect to variants page
        assert resp.status_code == 302
        # The variant should NOT be dismissed
        updated_variant = store.variant_collection.find_one({"_id": variant["_id"]})
        assert updated_variant.get("dismiss_variant") is None

        # 2 variant-relative events should be found in the database
        assert sum(1 for i in store.event_collection.find({"category": "variant"})) == 2

        # And one case-specifuc event should also be created
        assert sum(1 for i in store.event_collection.find({"category": "case"})) == 1


def test_variants_research(app, institute_obj, case_obj):
    # GIVEN an initialized app
    # GIVEN a valid user and institute

    with app.test_client() as client:
        # GIVEN that the user could be logged in
        resp = client.get(url_for("auto_login"))
        assert resp.status_code == 200

        # WHEN accessing the variants page
        resp = client.get(
            url_for(
                "variants.variants",
                institute_id=institute_obj["internal_id"],
                case_name=case_obj["display_name"],
                variant_type="research",
            )
        )
        # THEN it should return a page
        assert resp.status_code == 200
        # THEN a reset filters link with variant type should have been made
        assert "variant_type=research" in str(resp.data)


def test_sv_variants(app, institute_obj, case_obj):
    # GIVEN an initialized app
    # GIVEN a valid user and institute

    with app.test_client() as client:
        # GIVEN that the user could be logged in
        resp = client.get(url_for("auto_login"))
        assert resp.status_code == 200

        # WHEN accessing the sv-variants page
        resp = client.get(
            url_for(
                "variants.sv_variants",
                institute_id=institute_obj["internal_id"],
                case_name=case_obj["display_name"],
            )
        )
        # THEN it should return a page
        assert resp.status_code == 200


def test_sv_variants_research(app, institute_obj, case_obj):
    with app.test_client() as client:
        # GIVEN that the user could be logged in
        resp = client.get(url_for("auto_login"))
        assert resp.status_code == 200

        # WHEN accessing the sv-variants page
        resp = client.get(
            url_for(
                "variants.sv_variants",
                institute_id=institute_obj["internal_id"],
                case_name=case_obj["display_name"],
                variant_type="research",
            )
        )
        # THEN it should return a page
        assert resp.status_code == 200
        # THEN a reset filters link with variant type should have been made
        assert "variant_type=research" in str(resp.data)


def test_sv_variants_post_data(app, institute_obj, case_obj):
    # GIVEN an initialized app
    # GIVEN a valid user and institute

    with app.test_client() as client:
        # GIVEN that the user could be logged in
        resp = client.get(url_for("auto_login"))
        assert resp.status_code == 200

        # WHEN requesting a clinical filter from the page (POST method)
        data = urlencode({"clinical_filter": True})  # clinical filter

        # WHEN posting an update description request to panel page
        resp = client.post(
            url_for(
                "variants.sv_variants",
                institute_id=institute_obj["internal_id"],
                case_name=case_obj["display_name"],
            ),
            data=data,
            content_type="application/x-www-form-urlencoded",
        )

        # THEN it should return a page
        assert resp.status_code == 200


def test_str_variants(app, institute_obj, case_obj):
    # GIVEN an initialized app
    # GIVEN a valid user and institute

    with app.test_client() as client:
        # GIVEN that the user could be logged in
        resp = client.get(url_for("auto_login"))
        assert resp.status_code == 200

        # WHEN accessing the str-variants page
        resp = client.get(
            url_for(
                "variants.str_variants",
                institute_id=institute_obj["internal_id"],
                case_name=case_obj["display_name"],
            )
        )
        # THEN it should return a page
        assert resp.status_code == 200


def test_cancer_variants(app, institute_obj, case_obj):
    # GIVEN an initialized app
    # GIVEN a valid user and institute

    with app.test_client() as client:
        # GIVEN that the user could be logged in
        resp = client.get(url_for("auto_login"))
        assert resp.status_code == 200

    # WHEN accessing the sv-variants page
    resp = client.get(
        url_for(
            "variants.cancer_variants",
            institute_id=institute_obj["internal_id"],
            case_name=case_obj["display_name"],
        )
    )
    # THEN it should return a page
    assert resp.status_code == 200


def test_filter_cancer_variants_wrong_params(app, institute_obj, case_obj):
    """test filter cancer SNV variants with filter form filled with parameters having the wrong format"""

    # GIVEN an initialized app
    with app.test_client() as client:
        # GIVEN that the user could be logged in
        resp = client.get(url_for("auto_login"))

        # When a POST request with filter containing wrongly formatted parameters is sent
        form_data = {
            "control_frequency": "not a number!",
        }
        resp = client.post(
            url_for(
                "variants.cancer_variants",
                institute_id=institute_obj["internal_id"],
                case_name=case_obj["display_name"],
            ),
            data=form_data,
        )
        # THEN it should return a redirected page
        assert resp.status_code == 302


def test_filter_cancer_variants_by_vaf(app, institute_obj, cancer_case_obj, cancer_variant_obj):
    """Tests the cancer form filter by VAF"""

    # GIVEN a database containing a cancer case
    assert store.case_collection.insert_one(cancer_case_obj)

    # with a variant with a given tumor VAF
    cancer_variant_obj["tumor"] = {"alt_freq": 0.49}
    assert store.variant_collection.insert_one(cancer_variant_obj)

    # GIVEN a variant belonging to the case that has tumor alternate frequency
    assert store.variant_collection.find_one_and_update(
        {"_id": cancer_variant_obj["_id"]},
        {
            "$set": {
                "case_id": cancer_case_obj["_id"],
                "category": "cancer",
                "tumor": {"alt_freq": 0.49},
            }
        },
    )

    # GIVEN an initialized app
    with app.test_client() as client:
        # GIVEN that the user could be logged in
        resp = client.get(url_for("auto_login"))

        # When the cancer SNV variants page is loaded by GET request (no filter)
        resp = client.get(
            url_for(
                "variants.cancer_variants",
                institute_id=institute_obj["internal_id"],
                case_name=cancer_case_obj["display_name"],
            )
        )

        # THEN it should return a page
        assert resp.status_code == 200
        # With the above variant
        assert cancer_variant_obj["_id"] in str(resp.data)

        # When a POST request filter with VAF > than the VAF in test_var is sent to the page
        form_data = {
            "tumor_frequency": 0.5,
        }
        resp = client.post(
            url_for(
                "variants.cancer_variants",
                institute_id=institute_obj["internal_id"],
                case_name=cancer_case_obj["display_name"],
            ),
            data=form_data,
        )
        # THEN it should return a page
        assert resp.status_code == 200
        # Without the variant
        assert cancer_variant_obj["_id"] not in str(resp.data)


def test_sv_cancer_variants(app, institute_obj, cancer_case_obj):
    """Test the SVs page for a cancer case"""

    # GIVEN a database containing a cancer case
    assert store.case_collection.insert_one(cancer_case_obj)

    # GIVEN an initialized app
    # GIVEN a valid user and institute
    with app.test_client() as client:
        # GIVEN that the user could be logged in
        resp = client.get(url_for("auto_login"))
        assert resp.status_code == 200

        # WHEN accessing the sv-variants page
        resp = client.get(
            url_for(
                "variants.cancer_sv_variants",
                institute_id=institute_obj["internal_id"],
                case_name=cancer_case_obj["display_name"],
            )
        )
        # THEN it should return a page
        assert resp.status_code == 200


def test_filter_export_cancer_variants(app, institute_obj, case_obj):
    """Test the variant export functionaliy in cancer_variants page"""

    # GIVEN an initialized app
    # GIVEN a valid user and institute
    with app.test_client() as client:
        # GIVEN that the user could be logged in
        resp = client.get(url_for("auto_login"))

        form_data = {
            "export": "test",
        }

        # WHEN clicking on "Filter and export" button
        resp = client.post(
            url_for(
                "variants.cancer_variants",
                institute_id=institute_obj["internal_id"],
                case_name=case_obj["display_name"],
            ),
            data=form_data,
        )
        # THEN it should return a valid response
        assert resp.status_code == 200
        # containing a text file
        assert resp.mimetype == "text/csv"


def test_filter_export_str_variants(app, institute_obj, case_obj):
    """Test the variant export functionaliy in str_variants page"""

    # GIVEN an initialized app
    # GIVEN a valid user and institute
    with app.test_client() as client:
        # GIVEN that the user could be logged in
        resp = client.get(url_for("auto_login"))

        form_data = {
            "export": "test",
        }

        # WHEN clicking on "Filter and export" button
        resp = client.post(
            url_for(
                "variants.str_variants",
                institute_id=institute_obj["internal_id"],
                case_name=case_obj["display_name"],
            ),
            data=form_data,
        )
        # THEN it should return a valid response
        assert resp.status_code == 200
        # containing a text file
        assert resp.mimetype == "text/csv"<|MERGE_RESOLUTION|>--- conflicted
+++ resolved
@@ -7,14 +7,9 @@
 from scout.server.extensions import store
 
 
-<<<<<<< HEAD
 def test_variants_clinical_filter(
     app, real_variant_database, institute_obj, case_obj, mocker, mock_redirect
 ):
-
-=======
-def test_variants_clinical_filter(app, institute_obj, case_obj, mocker, mock_redirect):
->>>>>>> 4b1901c3
     mocker.patch("scout.server.blueprints.variants.views.redirect", return_value=mock_redirect)
 
     # GIVEN a variant without clinVar annotations. Also needs to be present in affected individual, have gene id in panel,
