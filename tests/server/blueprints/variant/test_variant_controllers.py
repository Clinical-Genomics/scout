import copy
import datetime
import logging

import responses
from flask import url_for
from flask_login import current_user

from scout.constants import IGV_TRACKS
from scout.server.app import create_app
from scout.server.blueprints.variant.controllers import (
    check_reset_variant_classification,
    get_igv_tracks,
    has_rna_tracks,
    observations,
    tx_overview,
    variant,
    variant_rank_scores,
)
from scout.server.blueprints.variant.utils import evaluation
from scout.server.extensions import cloud_tracks, loqusdb, store

LOG = logging.getLogger(__name__)


def test_check_reset_variant_classification(app, case_obj, variant_obj):
    """Test the check_reset_variant_classification controller
    Assume we are in the situation when it will trigger to clear classifications,
    and make sure it does clear the classification."""

    # GIVEN an app with a current user
    with app.test_client() as client:
        client.get(url_for("auto_login"))

        # GIVEN a variant classified according to ACMG
        assert store.variant_collection.find_one_and_update(
            {"_id": variant_obj["_id"]},
            {"$set": {"acmg_classification": 1}},
        )

        # WHEN retrieving the variant again,
        current_variant = store.variant(variant_obj["_id"])
        # THEN the classification was acutally set
        assert current_variant.get("acmg_classification") is not None

        # GIVEN that there are no separate evaluations stored for the variant
        assert len(list(store.get_evaluations_case_specific(variant_obj["document_id"]))) == 0

        # GIVEN an evaluation object for this classification that is not stored
        deleted_evaluation = dict(
            variant_specific=variant_obj["document_id"],
            variant_id=variant_obj["variant_id"],
            institute_id=case_obj["owner"],
            case_id=case_obj["case_id"],
            classification="LP",
            criteria=[],
            user_id=current_user.email,
            user_name=current_user.name,
            created_at=datetime.datetime.now(),
        )
        deleted_evaluation_obj = evaluation(store, deleted_evaluation)

        # WHEN checking if variant evaluations have been removed,
        # THEN it returns true
        assert check_reset_variant_classification(store, deleted_evaluation_obj, "link")

        # WHEN retrieving the variant again,
        current_variant = store.variant(variant_obj["_id"])
        # THEN the classification has now been cleared
        assert current_variant.get("acmg_classification") is None


def test_variant_rank_scores(case_obj, variant_obj):
    """Test the function that retrieves variant rank scores and info regrding the rank score model applied"""

    # GIVEN a case with SNV variants with rank score model
    assert case_obj["rank_model_version"]
    # GIVEN a snv variant
    assert variant_obj["category"] == "snv"
    # GIVEN that the variant has rank scores:
    variant_obj["rank_score_results"] = [
        {"category": "Splicing", "score": 0},
        {"category": "Inheritance_Models", "score": -12},
        {"category": "Consequence", "score": 1},
    ]

    # GIVEN a test app containing config params to retrieve a genetic model
    test_app = create_app(
        config=dict(
            TESTING=True,
            DEBUG=True,
            MONGO_DBNAME="TEST_DB",
            DEBUG_TB_ENABLED=False,
            LOGIN_DISABLED=True,
            RANK_MODEL_LINK_PREFIX="https://raw.githubusercontent.com/Clinical-Genomics/reference-files/master/rare-disease/rank_model/rank_model_-v",
            RANK_MODEL_LINK_POSTFIX="-.ini",
        )
    )
    with test_app.app_context():
        # THEN the rank score results of the variant should be returned by the function
        rank_score_results = variant_rank_scores(store, case_obj, variant_obj)
        assert isinstance(rank_score_results, list)
        # WITH the relative model ranges values
        assert rank_score_results[0]["model_ranges"]


def test_tx_overview(app):
    """Tests function that collects RefSeq or canonical transcripts to show in the variant view"""
    # GIVEN a variant populated with genes having more than 1 transcripts:
    test_variant = store.variant_collection.find_one({"hgnc_symbols": "POT1"})
    assert len(test_variant["genes"][0]["transcripts"]) > 1

    # WHEN the variant is used to prepare the transcript overview table using the controllers function
    tx_overview(test_variant)
    # THEN variant should be populated with overview_transcripts
    # Overview transcripts should contain the expected keys
    for tx in test_variant["overview_transcripts"]:
        for key in [
            "hgnc_symbol",
            "hgnc_id",
            "decorated_refseq_ids",
            "muted_refseq_ids",
            "transcript_id",
            "is_primary",
            "is_canonical",
            "coding_sequence_name",
            "protein_sequence_name",
            "varsome_link",
            "tp53_link",
            "cbioportal_link",
            "mycancergenome_link",
            "mane",
            "mane_plus",
        ]:
            assert key in tx


def test_has_rna_tracks(case_obj, tmpdir):
    """Test the function that returns True if any individual of a case has RNA tracks available"""

    # GIVEN an individual with splice junctions bed file and rna coverage track
    splicej_bed = tmpdir.join("test.bed")
    rna_cov_bw = tmpdir.join("test.BigWig")
    splicej_bed.write("content")
    rna_cov_bw.write("content")

    for ind in case_obj["individuals"]:
        if ind["phenotype"] == 1:  # Lets's assume only the affected individuals has RNA data
            continue

        ind["splice_junctions_bed"] = str(splicej_bed)
        ind["rna_coverage_bigwig"] = str(rna_cov_bw)

    # THEN case should result having RNA tracks
    assert has_rna_tracks(case_obj) is True


def test_get_igv_tracks():
    """Test function that collects IGV tracks to be used for customising user tracks"""

    # GIVEN an app with public cloud tracks initialized
    patched_track = {"37": [{"name": "test track"}]}
    cloud_tracks.public_tracks = patched_track

    # THEN the get_igv_tracks controller should return the default tracks
    igv_tracks = get_igv_tracks()
    for track in IGV_TRACKS["37"]:
        assert track["name"] in igv_tracks

    # and the name of the public cloud track
    assert "test track" in igv_tracks


@responses.activate
def test_observations_controller_non_existing(app, institute_obj, case_obj, loqusdburl):

    # GIVEN an app with a connected loqusdb instance
    loqus_id = "test"
    assert app.config["LOQUSDB_SETTINGS"][loqus_id]

    var_obj = store.variant_collection.find_one()
    assert var_obj

    ## GIVEN patched request to the loqusdbapi instance
    n_cases = 102
    var_name = f"{var_obj['chromosome']}_{var_obj['position']}_{var_obj['reference']}_{var_obj['alternative']}"
    responses.add(
        responses.GET,
        f"{loqusdburl}/variants/{var_name}",
        json={"total": n_cases, "cases": []},
        status=200,
    )

    # GIVEN that the institute is associated to the same loqusdb instance
    store.institute_collection.find_one_and_update(
        {"_id": institute_obj["_id"]}, {"$set": {"loqusdb_id": loqus_id}}
    )

    ## WHEN updating the case_id for the variant
    var_obj["case_id"] = "internal_id2"

    data = None
    with app.test_client() as client:
        resp = client.get(url_for("auto_login"))
        data = observations(store, loqusdb, case_obj, var_obj)

    ## THEN assert that the number of cases is still returned
    assert data[loqus_id]["total"] == n_cases
    ## THEN assert the cases variable is in data but it's an empty list
    assert data[loqus_id]["cases"] == []


@responses.activate
def test_observations_controller_snv(app, institute_obj, loqusdburl):
    """Testing observation controller to retrieve observations for one SNV variant"""

    case_obj = store.case_collection.find_one()

    # GIVEN an app with a connected loqusdb instance
    loqus_id = "test"
    assert app.config["LOQUSDB_SETTINGS"][loqus_id]

    var_obj = store.variant_collection.find_one()
    assert var_obj["category"] == "snv"
    assert var_obj

    ## GIVEN patched request to the loqusdbapi instance
    var_name = f"{var_obj['chromosome']}_{var_obj['position']}_{var_obj['reference']}_{var_obj['alternative']}"

    responses.add(
        responses.GET,
        f"{loqusdburl}/variants/{var_name}",
        json={"families": [var_obj["case_id"]], "observations": 1},
        status=200,
    )

    # GIVEN that the institute is associated to the same loqusdb instance
    store.institute_collection.find_one_and_update(
        {"_id": institute_obj["_id"]}, {"$set": {"loqusdb_id": loqus_id}}
    )

    ## WHEN updating the case_id for the variant
    var_obj["case_id"] = "internal_id2"

    data = None
    with app.test_client() as client:
        resp = client.get(url_for("auto_login"))
        data = observations(store, loqusdb, case_obj, var_obj)

    ## THEN loqus should return the occurrence from the first case
    assert case_obj["_id"] in data[loqus_id]["families"]
    assert data[loqus_id]["cases"][0]["case"] == case_obj
    assert data[loqus_id]["cases"][0]["variant"]["_id"] == var_obj["_id"]


@responses.activate
def test_observations_controller_sv(app, sv_variant_obj, institute_obj, loqusdburl):
    """Testing observations controller to retrieve observations for one SV variant.
    Test that SV variant similar to a given one from another case is returned
    """
    case_obj = store.case_collection.find_one()

    # GIVEN an app with a connected loqusdb instance
    loqus_id = "test"
    assert app.config["LOQUSDB_SETTINGS"][loqus_id]

    # GIVEN that the institute is associated to the same loqusdb instance
    store.institute_collection.find_one_and_update(
        {"_id": institute_obj["_id"]}, {"$set": {"loqusdb_id": loqus_id}}
    )

    # GIVEN a database with a case with a specific SV variant
    store.variant_collection.insert_one(sv_variant_obj)

    ## GIVEN patched request to the loqusdbapi instance
    req_url = f"{loqusdburl}/svs/?chrom={sv_variant_obj['chromosome']}&end_chrom={sv_variant_obj['end_chrom']}&pos={sv_variant_obj['position']}&end={sv_variant_obj['end']}&sv_type={sv_variant_obj['sub_category'].upper()}"
    responses.add(
        responses.GET,
        req_url,
        json={"families": [sv_variant_obj["case_id"]], "observations": 1},
        status=200,
    )

    # WHEN the same variant is in another case
    sv_variant_obj["case_id"] = "internal_id2"
    # And has a different variant_id
    sv_variant_obj["variant_id"] = "someOtherVarID"

    with app.test_client() as client:
        resp = client.get(url_for("auto_login"))
        # THEN the observation of the original case should be found
        data = observations(store, loqusdb, case_obj, sv_variant_obj)

    ## THEN loqus should return the occurrence from the first case
    assert case_obj["_id"] in data[loqus_id]["families"]
    assert data[loqus_id]["cases"][0]["case"] == case_obj
    assert data[loqus_id]["cases"][0]["variant"]["_id"] == sv_variant_obj["_id"]


def test_case_matching_causatives(app, real_variant_database):
    """Testing the case_matching_causatives function, that returns variants for a case that
    were found causatives in other cases from the same institutet.
    - given that the variant is found in an affected individual of the case
    """
    # GIVEN a populated database
    adapter = real_variant_database
    case_obj = adapter.case_collection.find_one()
    assert case_obj
    institute_obj = adapter.institute_collection.find_one()
    assert institute_obj
    user_obj = adapter.user_collection.find_one()
    assert user_obj
    variant_obj = adapter.variant_collection.find_one()
    assert variant_obj

    # WHEN inserting another case into the database,
    other_case = copy.deepcopy(case_obj)
    other_case["_id"] = "other_case"
    other_case["internal_id"] = "other_case"
    other_case["display_name"] = "other_case"
    # GIVEN that the other case contains the variant in one affected individual
    for ind in other_case["individuals"]:
        ind["phenotype"] = 2  # affected

    adapter.case_collection.insert_one(other_case)

    # GIVEN that the other case shares a variant with the original case,
    other_variant = copy.deepcopy(variant_obj)
    other_variant["case_id"] = "other_case"
    other_variant["_id"] = "other_variant"
    adapter.variant_collection.insert_one(other_variant)

    assert sum(1 for _ in adapter.event_collection.find()) == 0

    # WHEN the original case has a causative variant flagged,
    link = "junk/{}".format(variant_obj["_id"])
    updated_case = adapter.mark_causative(
        institute=institute_obj,
        case=case_obj,
        user=user_obj,
        link=link,
        variant=variant_obj,
    )

    # THEN an event object should have been created linking the variant
    event_obj = adapter.event_collection.find_one()
    assert event_obj["link"] == link

    # THEN an function will find the matching causative
    with app.test_client() as client:
        resp = client.get(url_for("auto_login"))
<<<<<<< HEAD
        other_causatives = [
            adapter.check_causatives(case_obj=other_case, institute_obj=institute_obj)
        ]
        LOG.debug("other causatives: {}".format(other_causatives))
        assert sum(1 for i in other_causatives) > 0
=======
        other_causatives = adapter.case_matching_causatives(
            case_obj=other_case,
        )
        assert sum(1 for _ in other_causatives) == 1
>>>>>>> 5eea0fd4


def test_case_matching_causatives_carrier(app, real_variant_database):
    """Testing the case_matching_causatives function, which should NOT return matching causatives
    when the the case has not affected individuals with the variant"""

    # GIVEN a populated database
    adapter = real_variant_database
    case_obj = adapter.case_collection.find_one()
    assert case_obj
    institute_obj = adapter.institute_collection.find_one()
    assert institute_obj
    user_obj = adapter.user_collection.find_one()
    assert user_obj
    variant_obj = adapter.variant_collection.find_one()
    assert variant_obj

    # WHEN inserting another case into the database,
    other_case = copy.deepcopy(case_obj)
    other_case["_id"] = "other_case"
    other_case["internal_id"] = "other_case"
    other_case["display_name"] = "other_case"

    # GIVEN that the another case has the variant in an unaffected individual
    for ind in other_case["individuals"]:
        ind["phenotype"] = 1  # unaffected

    # insert this case into database
    adapter.case_collection.insert_one(other_case)

    # GIVEN that the other case shares a variant with the original case,
    other_variant = copy.deepcopy(variant_obj)
    other_variant["case_id"] = "other_case"
    other_variant["_id"] = "other_variant"
    adapter.variant_collection.insert_one(other_variant)

    # WHEN the original case has a causative variant flagged,
    link = "junk/{}".format(variant_obj["_id"])
    updated_case = adapter.mark_causative(
        institute=institute_obj,
        case=case_obj,
        user=user_obj,
        link=link,
        variant=variant_obj,
    )

    # THEN the function will NOT return the matching causative from the first case
    with app.test_client() as client:
        resp = client.get(url_for("auto_login"))
        other_causatives = adapter.case_matching_causatives(
            case_obj=other_case,
        )
        assert sum(1 for _ in other_causatives) == 0


def test_variant_controller_with_compounds(app, institute_obj, case_obj):
    ## GIVEN a populated database with a variant that have compounds
    variant_obj = store.variant_collection.find_one({"compounds": {"$exists": True}})
    assert variant_obj
    assert isinstance(variant_obj["compounds"], list)
    assert len(variant_obj["compounds"]) > 0

    category = "snv"
    with app.test_client() as client:
        resp = client.get(url_for("auto_login"))

        institute_id = institute_obj["_id"]
        case_name = case_obj["display_name"]

        var_id = variant_obj["_id"]

        ## WHEN fetching the variant from the controller
        data = variant(
            store,
            institute_id,
            case_name,
            variant_id=var_id,
            add_case=True,
            add_other=True,
            get_overlapping=True,
            variant_type=category,
        )

    ## THEN assert that the compounds are sorted
    combined_score = None
    prev_score = None
    for compound in data["variant"]["compounds"]:
        combined_score = compound["combined_score"]
        if prev_score is None:
            prev_score = combined_score
            continue
        assert combined_score <= prev_score
        prev_score = combined_score


def test_variant_controller_with_clnsig(app, institute_obj, case_obj):

    ## GIVEN a populated database with a variant
    variant_obj = store.variant_collection.find_one({"clnsig": {"$exists": True}})
    assert variant_obj
    assert "clinsig_human" not in variant_obj
    category = "snv"
    with app.test_client() as client:
        resp = client.get(url_for("auto_login"))

        institute_id = institute_obj["_id"]
        case_name = case_obj["display_name"]

        var_id = variant_obj["_id"]

        ## WHEN fetching the variant from the controller
        data = variant(
            store,
            institute_id,
            case_name,
            variant_id=var_id,
            add_case=True,
            add_other=True,
            get_overlapping=True,
            variant_type=category,
        )

    ## THEN assert the data is on correct format

    assert "clinsig_human" in data["variant"]
    assert data["variant"]["clinsig_human"] is not None


def test_variant_controller(app, institute_obj, case_obj, variant_obj):

    ## GIVEN a populated database with a variant
    category = "snv"
    with app.test_client() as client:
        resp = client.get(url_for("auto_login"))

        institute_id = institute_obj["_id"]
        case_name = case_obj["display_name"]

        var_id = variant_obj["_id"]

        ## WHEN fetching the variant from the controller
        data = variant(
            store,
            institute_id,
            case_name,
            variant_id=var_id,
            add_case=True,
            add_other=True,
            get_overlapping=True,
            variant_type=category,
        )

    ## THEN assert the data is on correct format

    assert "overlapping_vars" in data<|MERGE_RESOLUTION|>--- conflicted
+++ resolved
@@ -349,18 +349,10 @@
     # THEN an function will find the matching causative
     with app.test_client() as client:
         resp = client.get(url_for("auto_login"))
-<<<<<<< HEAD
-        other_causatives = [
-            adapter.check_causatives(case_obj=other_case, institute_obj=institute_obj)
-        ]
-        LOG.debug("other causatives: {}".format(other_causatives))
-        assert sum(1 for i in other_causatives) > 0
-=======
         other_causatives = adapter.case_matching_causatives(
             case_obj=other_case,
         )
         assert sum(1 for _ in other_causatives) == 1
->>>>>>> 5eea0fd4
 
 
 def test_case_matching_causatives_carrier(app, real_variant_database):
