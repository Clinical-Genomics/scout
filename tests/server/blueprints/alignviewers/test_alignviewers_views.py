# -*- coding: utf-8 -*-
from flask import session, url_for

from scout.server.extensions import store


def test_remote_static_no_auth(app):
    """Test endpoint that serves alignment files as non-logged user"""
    # GIVEN a running demo app
    with app.test_client() as client:
        # GIVEN that user is not logged in
        resp = client.get(
            url_for(
                "alignviewers.remote_static",
                file="../demo/ACC5963A1_lanes_1234_star_sorted_sj_filtered_sorted.bed.gz",
            )
        )
        # THEN endpoint should return forbidden (403)
        assert resp.status_code == 403


def test_test_remote_static_not_in_session(app):
    """Test endpoint that serves alignment files that are not saved in the session"""

    # GIVEN a running demo app
    with app.test_client() as client:
        # GIVEN that user is ßlogged in
        client.get(url_for("auto_login"))
        # If requested file doesn't have a valid extension
        resp = client.get(
            url_for(
                "alignviewers.remote_static",
                file="config.py",
            )
        )
        # THEN endpoint should return forbidden (403)
        assert resp.status_code == 403


def test_remote_static(app):
    """Test endpoint that serves files as a logged user"""
    # GIVEN a file on disk
    file = "../demo/ACC5963A1_lanes_1234_star_sorted_sj_filtered_sorted.bed.gz"

    # GIVEN a running demo app
    with app.test_client() as client:
        # GIVEN that user is logged in
        client.get(url_for("auto_login"))

        # GIVEN that resource file exists in user session
        with client.session_transaction() as session:
            session["igv_tracks"] = [file]

        # THEN the resource should be available to the user
        resp = client.get(
            url_for(
                "alignviewers.remote_static",
                file=file,
            )
        )
        assert resp.status_code == 200


def test_remote_cors_wrong_resource(app):
    """Test endpoint that serves as a proxy to the actual remote track on the cloud"""
    # GIVEN a resource not present in session["igv_tracks"]
    an_url = "http://google.com"

    # GIVEN a running demo app
    with app.test_client() as client:
        # GIVEN that the user could be logged in
        resp = client.get(url_for("auto_login"))

        # WHEN the remote cors endpoint is invoked with an url
        resp = client.get(url_for("alignviewers.remote_cors", remote_url=an_url))

        # THEN it should return forbidden (403)
        assert resp.status_code == 403


def test_remote_cors(app):
    """Test endpoint that serves as a proxy to the actual remote track on the cloud"""
    # GIVEN an igv track on the cloud
    cloud_track_url = "https://s3-eu-west-1.amazonaws.com/pfigshare-u-files/25777460/GRCh37.variant_call.clinical.pathogenic_or_likely_pathogenic.vcf.gz.tbi"

    # GIVEN a running demo app
    with app.test_client() as client:
        # GIVEN that the user could be logged in
        resp = client.get(url_for("auto_login"))

        # GIVEN that resource url exists in user session
        with client.session_transaction() as session:
            session["igv_tracks"] = [cloud_track_url]

        # WHEN the remote cors endpoint is invoked with cloud_track_url
        resp = client.get(url_for("alignviewers.remote_cors", remote_url=cloud_track_url))

        # THEN response should be successful
        assert resp.status_code == 200


def test_igv_not_authorized(app, user_obj, case_obj, variant_obj):
    """Test view requests and produces igv alignments, when the user dosn't have access to the case"""

<<<<<<< HEAD
    # GIVEN a user that is not an admin nor has access to demo case:
    store.user_collection.find_one_and_update(
        {"_id": user_obj["_id"]},
        {"$set": {"roles": [], "institutes": []}},
        # {"$set": {"roles": ["not_authorized"], "institutes": ["no_institute"]}},
    )

    # GIVEN an initialized app
    with app.test_client() as client:

        # GIVEN that the user is logged in
        r = client.get(url_for("auto_login"))
        print("FIRST RESP")
        print(r)
=======
    # GIVEN an initialized app
    with app.test_client() as client:

        # GIVEN that the user is logged in but not authorized to see the page
        client.get(url_for("auto_login_not_authorized"))
>>>>>>> 299c4cb7

        # WHEN the igv endpoint is invoked with the right parameters
        url = url_for(
            "alignviewers.igv",
            institute_id=case_obj["owner"],
            case_name=case_obj["display_name"],
            variant_id=variant_obj["_id"],
        )
        print("*****")
        print(url)
        print(user_obj)
        print(store.user(user_id=user_obj["_id"]))

        resp = client.get(
            url_for(
                "alignviewers.igv",
                institute_id=case_obj["owner"],
                case_name=case_obj["display_name"],
                variant_id=variant_obj["_id"],
            )
        )

        # Then the response should be "not authorized" (403)
        assert resp.status_code == 403
        1 / 0


def test_igv_authorized(app, user_obj, case_obj, variant_obj):
    """Test view requests and produces igv alignments, when the user has access to the case"""

    # GIVEN an initialized app
    with app.test_client() as client:

        # GIVEN that the user is logged in
        client.get(url_for("auto_login"))

        # WHEN the igv endpoint is invoked with the right parameters
        resp = client.get(
            url_for(
                "alignviewers.igv",
                institute_id=case_obj["owner"],
                case_name=case_obj["display_name"],
                variant_id=variant_obj["_id"],
            )
        )

        # THEN the response should be a valid HTML page
        assert resp.status_code == 200
        # AND when the reponse is closed case IGV tracks should be removed from session
        resp.close()
        assert session.get("igv_tracks") is None<|MERGE_RESOLUTION|>--- conflicted
+++ resolved
@@ -102,41 +102,13 @@
 def test_igv_not_authorized(app, user_obj, case_obj, variant_obj):
     """Test view requests and produces igv alignments, when the user dosn't have access to the case"""
 
-<<<<<<< HEAD
-    # GIVEN a user that is not an admin nor has access to demo case:
-    store.user_collection.find_one_and_update(
-        {"_id": user_obj["_id"]},
-        {"$set": {"roles": [], "institutes": []}},
-        # {"$set": {"roles": ["not_authorized"], "institutes": ["no_institute"]}},
-    )
-
-    # GIVEN an initialized app
-    with app.test_client() as client:
-
-        # GIVEN that the user is logged in
-        r = client.get(url_for("auto_login"))
-        print("FIRST RESP")
-        print(r)
-=======
     # GIVEN an initialized app
     with app.test_client() as client:
 
         # GIVEN that the user is logged in but not authorized to see the page
         client.get(url_for("auto_login_not_authorized"))
->>>>>>> 299c4cb7
 
         # WHEN the igv endpoint is invoked with the right parameters
-        url = url_for(
-            "alignviewers.igv",
-            institute_id=case_obj["owner"],
-            case_name=case_obj["display_name"],
-            variant_id=variant_obj["_id"],
-        )
-        print("*****")
-        print(url)
-        print(user_obj)
-        print(store.user(user_id=user_obj["_id"]))
-
         resp = client.get(
             url_for(
                 "alignviewers.igv",
@@ -146,9 +118,8 @@
             )
         )
 
-        # Then the response should be "not authorized" (403)
+        # THEN the response should be "not authorized" (403)
         assert resp.status_code == 403
-        1 / 0
 
 
 def test_igv_authorized(app, user_obj, case_obj, variant_obj):
