--- conflicted
+++ resolved
@@ -8,66 +8,13 @@
 from scout.parse.case import (
     parse_case,
     parse_case_data,
+    parse_individual,
     parse_individuals,
     parse_ped,
     removeNoneValues,
 )
 
 
-@pytest.mark.parametrize("name, type", [("analysis_date", str), ("analysis_date", datetime), ()])
-def typecheck_mandatory_data(name, type):
-    # GIVEN a load config with date string
-    # WHEN case is parsed
-
-    # THEN the case should have an analysis_date
-    assert isinstance(scout_config["analysis_date"], type)
-
-    # ("collaborators", "owner"),
-    # ("madeline_info", "madeline"),
-
-
-@pytest.mark.parametrize(
-    "case_name, config_name",
-    [
-        ("analysis_date", "analysis_date"),
-        ("case_id", "family"),
-        ("default_panels", "default_gene_panels"),
-        ("delivery_report", "delivery_report"),
-        ("gene_panels", "gene_panels"),
-        ("lims_id", "lims_id"),
-        ("owner", "owner"),
-        ("smn_tsv", "smn_tsv"),
-        ("peddy_ped", "peddy_ped"),
-        ("rank_model_version", "rank_model_version"),
-        ("rank_score_threshold", "rank_score_threshold"),
-    ],
-)
-def test_mandatory_params_are_set(case_name, config_name, scout_config):
-    # GIVEN you load sample information from a scout config
-    # WHEN case is parsed
-    case_data = parse_case(scout_config)
-    # THEN the case should have a owner
-    assert case_data[case_name] == scout_config[config_name]
-
-
-# @pytest.mark.parametrize("vcf_file", ["vcf_snv", "vcf_sv", "vcf_snv_research", "vcf_snv_research"])
-# def test_parse_case_vcf_files(scout_config, vcf_file):
-#     # GIVEN you load sample information from a scout config
-#     # WHEN case is parsed
-#     case_data = parse_case(scout_config)
-#     # THEN the case should the same vcf files as specified in the
-#     assert case_data["vcf_files"][vcf_file] == scout_config[vcf_file]
-def test_parse_case_vcf_files(scout_config):
-    # GIVEN you load sample information from a scout config
-    # WHEN case is parsed
-    case_data = parse_case(scout_config)
-    # THEN the case should the same vcf files as specified in the
-    assert case_data["vcf_files"]["vcf_snv"] == scout_config["vcf_snv"]
-    assert case_data["vcf_files"]["vcf_sv"] == scout_config["vcf_sv"]
-    assert case_data["vcf_files"]["vcf_snv_research"] == scout_config["vcf_snv_research"]
-    assert case_data["vcf_files"]["vcf_sv_research"] == scout_config["vcf_sv_research"]
-
-
 def test_parse_case_no_date(scout_config):
     # GIVEN a load config without a date
     scout_config.pop("analysis_date")
@@ -110,22 +57,6 @@
 @pytest.mark.parametrize(
     "param_name",
     [
-<<<<<<< HEAD
-        "lims_id",
-        "delivery_report",
-        "owner",
-        "rank_model_version",
-        "rank_score_threshold",
-        "gene_panels",
-    ],
-)
-def test_parse_case_parsing(scout_config, param_name):
-    # GIVEN you load sample information from a scout config
-    # WHEN case is parsed
-    case_data = parse_case(scout_config)
-    # THEN the case should have a the parameter
-    assert case_data[param_name] == scout_config[param_name]
-=======
         "analysis_date",
         "cohorts",
         "delivery_report",
@@ -162,20 +93,14 @@
     case_data = parse_case(scout_config)
     # THEN the case a correct case id
     assert case_data[param_name] == scout_config[alias_name]
->>>>>>> eed589b1
-
-
-@pytest.mark.parametrize(
-    ("param_name", "alias_name"),
-    ([("case_id", "family"), ("default_panels", "default_gene_panels")]),
-)
-def test_parse_case_aliases(scout_config, param_name, alias_name):
-    """Certain configuration parameters have an alias externally"""
+
+
+def test_parse_case_madeline(scout_config):
     # GIVEN you load sample information from a scout config
     # WHEN case is parsed
     case_data = parse_case(scout_config)
     # THEN the case a correct case id
-    assert case_data[param_name] == scout_config[alias_name]
+    assert case_data["madeline_info"]
 
 
 def test_parse_case_collaborators(scout_config):
@@ -186,32 +111,15 @@
     assert case_data["collaborators"] == [scout_config["owner"]]
 
 
-<<<<<<< HEAD
-def test_parse_case_madeline(scout_config):
-    # GIVEN you load sample information from a scout config
-    # WHEN case is parsed
-    case_data = parse_case(scout_config)
-    # THEN the case a correct case id
-    assert case_data["madeline_info"]
-
-
-@pytest.mark.parametrize("param_name", ["vcf_snv", "vcf_snv_research", "vcf_sv", "vcf_sv_research"])
-def test_parse_case_vcf_files(scout_config, param_name):
-=======
 @pytest.mark.parametrize(
     "vcf_file", ["vcf_snv", "vcf_sv", "vcf_str", "vcf_snv_research", "vcf_sv_research"]
 )
 def test_parse_case_vcf_files(scout_config, vcf_file):
->>>>>>> eed589b1
     # GIVEN you load sample information from a scout config
     # WHEN case is parsed
     case_data = parse_case(scout_config)
     # THEN the case should the same vcf files as specified in the
-<<<<<<< HEAD
-    assert case_data["vcf_files"][param_name] == scout_config[param_name]
-=======
     assert case_data["vcf_files"][vcf_file] == scout_config[vcf_file]
->>>>>>> eed589b1
 
 
 @pytest.mark.parametrize("bam_name", ["alignment_path", "bam_file", "bam_path"])
@@ -314,10 +222,6 @@
         parse_ped(case_lines)
 
 
-<<<<<<< HEAD
-def test_wrong_relations():
-    """docstring for test_wrong_relations"""
-=======
 def test_no_individuals():
     # GIVEN a list with no indioviduals
     samples = []
@@ -373,7 +277,6 @@
 
 
 def test_wrong_relations(scout_config):
->>>>>>> eed589b1
     # GIVEN a individual with correct family info
     # Nothing should happend here
     assert parse_case(scout_config)
@@ -423,6 +326,7 @@
         sample["upd_regions_bed"] = "path/to/up"
         sample["upd_sites_bed"] = "path/to/us"
         sample["tiddit_coverage_wig"] = "path/to/tc"
+        sample["chromograph_images"] = "path/to/ci"
     scout_config["samples"] = samples
 
     # THEN parsing the config will add those to case data
@@ -437,6 +341,7 @@
                 individual["upd_regions_bed"],
                 individual["upd_sites_bed"],
                 individual["tiddit_coverage_wig"],
+                individual["chromograph_images"],
             )
         )
 
@@ -448,6 +353,7 @@
                 sample["upd_regions_bed"],
                 sample["upd_sites_bed"],
                 sample["tiddit_coverage_wig"],
+                sample["chromograph_images"],
             )
         )
 
