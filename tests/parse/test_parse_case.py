from datetime import datetime
from pprint import pprint as pp

import pytest

from scout.constants import REV_SEX_MAP
from scout.exceptions import ConfigError, PedigreeError
from scout.parse.case import (
    parse_case,
    parse_case_data,
    parse_ped,
    removeNoneValues,
)


@pytest.mark.parametrize("name, type", [("analysis_date", str), ("analysis_date", datetime), ()])
def typecheck_mandatory_data(name, type):
    # GIVEN a load config with date string
    # WHEN case is parsed

    # THEN the case should have an analysis_date
    assert isinstance(scout_config["analysis_date"], type)

    # ("collaborators", "owner"),
    # ("madeline_info", "madeline"),


@pytest.mark.parametrize(
    "case_name, config_name",
    [
        ("analysis_date", "analysis_date"),
        ("case_id", "family"),
        ("default_panels", "default_gene_panels"),
        ("delivery_report", "delivery_report"),
        ("gene_panels", "gene_panels"),
        ("lims_id", "lims_id"),
        ("owner", "owner"),
        ("smn_tsv", "smn_tsv"),
        ("peddy_ped", "peddy_ped"),
        ("rank_model_version", "rank_model_version"),
        ("rank_score_threshold", "rank_score_threshold"),
    ],
)
def test_mandatory_params_are_set(case_name, config_name, scout_config):
    # GIVEN you load sample information from a scout config
    # WHEN case is parsed
    case_data = parse_case(scout_config)
    # THEN the case should have a owner
    assert case_data[case_name] == scout_config[config_name]


# @pytest.mark.parametrize("vcf_file", ["vcf_snv", "vcf_sv", "vcf_snv_research", "vcf_snv_research"])
# def test_parse_case_vcf_files(scout_config, vcf_file):
#     # GIVEN you load sample information from a scout config
#     # WHEN case is parsed
#     case_data = parse_case(scout_config)
#     # THEN the case should the same vcf files as specified in the
#     assert case_data["vcf_files"][vcf_file] == scout_config[vcf_file]
def test_parse_case_vcf_files(scout_config):
    # GIVEN you load sample information from a scout config
    # WHEN case is parsed
    case_data = parse_case(scout_config)
    # THEN the case should the same vcf files as specified in the
    assert case_data["vcf_files"]["vcf_snv"] == scout_config["vcf_snv"]
    assert case_data["vcf_files"]["vcf_sv"] == scout_config["vcf_sv"]
    assert case_data["vcf_files"]["vcf_snv_research"] == scout_config["vcf_snv_research"]
    assert case_data["vcf_files"]["vcf_sv_research"] == scout_config["vcf_sv_research"]


def test_parse_case_no_date(scout_config):
    # GIVEN a load config without a date
    scout_config.pop("analysis_date")
    # WHEN case is parsed
    case_data = parse_case(scout_config)
    # THEN the todays date should have been set
    assert "analysis_date" not in scout_config
    assert isinstance(case_data["analysis_date"], datetime)


def test_parse_case_wrong_date_string(scout_config):
    # GIVEN you load info thats not a date
    scout_config["analysis_date"] = "not a date"
    # WHEN case is parsed
    case_data = parse_case(scout_config)
    # THEN the todays date should have been set
    assert isinstance(scout_config["analysis_date"], str)
    assert isinstance(case_data["analysis_date"], datetime)


def test_parse_case_date_string(scout_config):
    # GIVEN a load config with date string
    # WHEN case is parsed
    scout_config["analysis_date"] = "2019-11-05"
    case_data = parse_case(scout_config)
    # THEN the case should have a datetime object
    assert isinstance(scout_config["analysis_date"], str)
    assert isinstance(case_data["analysis_date"], datetime)


<<<<<<< HEAD
def test_parse_case(scout_config):
=======
def test_parse_case_date(scout_config):
    # GIVEN you load sample information from a scout config
    # WHEN case is parsed
    case_data = parse_case(scout_config)
    # THEN the case should have an analysis_date
    assert isinstance(scout_config["analysis_date"], datetime)
    assert isinstance(case_data["analysis_date"], datetime)


@pytest.mark.parametrize(
    "param_name",
    [
        "lims_id",
        "delivery_report",
        "owner",
        "rank_model_version",
        "rank_score_threshold",
        "gene_panels",
    ],
)
def test_parse_case_parsing(scout_config, param_name):
>>>>>>> 8e7103a2
    # GIVEN you load sample information from a scout config
    # WHEN case is parsed
    case_data = parse_case(scout_config)
    # THEN the case should have a the parameter
    assert case_data[param_name] == scout_config[param_name]


@pytest.mark.parametrize(
    ("param_name", "alias_name"),
    ([("case_id", "family"), ("default_panels", "default_gene_panels")]),
)
def test_parse_case_aliases(scout_config, param_name, alias_name):
    """Certain configuration parameters have an alias externally"""
    # GIVEN you load sample information from a scout config
    # WHEN case is parsed
    case_data = parse_case(scout_config)
    # THEN the case a correct case id
    assert case_data[param_name] == scout_config[alias_name]


<<<<<<< HEAD
def test_parse_case_bam_path(scout_config):
=======
def test_parse_case_collaborators(scout_config):
    # GIVEN you load sample information from a scout config
    # WHEN case is parsed
    case_data = parse_case(scout_config)
    # THEN the case should have a list with collaborators
    assert case_data["collaborators"] == [scout_config["owner"]]


def test_parse_case_madeline(scout_config):
    # GIVEN you load sample information from a scout config
    # WHEN case is parsed
    case_data = parse_case(scout_config)
    # THEN the case a correct case id
    assert case_data["madeline_info"]


@pytest.mark.parametrize("param_name", ["vcf_snv", "vcf_snv_research", "vcf_sv", "vcf_sv_research"])
def test_parse_case_vcf_files(scout_config, param_name):
    # GIVEN you load sample information from a scout config
    # WHEN case is parsed
    case_data = parse_case(scout_config)
    # THEN the case should the same vcf files as specified in the
    assert case_data["vcf_files"][param_name] == scout_config[param_name]


@pytest.mark.parametrize("bam_name", ["alignment_path", "bam_file", "bam_path"])
def test_parse_case_bams(scout_config, bam_name):
>>>>>>> 8e7103a2
    # GIVEN a load config with bam_path as key to bam/cram files
    bam_path = "a bam"
    for sample in scout_config["samples"]:
        sample[bam_name] = bam_path
    # WHEN case is parsed
    case_data = parse_case(scout_config)

    # THEN assert that bam files are added correct
    for ind in case_data["individuals"]:
        assert ind["bam_file"] == bam_path


def test_parse_case_multiple_alignment_files(scout_config):
    # GIVEN a load config with both cram and bam files
    bam_path = "a bam"
    for sample in scout_config["samples"]:
        sample["bam_file"] = bam_path

    cram_path = "a cram"
    for sample in scout_config["samples"]:
        sample["alignment_path"] = cram_path

    # WHEN case is parsed
    case_data = parse_case(scout_config)

    # THEN assert that cram files are added correctly, ignoring bam
    for ind in case_data["individuals"]:
        assert ind["bam_file"] == cram_path


def test_parse_ped_file(ped_file):
    # GIVEN a pedigree with three samples
    with open(ped_file, "r") as case_lines:
        # WHEN parsing out relevant sample info
        family_id, samples = parse_ped(case_lines)
    # THEN it should return correct family id
    assert family_id == "643594"
    # THEN it should return correct number of individuals
    assert len(samples) == 3
    # THEN assert the sex has been converted
    for sample in samples:
        assert sample["sex"] in REV_SEX_MAP


def test_parse_case_ped_file(ped_file):
    # GIVEN a pedigree with three samples
    with open(ped_file, "r") as case_lines:
        # WHEN parsing out relevant sample info
        config_data = parse_case_data(ped=case_lines, owner="cust000")
    # THEN it should return correct family id
    assert config_data["family"] == "643594"
    # THEN it should return correct number of individuals
    assert len(config_data["samples"]) == 3


def test_parse_case_minimal_config(minimal_config):
    # GIVEN a minimal config
    # WHEN parsing the config
    case_data = parse_case(minimal_config)
    # THEN assert is was parsed correct
    assert case_data


def test_parse_ped():
    # GIVEN a pedigree with three samples
    case_lines = [
        "#Family ID\tIndividual ID\tPaternal ID\tMaternal ID\tSex\tPhenotype",
        "636808\tADM1059A1\t0\t0\t1\t1",
        "636808\tADM1059A2\tADM1059A1\tADM1059A3\t1\t2",
        "636808\tADM1059A3\t0\t0\t2\t1",
    ]

    # WHEN parsing out relevant sample info
    family_id, samples = parse_ped(case_lines)
    # THEN it should return correct family id
    assert family_id == "636808"
    # THEN it should return correct number of individuals
    assert len(samples) == 3


# ## Test how problems are handeled when parsing a case


def test_parse_case_two_cases_ped():
    # GIVEN ped lines from multiple families
    case_lines = [
        "#Family ID\tIndividual ID\tPaternal ID\tMaternal ID\tSex\tPhenotype",
        "636808\tADM1059A1\t0\t0\t1\t1",
        "636808\tADM1059A2\tADM1059A1\tADM1059A3\t1\t2",
        "636808\tADM1059A3\t0\t0\t2\t1",
        "636809\tADM1059A3\t0\t0\t2\t1",
    ]
    # WHEN parsing case info
    with pytest.raises(PedigreeError):
        # THEN it should raise since there are multiple families
        parse_ped(case_lines)


def test_wrong_relations():
    """docstring for test_wrong_relations"""
    # GIVEN a individual with correct family info
    sample_info = {
        "sample_id": "1",
        "sex": "male",
        "phenotype": "affected",
        "mother": "3",
        "father": "2",
    }
    mother_info = {
        "sample_id": "3",
        "sex": "female",
        "phenotype": "unaffected",
        "mother": "0",
        "father": "0",
    }
    father_info = {
        "sample_id": "2",
        "sex": "male",
        "phenotype": "unaffected",
        "mother": "0",
        "father": "0",
    }
    samples = [sample_info, mother_info, father_info]
    # Nothong should happend here
    assert parse_individuals(samples)

    # WHEN changing mother id in proband
    sample_info["mother"] = "5"
    # THEN a PedigreeError should be raised
    with pytest.raises(PedigreeError):
        parse_individuals(samples)


def test_removeNoneValues():
    # WHEN a dict *not* containing a value which is None
    d = {"a": "1", "b": 2, "c": 3}

    # THEN calling removeNoneValues(dict) will not change dict
    assert d == removeNoneValues(d)


def test_removeNoneValues():
    # WHEN a dict containing a value which is None
    d = {"a": "1", "b": 2, "c": None}

    # THEN calling removeNoneValues(dict) will remove key-value pair
    # where value=None
    assert {"a": "1", "b": 2} == removeNoneValues(d)


def test_parse_optional_igv_param(scout_config):
    # GIVEN a dict contains optional igv params
    # i.e. rhocall_wig
    samples = scout_config["samples"]

    # WHEN optional parameters are added to config
    for sample in samples:
        sample["rhocall_bed"] = "path/to/rb"
        sample["rhocall_wig"] = "path/to/rw"
        sample["upd_regions_bed"] = "path/to/up"
        sample["upd_sites_bed"] = "path/to/us"
        sample["tiddit_coverage_wig"] = "path/to/tc"
    scout_config["samples"] = samples

    # THEN parsing the config will add those to case data
    case_data = parse_case(scout_config)
    case_list = []
    config_list = []
    for individual in case_data["individuals"]:
        case_list.append(
            (
                individual["rhocall_wig"],
                individual["rhocall_bed"],
                individual["upd_regions_bed"],
                individual["upd_sites_bed"],
                individual["tiddit_coverage_wig"],
            )
        )

    for sample in samples:
        config_list.append(
            (
                sample["rhocall_wig"],
                sample["rhocall_bed"],
                sample["upd_regions_bed"],
                sample["upd_sites_bed"],
                sample["tiddit_coverage_wig"],
            )
        )

    assert config_list == case_list


def test_missing_optional_igv_param(scout_config):
    # WHEN a dict is missing optinal wig param (later passed to igv.js)
    # i.e. rhocall_wig
    scout_config.pop("rhocall_bed", "ignore_return")
    scout_config.pop("rhocall_wig", "ignore_return")
    scout_config.pop("upd_regions_bed", "ignore_return")
    scout_config.pop("upd_sites_bed", "ignore_return")
    scout_config.pop("tiddit_coverage_wig", "ignore_return")

    # THEN parsing the config will not raise an exception
    case_data = parse_case(scout_config)
    assert case_data


@pytest.mark.parametrize("key", ["owner", "family"])
def test_missing_mandatory_config_key(scout_config, key):
    ## GIVEN a scout_config (dict) containing user case information

    ## WHEN deleting key
    scout_config.pop(key)
    ## THEN calling parse_case() will raise ConfigError
    with pytest.raises(ConfigError):
        parse_case(scout_config)


@pytest.mark.parametrize("key", ["smn_tsv"])
def test_missing_config_key(scout_config, key):
    ## GIVEN a scout_config (dict) containing user case information

    ## WHEN deleting key
    scout_config.pop(key)
    ## THEN calling parse_case() will log and continue
    parse_case(scout_config)<|MERGE_RESOLUTION|>--- conflicted
+++ resolved
@@ -97,9 +97,6 @@
     assert isinstance(case_data["analysis_date"], datetime)
 
 
-<<<<<<< HEAD
-def test_parse_case(scout_config):
-=======
 def test_parse_case_date(scout_config):
     # GIVEN you load sample information from a scout config
     # WHEN case is parsed
@@ -121,7 +118,6 @@
     ],
 )
 def test_parse_case_parsing(scout_config, param_name):
->>>>>>> 8e7103a2
     # GIVEN you load sample information from a scout config
     # WHEN case is parsed
     case_data = parse_case(scout_config)
@@ -142,9 +138,6 @@
     assert case_data[param_name] == scout_config[alias_name]
 
 
-<<<<<<< HEAD
-def test_parse_case_bam_path(scout_config):
-=======
 def test_parse_case_collaborators(scout_config):
     # GIVEN you load sample information from a scout config
     # WHEN case is parsed
@@ -172,7 +165,6 @@
 
 @pytest.mark.parametrize("bam_name", ["alignment_path", "bam_file", "bam_path"])
 def test_parse_case_bams(scout_config, bam_name):
->>>>>>> 8e7103a2
     # GIVEN a load config with bam_path as key to bam/cram files
     bam_path = "a bam"
     for sample in scout_config["samples"]:
