--- conflicted
+++ resolved
@@ -752,8 +752,6 @@
     result = adapter.cases(name_query="cohort:{}".format(cohort_name))
     # THEN we should get the case returned
     assert sum(1 for _ in result) == 1
-<<<<<<< HEAD
-=======
 
 
 def test_get_cases_cohort_with_space(real_adapter, case_obj, user_obj):
@@ -770,7 +768,6 @@
     result = adapter.cases(name_query="cohort:{}".format(cohort_name))
     # THEN we should get the case returned
     assert sum(1 for _ in result) == 1
->>>>>>> 8a95bfcd
 
 
 def test_get_cases_solved_since(real_adapter, case_obj, user_obj, institute_obj, variant_obj):
