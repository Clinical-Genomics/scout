import pytest
<<<<<<< HEAD
=======
from pydantic_core._pydantic_core import ValidationError
>>>>>>> d1887ac3

from scout.build.genes.hgnc_gene import build_hgnc_gene


def test_build_hgnc_genes(genes):
    # GIVEN a dictionary with hgnc genes

    # WHEN building hgnc gene objecs
    for hgnc_id in genes:
        gene_info = genes[hgnc_id]
        gene_obj = build_hgnc_gene(gene_info)
        # THEN check that the gene models have a hgnc id
        assert gene_obj["hgnc_id"]


def test_build_hgnc_gene():
    gene_info = {
        "hgnc_id": 100,
        "hgnc_symbol": "TEST",
        "ensembl_gene_id": "ENSTEST",
        "chromosome": "1",
        "start": 1,
        "end": 1000,
    }
    gene_obj = build_hgnc_gene(gene_info)

    assert gene_obj["hgnc_id"] == gene_info["hgnc_id"]
    assert gene_obj["hgnc_symbol"] == gene_info["hgnc_symbol"]
    assert gene_obj["length"] == gene_info["end"] - gene_info["start"]
    assert gene_obj["ensembl_id"] == gene_info["ensembl_gene_id"]


<<<<<<< HEAD
=======
@pytest.mark.parametrize("key", ["hgnc_id"])
def test_build_hgnc_gene_inappropriate_value(test_gene, key):
    ## GIVEN a dictionary with gene information

    # WHEN setting key to a non-valid value
    test_gene[key] = "cause_error"
    # THEN calling build_hgnc_gene() will raise ValueError
    with pytest.raises(ValueError):
        build_hgnc_gene(test_gene)


@pytest.mark.parametrize("key", ["start", "end"])
def test_build_hgnc_gene_inappropriate_type(test_gene, key):
    ## GIVEN a dictionary with gene information

    # WHEN setting key to None
    test_gene[key] = None
    # THEN calling build_hgnc_gene() will raise TypeError
    with pytest.raises(ValidationError):
        build_hgnc_gene(test_gene)


>>>>>>> d1887ac3
@pytest.mark.parametrize("key", ["hgnc_id", "hgnc_symbol", "chromosome", "start", "end"])
def test_build_hgnc_gene_missing_key(test_gene, key):
    ## GIVEN a dictionary with gene information

    # WHEN deleting a required key
    test_gene.pop(key)
<<<<<<< HEAD
    # THEN calling build_hgnc_gene() will return None
    assert build_hgnc_gene(test_gene) is None
=======
    # THEN calling build_hgnc_gene() will raise KeyError
    with pytest.raises(ValidationError):
        build_hgnc_gene(test_gene)
>>>>>>> d1887ac3
<|MERGE_RESOLUTION|>--- conflicted
+++ resolved
@@ -1,8 +1,5 @@
 import pytest
-<<<<<<< HEAD
-=======
 from pydantic_core._pydantic_core import ValidationError
->>>>>>> d1887ac3
 
 from scout.build.genes.hgnc_gene import build_hgnc_gene
 
@@ -35,8 +32,6 @@
     assert gene_obj["ensembl_id"] == gene_info["ensembl_gene_id"]
 
 
-<<<<<<< HEAD
-=======
 @pytest.mark.parametrize("key", ["hgnc_id"])
 def test_build_hgnc_gene_inappropriate_value(test_gene, key):
     ## GIVEN a dictionary with gene information
@@ -59,18 +54,12 @@
         build_hgnc_gene(test_gene)
 
 
->>>>>>> d1887ac3
 @pytest.mark.parametrize("key", ["hgnc_id", "hgnc_symbol", "chromosome", "start", "end"])
 def test_build_hgnc_gene_missing_key(test_gene, key):
     ## GIVEN a dictionary with gene information
 
-    # WHEN deleting a required key
+    # WHEN deleteing key
     test_gene.pop(key)
-<<<<<<< HEAD
-    # THEN calling build_hgnc_gene() will return None
-    assert build_hgnc_gene(test_gene) is None
-=======
     # THEN calling build_hgnc_gene() will raise KeyError
     with pytest.raises(ValidationError):
-        build_hgnc_gene(test_gene)
->>>>>>> d1887ac3
+        build_hgnc_gene(test_gene)