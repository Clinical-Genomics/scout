--- conflicted
+++ resolved
@@ -409,21 +409,17 @@
     res = get_acmg(acmg_terms)
     assert res == "uncertain_significance"
 
-<<<<<<< HEAD
+    acmg_terms = {"PVS1", "PS1", "BS1", "BS2"}
+    res = get_acmg(acmg_terms)
+    assert res == "uncertain_significance"
+
+
+def test_get_acmg_stand_alone_benign():
     acmg_terms = {"PVS1", "PS1", "BA1"}
-=======
-    acmg_terms = ["PVS1", "PS1", "BS1", "BS2"]
->>>>>>> 7a2d0b20
-    res = get_acmg(acmg_terms)
-    assert res == "uncertain_significance"
-
-
-def test_get_acmg_stand_alone_benign():
-    acmg_terms = ["PVS1", "PS1", "BA1"]
     res = get_acmg(acmg_terms)
     assert res == "benign"
 
-    bs_terms = ["BA1", "BS1", "BP1"]
+    acmg_terms = {"BA1", "BS1", "BP1"}
     res = get_acmg(acmg_terms)
     assert res == "benign"
 
