from scout.utils.acmg import (
    get_acmg,
    get_acmg_temperature,
    is_benign,
    is_likely_benign,
    is_likely_pathogenic,
    is_pathogenic,
)


def test_is_pathogenic_1():
    """First criterias for pathogenic:

    Pathogenic
      (i) 1 Very strong (PVS1) AND
        (a) ≥1 Strong (PS1–PS4) OR
        (b) ≥2 Moderate (PM1–PM6) OR
        (c) 1 Moderate (PM1–PM6) and 1 supporting (PP1–PP5) OR
        (d) ≥2 Supporting (PP1–PP5)

    """
    # GIVEN values that fulfill the (a) criteria for pathogenic
    pvs = True
    ps_terms = ["PS1"]
    pm_terms = []
    pp_terms = []
    ## WHEN performing the evaluation
    res = is_pathogenic(pvs, ps_terms, pm_terms, pp_terms)
    ## THEN assert the criterias are fullfilled
    assert res

    ps_terms = []
    res = is_pathogenic(pvs, ps_terms, pm_terms, pp_terms)
    assert not res

    ps_terms = ["PS1", "PS2"]
    res = is_pathogenic(pvs, ps_terms, pm_terms, pp_terms)
    assert res

    # GIVEN values that fulfill the (b) criteria for pathogenic
    pvs = True
    ps_terms = []
    pm_terms = ["PM1", "PM2"]
    pp_terms = []
    ## WHEN performing the evaluation
    res = is_pathogenic(pvs, ps_terms, pm_terms, pp_terms)
    ## THEN assert the criterias are fullfilled
    assert res

    ## GIVEN one to few moderate terms
    pm_terms = ["PM2"]
    ## WHEN performing the evaluation
    res = is_pathogenic(pvs, ps_terms, pm_terms, pp_terms)
    ## THEN assert the criterias are not fullfilled
    assert not res

    # GIVEN values that fulfill the (c) criteria for pathogenic
    pvs = True
    ps_terms = []
    pm_terms = ["PM1"]
    pp_terms = ["PP1"]
    ## WHEN performing the evaluation
    res = is_pathogenic(pvs, ps_terms, pm_terms, pp_terms)
    ## THEN assert the criterias are fullfilled
    assert res

    # GIVEN values that fulfill the (d) criteria for pathogenic
    pvs = True
    ps_terms = []
    pm_terms = []
    pp_terms = ["PP1", "PP2"]
    ## WHEN performing the evaluation
    res = is_pathogenic(pvs, ps_terms, pm_terms, pp_terms)
    ## THEN assert the criterias are fullfilled
    assert res

    ## GIVEN pvs and one supporting term
    pp_terms = ["PP1"]
    ## WHEN performing the evaluation
    res = is_pathogenic(pvs, ps_terms, pm_terms, pp_terms)
    ## THEN assert the criterias are not fullfilled
    assert not res


def test_is_pathogenic_2():
    """First criterias for pathogenic:

    Pathogenic
      (ii) ≥2 Strong (PS1–PS4) OR

    """
    # GIVEN values that fulfill the (ii) criteria for pathogenic
    pvs = False
    ps_terms = ["PS1", "PS2"]
    pm_terms = []
    pp_terms = []
    ## WHEN performing the evaluation
    res = is_pathogenic(pvs, ps_terms, pm_terms, pp_terms)
    ## THEN assert the criterias are fullfilled
    assert res

    ps_terms = ["PS1"]
    ## WHEN performing the evaluation wit only one strong term
    res = is_pathogenic(pvs, ps_terms, pm_terms, pp_terms)
    ## THEN assert the criterias are not fullfilled
    assert not res


def test_is_pathogenic_3():
    """First criterias for pathogenic:

    Pathogenic
      (iii) 1 Strong (PS1–PS4) AND
        (a)≥3 Moderate (PM1–PM6) OR
        (b)2 Moderate (PM1–PM6) AND ≥2 Supporting (PP1–PP5) OR
        (c)1 Moderate (PM1–PM6) AND ≥4 supporting (PP1–PP5)


    """
    # GIVEN values that fulfill the (a) criteria for pathogenic (iii)
    pvs = False
    ps_terms = ["PS1"]
    pm_terms = ["PM1", "PM2", "PM3"]
    pp_terms = []
    ## WHEN performing the evaluation
    res = is_pathogenic(pvs, ps_terms, pm_terms, pp_terms)
    ## THEN assert the criterias are fullfilled
    assert res

    pm_terms = ["PM1", "PM2"]
    ## WHEN performing the evaluation wit only two moderate terms
    res = is_pathogenic(pvs, ps_terms, pm_terms, pp_terms)
    ## THEN assert the criterias are not fullfilled
    assert not res

    # GIVEN values that fulfill the (b) criteria for pathogenic (iii)
    pvs = False
    ps_terms = ["PS1"]
    pm_terms = ["PM1", "PM2"]
    pp_terms = ["PP1", "PP2"]
    ## WHEN performing the evaluation
    res = is_pathogenic(pvs, ps_terms, pm_terms, pp_terms)
    ## THEN assert the criterias are fullfilled
    assert res

    pp_terms = ["PP1"]
    ## WHEN performing the evaluation with only one supporting terms
    res = is_pathogenic(pvs, ps_terms, pm_terms, pp_terms)
    ## THEN assert the criterias are not fullfilled
    assert not res

    # GIVEN values that fulfill the (c) criteria for pathogenic (iii)
    pvs = False
    ps_terms = ["PS1"]
    pm_terms = ["PM1"]
    pp_terms = ["PP1", "PP2", "PP3", "PP4"]
    ## WHEN performing the evaluation
    res = is_pathogenic(pvs, ps_terms, pm_terms, pp_terms)
    ## THEN assert the criterias are fullfilled
    assert res

    pp_terms = ["PP1", "PP2", "PP3"]
    ## WHEN performing the evaluation with only three supporting terms
    res = is_pathogenic(pvs, ps_terms, pm_terms, pp_terms)
    ## THEN assert the criterias are not fullfilled
    assert not res


def test_is_likely_pathogenic_1():
    """First criterias for pathogenic:

    Pathogenic
      (i) 1 Very strong (PVS1) AND 1 moderate (PM1– PM6)

    """
    # GIVEN values that fulfill the (1) criteria for likely pathogenic
    pvs = True
    ps_terms = []
    pm_terms = ["PM1"]
    pp_terms = []
    ## WHEN performing the evaluation
    res = is_likely_pathogenic(pvs, ps_terms, pm_terms, pp_terms)
    ## THEN assert the criterias are fullfilled
    assert res

    pm_terms = []
    res = is_likely_pathogenic(pvs, ps_terms, pm_terms, pp_terms)
    assert not res


def test_is_likely_pathogenic_2():
    """First criterias for pathogenic:

    Pathogenic
      (ii) 1 Strong (PS1–PS4) AND 1–2 moderate (PM1–PM6) OR

    """
    # GIVEN values that fulfill the (1) criteria for likely pathogenic
    pvs = False
    ps_terms = ["PS1"]
    pm_terms = ["PM1"]
    pp_terms = []
    ## WHEN performing the evaluation
    res = is_likely_pathogenic(pvs, ps_terms, pm_terms, pp_terms)
    ## THEN assert the criterias are fullfilled
    assert res

    ps_terms = []
    res = is_likely_pathogenic(pvs, ps_terms, pm_terms, pp_terms)
    assert not res


def test_is_likely_pathogenic_3():
    """First criterias for pathogenic:

    Pathogenic
      (iii) 1 Strong (PS1–PS4) AND ≥2 supporting (PP1–PP5) OR

    """
    # GIVEN values that fulfill the (1) criteria for likely pathogenic
    pvs = False
    ps_terms = ["PS1"]
    pm_terms = []
    pp_terms = ["PP1", "PP2"]
    ## WHEN performing the evaluation
    res = is_likely_pathogenic(pvs, ps_terms, pm_terms, pp_terms)
    ## THEN assert the criterias are fullfilled
    assert res

    pp_terms = ["PP1"]
    res = is_likely_pathogenic(pvs, ps_terms, pm_terms, pp_terms)
    assert not res


def test_is_likely_pathogenic_4():
    """First criterias for pathogenic:

    Pathogenic
      (iv)  ≥3 Moderate (PM1–PM6) OR

    """
    # GIVEN values that fulfill the (1) criteria for likely pathogenic
    pvs = False
    ps_terms = []
    pm_terms = ["PM1", "PM2", "PM3"]
    pp_terms = []
    ## WHEN performing the evaluation
    res = is_likely_pathogenic(pvs, ps_terms, pm_terms, pp_terms)
    ## THEN assert the criterias are fullfilled
    assert res

    pm_terms = ["PM1", "PM2"]
    res = is_likely_pathogenic(pvs, ps_terms, pm_terms, pp_terms)
    assert not res


def test_is_likely_pathogenic_5():
    """First criterias for pathogenic:

    Pathogenic
      (v) 2 Moderate (PM1–PM6) AND ≥2 supporting (PP1–PP5) OR

    """
    # GIVEN values that fulfill the (1) criteria for likely pathogenic
    pvs = False
    ps_terms = []
    pm_terms = ["PM1", "PM2"]
    pp_terms = ["PP1", "PP2"]
    ## WHEN performing the evaluation
    res = is_likely_pathogenic(pvs, ps_terms, pm_terms, pp_terms)
    ## THEN assert the criterias are fullfilled
    assert res

    pp_terms = ["PP1"]
    res = is_likely_pathogenic(pvs, ps_terms, pm_terms, pp_terms)
    assert not res


def test_is_likely_pathogenic_6():
    """First criterias for pathogenic:

    Pathogenic
      (vi) 1 Moderate (PM1–PM6) AND ≥4 supportin (PP1–PP5)

    """
    # GIVEN values that fulfill the (vi) criteria for likely pathogenic
    pvs = False
    ps_terms = []
    pm_terms = ["PM1"]
    pp_terms = ["PP1", "PP2", "PP3", "PP4"]
    ## WHEN performing the evaluation
    res = is_likely_pathogenic(pvs, ps_terms, pm_terms, pp_terms)
    ## THEN assert the criterias are fullfilled
    assert res

    pp_terms = ["PP1", "PP2", "PP3"]
    res = is_likely_pathogenic(pvs, ps_terms, pm_terms, pp_terms)
    assert not res


def test_is_benign_1():
    """First criterias for benign:

    Benign
      (i) 1 Stand-alone (BA1) OR

    """
    # GIVEN values that fulfill the (i) criteria for benign
    ba = True
    bs_terms = []
    ## WHEN performing the evaluation
    res = is_benign(ba, bs_terms)
    ## THEN assert the criterias are fullfilled
    assert res

    ba = False
    res = is_benign(ba, bs_terms)
    assert not res


def test_is_benign_2():
    """Second criterias for benign:

    Benign
      (ii) ≥2 Strong (BS1–BS4)

    """
    # GIVEN values that fulfill the (ii) criteria for benign
    ba = False
    bs_terms = ["BS1", "BS2"]
    ## WHEN performing the evaluation
    res = is_benign(ba, bs_terms)
    ## THEN assert the criterias are fullfilled
    assert res

    bs_terms = ["BS1"]
    res = is_benign(ba, bs_terms)
    assert not res


def test_is_likely_benign_1():
    """First criterias for likely benign:

    Likely Benign
      (i) 1 Strong (BS1–BS4) and 1 supporting (BP1– BP7) OR

    """
    # GIVEN values that fulfill the (i) criteria for likely benign
    bs_terms = ["BS1"]
    bp_terms = ["BP1"]
    ## WHEN performing the evaluation
    res = is_likely_benign(bs_terms, bp_terms)
    ## THEN assert the criterias are fullfilled
    assert res

    bp_terms = []
    res = is_likely_benign(bs_terms, bp_terms)
    assert not res


def test_is_benign_2():
    """Second criterias for likely benign:

    Benign
      (ii) ≥2 Supporting (BP1–BP7)

    """
    # GIVEN values that fulfill the (ii) criteria for likely benign
    bs_terms = []
    bp_terms = ["BP1", "BP2"]
    ## WHEN performing the evaluation
    res = is_likely_benign(bs_terms, bp_terms)
    ## THEN assert the criterias are fullfilled
    assert res

    bp_terms = ["BP1"]
    res = is_likely_benign(bs_terms, bp_terms)
    assert not res


def test_get_acmg_no_terms():
<<<<<<< HEAD
    acmg_terms = {}
=======
    acmg_terms = set()
>>>>>>> 24c7216a
    res = get_acmg(acmg_terms)
    assert res is None


def test_get_acmg_pathogenic():
    acmg_terms = {"PVS1", "PS1"}
    res = get_acmg(acmg_terms)
    assert res == "pathogenic"

    acmg_terms = {"PVS1", "PS1", "BS1"}
    res = get_acmg(acmg_terms)
    assert res == "pathogenic"


def test_get_acmg_modifier():
    acmg_terms = {"PVS1", "PS1"}
    res = get_acmg(acmg_terms)
    assert res == "pathogenic"

    acmg_terms = {"PVS1_Moderate", "PS1"}
    res = get_acmg(acmg_terms)
    assert res == "likely_pathogenic"


def test_get_acmg_uncertain():
    acmg_terms = {"PVS1"}
    res = get_acmg(acmg_terms)
    assert res == "uncertain_significance"

    acmg_terms = {"PVS1", "PS1", "BS1", "BS2"}
    res = get_acmg(acmg_terms)
    assert res == "uncertain_significance"


def test_get_acmg_stand_alone_benign():
    acmg_terms = {"PVS1", "PS1", "BA1"}
    res = get_acmg(acmg_terms)
    assert res == "benign"

    acmg_terms = {"BA1", "BS1", "BP1"}
    res = get_acmg(acmg_terms)
    assert res == "benign"


def test_acmg_modifier_on_both_benign_and_pathogenic():
    acmg_terms = {"PS3_Moderate", "PP1_Moderate", "PP3", "BS1_Supporting"}
    res = get_acmg(acmg_terms)
    assert res == "uncertain_significance"


<<<<<<< HEAD
def test_acmg_temperature():
    acmg_terms = {"PS3_Moderate", "PP1_Moderate", "PP3", "BS1_Supporting"}
    res = get_acmg_temperature(acmg_terms)
    assert res["points"] == 4
    assert res["temperature"] == "Warm"
    assert res["point_classification"] == "VUS"
=======
def test_acmg_benign_moderate():
    acmg_terms = {"BP1_Moderate", "BS1"}
    res = get_acmg(acmg_terms)
    assert res == "likely_benign"
>>>>>>> 24c7216a
<|MERGE_RESOLUTION|>--- conflicted
+++ resolved
@@ -379,11 +379,7 @@
 
 
 def test_get_acmg_no_terms():
-<<<<<<< HEAD
-    acmg_terms = {}
-=======
     acmg_terms = set()
->>>>>>> 24c7216a
     res = get_acmg(acmg_terms)
     assert res is None
 
@@ -433,17 +429,14 @@
     res = get_acmg(acmg_terms)
     assert res == "uncertain_significance"
 
-
-<<<<<<< HEAD
+def test_acmg_benign_moderate():
+    acmg_terms = {"BP1_Moderate", "BS1"}
+    res = get_acmg(acmg_terms)
+    assert res == "likely_benign"
+    
 def test_acmg_temperature():
     acmg_terms = {"PS3_Moderate", "PP1_Moderate", "PP3", "BS1_Supporting"}
     res = get_acmg_temperature(acmg_terms)
     assert res["points"] == 4
     assert res["temperature"] == "Warm"
-    assert res["point_classification"] == "VUS"
-=======
-def test_acmg_benign_moderate():
-    acmg_terms = {"BP1_Moderate", "BS1"}
-    res = get_acmg(acmg_terms)
-    assert res == "likely_benign"
->>>>>>> 24c7216a
+    assert res["point_classification"] == "VUS"