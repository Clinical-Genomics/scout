--- conflicted
+++ resolved
@@ -1440,30 +1440,18 @@
 @pytest.fixture
 def config_file(request):
     """Get the path to a config file"""
-<<<<<<< HEAD
-
-=======
->>>>>>> 413d8301
     return load_path
 
 
 @pytest.fixture
 def panel_1_file(request):
     """Get the path to a config file"""
-<<<<<<< HEAD
-
-=======
->>>>>>> 413d8301
     return panel_path
 
 
 @pytest.fixture
 def hgnc_file(request):
     """Get the path to a hgnc file"""
-<<<<<<< HEAD
-
-=======
->>>>>>> 413d8301
     return hgnc_reduced_path
 
 
@@ -1475,43 +1463,26 @@
 
 @pytest.fixture
 def exons_file(request):
-<<<<<<< HEAD
     """Get the path to an ensembl exons file"""
-=======
-    """Get the path to a ensembl exons file"""
->>>>>>> 413d8301
     return exons37_reduced_path
 
 
 @pytest.fixture
 def exons_38_file(request):
-<<<<<<< HEAD
     """Get the path to an ensembl exons file build 38"""
-=======
-    """Get the path to a ensembl exons file build 38"""
->>>>>>> 413d8301
     return exons38_reduced_path
 
 
 @pytest.fixture
 def genes37_file(request):
-<<<<<<< HEAD
     """Get the path to an ensembl genes file"""
-=======
-    """Get the path to a ensembl genes file"""
->>>>>>> 413d8301
     return genes37_reduced_path
 
 
 @pytest.fixture
 def exac_file(request):
-<<<<<<< HEAD
-    """Get the path to a exac genes file"""
+    """Get the path to an GnomAD/ExAC genes file"""
     return constraints_reduced_path
-=======
-    """Get the path to an exac genes file"""
-    return exac_reduced_path
->>>>>>> 413d8301
 
 
 @pytest.fixture
@@ -1557,70 +1528,42 @@
 @pytest.fixture(scope="function")
 def cancer_snv_file(request):
     """Get the path to a variant file"""
-<<<<<<< HEAD
-
-=======
->>>>>>> 413d8301
     return cancer_snv_path
 
 
 @pytest.fixture(scope="function")
 def sv_clinical_file(request):
     """Get the path to a variant file"""
-<<<<<<< HEAD
-
-=======
->>>>>>> 413d8301
     return clinical_sv_path
 
 
 @pytest.fixture(scope="function")
 def str_clinical_file(request):
     """Get the path to a variant file"""
-<<<<<<< HEAD
-
-=======
->>>>>>> 413d8301
     return clinical_str_path
 
 
 @pytest.fixture(scope="function")
 def empty_sv_clinical_file(request):
     """Get the path to a variant file without variants"""
-<<<<<<< HEAD
-
-=======
->>>>>>> 413d8301
     return empty_sv_clinical_path
 
 
 @pytest.fixture(scope="function")
 def customannotation_snv_file(request):
     """Get the path to a variant file with custom annotations"""
-<<<<<<< HEAD
-
-=======
->>>>>>> 413d8301
     return customannotation_snv_path
 
 
 @pytest.fixture(scope="function")
 def ped_file(request):
     """Get the path to a ped file"""
-<<<<<<< HEAD
-
-=======
->>>>>>> 413d8301
     return ped_path
 
 
 @pytest.fixture(scope="function")
 def scout_config(request, config_file) -> dict:
     """Return a dictionary with scout configs"""
-<<<<<<< HEAD
-
-=======
->>>>>>> 413d8301
     in_handle = get_file_handle(config_file)
     data = yaml.safe_load(in_handle)
     return data
@@ -1662,110 +1605,66 @@
 @pytest.fixture
 def panel_handle(request, panel_1_file):
     """Get a file handle to a gene panel file"""
-<<<<<<< HEAD
-
-=======
->>>>>>> 413d8301
     return get_file_handle(panel_1_file)
 
 
 @pytest.fixture
 def hgnc_handle(request, hgnc_file):
-    """Get a file handle to a hgnc file"""
-<<<<<<< HEAD
-
-=======
->>>>>>> 413d8301
+    """Get a file handle to an hgnc file"""
     return get_file_handle(hgnc_file)
 
 
 @pytest.fixture
 def hgnc_genes(request, hgnc_handle):
     """Get a dictionary with hgnc genes"""
-<<<<<<< HEAD
-
-=======
->>>>>>> 413d8301
     return parse_hgnc_genes(hgnc_handle)
 
 
 @pytest.fixture
 def genes37_handle(request, genes37_file):
-    """Get a file handle to a ensembl gene file"""
-<<<<<<< HEAD
-
-=======
->>>>>>> 413d8301
+    """Get a file handle to an ensembl gene file"""
     return get_file_handle(genes37_file)
 
 
 @pytest.fixture
 def transcripts_handle(request, transcripts_file):
-    """Get a file handle to a ensembl transcripts file"""
-<<<<<<< HEAD
-
-=======
->>>>>>> 413d8301
+    """Get a file handle to an ensembl transcripts file"""
     return get_file_handle(transcripts_file)
 
 
 @pytest.fixture
 def transcripts(request, transcripts_handle):
     """Get the parsed ensembl transcripts"""
-<<<<<<< HEAD
-
-=======
->>>>>>> 413d8301
     return parse_ensembl_transcripts(transcripts_handle)
 
 
 @pytest.fixture
 def exons_handle(request, exons_file):
-    """Get a file handle to a ensembl exons file"""
-<<<<<<< HEAD
-
-=======
->>>>>>> 413d8301
+    """Get a file handle to an ensembl exons file"""
     return get_file_handle(exons_file)
 
 
 @pytest.fixture
 def exons_38_handle(request, exons_38_file):
-    """Get a file handle to a ensembl exons file"""
-<<<<<<< HEAD
-
-=======
->>>>>>> 413d8301
+    """Get a file handle to an ensembl exons file"""
     return get_file_handle(exons_38_file)
 
 
 @pytest.fixture
 def exons(request, exons_handle):
     """Get the parsed ensembl transcripts"""
-<<<<<<< HEAD
-
-=======
->>>>>>> 413d8301
     return parse_ensembl_exons(exons_handle)
 
 
 @pytest.fixture
 def exons_38(request, exons_38_handle):
     """Get the parsed ensembl transcripts"""
-<<<<<<< HEAD
-
-=======
->>>>>>> 413d8301
     return parse_ensembl_exons(exons_38_handle)
 
 
 @pytest.fixture
 def parsed_transcripts(request, transcripts_handle, ensembl_genes):
     """Get the parsed ensembl transcripts"""
-<<<<<<< HEAD
-
-=======
->>>>>>> 413d8301
     transcripts = parse_transcripts(transcripts_handle)
     for tx_id in transcripts:
         tx_info = transcripts[tx_id]
