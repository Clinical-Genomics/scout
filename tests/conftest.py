--- conflicted
+++ resolved
@@ -821,11 +821,6 @@
 
     LOG.info("Adding case to real adapter")
     case_obj = build_case(parsed_case, adapter)
-<<<<<<< HEAD
-    # adapt custom images
-=======
-
->>>>>>> 54809c21
     adapter._add_case(case_obj)
 
     return adapter
