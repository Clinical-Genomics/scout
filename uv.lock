version = 1
revision = 1
requires-python = ">=3.9"
resolution-markers = [
    "python_full_version >= '3.11'",
    "python_full_version == '3.10.*'",
    "python_full_version >= '3.9.2' and python_full_version < '3.10'",
    "python_full_version < '3.9.2'",
]

[[package]]
name = "annotated-types"
version = "0.7.0"
source = { registry = "https://pypi.org/simple" }
sdist = { url = "https://files.pythonhosted.org/packages/ee/67/531ea369ba64dcff5ec9c3402f9f51bf748cec26dde048a2f973a4eea7f5/annotated_types-0.7.0.tar.gz", hash = "sha256:aff07c09a53a08bc8cfccb9c85b05f1aa9a2a6f23728d790723543408344ce89", size = 16081 }
wheels = [
    { url = "https://files.pythonhosted.org/packages/78/b6/6307fbef88d9b5ee7421e68d78a9f162e0da4900bc5f5793f6d3d0e34fb8/annotated_types-0.7.0-py3-none-any.whl", hash = "sha256:1f02e8b43a8fbbc3f3e0d4f0f4bfc8131bcb4eebe8849b8e5c773f3a1c582a53", size = 13643 },
]

[[package]]
name = "anytree"
version = "2.12.1"
source = { registry = "https://pypi.org/simple" }
resolution-markers = [
    "python_full_version < '3.9.2'",
]
dependencies = [
    { name = "six", marker = "python_full_version < '3.9.2'" },
]
sdist = { url = "https://files.pythonhosted.org/packages/f9/44/2dd9c5d0c3befe899738b930aa056e003b1441bfbf34aab8fce90b2b7dea/anytree-2.12.1.tar.gz", hash = "sha256:244def434ccf31b668ed282954e5d315b4e066c4940b94aff4a7962d85947830", size = 31110 }
wheels = [
    { url = "https://files.pythonhosted.org/packages/6a/fb/ff946843e6b55ae9fda84df3964d6c233cd2261dface789f5be02ab79bc5/anytree-2.12.1-py3-none-any.whl", hash = "sha256:5ea9e61caf96db1e5b3d0a914378d2cd83c269dfce1fb8242ce96589fa3382f0", size = 44914 },
]

[[package]]
name = "anytree"
version = "2.13.0"
source = { registry = "https://pypi.org/simple" }
resolution-markers = [
    "python_full_version >= '3.11'",
    "python_full_version == '3.10.*'",
    "python_full_version >= '3.9.2' and python_full_version < '3.10'",
]
sdist = { url = "https://files.pythonhosted.org/packages/bc/a8/eb55fab589c56f9b6be2b3fd6997aa04bb6f3da93b01154ce6fc8e799db2/anytree-2.13.0.tar.gz", hash = "sha256:c9d3aa6825fdd06af7ebb05b4ef291d2db63e62bb1f9b7d9b71354be9d362714", size = 48389 }
wheels = [
    { url = "https://files.pythonhosted.org/packages/7b/98/f6aa7fe0783e42be3093d8ef1b0ecdc22c34c0d69640dfb37f56925cb141/anytree-2.13.0-py3-none-any.whl", hash = "sha256:4cbcf10df36b1f1cba131b7e487ff3edafc9d6e932a3c70071b5b768bab901ff", size = 45077 },
]

[[package]]
name = "authlib"
version = "1.6.0"
source = { registry = "https://pypi.org/simple" }
dependencies = [
    { name = "cryptography" },
]
sdist = { url = "https://files.pythonhosted.org/packages/a2/9d/b1e08d36899c12c8b894a44a5583ee157789f26fc4b176f8e4b6217b56e1/authlib-1.6.0.tar.gz", hash = "sha256:4367d32031b7af175ad3a323d571dc7257b7099d55978087ceae4a0d88cd3210", size = 158371 }
wheels = [
    { url = "https://files.pythonhosted.org/packages/84/29/587c189bbab1ccc8c86a03a5d0e13873df916380ef1be461ebe6acebf48d/authlib-1.6.0-py2.py3-none-any.whl", hash = "sha256:91685589498f79e8655e8a8947431ad6288831d643f11c55c2143ffcc738048d", size = 239981 },
]

[[package]]
name = "babel"
version = "2.17.0"
source = { registry = "https://pypi.org/simple" }
sdist = { url = "https://files.pythonhosted.org/packages/7d/6b/d52e42361e1aa00709585ecc30b3f9684b3ab62530771402248b1b1d6240/babel-2.17.0.tar.gz", hash = "sha256:0c54cffb19f690cdcc52a3b50bcbf71e07a808d1c80d549f2459b9d2cf0afb9d", size = 9951852 }
wheels = [
    { url = "https://files.pythonhosted.org/packages/b7/b8/3fe70c75fe32afc4bb507f75563d39bc5642255d1d94f1f23604725780bf/babel-2.17.0-py3-none-any.whl", hash = "sha256:4d0b53093fdfb4b21c92b5213dba5a1b23885afa8383709427046b21c366e5f2", size = 10182537 },
]

[[package]]
name = "backrefs"
version = "5.9"
source = { registry = "https://pypi.org/simple" }
sdist = { url = "https://files.pythonhosted.org/packages/eb/a7/312f673df6a79003279e1f55619abbe7daebbb87c17c976ddc0345c04c7b/backrefs-5.9.tar.gz", hash = "sha256:808548cb708d66b82ee231f962cb36faaf4f2baab032f2fbb783e9c2fdddaa59", size = 5765857 }
wheels = [
    { url = "https://files.pythonhosted.org/packages/19/4d/798dc1f30468134906575156c089c492cf79b5a5fd373f07fe26c4d046bf/backrefs-5.9-py310-none-any.whl", hash = "sha256:db8e8ba0e9de81fcd635f440deab5ae5f2591b54ac1ebe0550a2ca063488cd9f", size = 380267 },
    { url = "https://files.pythonhosted.org/packages/55/07/f0b3375bf0d06014e9787797e6b7cc02b38ac9ff9726ccfe834d94e9991e/backrefs-5.9-py311-none-any.whl", hash = "sha256:6907635edebbe9b2dc3de3a2befff44d74f30a4562adbb8b36f21252ea19c5cf", size = 392072 },
    { url = "https://files.pythonhosted.org/packages/9d/12/4f345407259dd60a0997107758ba3f221cf89a9b5a0f8ed5b961aef97253/backrefs-5.9-py312-none-any.whl", hash = "sha256:7fdf9771f63e6028d7fee7e0c497c81abda597ea45d6b8f89e8ad76994f5befa", size = 397947 },
    { url = "https://files.pythonhosted.org/packages/10/bf/fa31834dc27a7f05e5290eae47c82690edc3a7b37d58f7fb35a1bdbf355b/backrefs-5.9-py313-none-any.whl", hash = "sha256:cc37b19fa219e93ff825ed1fed8879e47b4d89aa7a1884860e2db64ccd7c676b", size = 399843 },
    { url = "https://files.pythonhosted.org/packages/fc/24/b29af34b2c9c41645a9f4ff117bae860291780d73880f449e0b5d948c070/backrefs-5.9-py314-none-any.whl", hash = "sha256:df5e169836cc8acb5e440ebae9aad4bf9d15e226d3bad049cf3f6a5c20cc8dc9", size = 411762 },
    { url = "https://files.pythonhosted.org/packages/41/ff/392bff89415399a979be4a65357a41d92729ae8580a66073d8ec8d810f98/backrefs-5.9-py39-none-any.whl", hash = "sha256:f48ee18f6252b8f5777a22a00a09a85de0ca931658f1dd96d4406a34f3748c60", size = 380265 },
]

[[package]]
name = "black"
version = "25.1.0"
source = { registry = "https://pypi.org/simple" }
dependencies = [
    { name = "click", version = "8.1.8", source = { registry = "https://pypi.org/simple" }, marker = "python_full_version < '3.10'" },
    { name = "click", version = "8.2.1", source = { registry = "https://pypi.org/simple" }, marker = "python_full_version >= '3.10'" },
    { name = "mypy-extensions" },
    { name = "packaging" },
    { name = "pathspec" },
    { name = "platformdirs" },
    { name = "tomli", marker = "python_full_version < '3.11'" },
    { name = "typing-extensions", marker = "python_full_version < '3.11'" },
]
sdist = { url = "https://files.pythonhosted.org/packages/94/49/26a7b0f3f35da4b5a65f081943b7bcd22d7002f5f0fb8098ec1ff21cb6ef/black-25.1.0.tar.gz", hash = "sha256:33496d5cd1222ad73391352b4ae8da15253c5de89b93a80b3e2c8d9a19ec2666", size = 649449 }
wheels = [
    { url = "https://files.pythonhosted.org/packages/4d/3b/4ba3f93ac8d90410423fdd31d7541ada9bcee1df32fb90d26de41ed40e1d/black-25.1.0-cp310-cp310-macosx_10_9_x86_64.whl", hash = "sha256:759e7ec1e050a15f89b770cefbf91ebee8917aac5c20483bc2d80a6c3a04df32", size = 1629419 },
    { url = "https://files.pythonhosted.org/packages/b4/02/0bde0485146a8a5e694daed47561785e8b77a0466ccc1f3e485d5ef2925e/black-25.1.0-cp310-cp310-macosx_11_0_arm64.whl", hash = "sha256:0e519ecf93120f34243e6b0054db49c00a35f84f195d5bce7e9f5cfc578fc2da", size = 1461080 },
    { url = "https://files.pythonhosted.org/packages/52/0e/abdf75183c830eaca7589144ff96d49bce73d7ec6ad12ef62185cc0f79a2/black-25.1.0-cp310-cp310-manylinux_2_17_x86_64.manylinux2014_x86_64.manylinux_2_28_x86_64.whl", hash = "sha256:055e59b198df7ac0b7efca5ad7ff2516bca343276c466be72eb04a3bcc1f82d7", size = 1766886 },
    { url = "https://files.pythonhosted.org/packages/dc/a6/97d8bb65b1d8a41f8a6736222ba0a334db7b7b77b8023ab4568288f23973/black-25.1.0-cp310-cp310-win_amd64.whl", hash = "sha256:db8ea9917d6f8fc62abd90d944920d95e73c83a5ee3383493e35d271aca872e9", size = 1419404 },
    { url = "https://files.pythonhosted.org/packages/7e/4f/87f596aca05c3ce5b94b8663dbfe242a12843caaa82dd3f85f1ffdc3f177/black-25.1.0-cp311-cp311-macosx_10_9_x86_64.whl", hash = "sha256:a39337598244de4bae26475f77dda852ea00a93bd4c728e09eacd827ec929df0", size = 1614372 },
    { url = "https://files.pythonhosted.org/packages/e7/d0/2c34c36190b741c59c901e56ab7f6e54dad8df05a6272a9747ecef7c6036/black-25.1.0-cp311-cp311-macosx_11_0_arm64.whl", hash = "sha256:96c1c7cd856bba8e20094e36e0f948718dc688dba4a9d78c3adde52b9e6c2299", size = 1442865 },
    { url = "https://files.pythonhosted.org/packages/21/d4/7518c72262468430ead45cf22bd86c883a6448b9eb43672765d69a8f1248/black-25.1.0-cp311-cp311-manylinux_2_17_x86_64.manylinux2014_x86_64.manylinux_2_28_x86_64.whl", hash = "sha256:bce2e264d59c91e52d8000d507eb20a9aca4a778731a08cfff7e5ac4a4bb7096", size = 1749699 },
    { url = "https://files.pythonhosted.org/packages/58/db/4f5beb989b547f79096e035c4981ceb36ac2b552d0ac5f2620e941501c99/black-25.1.0-cp311-cp311-win_amd64.whl", hash = "sha256:172b1dbff09f86ce6f4eb8edf9dede08b1fce58ba194c87d7a4f1a5aa2f5b3c2", size = 1428028 },
    { url = "https://files.pythonhosted.org/packages/83/71/3fe4741df7adf015ad8dfa082dd36c94ca86bb21f25608eb247b4afb15b2/black-25.1.0-cp312-cp312-macosx_10_13_x86_64.whl", hash = "sha256:4b60580e829091e6f9238c848ea6750efed72140b91b048770b64e74fe04908b", size = 1650988 },
    { url = "https://files.pythonhosted.org/packages/13/f3/89aac8a83d73937ccd39bbe8fc6ac8860c11cfa0af5b1c96d081facac844/black-25.1.0-cp312-cp312-macosx_11_0_arm64.whl", hash = "sha256:1e2978f6df243b155ef5fa7e558a43037c3079093ed5d10fd84c43900f2d8ecc", size = 1453985 },
    { url = "https://files.pythonhosted.org/packages/6f/22/b99efca33f1f3a1d2552c714b1e1b5ae92efac6c43e790ad539a163d1754/black-25.1.0-cp312-cp312-manylinux_2_17_x86_64.manylinux2014_x86_64.manylinux_2_28_x86_64.whl", hash = "sha256:3b48735872ec535027d979e8dcb20bf4f70b5ac75a8ea99f127c106a7d7aba9f", size = 1783816 },
    { url = "https://files.pythonhosted.org/packages/18/7e/a27c3ad3822b6f2e0e00d63d58ff6299a99a5b3aee69fa77cd4b0076b261/black-25.1.0-cp312-cp312-win_amd64.whl", hash = "sha256:ea0213189960bda9cf99be5b8c8ce66bb054af5e9e861249cd23471bd7b0b3ba", size = 1440860 },
    { url = "https://files.pythonhosted.org/packages/98/87/0edf98916640efa5d0696e1abb0a8357b52e69e82322628f25bf14d263d1/black-25.1.0-cp313-cp313-macosx_10_13_x86_64.whl", hash = "sha256:8f0b18a02996a836cc9c9c78e5babec10930862827b1b724ddfe98ccf2f2fe4f", size = 1650673 },
    { url = "https://files.pythonhosted.org/packages/52/e5/f7bf17207cf87fa6e9b676576749c6b6ed0d70f179a3d812c997870291c3/black-25.1.0-cp313-cp313-macosx_11_0_arm64.whl", hash = "sha256:afebb7098bfbc70037a053b91ae8437c3857482d3a690fefc03e9ff7aa9a5fd3", size = 1453190 },
    { url = "https://files.pythonhosted.org/packages/e3/ee/adda3d46d4a9120772fae6de454c8495603c37c4c3b9c60f25b1ab6401fe/black-25.1.0-cp313-cp313-manylinux_2_17_x86_64.manylinux2014_x86_64.manylinux_2_28_x86_64.whl", hash = "sha256:030b9759066a4ee5e5aca28c3c77f9c64789cdd4de8ac1df642c40b708be6171", size = 1782926 },
    { url = "https://files.pythonhosted.org/packages/cc/64/94eb5f45dcb997d2082f097a3944cfc7fe87e071907f677e80788a2d7b7a/black-25.1.0-cp313-cp313-win_amd64.whl", hash = "sha256:a22f402b410566e2d1c950708c77ebf5ebd5d0d88a6a2e87c86d9fb48afa0d18", size = 1442613 },
    { url = "https://files.pythonhosted.org/packages/d3/b6/ae7507470a4830dbbfe875c701e84a4a5fb9183d1497834871a715716a92/black-25.1.0-cp39-cp39-macosx_10_9_x86_64.whl", hash = "sha256:a1ee0a0c330f7b5130ce0caed9936a904793576ef4d2b98c40835d6a65afa6a0", size = 1628593 },
    { url = "https://files.pythonhosted.org/packages/24/c1/ae36fa59a59f9363017ed397750a0cd79a470490860bc7713967d89cdd31/black-25.1.0-cp39-cp39-macosx_11_0_arm64.whl", hash = "sha256:f3df5f1bf91d36002b0a75389ca8663510cf0531cca8aa5c1ef695b46d98655f", size = 1460000 },
    { url = "https://files.pythonhosted.org/packages/ac/b6/98f832e7a6c49aa3a464760c67c7856363aa644f2f3c74cf7d624168607e/black-25.1.0-cp39-cp39-manylinux_2_17_x86_64.manylinux2014_x86_64.manylinux_2_28_x86_64.whl", hash = "sha256:d9e6827d563a2c820772b32ce8a42828dc6790f095f441beef18f96aa6f8294e", size = 1765963 },
    { url = "https://files.pythonhosted.org/packages/ce/e9/2cb0a017eb7024f70e0d2e9bdb8c5a5b078c5740c7f8816065d06f04c557/black-25.1.0-cp39-cp39-win_amd64.whl", hash = "sha256:bacabb307dca5ebaf9c118d2d2f6903da0d62c9faa82bd21a33eecc319559355", size = 1419419 },
    { url = "https://files.pythonhosted.org/packages/09/71/54e999902aed72baf26bca0d50781b01838251a462612966e9fc4891eadd/black-25.1.0-py3-none-any.whl", hash = "sha256:95e8176dae143ba9097f351d174fdaf0ccd29efb414b362ae3fd72bf0f710717", size = 207646 },
]

[[package]]
name = "blinker"
version = "1.9.0"
source = { registry = "https://pypi.org/simple" }
sdist = { url = "https://files.pythonhosted.org/packages/21/28/9b3f50ce0e048515135495f198351908d99540d69bfdc8c1d15b73dc55ce/blinker-1.9.0.tar.gz", hash = "sha256:b4ce2265a7abece45e7cc896e98dbebe6cead56bcf805a3d23136d145f5445bf", size = 22460 }
wheels = [
    { url = "https://files.pythonhosted.org/packages/10/cb/f2ad4230dc2eb1a74edf38f1a38b9b52277f75bef262d8908e60d957e13c/blinker-1.9.0-py3-none-any.whl", hash = "sha256:ba0efaa9080b619ff2f3459d1d500c57bddea4a6b424b60a91141db6fd2f08bc", size = 8458 },
]

[[package]]
name = "brotli"
version = "1.1.0"
source = { registry = "https://pypi.org/simple" }
sdist = { url = "https://files.pythonhosted.org/packages/2f/c2/f9e977608bdf958650638c3f1e28f85a1b075f075ebbe77db8555463787b/Brotli-1.1.0.tar.gz", hash = "sha256:81de08ac11bcb85841e440c13611c00b67d3bf82698314928d0b676362546724", size = 7372270 }
wheels = [
    { url = "https://files.pythonhosted.org/packages/6d/3a/dbf4fb970c1019a57b5e492e1e0eae745d32e59ba4d6161ab5422b08eefe/Brotli-1.1.0-cp310-cp310-macosx_10_9_universal2.whl", hash = "sha256:e1140c64812cb9b06c922e77f1c26a75ec5e3f0fb2bf92cc8c58720dec276752", size = 873045 },
    { url = "https://files.pythonhosted.org/packages/dd/11/afc14026ea7f44bd6eb9316d800d439d092c8d508752055ce8d03086079a/Brotli-1.1.0-cp310-cp310-macosx_10_9_x86_64.whl", hash = "sha256:c8fd5270e906eef71d4a8d19b7c6a43760c6abcfcc10c9101d14eb2357418de9", size = 446218 },
    { url = "https://files.pythonhosted.org/packages/36/83/7545a6e7729db43cb36c4287ae388d6885c85a86dd251768a47015dfde32/Brotli-1.1.0-cp310-cp310-manylinux_2_17_aarch64.manylinux2014_aarch64.whl", hash = "sha256:1ae56aca0402a0f9a3431cddda62ad71666ca9d4dc3a10a142b9dce2e3c0cda3", size = 2903872 },
    { url = "https://files.pythonhosted.org/packages/32/23/35331c4d9391fcc0f29fd9bec2c76e4b4eeab769afbc4b11dd2e1098fb13/Brotli-1.1.0-cp310-cp310-manylinux_2_17_ppc64le.manylinux2014_ppc64le.whl", hash = "sha256:43ce1b9935bfa1ede40028054d7f48b5469cd02733a365eec8a329ffd342915d", size = 2941254 },
    { url = "https://files.pythonhosted.org/packages/3b/24/1671acb450c902edb64bd765d73603797c6c7280a9ada85a195f6b78c6e5/Brotli-1.1.0-cp310-cp310-manylinux_2_5_i686.manylinux1_i686.manylinux_2_12_i686.manylinux2010_i686.whl", hash = "sha256:7c4855522edb2e6ae7fdb58e07c3ba9111e7621a8956f481c68d5d979c93032e", size = 2857293 },
    { url = "https://files.pythonhosted.org/packages/d5/00/40f760cc27007912b327fe15bf6bfd8eaecbe451687f72a8abc587d503b3/Brotli-1.1.0-cp310-cp310-manylinux_2_5_x86_64.manylinux1_x86_64.manylinux_2_12_x86_64.manylinux2010_x86_64.whl", hash = "sha256:38025d9f30cf4634f8309c6874ef871b841eb3c347e90b0851f63d1ded5212da", size = 3002385 },
    { url = "https://files.pythonhosted.org/packages/b8/cb/8aaa83f7a4caa131757668c0fb0c4b6384b09ffa77f2fba9570d87ab587d/Brotli-1.1.0-cp310-cp310-musllinux_1_1_aarch64.whl", hash = "sha256:e6a904cb26bfefc2f0a6f240bdf5233be78cd2488900a2f846f3c3ac8489ab80", size = 2911104 },
    { url = "https://files.pythonhosted.org/packages/bc/c4/65456561d89d3c49f46b7fbeb8fe6e449f13bdc8ea7791832c5d476b2faf/Brotli-1.1.0-cp310-cp310-musllinux_1_1_i686.whl", hash = "sha256:a37b8f0391212d29b3a91a799c8e4a2855e0576911cdfb2515487e30e322253d", size = 2809981 },
    { url = "https://files.pythonhosted.org/packages/05/1b/cf49528437bae28abce5f6e059f0d0be6fecdcc1d3e33e7c54b3ca498425/Brotli-1.1.0-cp310-cp310-musllinux_1_1_ppc64le.whl", hash = "sha256:e84799f09591700a4154154cab9787452925578841a94321d5ee8fb9a9a328f0", size = 2935297 },
    { url = "https://files.pythonhosted.org/packages/81/ff/190d4af610680bf0c5a09eb5d1eac6e99c7c8e216440f9c7cfd42b7adab5/Brotli-1.1.0-cp310-cp310-musllinux_1_1_x86_64.whl", hash = "sha256:f66b5337fa213f1da0d9000bc8dc0cb5b896b726eefd9c6046f699b169c41b9e", size = 2930735 },
    { url = "https://files.pythonhosted.org/packages/80/7d/f1abbc0c98f6e09abd3cad63ec34af17abc4c44f308a7a539010f79aae7a/Brotli-1.1.0-cp310-cp310-musllinux_1_2_aarch64.whl", hash = "sha256:5dab0844f2cf82be357a0eb11a9087f70c5430b2c241493fc122bb6f2bb0917c", size = 2933107 },
    { url = "https://files.pythonhosted.org/packages/34/ce/5a5020ba48f2b5a4ad1c0522d095ad5847a0be508e7d7569c8630ce25062/Brotli-1.1.0-cp310-cp310-musllinux_1_2_i686.whl", hash = "sha256:e4fe605b917c70283db7dfe5ada75e04561479075761a0b3866c081d035b01c1", size = 2845400 },
    { url = "https://files.pythonhosted.org/packages/44/89/fa2c4355ab1eecf3994e5a0a7f5492c6ff81dfcb5f9ba7859bd534bb5c1a/Brotli-1.1.0-cp310-cp310-musllinux_1_2_ppc64le.whl", hash = "sha256:1e9a65b5736232e7a7f91ff3d02277f11d339bf34099a56cdab6a8b3410a02b2", size = 3031985 },
    { url = "https://files.pythonhosted.org/packages/af/a4/79196b4a1674143d19dca400866b1a4d1a089040df7b93b88ebae81f3447/Brotli-1.1.0-cp310-cp310-musllinux_1_2_x86_64.whl", hash = "sha256:58d4b711689366d4a03ac7957ab8c28890415e267f9b6589969e74b6e42225ec", size = 2927099 },
    { url = "https://files.pythonhosted.org/packages/e9/54/1c0278556a097f9651e657b873ab08f01b9a9ae4cac128ceb66427d7cd20/Brotli-1.1.0-cp310-cp310-win32.whl", hash = "sha256:be36e3d172dc816333f33520154d708a2657ea63762ec16b62ece02ab5e4daf2", size = 333172 },
    { url = "https://files.pythonhosted.org/packages/f7/65/b785722e941193fd8b571afd9edbec2a9b838ddec4375d8af33a50b8dab9/Brotli-1.1.0-cp310-cp310-win_amd64.whl", hash = "sha256:0c6244521dda65ea562d5a69b9a26120769b7a9fb3db2fe9545935ed6735b128", size = 357255 },
    { url = "https://files.pythonhosted.org/packages/96/12/ad41e7fadd5db55459c4c401842b47f7fee51068f86dd2894dd0dcfc2d2a/Brotli-1.1.0-cp311-cp311-macosx_10_9_universal2.whl", hash = "sha256:a3daabb76a78f829cafc365531c972016e4aa8d5b4bf60660ad8ecee19df7ccc", size = 873068 },
    { url = "https://files.pythonhosted.org/packages/95/4e/5afab7b2b4b61a84e9c75b17814198ce515343a44e2ed4488fac314cd0a9/Brotli-1.1.0-cp311-cp311-macosx_10_9_x86_64.whl", hash = "sha256:c8146669223164fc87a7e3de9f81e9423c67a79d6b3447994dfb9c95da16e2d6", size = 446244 },
    { url = "https://files.pythonhosted.org/packages/9d/e6/f305eb61fb9a8580c525478a4a34c5ae1a9bcb12c3aee619114940bc513d/Brotli-1.1.0-cp311-cp311-manylinux_2_17_aarch64.manylinux2014_aarch64.whl", hash = "sha256:30924eb4c57903d5a7526b08ef4a584acc22ab1ffa085faceb521521d2de32dd", size = 2906500 },
    { url = "https://files.pythonhosted.org/packages/3e/4f/af6846cfbc1550a3024e5d3775ede1e00474c40882c7bf5b37a43ca35e91/Brotli-1.1.0-cp311-cp311-manylinux_2_17_ppc64le.manylinux2014_ppc64le.whl", hash = "sha256:ceb64bbc6eac5a140ca649003756940f8d6a7c444a68af170b3187623b43bebf", size = 2943950 },
    { url = "https://files.pythonhosted.org/packages/b3/e7/ca2993c7682d8629b62630ebf0d1f3bb3d579e667ce8e7ca03a0a0576a2d/Brotli-1.1.0-cp311-cp311-manylinux_2_17_x86_64.manylinux2014_x86_64.whl", hash = "sha256:a469274ad18dc0e4d316eefa616d1d0c2ff9da369af19fa6f3daa4f09671fd61", size = 2918527 },
    { url = "https://files.pythonhosted.org/packages/b3/96/da98e7bedc4c51104d29cc61e5f449a502dd3dbc211944546a4cc65500d3/Brotli-1.1.0-cp311-cp311-manylinux_2_5_i686.manylinux1_i686.manylinux_2_17_i686.manylinux2014_i686.whl", hash = "sha256:524f35912131cc2cabb00edfd8d573b07f2d9f21fa824bd3fb19725a9cf06327", size = 2845489 },
    { url = "https://files.pythonhosted.org/packages/e8/ef/ccbc16947d6ce943a7f57e1a40596c75859eeb6d279c6994eddd69615265/Brotli-1.1.0-cp311-cp311-musllinux_1_1_aarch64.whl", hash = "sha256:5b3cc074004d968722f51e550b41a27be656ec48f8afaeeb45ebf65b561481dd", size = 2914080 },
    { url = "https://files.pythonhosted.org/packages/80/d6/0bd38d758d1afa62a5524172f0b18626bb2392d717ff94806f741fcd5ee9/Brotli-1.1.0-cp311-cp311-musllinux_1_1_i686.whl", hash = "sha256:19c116e796420b0cee3da1ccec3b764ed2952ccfcc298b55a10e5610ad7885f9", size = 2813051 },
    { url = "https://files.pythonhosted.org/packages/14/56/48859dd5d129d7519e001f06dcfbb6e2cf6db92b2702c0c2ce7d97e086c1/Brotli-1.1.0-cp311-cp311-musllinux_1_1_ppc64le.whl", hash = "sha256:510b5b1bfbe20e1a7b3baf5fed9e9451873559a976c1a78eebaa3b86c57b4265", size = 2938172 },
    { url = "https://files.pythonhosted.org/packages/3d/77/a236d5f8cd9e9f4348da5acc75ab032ab1ab2c03cc8f430d24eea2672888/Brotli-1.1.0-cp311-cp311-musllinux_1_1_x86_64.whl", hash = "sha256:a1fd8a29719ccce974d523580987b7f8229aeace506952fa9ce1d53a033873c8", size = 2933023 },
    { url = "https://files.pythonhosted.org/packages/f1/87/3b283efc0f5cb35f7f84c0c240b1e1a1003a5e47141a4881bf87c86d0ce2/Brotli-1.1.0-cp311-cp311-musllinux_1_2_aarch64.whl", hash = "sha256:c247dd99d39e0338a604f8c2b3bc7061d5c2e9e2ac7ba9cc1be5a69cb6cd832f", size = 2935871 },
    { url = "https://files.pythonhosted.org/packages/f3/eb/2be4cc3e2141dc1a43ad4ca1875a72088229de38c68e842746b342667b2a/Brotli-1.1.0-cp311-cp311-musllinux_1_2_i686.whl", hash = "sha256:1b2c248cd517c222d89e74669a4adfa5577e06ab68771a529060cf5a156e9757", size = 2847784 },
    { url = "https://files.pythonhosted.org/packages/66/13/b58ddebfd35edde572ccefe6890cf7c493f0c319aad2a5badee134b4d8ec/Brotli-1.1.0-cp311-cp311-musllinux_1_2_ppc64le.whl", hash = "sha256:2a24c50840d89ded6c9a8fdc7b6ed3692ed4e86f1c4a4a938e1e92def92933e0", size = 3034905 },
    { url = "https://files.pythonhosted.org/packages/84/9c/bc96b6c7db824998a49ed3b38e441a2cae9234da6fa11f6ed17e8cf4f147/Brotli-1.1.0-cp311-cp311-musllinux_1_2_x86_64.whl", hash = "sha256:f31859074d57b4639318523d6ffdca586ace54271a73ad23ad021acd807eb14b", size = 2929467 },
    { url = "https://files.pythonhosted.org/packages/e7/71/8f161dee223c7ff7fea9d44893fba953ce97cf2c3c33f78ba260a91bcff5/Brotli-1.1.0-cp311-cp311-win32.whl", hash = "sha256:39da8adedf6942d76dc3e46653e52df937a3c4d6d18fdc94a7c29d263b1f5b50", size = 333169 },
    { url = "https://files.pythonhosted.org/packages/02/8a/fece0ee1057643cb2a5bbf59682de13f1725f8482b2c057d4e799d7ade75/Brotli-1.1.0-cp311-cp311-win_amd64.whl", hash = "sha256:aac0411d20e345dc0920bdec5548e438e999ff68d77564d5e9463a7ca9d3e7b1", size = 357253 },
    { url = "https://files.pythonhosted.org/packages/5c/d0/5373ae13b93fe00095a58efcbce837fd470ca39f703a235d2a999baadfbc/Brotli-1.1.0-cp312-cp312-macosx_10_13_universal2.whl", hash = "sha256:32d95b80260d79926f5fab3c41701dbb818fde1c9da590e77e571eefd14abe28", size = 815693 },
    { url = "https://files.pythonhosted.org/packages/8e/48/f6e1cdf86751300c288c1459724bfa6917a80e30dbfc326f92cea5d3683a/Brotli-1.1.0-cp312-cp312-macosx_10_13_x86_64.whl", hash = "sha256:b760c65308ff1e462f65d69c12e4ae085cff3b332d894637f6273a12a482d09f", size = 422489 },
    { url = "https://files.pythonhosted.org/packages/06/88/564958cedce636d0f1bed313381dfc4b4e3d3f6015a63dae6146e1b8c65c/Brotli-1.1.0-cp312-cp312-macosx_10_9_universal2.whl", hash = "sha256:316cc9b17edf613ac76b1f1f305d2a748f1b976b033b049a6ecdfd5612c70409", size = 873081 },
    { url = "https://files.pythonhosted.org/packages/58/79/b7026a8bb65da9a6bb7d14329fd2bd48d2b7f86d7329d5cc8ddc6a90526f/Brotli-1.1.0-cp312-cp312-macosx_10_9_x86_64.whl", hash = "sha256:caf9ee9a5775f3111642d33b86237b05808dafcd6268faa492250e9b78046eb2", size = 446244 },
    { url = "https://files.pythonhosted.org/packages/e5/18/c18c32ecea41b6c0004e15606e274006366fe19436b6adccc1ae7b2e50c2/Brotli-1.1.0-cp312-cp312-manylinux_2_17_aarch64.manylinux2014_aarch64.whl", hash = "sha256:70051525001750221daa10907c77830bc889cb6d865cc0b813d9db7fefc21451", size = 2906505 },
    { url = "https://files.pythonhosted.org/packages/08/c8/69ec0496b1ada7569b62d85893d928e865df29b90736558d6c98c2031208/Brotli-1.1.0-cp312-cp312-manylinux_2_17_ppc64le.manylinux2014_ppc64le.whl", hash = "sha256:7f4bf76817c14aa98cc6697ac02f3972cb8c3da93e9ef16b9c66573a68014f91", size = 2944152 },
    { url = "https://files.pythonhosted.org/packages/ab/fb/0517cea182219d6768113a38167ef6d4eb157a033178cc938033a552ed6d/Brotli-1.1.0-cp312-cp312-manylinux_2_17_x86_64.manylinux2014_x86_64.whl", hash = "sha256:d0c5516f0aed654134a2fc936325cc2e642f8a0e096d075209672eb321cff408", size = 2919252 },
    { url = "https://files.pythonhosted.org/packages/c7/53/73a3431662e33ae61a5c80b1b9d2d18f58dfa910ae8dd696e57d39f1a2f5/Brotli-1.1.0-cp312-cp312-manylinux_2_5_i686.manylinux1_i686.manylinux_2_17_i686.manylinux2014_i686.whl", hash = "sha256:6c3020404e0b5eefd7c9485ccf8393cfb75ec38ce75586e046573c9dc29967a0", size = 2845955 },
    { url = "https://files.pythonhosted.org/packages/55/ac/bd280708d9c5ebdbf9de01459e625a3e3803cce0784f47d633562cf40e83/Brotli-1.1.0-cp312-cp312-musllinux_1_1_aarch64.whl", hash = "sha256:4ed11165dd45ce798d99a136808a794a748d5dc38511303239d4e2363c0695dc", size = 2914304 },
    { url = "https://files.pythonhosted.org/packages/76/58/5c391b41ecfc4527d2cc3350719b02e87cb424ef8ba2023fb662f9bf743c/Brotli-1.1.0-cp312-cp312-musllinux_1_1_i686.whl", hash = "sha256:4093c631e96fdd49e0377a9c167bfd75b6d0bad2ace734c6eb20b348bc3ea180", size = 2814452 },
    { url = "https://files.pythonhosted.org/packages/c7/4e/91b8256dfe99c407f174924b65a01f5305e303f486cc7a2e8a5d43c8bec3/Brotli-1.1.0-cp312-cp312-musllinux_1_1_ppc64le.whl", hash = "sha256:7e4c4629ddad63006efa0ef968c8e4751c5868ff0b1c5c40f76524e894c50248", size = 2938751 },
    { url = "https://files.pythonhosted.org/packages/5a/a6/e2a39a5d3b412938362bbbeba5af904092bf3f95b867b4a3eb856104074e/Brotli-1.1.0-cp312-cp312-musllinux_1_1_x86_64.whl", hash = "sha256:861bf317735688269936f755fa136a99d1ed526883859f86e41a5d43c61d8966", size = 2933757 },
    { url = "https://files.pythonhosted.org/packages/13/f0/358354786280a509482e0e77c1a5459e439766597d280f28cb097642fc26/Brotli-1.1.0-cp312-cp312-musllinux_1_2_aarch64.whl", hash = "sha256:87a3044c3a35055527ac75e419dfa9f4f3667a1e887ee80360589eb8c90aabb9", size = 2936146 },
    { url = "https://files.pythonhosted.org/packages/80/f7/daf538c1060d3a88266b80ecc1d1c98b79553b3f117a485653f17070ea2a/Brotli-1.1.0-cp312-cp312-musllinux_1_2_i686.whl", hash = "sha256:c5529b34c1c9d937168297f2c1fde7ebe9ebdd5e121297ff9c043bdb2ae3d6fb", size = 2848055 },
    { url = "https://files.pythonhosted.org/packages/ad/cf/0eaa0585c4077d3c2d1edf322d8e97aabf317941d3a72d7b3ad8bce004b0/Brotli-1.1.0-cp312-cp312-musllinux_1_2_ppc64le.whl", hash = "sha256:ca63e1890ede90b2e4454f9a65135a4d387a4585ff8282bb72964fab893f2111", size = 3035102 },
    { url = "https://files.pythonhosted.org/packages/d8/63/1c1585b2aa554fe6dbce30f0c18bdbc877fa9a1bf5ff17677d9cca0ac122/Brotli-1.1.0-cp312-cp312-musllinux_1_2_x86_64.whl", hash = "sha256:e79e6520141d792237c70bcd7a3b122d00f2613769ae0cb61c52e89fd3443839", size = 2930029 },
    { url = "https://files.pythonhosted.org/packages/5f/3b/4e3fd1893eb3bbfef8e5a80d4508bec17a57bb92d586c85c12d28666bb13/Brotli-1.1.0-cp312-cp312-win32.whl", hash = "sha256:5f4d5ea15c9382135076d2fb28dde923352fe02951e66935a9efaac8f10e81b0", size = 333276 },
    { url = "https://files.pythonhosted.org/packages/3d/d5/942051b45a9e883b5b6e98c041698b1eb2012d25e5948c58d6bf85b1bb43/Brotli-1.1.0-cp312-cp312-win_amd64.whl", hash = "sha256:906bc3a79de8c4ae5b86d3d75a8b77e44404b0f4261714306e3ad248d8ab0951", size = 357255 },
    { url = "https://files.pythonhosted.org/packages/0a/9f/fb37bb8ffc52a8da37b1c03c459a8cd55df7a57bdccd8831d500e994a0ca/Brotli-1.1.0-cp313-cp313-macosx_10_13_universal2.whl", hash = "sha256:8bf32b98b75c13ec7cf774164172683d6e7891088f6316e54425fde1efc276d5", size = 815681 },
    { url = "https://files.pythonhosted.org/packages/06/b3/dbd332a988586fefb0aa49c779f59f47cae76855c2d00f450364bb574cac/Brotli-1.1.0-cp313-cp313-macosx_10_13_x86_64.whl", hash = "sha256:7bc37c4d6b87fb1017ea28c9508b36bbcb0c3d18b4260fcdf08b200c74a6aee8", size = 422475 },
    { url = "https://files.pythonhosted.org/packages/bb/80/6aaddc2f63dbcf2d93c2d204e49c11a9ec93a8c7c63261e2b4bd35198283/Brotli-1.1.0-cp313-cp313-manylinux_2_17_aarch64.manylinux2014_aarch64.whl", hash = "sha256:3c0ef38c7a7014ffac184db9e04debe495d317cc9c6fb10071f7fefd93100a4f", size = 2906173 },
    { url = "https://files.pythonhosted.org/packages/ea/1d/e6ca79c96ff5b641df6097d299347507d39a9604bde8915e76bf026d6c77/Brotli-1.1.0-cp313-cp313-manylinux_2_17_ppc64le.manylinux2014_ppc64le.whl", hash = "sha256:91d7cc2a76b5567591d12c01f019dd7afce6ba8cba6571187e21e2fc418ae648", size = 2943803 },
    { url = "https://files.pythonhosted.org/packages/ac/a3/d98d2472e0130b7dd3acdbb7f390d478123dbf62b7d32bda5c830a96116d/Brotli-1.1.0-cp313-cp313-manylinux_2_17_x86_64.manylinux2014_x86_64.whl", hash = "sha256:a93dde851926f4f2678e704fadeb39e16c35d8baebd5252c9fd94ce8ce68c4a0", size = 2918946 },
    { url = "https://files.pythonhosted.org/packages/c4/a5/c69e6d272aee3e1423ed005d8915a7eaa0384c7de503da987f2d224d0721/Brotli-1.1.0-cp313-cp313-manylinux_2_5_i686.manylinux1_i686.manylinux_2_17_i686.manylinux2014_i686.whl", hash = "sha256:f0db75f47be8b8abc8d9e31bc7aad0547ca26f24a54e6fd10231d623f183d089", size = 2845707 },
    { url = "https://files.pythonhosted.org/packages/58/9f/4149d38b52725afa39067350696c09526de0125ebfbaab5acc5af28b42ea/Brotli-1.1.0-cp313-cp313-musllinux_1_2_aarch64.whl", hash = "sha256:6967ced6730aed543b8673008b5a391c3b1076d834ca438bbd70635c73775368", size = 2936231 },
    { url = "https://files.pythonhosted.org/packages/5a/5a/145de884285611838a16bebfdb060c231c52b8f84dfbe52b852a15780386/Brotli-1.1.0-cp313-cp313-musllinux_1_2_i686.whl", hash = "sha256:7eedaa5d036d9336c95915035fb57422054014ebdeb6f3b42eac809928e40d0c", size = 2848157 },
    { url = "https://files.pythonhosted.org/packages/50/ae/408b6bfb8525dadebd3b3dd5b19d631da4f7d46420321db44cd99dcf2f2c/Brotli-1.1.0-cp313-cp313-musllinux_1_2_ppc64le.whl", hash = "sha256:d487f5432bf35b60ed625d7e1b448e2dc855422e87469e3f450aa5552b0eb284", size = 3035122 },
    { url = "https://files.pythonhosted.org/packages/af/85/a94e5cfaa0ca449d8f91c3d6f78313ebf919a0dbd55a100c711c6e9655bc/Brotli-1.1.0-cp313-cp313-musllinux_1_2_x86_64.whl", hash = "sha256:832436e59afb93e1836081a20f324cb185836c617659b07b129141a8426973c7", size = 2930206 },
    { url = "https://files.pythonhosted.org/packages/c2/f0/a61d9262cd01351df22e57ad7c34f66794709acab13f34be2675f45bf89d/Brotli-1.1.0-cp313-cp313-win32.whl", hash = "sha256:43395e90523f9c23a3d5bdf004733246fba087f2948f87ab28015f12359ca6a0", size = 333804 },
    { url = "https://files.pythonhosted.org/packages/7e/c1/ec214e9c94000d1c1974ec67ced1c970c148aa6b8d8373066123fc3dbf06/Brotli-1.1.0-cp313-cp313-win_amd64.whl", hash = "sha256:9011560a466d2eb3f5a6e4929cf4a09be405c64154e12df0dd72713f6500e32b", size = 358517 },
    { url = "https://files.pythonhosted.org/packages/1b/aa/aa6e0c9848ee4375514af0b27abf470904992939b7363ae78fc8aca8a9a8/Brotli-1.1.0-cp39-cp39-macosx_10_9_universal2.whl", hash = "sha256:5fb2ce4b8045c78ebbc7b8f3c15062e435d47e7393cc57c25115cfd49883747a", size = 873048 },
    { url = "https://files.pythonhosted.org/packages/ae/32/38bba1a8bef9ecb1cda08439fd28d7e9c51aff13b4783a4f1610da90b6c2/Brotli-1.1.0-cp39-cp39-macosx_10_9_x86_64.whl", hash = "sha256:7905193081db9bfa73b1219140b3d315831cbff0d8941f22da695832f0dd188f", size = 446207 },
    { url = "https://files.pythonhosted.org/packages/3c/6a/14cc20ddc53efc274601c8195791a27cfb7acc5e5134e0f8c493a8b8821a/Brotli-1.1.0-cp39-cp39-manylinux_2_17_aarch64.manylinux2014_aarch64.whl", hash = "sha256:a77def80806c421b4b0af06f45d65a136e7ac0bdca3c09d9e2ea4e515367c7e9", size = 2903803 },
    { url = "https://files.pythonhosted.org/packages/9a/26/62b2d894d4e82d7a7f4e0bb9007a42bbc765697a5679b43186acd68d7a79/Brotli-1.1.0-cp39-cp39-manylinux_2_17_ppc64le.manylinux2014_ppc64le.whl", hash = "sha256:8dadd1314583ec0bf2d1379f7008ad627cd6336625d6679cf2f8e67081b83acf", size = 2941149 },
    { url = "https://files.pythonhosted.org/packages/a9/ca/00d55bbdd8631236c61777742d8a8454cf6a87eb4125cad675912c68bec7/Brotli-1.1.0-cp39-cp39-manylinux_2_5_i686.manylinux1_i686.whl", hash = "sha256:901032ff242d479a0efa956d853d16875d42157f98951c0230f69e69f9c09bac", size = 2672253 },
    { url = "https://files.pythonhosted.org/packages/e2/e6/4a730f6e5b5d538e92d09bc51bf69119914f29a222f9e1d65ae4abb27a4e/Brotli-1.1.0-cp39-cp39-manylinux_2_5_x86_64.manylinux1_x86_64.whl", hash = "sha256:22fc2a8549ffe699bfba2256ab2ed0421a7b8fadff114a3d201794e45a9ff578", size = 2757005 },
    { url = "https://files.pythonhosted.org/packages/cb/6b/8cf297987fe3c1bf1c87f0c0b714af2ce47092b8d307b9f6ecbc65f98968/Brotli-1.1.0-cp39-cp39-musllinux_1_1_aarch64.whl", hash = "sha256:ae15b066e5ad21366600ebec29a7ccbc86812ed267e4b28e860b8ca16a2bc474", size = 2910658 },
    { url = "https://files.pythonhosted.org/packages/2c/1f/be9443995821c933aad7159803f84ef4923c6f5b72c2affd001192b310fc/Brotli-1.1.0-cp39-cp39-musllinux_1_1_i686.whl", hash = "sha256:949f3b7c29912693cee0afcf09acd6ebc04c57af949d9bf77d6101ebb61e388c", size = 2809728 },
    { url = "https://files.pythonhosted.org/packages/76/2f/213bab6efa902658c80a1247142d42b138a27ccdd6bade49ca9cd74e714a/Brotli-1.1.0-cp39-cp39-musllinux_1_1_ppc64le.whl", hash = "sha256:89f4988c7203739d48c6f806f1e87a1d96e0806d44f0fba61dba81392c9e474d", size = 2935043 },
    { url = "https://files.pythonhosted.org/packages/27/89/bbb14fa98e895d1e601491fba54a5feec167d262f0d3d537a3b0d4cd0029/Brotli-1.1.0-cp39-cp39-musllinux_1_1_x86_64.whl", hash = "sha256:de6551e370ef19f8de1807d0a9aa2cdfdce2e85ce88b122fe9f6b2b076837e59", size = 2930639 },
    { url = "https://files.pythonhosted.org/packages/14/87/03a6d6e1866eddf9f58cc57e35befbeb5514da87a416befe820150cae63f/Brotli-1.1.0-cp39-cp39-musllinux_1_2_aarch64.whl", hash = "sha256:0737ddb3068957cf1b054899b0883830bb1fec522ec76b1098f9b6e0f02d9419", size = 2932834 },
    { url = "https://files.pythonhosted.org/packages/a4/d5/e5f85e04f75144d1a89421ba432def6bdffc8f28b04f5b7d540bbd03362c/Brotli-1.1.0-cp39-cp39-musllinux_1_2_i686.whl", hash = "sha256:4f3607b129417e111e30637af1b56f24f7a49e64763253bbc275c75fa887d4b2", size = 2845213 },
    { url = "https://files.pythonhosted.org/packages/99/bf/25ef07add7afbb1aacd4460726a1a40370dfd60c0810b6f242a6d3871d7e/Brotli-1.1.0-cp39-cp39-musllinux_1_2_ppc64le.whl", hash = "sha256:6c6e0c425f22c1c719c42670d561ad682f7bfeeef918edea971a79ac5252437f", size = 3031573 },
    { url = "https://files.pythonhosted.org/packages/55/22/948a97bda5c9dc9968d56b9ed722d9727778db43739cf12ef26ff69be94d/Brotli-1.1.0-cp39-cp39-musllinux_1_2_x86_64.whl", hash = "sha256:494994f807ba0b92092a163a0a283961369a65f6cbe01e8891132b7a320e61eb", size = 2926885 },
    { url = "https://files.pythonhosted.org/packages/31/ba/e53d107399b535ef89deb6977dd8eae468e2dde7b1b74c6cbe2c0e31fda2/Brotli-1.1.0-cp39-cp39-win32.whl", hash = "sha256:f0d8a7a6b5983c2496e364b969f0e526647a06b075d034f3297dc66f3b360c64", size = 333171 },
    { url = "https://files.pythonhosted.org/packages/99/b3/f7b3af539f74b82e1c64d28685a5200c631cc14ae751d37d6ed819655627/Brotli-1.1.0-cp39-cp39-win_amd64.whl", hash = "sha256:cdad5b9014d83ca68c25d2e9444e28e967ef16e80f6b436918c700c117a85467", size = 357258 },
]

[[package]]
name = "brotlicffi"
version = "1.1.0.0"
source = { registry = "https://pypi.org/simple" }
dependencies = [
    { name = "cffi" },
]
sdist = { url = "https://files.pythonhosted.org/packages/95/9d/70caa61192f570fcf0352766331b735afa931b4c6bc9a348a0925cc13288/brotlicffi-1.1.0.0.tar.gz", hash = "sha256:b77827a689905143f87915310b93b273ab17888fd43ef350d4832c4a71083c13", size = 465192 }
wheels = [
    { url = "https://files.pythonhosted.org/packages/a2/11/7b96009d3dcc2c931e828ce1e157f03824a69fb728d06bfd7b2fc6f93718/brotlicffi-1.1.0.0-cp37-abi3-macosx_10_9_x86_64.whl", hash = "sha256:9b7ae6bd1a3f0df532b6d67ff674099a96d22bc0948955cb338488c31bfb8851", size = 453786 },
    { url = "https://files.pythonhosted.org/packages/d6/e6/a8f46f4a4ee7856fbd6ac0c6fb0dc65ed181ba46cd77875b8d9bbe494d9e/brotlicffi-1.1.0.0-cp37-abi3-manylinux_2_17_aarch64.manylinux2014_aarch64.whl", hash = "sha256:19ffc919fa4fc6ace69286e0a23b3789b4219058313cf9b45625016bf7ff996b", size = 2911165 },
    { url = "https://files.pythonhosted.org/packages/be/20/201559dff14e83ba345a5ec03335607e47467b6633c210607e693aefac40/brotlicffi-1.1.0.0-cp37-abi3-manylinux_2_17_x86_64.manylinux2014_x86_64.whl", hash = "sha256:9feb210d932ffe7798ee62e6145d3a757eb6233aa9a4e7db78dd3690d7755814", size = 2927895 },
    { url = "https://files.pythonhosted.org/packages/cd/15/695b1409264143be3c933f708a3f81d53c4a1e1ebbc06f46331decbf6563/brotlicffi-1.1.0.0-cp37-abi3-manylinux_2_5_i686.manylinux1_i686.manylinux_2_17_i686.manylinux2014_i686.whl", hash = "sha256:84763dbdef5dd5c24b75597a77e1b30c66604725707565188ba54bab4f114820", size = 2851834 },
    { url = "https://files.pythonhosted.org/packages/b4/40/b961a702463b6005baf952794c2e9e0099bde657d0d7e007f923883b907f/brotlicffi-1.1.0.0-cp37-abi3-win32.whl", hash = "sha256:1b12b50e07c3911e1efa3a8971543e7648100713d4e0971b13631cce22c587eb", size = 341731 },
    { url = "https://files.pythonhosted.org/packages/1c/fa/5408a03c041114ceab628ce21766a4ea882aa6f6f0a800e04ee3a30ec6b9/brotlicffi-1.1.0.0-cp37-abi3-win_amd64.whl", hash = "sha256:994a4f0681bb6c6c3b0925530a1926b7a189d878e6e5e38fae8efa47c5d9c613", size = 366783 },
    { url = "https://files.pythonhosted.org/packages/e5/3b/bd4f3d2bcf2306ae66b0346f5b42af1962480b200096ffc7abc3bd130eca/brotlicffi-1.1.0.0-pp310-pypy310_pp73-macosx_10_9_x86_64.whl", hash = "sha256:2e4aeb0bd2540cb91b069dbdd54d458da8c4334ceaf2d25df2f4af576d6766ca", size = 397397 },
    { url = "https://files.pythonhosted.org/packages/54/10/1fd57864449360852c535c2381ee7120ba8f390aa3869df967c44ca7eba1/brotlicffi-1.1.0.0-pp310-pypy310_pp73-manylinux_2_17_aarch64.manylinux2014_aarch64.whl", hash = "sha256:4b7b0033b0d37bb33009fb2fef73310e432e76f688af76c156b3594389d81391", size = 379698 },
    { url = "https://files.pythonhosted.org/packages/e5/95/15aa422aa6450e6556e54a5fd1650ff59f470aed77ac739aa90ab63dc611/brotlicffi-1.1.0.0-pp310-pypy310_pp73-manylinux_2_17_x86_64.manylinux2014_x86_64.whl", hash = "sha256:54a07bb2374a1eba8ebb52b6fafffa2afd3c4df85ddd38fcc0511f2bb387c2a8", size = 378635 },
    { url = "https://files.pythonhosted.org/packages/6c/a7/f254e13b2cb43337d6d99a4ec10394c134e41bfda8a2eff15b75627f4a3d/brotlicffi-1.1.0.0-pp310-pypy310_pp73-manylinux_2_5_i686.manylinux1_i686.manylinux_2_17_i686.manylinux2014_i686.whl", hash = "sha256:7901a7dc4b88f1c1475de59ae9be59799db1007b7d059817948d8e4f12e24e35", size = 385719 },
    { url = "https://files.pythonhosted.org/packages/72/a9/0971251c4427c14b2a827dba3d910d4d3330dabf23d4278bf6d06a978847/brotlicffi-1.1.0.0-pp310-pypy310_pp73-win_amd64.whl", hash = "sha256:ce01c7316aebc7fce59da734286148b1d1b9455f89cf2c8a4dfce7d41db55c2d", size = 361760 },
    { url = "https://files.pythonhosted.org/packages/35/9b/e0b577351e1d9d5890e1a56900c4ceaaef783b807145cd229446a43cf437/brotlicffi-1.1.0.0-pp39-pypy39_pp73-macosx_10_9_x86_64.whl", hash = "sha256:1a807d760763e398bbf2c6394ae9da5815901aa93ee0a37bca5efe78d4ee3171", size = 397392 },
    { url = "https://files.pythonhosted.org/packages/4f/7f/a16534d28386f74781db8b4544a764cf955abae336379a76f50e745bb0ee/brotlicffi-1.1.0.0-pp39-pypy39_pp73-manylinux_2_17_aarch64.manylinux2014_aarch64.whl", hash = "sha256:fa8ca0623b26c94fccc3a1fdd895be1743b838f3917300506d04aa3346fd2a14", size = 379695 },
    { url = "https://files.pythonhosted.org/packages/50/2a/699388b5e489726991132441b55aff0691dd73c49105ef220408a5ab98d6/brotlicffi-1.1.0.0-pp39-pypy39_pp73-manylinux_2_17_x86_64.manylinux2014_x86_64.whl", hash = "sha256:3de0cf28a53a3238b252aca9fed1593e9d36c1d116748013339f0949bfc84112", size = 378629 },
    { url = "https://files.pythonhosted.org/packages/4a/3f/58254e7fbe6011bf043e4dcade0e16995a9f82b731734fad97220d201f42/brotlicffi-1.1.0.0-pp39-pypy39_pp73-manylinux_2_5_i686.manylinux1_i686.manylinux_2_17_i686.manylinux2014_i686.whl", hash = "sha256:6be5ec0e88a4925c91f3dea2bb0013b3a2accda6f77238f76a34a1ea532a1cb0", size = 385712 },
    { url = "https://files.pythonhosted.org/packages/40/16/2a29a625a6f74d13726387f83484dfaaf6fcdaafaadfbe26a0412ae268cc/brotlicffi-1.1.0.0-pp39-pypy39_pp73-win_amd64.whl", hash = "sha256:d9eb71bb1085d996244439154387266fd23d6ad37161f6f52f1cd41dd95a3808", size = 361747 },
]

[[package]]
name = "cairocffi"
version = "1.7.1"
source = { registry = "https://pypi.org/simple" }
dependencies = [
    { name = "cffi" },
]
sdist = { url = "https://files.pythonhosted.org/packages/70/c5/1a4dc131459e68a173cbdab5fad6b524f53f9c1ef7861b7698e998b837cc/cairocffi-1.7.1.tar.gz", hash = "sha256:2e48ee864884ec4a3a34bfa8c9ab9999f688286eb714a15a43ec9d068c36557b", size = 88096 }
wheels = [
    { url = "https://files.pythonhosted.org/packages/93/d8/ba13451aa6b745c49536e87b6bf8f629b950e84bd0e8308f7dc6883b67e2/cairocffi-1.7.1-py3-none-any.whl", hash = "sha256:9803a0e11f6c962f3b0ae2ec8ba6ae45e957a146a004697a1ac1bbf16b073b3f", size = 75611 },
]

[[package]]
name = "cairosvg"
version = "2.8.2"
source = { registry = "https://pypi.org/simple" }
dependencies = [
    { name = "cairocffi" },
    { name = "cssselect2" },
    { name = "defusedxml" },
    { name = "pillow" },
    { name = "tinycss2" },
]
sdist = { url = "https://files.pythonhosted.org/packages/ab/b9/5106168bd43d7cd8b7cc2a2ee465b385f14b63f4c092bb89eee2d48c8e67/cairosvg-2.8.2.tar.gz", hash = "sha256:07cbf4e86317b27a92318a4cac2a4bb37a5e9c1b8a27355d06874b22f85bef9f", size = 8398590 }
wheels = [
    { url = "https://files.pythonhosted.org/packages/67/48/816bd4aaae93dbf9e408c58598bc32f4a8c65f4b86ab560864cb3ee60adb/cairosvg-2.8.2-py3-none-any.whl", hash = "sha256:eab46dad4674f33267a671dce39b64be245911c901c70d65d2b7b0821e852bf5", size = 45773 },
]

[[package]]
name = "certifi"
version = "2025.7.9"
source = { registry = "https://pypi.org/simple" }
sdist = { url = "https://files.pythonhosted.org/packages/de/8a/c729b6b60c66a38f590c4e774decc4b2ec7b0576be8f1aa984a53ffa812a/certifi-2025.7.9.tar.gz", hash = "sha256:c1d2ec05395148ee10cf672ffc28cd37ea0ab0d99f9cc74c43e588cbd111b079", size = 160386 }
wheels = [
    { url = "https://files.pythonhosted.org/packages/66/f3/80a3f974c8b535d394ff960a11ac20368e06b736da395b551a49ce950cce/certifi-2025.7.9-py3-none-any.whl", hash = "sha256:d842783a14f8fdd646895ac26f719a061408834473cfc10203f6a575beb15d39", size = 159230 },
]

[[package]]
name = "cffi"
version = "1.17.1"
source = { registry = "https://pypi.org/simple" }
dependencies = [
    { name = "pycparser" },
]
sdist = { url = "https://files.pythonhosted.org/packages/fc/97/c783634659c2920c3fc70419e3af40972dbaf758daa229a7d6ea6135c90d/cffi-1.17.1.tar.gz", hash = "sha256:1c39c6016c32bc48dd54561950ebd6836e1670f2ae46128f67cf49e789c52824", size = 516621 }
wheels = [
    { url = "https://files.pythonhosted.org/packages/90/07/f44ca684db4e4f08a3fdc6eeb9a0d15dc6883efc7b8c90357fdbf74e186c/cffi-1.17.1-cp310-cp310-macosx_10_9_x86_64.whl", hash = "sha256:df8b1c11f177bc2313ec4b2d46baec87a5f3e71fc8b45dab2ee7cae86d9aba14", size = 182191 },
    { url = "https://files.pythonhosted.org/packages/08/fd/cc2fedbd887223f9f5d170c96e57cbf655df9831a6546c1727ae13fa977a/cffi-1.17.1-cp310-cp310-macosx_11_0_arm64.whl", hash = "sha256:8f2cdc858323644ab277e9bb925ad72ae0e67f69e804f4898c070998d50b1a67", size = 178592 },
    { url = "https://files.pythonhosted.org/packages/de/cc/4635c320081c78d6ffc2cab0a76025b691a91204f4aa317d568ff9280a2d/cffi-1.17.1-cp310-cp310-manylinux_2_12_i686.manylinux2010_i686.manylinux_2_17_i686.manylinux2014_i686.whl", hash = "sha256:edae79245293e15384b51f88b00613ba9f7198016a5948b5dddf4917d4d26382", size = 426024 },
    { url = "https://files.pythonhosted.org/packages/b6/7b/3b2b250f3aab91abe5f8a51ada1b717935fdaec53f790ad4100fe2ec64d1/cffi-1.17.1-cp310-cp310-manylinux_2_17_aarch64.manylinux2014_aarch64.whl", hash = "sha256:45398b671ac6d70e67da8e4224a065cec6a93541bb7aebe1b198a61b58c7b702", size = 448188 },
    { url = "https://files.pythonhosted.org/packages/d3/48/1b9283ebbf0ec065148d8de05d647a986c5f22586b18120020452fff8f5d/cffi-1.17.1-cp310-cp310-manylinux_2_17_ppc64le.manylinux2014_ppc64le.whl", hash = "sha256:ad9413ccdeda48c5afdae7e4fa2192157e991ff761e7ab8fdd8926f40b160cc3", size = 455571 },
    { url = "https://files.pythonhosted.org/packages/40/87/3b8452525437b40f39ca7ff70276679772ee7e8b394934ff60e63b7b090c/cffi-1.17.1-cp310-cp310-manylinux_2_17_s390x.manylinux2014_s390x.whl", hash = "sha256:5da5719280082ac6bd9aa7becb3938dc9f9cbd57fac7d2871717b1feb0902ab6", size = 436687 },
    { url = "https://files.pythonhosted.org/packages/8d/fb/4da72871d177d63649ac449aec2e8a29efe0274035880c7af59101ca2232/cffi-1.17.1-cp310-cp310-manylinux_2_17_x86_64.manylinux2014_x86_64.whl", hash = "sha256:2bb1a08b8008b281856e5971307cc386a8e9c5b625ac297e853d36da6efe9c17", size = 446211 },
    { url = "https://files.pythonhosted.org/packages/ab/a0/62f00bcb411332106c02b663b26f3545a9ef136f80d5df746c05878f8c4b/cffi-1.17.1-cp310-cp310-musllinux_1_1_aarch64.whl", hash = "sha256:045d61c734659cc045141be4bae381a41d89b741f795af1dd018bfb532fd0df8", size = 461325 },
    { url = "https://files.pythonhosted.org/packages/36/83/76127035ed2e7e27b0787604d99da630ac3123bfb02d8e80c633f218a11d/cffi-1.17.1-cp310-cp310-musllinux_1_1_i686.whl", hash = "sha256:6883e737d7d9e4899a8a695e00ec36bd4e5e4f18fabe0aca0efe0a4b44cdb13e", size = 438784 },
    { url = "https://files.pythonhosted.org/packages/21/81/a6cd025db2f08ac88b901b745c163d884641909641f9b826e8cb87645942/cffi-1.17.1-cp310-cp310-musllinux_1_1_x86_64.whl", hash = "sha256:6b8b4a92e1c65048ff98cfe1f735ef8f1ceb72e3d5f0c25fdb12087a23da22be", size = 461564 },
    { url = "https://files.pythonhosted.org/packages/f8/fe/4d41c2f200c4a457933dbd98d3cf4e911870877bd94d9656cc0fcb390681/cffi-1.17.1-cp310-cp310-win32.whl", hash = "sha256:c9c3d058ebabb74db66e431095118094d06abf53284d9c81f27300d0e0d8bc7c", size = 171804 },
    { url = "https://files.pythonhosted.org/packages/d1/b6/0b0f5ab93b0df4acc49cae758c81fe4e5ef26c3ae2e10cc69249dfd8b3ab/cffi-1.17.1-cp310-cp310-win_amd64.whl", hash = "sha256:0f048dcf80db46f0098ccac01132761580d28e28bc0f78ae0d58048063317e15", size = 181299 },
    { url = "https://files.pythonhosted.org/packages/6b/f4/927e3a8899e52a27fa57a48607ff7dc91a9ebe97399b357b85a0c7892e00/cffi-1.17.1-cp311-cp311-macosx_10_9_x86_64.whl", hash = "sha256:a45e3c6913c5b87b3ff120dcdc03f6131fa0065027d0ed7ee6190736a74cd401", size = 182264 },
    { url = "https://files.pythonhosted.org/packages/6c/f5/6c3a8efe5f503175aaddcbea6ad0d2c96dad6f5abb205750d1b3df44ef29/cffi-1.17.1-cp311-cp311-macosx_11_0_arm64.whl", hash = "sha256:30c5e0cb5ae493c04c8b42916e52ca38079f1b235c2f8ae5f4527b963c401caf", size = 178651 },
    { url = "https://files.pythonhosted.org/packages/94/dd/a3f0118e688d1b1a57553da23b16bdade96d2f9bcda4d32e7d2838047ff7/cffi-1.17.1-cp311-cp311-manylinux_2_12_i686.manylinux2010_i686.manylinux_2_17_i686.manylinux2014_i686.whl", hash = "sha256:f75c7ab1f9e4aca5414ed4d8e5c0e303a34f4421f8a0d47a4d019ceff0ab6af4", size = 445259 },
    { url = "https://files.pythonhosted.org/packages/2e/ea/70ce63780f096e16ce8588efe039d3c4f91deb1dc01e9c73a287939c79a6/cffi-1.17.1-cp311-cp311-manylinux_2_17_aarch64.manylinux2014_aarch64.whl", hash = "sha256:a1ed2dd2972641495a3ec98445e09766f077aee98a1c896dcb4ad0d303628e41", size = 469200 },
    { url = "https://files.pythonhosted.org/packages/1c/a0/a4fa9f4f781bda074c3ddd57a572b060fa0df7655d2a4247bbe277200146/cffi-1.17.1-cp311-cp311-manylinux_2_17_ppc64le.manylinux2014_ppc64le.whl", hash = "sha256:46bf43160c1a35f7ec506d254e5c890f3c03648a4dbac12d624e4490a7046cd1", size = 477235 },
    { url = "https://files.pythonhosted.org/packages/62/12/ce8710b5b8affbcdd5c6e367217c242524ad17a02fe5beec3ee339f69f85/cffi-1.17.1-cp311-cp311-manylinux_2_17_s390x.manylinux2014_s390x.whl", hash = "sha256:a24ed04c8ffd54b0729c07cee15a81d964e6fee0e3d4d342a27b020d22959dc6", size = 459721 },
    { url = "https://files.pythonhosted.org/packages/ff/6b/d45873c5e0242196f042d555526f92aa9e0c32355a1be1ff8c27f077fd37/cffi-1.17.1-cp311-cp311-manylinux_2_17_x86_64.manylinux2014_x86_64.whl", hash = "sha256:610faea79c43e44c71e1ec53a554553fa22321b65fae24889706c0a84d4ad86d", size = 467242 },
    { url = "https://files.pythonhosted.org/packages/1a/52/d9a0e523a572fbccf2955f5abe883cfa8bcc570d7faeee06336fbd50c9fc/cffi-1.17.1-cp311-cp311-musllinux_1_1_aarch64.whl", hash = "sha256:a9b15d491f3ad5d692e11f6b71f7857e7835eb677955c00cc0aefcd0669adaf6", size = 477999 },
    { url = "https://files.pythonhosted.org/packages/44/74/f2a2460684a1a2d00ca799ad880d54652841a780c4c97b87754f660c7603/cffi-1.17.1-cp311-cp311-musllinux_1_1_i686.whl", hash = "sha256:de2ea4b5833625383e464549fec1bc395c1bdeeb5f25c4a3a82b5a8c756ec22f", size = 454242 },
    { url = "https://files.pythonhosted.org/packages/f8/4a/34599cac7dfcd888ff54e801afe06a19c17787dfd94495ab0c8d35fe99fb/cffi-1.17.1-cp311-cp311-musllinux_1_1_x86_64.whl", hash = "sha256:fc48c783f9c87e60831201f2cce7f3b2e4846bf4d8728eabe54d60700b318a0b", size = 478604 },
    { url = "https://files.pythonhosted.org/packages/34/33/e1b8a1ba29025adbdcda5fb3a36f94c03d771c1b7b12f726ff7fef2ebe36/cffi-1.17.1-cp311-cp311-win32.whl", hash = "sha256:85a950a4ac9c359340d5963966e3e0a94a676bd6245a4b55bc43949eee26a655", size = 171727 },
    { url = "https://files.pythonhosted.org/packages/3d/97/50228be003bb2802627d28ec0627837ac0bf35c90cf769812056f235b2d1/cffi-1.17.1-cp311-cp311-win_amd64.whl", hash = "sha256:caaf0640ef5f5517f49bc275eca1406b0ffa6aa184892812030f04c2abf589a0", size = 181400 },
    { url = "https://files.pythonhosted.org/packages/5a/84/e94227139ee5fb4d600a7a4927f322e1d4aea6fdc50bd3fca8493caba23f/cffi-1.17.1-cp312-cp312-macosx_10_9_x86_64.whl", hash = "sha256:805b4371bf7197c329fcb3ead37e710d1bca9da5d583f5073b799d5c5bd1eee4", size = 183178 },
    { url = "https://files.pythonhosted.org/packages/da/ee/fb72c2b48656111c4ef27f0f91da355e130a923473bf5ee75c5643d00cca/cffi-1.17.1-cp312-cp312-macosx_11_0_arm64.whl", hash = "sha256:733e99bc2df47476e3848417c5a4540522f234dfd4ef3ab7fafdf555b082ec0c", size = 178840 },
    { url = "https://files.pythonhosted.org/packages/cc/b6/db007700f67d151abadf508cbfd6a1884f57eab90b1bb985c4c8c02b0f28/cffi-1.17.1-cp312-cp312-manylinux_2_12_i686.manylinux2010_i686.manylinux_2_17_i686.manylinux2014_i686.whl", hash = "sha256:1257bdabf294dceb59f5e70c64a3e2f462c30c7ad68092d01bbbfb1c16b1ba36", size = 454803 },
    { url = "https://files.pythonhosted.org/packages/1a/df/f8d151540d8c200eb1c6fba8cd0dfd40904f1b0682ea705c36e6c2e97ab3/cffi-1.17.1-cp312-cp312-manylinux_2_17_aarch64.manylinux2014_aarch64.whl", hash = "sha256:da95af8214998d77a98cc14e3a3bd00aa191526343078b530ceb0bd710fb48a5", size = 478850 },
    { url = "https://files.pythonhosted.org/packages/28/c0/b31116332a547fd2677ae5b78a2ef662dfc8023d67f41b2a83f7c2aa78b1/cffi-1.17.1-cp312-cp312-manylinux_2_17_ppc64le.manylinux2014_ppc64le.whl", hash = "sha256:d63afe322132c194cf832bfec0dc69a99fb9bb6bbd550f161a49e9e855cc78ff", size = 485729 },
    { url = "https://files.pythonhosted.org/packages/91/2b/9a1ddfa5c7f13cab007a2c9cc295b70fbbda7cb10a286aa6810338e60ea1/cffi-1.17.1-cp312-cp312-manylinux_2_17_s390x.manylinux2014_s390x.whl", hash = "sha256:f79fc4fc25f1c8698ff97788206bb3c2598949bfe0fef03d299eb1b5356ada99", size = 471256 },
    { url = "https://files.pythonhosted.org/packages/b2/d5/da47df7004cb17e4955df6a43d14b3b4ae77737dff8bf7f8f333196717bf/cffi-1.17.1-cp312-cp312-manylinux_2_17_x86_64.manylinux2014_x86_64.whl", hash = "sha256:b62ce867176a75d03a665bad002af8e6d54644fad99a3c70905c543130e39d93", size = 479424 },
    { url = "https://files.pythonhosted.org/packages/0b/ac/2a28bcf513e93a219c8a4e8e125534f4f6db03e3179ba1c45e949b76212c/cffi-1.17.1-cp312-cp312-musllinux_1_1_aarch64.whl", hash = "sha256:386c8bf53c502fff58903061338ce4f4950cbdcb23e2902d86c0f722b786bbe3", size = 484568 },
    { url = "https://files.pythonhosted.org/packages/d4/38/ca8a4f639065f14ae0f1d9751e70447a261f1a30fa7547a828ae08142465/cffi-1.17.1-cp312-cp312-musllinux_1_1_x86_64.whl", hash = "sha256:4ceb10419a9adf4460ea14cfd6bc43d08701f0835e979bf821052f1805850fe8", size = 488736 },
    { url = "https://files.pythonhosted.org/packages/86/c5/28b2d6f799ec0bdecf44dced2ec5ed43e0eb63097b0f58c293583b406582/cffi-1.17.1-cp312-cp312-win32.whl", hash = "sha256:a08d7e755f8ed21095a310a693525137cfe756ce62d066e53f502a83dc550f65", size = 172448 },
    { url = "https://files.pythonhosted.org/packages/50/b9/db34c4755a7bd1cb2d1603ac3863f22bcecbd1ba29e5ee841a4bc510b294/cffi-1.17.1-cp312-cp312-win_amd64.whl", hash = "sha256:51392eae71afec0d0c8fb1a53b204dbb3bcabcb3c9b807eedf3e1e6ccf2de903", size = 181976 },
    { url = "https://files.pythonhosted.org/packages/8d/f8/dd6c246b148639254dad4d6803eb6a54e8c85c6e11ec9df2cffa87571dbe/cffi-1.17.1-cp313-cp313-macosx_10_13_x86_64.whl", hash = "sha256:f3a2b4222ce6b60e2e8b337bb9596923045681d71e5a082783484d845390938e", size = 182989 },
    { url = "https://files.pythonhosted.org/packages/8b/f1/672d303ddf17c24fc83afd712316fda78dc6fce1cd53011b839483e1ecc8/cffi-1.17.1-cp313-cp313-macosx_11_0_arm64.whl", hash = "sha256:0984a4925a435b1da406122d4d7968dd861c1385afe3b45ba82b750f229811e2", size = 178802 },
    { url = "https://files.pythonhosted.org/packages/0e/2d/eab2e858a91fdff70533cab61dcff4a1f55ec60425832ddfdc9cd36bc8af/cffi-1.17.1-cp313-cp313-manylinux_2_12_i686.manylinux2010_i686.manylinux_2_17_i686.manylinux2014_i686.whl", hash = "sha256:d01b12eeeb4427d3110de311e1774046ad344f5b1a7403101878976ecd7a10f3", size = 454792 },
    { url = "https://files.pythonhosted.org/packages/75/b2/fbaec7c4455c604e29388d55599b99ebcc250a60050610fadde58932b7ee/cffi-1.17.1-cp313-cp313-manylinux_2_17_aarch64.manylinux2014_aarch64.whl", hash = "sha256:706510fe141c86a69c8ddc029c7910003a17353970cff3b904ff0686a5927683", size = 478893 },
    { url = "https://files.pythonhosted.org/packages/4f/b7/6e4a2162178bf1935c336d4da8a9352cccab4d3a5d7914065490f08c0690/cffi-1.17.1-cp313-cp313-manylinux_2_17_ppc64le.manylinux2014_ppc64le.whl", hash = "sha256:de55b766c7aa2e2a3092c51e0483d700341182f08e67c63630d5b6f200bb28e5", size = 485810 },
    { url = "https://files.pythonhosted.org/packages/c7/8a/1d0e4a9c26e54746dc08c2c6c037889124d4f59dffd853a659fa545f1b40/cffi-1.17.1-cp313-cp313-manylinux_2_17_s390x.manylinux2014_s390x.whl", hash = "sha256:c59d6e989d07460165cc5ad3c61f9fd8f1b4796eacbd81cee78957842b834af4", size = 471200 },
    { url = "https://files.pythonhosted.org/packages/26/9f/1aab65a6c0db35f43c4d1b4f580e8df53914310afc10ae0397d29d697af4/cffi-1.17.1-cp313-cp313-manylinux_2_17_x86_64.manylinux2014_x86_64.whl", hash = "sha256:dd398dbc6773384a17fe0d3e7eeb8d1a21c2200473ee6806bb5e6a8e62bb73dd", size = 479447 },
    { url = "https://files.pythonhosted.org/packages/5f/e4/fb8b3dd8dc0e98edf1135ff067ae070bb32ef9d509d6cb0f538cd6f7483f/cffi-1.17.1-cp313-cp313-musllinux_1_1_aarch64.whl", hash = "sha256:3edc8d958eb099c634dace3c7e16560ae474aa3803a5df240542b305d14e14ed", size = 484358 },
    { url = "https://files.pythonhosted.org/packages/f1/47/d7145bf2dc04684935d57d67dff9d6d795b2ba2796806bb109864be3a151/cffi-1.17.1-cp313-cp313-musllinux_1_1_x86_64.whl", hash = "sha256:72e72408cad3d5419375fc87d289076ee319835bdfa2caad331e377589aebba9", size = 488469 },
    { url = "https://files.pythonhosted.org/packages/bf/ee/f94057fa6426481d663b88637a9a10e859e492c73d0384514a17d78ee205/cffi-1.17.1-cp313-cp313-win32.whl", hash = "sha256:e03eab0a8677fa80d646b5ddece1cbeaf556c313dcfac435ba11f107ba117b5d", size = 172475 },
    { url = "https://files.pythonhosted.org/packages/7c/fc/6a8cb64e5f0324877d503c854da15d76c1e50eb722e320b15345c4d0c6de/cffi-1.17.1-cp313-cp313-win_amd64.whl", hash = "sha256:f6a16c31041f09ead72d69f583767292f750d24913dadacf5756b966aacb3f1a", size = 182009 },
    { url = "https://files.pythonhosted.org/packages/b9/ea/8bb50596b8ffbc49ddd7a1ad305035daa770202a6b782fc164647c2673ad/cffi-1.17.1-cp39-cp39-macosx_10_9_x86_64.whl", hash = "sha256:b2ab587605f4ba0bf81dc0cb08a41bd1c0a5906bd59243d56bad7668a6fc6c16", size = 182220 },
    { url = "https://files.pythonhosted.org/packages/ae/11/e77c8cd24f58285a82c23af484cf5b124a376b32644e445960d1a4654c3a/cffi-1.17.1-cp39-cp39-macosx_11_0_arm64.whl", hash = "sha256:28b16024becceed8c6dfbc75629e27788d8a3f9030691a1dbf9821a128b22c36", size = 178605 },
    { url = "https://files.pythonhosted.org/packages/ed/65/25a8dc32c53bf5b7b6c2686b42ae2ad58743f7ff644844af7cdb29b49361/cffi-1.17.1-cp39-cp39-manylinux_2_12_i686.manylinux2010_i686.manylinux_2_17_i686.manylinux2014_i686.whl", hash = "sha256:1d599671f396c4723d016dbddb72fe8e0397082b0a77a4fab8028923bec050e8", size = 424910 },
    { url = "https://files.pythonhosted.org/packages/42/7a/9d086fab7c66bd7c4d0f27c57a1b6b068ced810afc498cc8c49e0088661c/cffi-1.17.1-cp39-cp39-manylinux_2_17_aarch64.manylinux2014_aarch64.whl", hash = "sha256:ca74b8dbe6e8e8263c0ffd60277de77dcee6c837a3d0881d8c1ead7268c9e576", size = 447200 },
    { url = "https://files.pythonhosted.org/packages/da/63/1785ced118ce92a993b0ec9e0d0ac8dc3e5dbfbcaa81135be56c69cabbb6/cffi-1.17.1-cp39-cp39-manylinux_2_17_ppc64le.manylinux2014_ppc64le.whl", hash = "sha256:f7f5baafcc48261359e14bcd6d9bff6d4b28d9103847c9e136694cb0501aef87", size = 454565 },
    { url = "https://files.pythonhosted.org/packages/74/06/90b8a44abf3556599cdec107f7290277ae8901a58f75e6fe8f970cd72418/cffi-1.17.1-cp39-cp39-manylinux_2_17_s390x.manylinux2014_s390x.whl", hash = "sha256:98e3969bcff97cae1b2def8ba499ea3d6f31ddfdb7635374834cf89a1a08ecf0", size = 435635 },
    { url = "https://files.pythonhosted.org/packages/bd/62/a1f468e5708a70b1d86ead5bab5520861d9c7eacce4a885ded9faa7729c3/cffi-1.17.1-cp39-cp39-manylinux_2_17_x86_64.manylinux2014_x86_64.whl", hash = "sha256:cdf5ce3acdfd1661132f2a9c19cac174758dc2352bfe37d98aa7512c6b7178b3", size = 445218 },
    { url = "https://files.pythonhosted.org/packages/5b/95/b34462f3ccb09c2594aa782d90a90b045de4ff1f70148ee79c69d37a0a5a/cffi-1.17.1-cp39-cp39-musllinux_1_1_aarch64.whl", hash = "sha256:9755e4345d1ec879e3849e62222a18c7174d65a6a92d5b346b1863912168b595", size = 460486 },
    { url = "https://files.pythonhosted.org/packages/fc/fc/a1e4bebd8d680febd29cf6c8a40067182b64f00c7d105f8f26b5bc54317b/cffi-1.17.1-cp39-cp39-musllinux_1_1_i686.whl", hash = "sha256:f1e22e8c4419538cb197e4dd60acc919d7696e5ef98ee4da4e01d3f8cfa4cc5a", size = 437911 },
    { url = "https://files.pythonhosted.org/packages/e6/c3/21cab7a6154b6a5ea330ae80de386e7665254835b9e98ecc1340b3a7de9a/cffi-1.17.1-cp39-cp39-musllinux_1_1_x86_64.whl", hash = "sha256:c03e868a0b3bc35839ba98e74211ed2b05d2119be4e8a0f224fba9384f1fe02e", size = 460632 },
    { url = "https://files.pythonhosted.org/packages/cb/b5/fd9f8b5a84010ca169ee49f4e4ad6f8c05f4e3545b72ee041dbbcb159882/cffi-1.17.1-cp39-cp39-win32.whl", hash = "sha256:e31ae45bc2e29f6b2abd0de1cc3b9d5205aa847cafaecb8af1476a609a2f6eb7", size = 171820 },
    { url = "https://files.pythonhosted.org/packages/8c/52/b08750ce0bce45c143e1b5d7357ee8c55341b52bdef4b0f081af1eb248c2/cffi-1.17.1-cp39-cp39-win_amd64.whl", hash = "sha256:d016c76bdd850f3c626af19b0542c9677ba156e4ee4fccfdd7848803533ef662", size = 181290 },
]

[[package]]
name = "chanjo"
version = "4.7.2"
source = { registry = "https://pypi.org/simple" }
dependencies = [
    { name = "click", version = "8.1.8", source = { registry = "https://pypi.org/simple" }, marker = "python_full_version < '3.10'" },
    { name = "click", version = "8.2.1", source = { registry = "https://pypi.org/simple" }, marker = "python_full_version >= '3.10'" },
    { name = "coloredlogs" },
    { name = "cryptography" },
    { name = "importlib-metadata" },
    { name = "importlib-resources" },
    { name = "pymysql" },
    { name = "pyyaml" },
    { name = "sqlalchemy" },
    { name = "sqlservice" },
    { name = "toolz" },
]
sdist = { url = "https://files.pythonhosted.org/packages/a7/45/7c86d1ed24716f1f752a9528a944cff5e7662e32ee9368a13aca050a35be/chanjo-4.7.2.tar.gz", hash = "sha256:e8d54cfdc3aabb2833ed4422f5b19520664c6e32d974919b204c9dd9cf4ed208", size = 371039 }
wheels = [
    { url = "https://files.pythonhosted.org/packages/e3/c4/b21997411ca708af822fbfd4bd9d49c98f2f39f08da2a157efca18b39aee/chanjo-4.7.2-py2.py3-none-any.whl", hash = "sha256:4c567bedb2d557c15e3a43512f3c253883a8779d4f7ebd97147b5529be90745e", size = 45391 },
]

[[package]]
name = "chanjo-report"
version = "4.11.2"
source = { registry = "https://pypi.org/simple" }
dependencies = [
    { name = "cairocffi" },
    { name = "cffi" },
    { name = "chanjo" },
    { name = "cryptography" },
    { name = "flask" },
    { name = "flask-assets" },
    { name = "flask-babel" },
    { name = "flask-debugtoolbar" },
    { name = "flask-sqlalchemy" },
    { name = "flask-weasyprint" },
    { name = "importlib-resources" },
    { name = "lxml" },
    { name = "path-py" },
    { name = "pymysql" },
    { name = "pyscss" },
    { name = "six" },
    { name = "tabulate" },
    { name = "toml" },
    { name = "toolz" },
]
sdist = { url = "https://files.pythonhosted.org/packages/c0/ee/82a09ce51d46600d5bba9a3e903f97824521ac30337289d1ac33bc6e9c34/chanjo-report-4.11.2.tar.gz", hash = "sha256:551c9b344ef545d993733a815c5c8044ee0a4157016960cb88d1d1075974fa1e", size = 26931 }
wheels = [
    { url = "https://files.pythonhosted.org/packages/f5/59/17c4fee1b79a260bd0bb825f0b5fbd8c6da83e8e3a79863fd8dc91f87b1d/chanjo_report-4.11.2-py2.py3-none-any.whl", hash = "sha256:e1dbcbe41b9a6e4b30c62dac59393eabdef5627a677c60d68f8ab55b53e5da2b", size = 26161 },
]

[[package]]
name = "charset-normalizer"
version = "3.4.2"
source = { registry = "https://pypi.org/simple" }
sdist = { url = "https://files.pythonhosted.org/packages/e4/33/89c2ced2b67d1c2a61c19c6751aa8902d46ce3dacb23600a283619f5a12d/charset_normalizer-3.4.2.tar.gz", hash = "sha256:5baececa9ecba31eff645232d59845c07aa030f0c81ee70184a90d35099a0e63", size = 126367 }
wheels = [
    { url = "https://files.pythonhosted.org/packages/95/28/9901804da60055b406e1a1c5ba7aac1276fb77f1dde635aabfc7fd84b8ab/charset_normalizer-3.4.2-cp310-cp310-macosx_10_9_universal2.whl", hash = "sha256:7c48ed483eb946e6c04ccbe02c6b4d1d48e51944b6db70f697e089c193404941", size = 201818 },
    { url = "https://files.pythonhosted.org/packages/d9/9b/892a8c8af9110935e5adcbb06d9c6fe741b6bb02608c6513983048ba1a18/charset_normalizer-3.4.2-cp310-cp310-manylinux_2_17_aarch64.manylinux2014_aarch64.whl", hash = "sha256:b2d318c11350e10662026ad0eb71bb51c7812fc8590825304ae0bdd4ac283acd", size = 144649 },
    { url = "https://files.pythonhosted.org/packages/7b/a5/4179abd063ff6414223575e008593861d62abfc22455b5d1a44995b7c101/charset_normalizer-3.4.2-cp310-cp310-manylinux_2_17_ppc64le.manylinux2014_ppc64le.whl", hash = "sha256:9cbfacf36cb0ec2897ce0ebc5d08ca44213af24265bd56eca54bee7923c48fd6", size = 155045 },
    { url = "https://files.pythonhosted.org/packages/3b/95/bc08c7dfeddd26b4be8c8287b9bb055716f31077c8b0ea1cd09553794665/charset_normalizer-3.4.2-cp310-cp310-manylinux_2_17_s390x.manylinux2014_s390x.whl", hash = "sha256:18dd2e350387c87dabe711b86f83c9c78af772c748904d372ade190b5c7c9d4d", size = 147356 },
    { url = "https://files.pythonhosted.org/packages/a8/2d/7a5b635aa65284bf3eab7653e8b4151ab420ecbae918d3e359d1947b4d61/charset_normalizer-3.4.2-cp310-cp310-manylinux_2_17_x86_64.manylinux2014_x86_64.whl", hash = "sha256:8075c35cd58273fee266c58c0c9b670947c19df5fb98e7b66710e04ad4e9ff86", size = 149471 },
    { url = "https://files.pythonhosted.org/packages/ae/38/51fc6ac74251fd331a8cfdb7ec57beba8c23fd5493f1050f71c87ef77ed0/charset_normalizer-3.4.2-cp310-cp310-manylinux_2_5_i686.manylinux1_i686.manylinux_2_17_i686.manylinux2014_i686.whl", hash = "sha256:5bf4545e3b962767e5c06fe1738f951f77d27967cb2caa64c28be7c4563e162c", size = 151317 },
    { url = "https://files.pythonhosted.org/packages/b7/17/edee1e32215ee6e9e46c3e482645b46575a44a2d72c7dfd49e49f60ce6bf/charset_normalizer-3.4.2-cp310-cp310-musllinux_1_2_aarch64.whl", hash = "sha256:7a6ab32f7210554a96cd9e33abe3ddd86732beeafc7a28e9955cdf22ffadbab0", size = 146368 },
    { url = "https://files.pythonhosted.org/packages/26/2c/ea3e66f2b5f21fd00b2825c94cafb8c326ea6240cd80a91eb09e4a285830/charset_normalizer-3.4.2-cp310-cp310-musllinux_1_2_i686.whl", hash = "sha256:b33de11b92e9f75a2b545d6e9b6f37e398d86c3e9e9653c4864eb7e89c5773ef", size = 154491 },
    { url = "https://files.pythonhosted.org/packages/52/47/7be7fa972422ad062e909fd62460d45c3ef4c141805b7078dbab15904ff7/charset_normalizer-3.4.2-cp310-cp310-musllinux_1_2_ppc64le.whl", hash = "sha256:8755483f3c00d6c9a77f490c17e6ab0c8729e39e6390328e42521ef175380ae6", size = 157695 },
    { url = "https://files.pythonhosted.org/packages/2f/42/9f02c194da282b2b340f28e5fb60762de1151387a36842a92b533685c61e/charset_normalizer-3.4.2-cp310-cp310-musllinux_1_2_s390x.whl", hash = "sha256:68a328e5f55ec37c57f19ebb1fdc56a248db2e3e9ad769919a58672958e8f366", size = 154849 },
    { url = "https://files.pythonhosted.org/packages/67/44/89cacd6628f31fb0b63201a618049be4be2a7435a31b55b5eb1c3674547a/charset_normalizer-3.4.2-cp310-cp310-musllinux_1_2_x86_64.whl", hash = "sha256:21b2899062867b0e1fde9b724f8aecb1af14f2778d69aacd1a5a1853a597a5db", size = 150091 },
    { url = "https://files.pythonhosted.org/packages/1f/79/4b8da9f712bc079c0f16b6d67b099b0b8d808c2292c937f267d816ec5ecc/charset_normalizer-3.4.2-cp310-cp310-win32.whl", hash = "sha256:e8082b26888e2f8b36a042a58307d5b917ef2b1cacab921ad3323ef91901c71a", size = 98445 },
    { url = "https://files.pythonhosted.org/packages/7d/d7/96970afb4fb66497a40761cdf7bd4f6fca0fc7bafde3a84f836c1f57a926/charset_normalizer-3.4.2-cp310-cp310-win_amd64.whl", hash = "sha256:f69a27e45c43520f5487f27627059b64aaf160415589230992cec34c5e18a509", size = 105782 },
    { url = "https://files.pythonhosted.org/packages/05/85/4c40d00dcc6284a1c1ad5de5e0996b06f39d8232f1031cd23c2f5c07ee86/charset_normalizer-3.4.2-cp311-cp311-macosx_10_9_universal2.whl", hash = "sha256:be1e352acbe3c78727a16a455126d9ff83ea2dfdcbc83148d2982305a04714c2", size = 198794 },
    { url = "https://files.pythonhosted.org/packages/41/d9/7a6c0b9db952598e97e93cbdfcb91bacd89b9b88c7c983250a77c008703c/charset_normalizer-3.4.2-cp311-cp311-manylinux_2_17_aarch64.manylinux2014_aarch64.whl", hash = "sha256:aa88ca0b1932e93f2d961bf3addbb2db902198dca337d88c89e1559e066e7645", size = 142846 },
    { url = "https://files.pythonhosted.org/packages/66/82/a37989cda2ace7e37f36c1a8ed16c58cf48965a79c2142713244bf945c89/charset_normalizer-3.4.2-cp311-cp311-manylinux_2_17_ppc64le.manylinux2014_ppc64le.whl", hash = "sha256:d524ba3f1581b35c03cb42beebab4a13e6cdad7b36246bd22541fa585a56cccd", size = 153350 },
    { url = "https://files.pythonhosted.org/packages/df/68/a576b31b694d07b53807269d05ec3f6f1093e9545e8607121995ba7a8313/charset_normalizer-3.4.2-cp311-cp311-manylinux_2_17_s390x.manylinux2014_s390x.whl", hash = "sha256:28a1005facc94196e1fb3e82a3d442a9d9110b8434fc1ded7a24a2983c9888d8", size = 145657 },
    { url = "https://files.pythonhosted.org/packages/92/9b/ad67f03d74554bed3aefd56fe836e1623a50780f7c998d00ca128924a499/charset_normalizer-3.4.2-cp311-cp311-manylinux_2_17_x86_64.manylinux2014_x86_64.whl", hash = "sha256:fdb20a30fe1175ecabed17cbf7812f7b804b8a315a25f24678bcdf120a90077f", size = 147260 },
    { url = "https://files.pythonhosted.org/packages/a6/e6/8aebae25e328160b20e31a7e9929b1578bbdc7f42e66f46595a432f8539e/charset_normalizer-3.4.2-cp311-cp311-manylinux_2_5_i686.manylinux1_i686.manylinux_2_17_i686.manylinux2014_i686.whl", hash = "sha256:0f5d9ed7f254402c9e7d35d2f5972c9bbea9040e99cd2861bd77dc68263277c7", size = 149164 },
    { url = "https://files.pythonhosted.org/packages/8b/f2/b3c2f07dbcc248805f10e67a0262c93308cfa149a4cd3d1fe01f593e5fd2/charset_normalizer-3.4.2-cp311-cp311-musllinux_1_2_aarch64.whl", hash = "sha256:efd387a49825780ff861998cd959767800d54f8308936b21025326de4b5a42b9", size = 144571 },
    { url = "https://files.pythonhosted.org/packages/60/5b/c3f3a94bc345bc211622ea59b4bed9ae63c00920e2e8f11824aa5708e8b7/charset_normalizer-3.4.2-cp311-cp311-musllinux_1_2_i686.whl", hash = "sha256:f0aa37f3c979cf2546b73e8222bbfa3dc07a641585340179d768068e3455e544", size = 151952 },
    { url = "https://files.pythonhosted.org/packages/e2/4d/ff460c8b474122334c2fa394a3f99a04cf11c646da895f81402ae54f5c42/charset_normalizer-3.4.2-cp311-cp311-musllinux_1_2_ppc64le.whl", hash = "sha256:e70e990b2137b29dc5564715de1e12701815dacc1d056308e2b17e9095372a82", size = 155959 },
    { url = "https://files.pythonhosted.org/packages/a2/2b/b964c6a2fda88611a1fe3d4c400d39c66a42d6c169c924818c848f922415/charset_normalizer-3.4.2-cp311-cp311-musllinux_1_2_s390x.whl", hash = "sha256:0c8c57f84ccfc871a48a47321cfa49ae1df56cd1d965a09abe84066f6853b9c0", size = 153030 },
    { url = "https://files.pythonhosted.org/packages/59/2e/d3b9811db26a5ebf444bc0fa4f4be5aa6d76fc6e1c0fd537b16c14e849b6/charset_normalizer-3.4.2-cp311-cp311-musllinux_1_2_x86_64.whl", hash = "sha256:6b66f92b17849b85cad91259efc341dce9c1af48e2173bf38a85c6329f1033e5", size = 148015 },
    { url = "https://files.pythonhosted.org/packages/90/07/c5fd7c11eafd561bb51220d600a788f1c8d77c5eef37ee49454cc5c35575/charset_normalizer-3.4.2-cp311-cp311-win32.whl", hash = "sha256:daac4765328a919a805fa5e2720f3e94767abd632ae410a9062dff5412bae65a", size = 98106 },
    { url = "https://files.pythonhosted.org/packages/a8/05/5e33dbef7e2f773d672b6d79f10ec633d4a71cd96db6673625838a4fd532/charset_normalizer-3.4.2-cp311-cp311-win_amd64.whl", hash = "sha256:e53efc7c7cee4c1e70661e2e112ca46a575f90ed9ae3fef200f2a25e954f4b28", size = 105402 },
    { url = "https://files.pythonhosted.org/packages/d7/a4/37f4d6035c89cac7930395a35cc0f1b872e652eaafb76a6075943754f095/charset_normalizer-3.4.2-cp312-cp312-macosx_10_13_universal2.whl", hash = "sha256:0c29de6a1a95f24b9a1aa7aefd27d2487263f00dfd55a77719b530788f75cff7", size = 199936 },
    { url = "https://files.pythonhosted.org/packages/ee/8a/1a5e33b73e0d9287274f899d967907cd0bf9c343e651755d9307e0dbf2b3/charset_normalizer-3.4.2-cp312-cp312-manylinux_2_17_aarch64.manylinux2014_aarch64.whl", hash = "sha256:cddf7bd982eaa998934a91f69d182aec997c6c468898efe6679af88283b498d3", size = 143790 },
    { url = "https://files.pythonhosted.org/packages/66/52/59521f1d8e6ab1482164fa21409c5ef44da3e9f653c13ba71becdd98dec3/charset_normalizer-3.4.2-cp312-cp312-manylinux_2_17_ppc64le.manylinux2014_ppc64le.whl", hash = "sha256:fcbe676a55d7445b22c10967bceaaf0ee69407fbe0ece4d032b6eb8d4565982a", size = 153924 },
    { url = "https://files.pythonhosted.org/packages/86/2d/fb55fdf41964ec782febbf33cb64be480a6b8f16ded2dbe8db27a405c09f/charset_normalizer-3.4.2-cp312-cp312-manylinux_2_17_s390x.manylinux2014_s390x.whl", hash = "sha256:d41c4d287cfc69060fa91cae9683eacffad989f1a10811995fa309df656ec214", size = 146626 },
    { url = "https://files.pythonhosted.org/packages/8c/73/6ede2ec59bce19b3edf4209d70004253ec5f4e319f9a2e3f2f15601ed5f7/charset_normalizer-3.4.2-cp312-cp312-manylinux_2_17_x86_64.manylinux2014_x86_64.whl", hash = "sha256:4e594135de17ab3866138f496755f302b72157d115086d100c3f19370839dd3a", size = 148567 },
    { url = "https://files.pythonhosted.org/packages/09/14/957d03c6dc343c04904530b6bef4e5efae5ec7d7990a7cbb868e4595ee30/charset_normalizer-3.4.2-cp312-cp312-manylinux_2_5_i686.manylinux1_i686.manylinux_2_17_i686.manylinux2014_i686.whl", hash = "sha256:cf713fe9a71ef6fd5adf7a79670135081cd4431c2943864757f0fa3a65b1fafd", size = 150957 },
    { url = "https://files.pythonhosted.org/packages/0d/c8/8174d0e5c10ccebdcb1b53cc959591c4c722a3ad92461a273e86b9f5a302/charset_normalizer-3.4.2-cp312-cp312-musllinux_1_2_aarch64.whl", hash = "sha256:a370b3e078e418187da8c3674eddb9d983ec09445c99a3a263c2011993522981", size = 145408 },
    { url = "https://files.pythonhosted.org/packages/58/aa/8904b84bc8084ac19dc52feb4f5952c6df03ffb460a887b42615ee1382e8/charset_normalizer-3.4.2-cp312-cp312-musllinux_1_2_i686.whl", hash = "sha256:a955b438e62efdf7e0b7b52a64dc5c3396e2634baa62471768a64bc2adb73d5c", size = 153399 },
    { url = "https://files.pythonhosted.org/packages/c2/26/89ee1f0e264d201cb65cf054aca6038c03b1a0c6b4ae998070392a3ce605/charset_normalizer-3.4.2-cp312-cp312-musllinux_1_2_ppc64le.whl", hash = "sha256:7222ffd5e4de8e57e03ce2cef95a4c43c98fcb72ad86909abdfc2c17d227fc1b", size = 156815 },
    { url = "https://files.pythonhosted.org/packages/fd/07/68e95b4b345bad3dbbd3a8681737b4338ff2c9df29856a6d6d23ac4c73cb/charset_normalizer-3.4.2-cp312-cp312-musllinux_1_2_s390x.whl", hash = "sha256:bee093bf902e1d8fc0ac143c88902c3dfc8941f7ea1d6a8dd2bcb786d33db03d", size = 154537 },
    { url = "https://files.pythonhosted.org/packages/77/1a/5eefc0ce04affb98af07bc05f3bac9094513c0e23b0562d64af46a06aae4/charset_normalizer-3.4.2-cp312-cp312-musllinux_1_2_x86_64.whl", hash = "sha256:dedb8adb91d11846ee08bec4c8236c8549ac721c245678282dcb06b221aab59f", size = 149565 },
    { url = "https://files.pythonhosted.org/packages/37/a0/2410e5e6032a174c95e0806b1a6585eb21e12f445ebe239fac441995226a/charset_normalizer-3.4.2-cp312-cp312-win32.whl", hash = "sha256:db4c7bf0e07fc3b7d89ac2a5880a6a8062056801b83ff56d8464b70f65482b6c", size = 98357 },
    { url = "https://files.pythonhosted.org/packages/6c/4f/c02d5c493967af3eda9c771ad4d2bbc8df6f99ddbeb37ceea6e8716a32bc/charset_normalizer-3.4.2-cp312-cp312-win_amd64.whl", hash = "sha256:5a9979887252a82fefd3d3ed2a8e3b937a7a809f65dcb1e068b090e165bbe99e", size = 105776 },
    { url = "https://files.pythonhosted.org/packages/ea/12/a93df3366ed32db1d907d7593a94f1fe6293903e3e92967bebd6950ed12c/charset_normalizer-3.4.2-cp313-cp313-macosx_10_13_universal2.whl", hash = "sha256:926ca93accd5d36ccdabd803392ddc3e03e6d4cd1cf17deff3b989ab8e9dbcf0", size = 199622 },
    { url = "https://files.pythonhosted.org/packages/04/93/bf204e6f344c39d9937d3c13c8cd5bbfc266472e51fc8c07cb7f64fcd2de/charset_normalizer-3.4.2-cp313-cp313-manylinux_2_17_aarch64.manylinux2014_aarch64.whl", hash = "sha256:eba9904b0f38a143592d9fc0e19e2df0fa2e41c3c3745554761c5f6447eedabf", size = 143435 },
    { url = "https://files.pythonhosted.org/packages/22/2a/ea8a2095b0bafa6c5b5a55ffdc2f924455233ee7b91c69b7edfcc9e02284/charset_normalizer-3.4.2-cp313-cp313-manylinux_2_17_ppc64le.manylinux2014_ppc64le.whl", hash = "sha256:3fddb7e2c84ac87ac3a947cb4e66d143ca5863ef48e4a5ecb83bd48619e4634e", size = 153653 },
    { url = "https://files.pythonhosted.org/packages/b6/57/1b090ff183d13cef485dfbe272e2fe57622a76694061353c59da52c9a659/charset_normalizer-3.4.2-cp313-cp313-manylinux_2_17_s390x.manylinux2014_s390x.whl", hash = "sha256:98f862da73774290f251b9df8d11161b6cf25b599a66baf087c1ffe340e9bfd1", size = 146231 },
    { url = "https://files.pythonhosted.org/packages/e2/28/ffc026b26f441fc67bd21ab7f03b313ab3fe46714a14b516f931abe1a2d8/charset_normalizer-3.4.2-cp313-cp313-manylinux_2_17_x86_64.manylinux2014_x86_64.whl", hash = "sha256:6c9379d65defcab82d07b2a9dfbfc2e95bc8fe0ebb1b176a3190230a3ef0e07c", size = 148243 },
    { url = "https://files.pythonhosted.org/packages/c0/0f/9abe9bd191629c33e69e47c6ef45ef99773320e9ad8e9cb08b8ab4a8d4cb/charset_normalizer-3.4.2-cp313-cp313-manylinux_2_5_i686.manylinux1_i686.manylinux_2_17_i686.manylinux2014_i686.whl", hash = "sha256:e635b87f01ebc977342e2697d05b56632f5f879a4f15955dfe8cef2448b51691", size = 150442 },
    { url = "https://files.pythonhosted.org/packages/67/7c/a123bbcedca91d5916c056407f89a7f5e8fdfce12ba825d7d6b9954a1a3c/charset_normalizer-3.4.2-cp313-cp313-musllinux_1_2_aarch64.whl", hash = "sha256:1c95a1e2902a8b722868587c0e1184ad5c55631de5afc0eb96bc4b0d738092c0", size = 145147 },
    { url = "https://files.pythonhosted.org/packages/ec/fe/1ac556fa4899d967b83e9893788e86b6af4d83e4726511eaaad035e36595/charset_normalizer-3.4.2-cp313-cp313-musllinux_1_2_i686.whl", hash = "sha256:ef8de666d6179b009dce7bcb2ad4c4a779f113f12caf8dc77f0162c29d20490b", size = 153057 },
    { url = "https://files.pythonhosted.org/packages/2b/ff/acfc0b0a70b19e3e54febdd5301a98b72fa07635e56f24f60502e954c461/charset_normalizer-3.4.2-cp313-cp313-musllinux_1_2_ppc64le.whl", hash = "sha256:32fc0341d72e0f73f80acb0a2c94216bd704f4f0bce10aedea38f30502b271ff", size = 156454 },
    { url = "https://files.pythonhosted.org/packages/92/08/95b458ce9c740d0645feb0e96cea1f5ec946ea9c580a94adfe0b617f3573/charset_normalizer-3.4.2-cp313-cp313-musllinux_1_2_s390x.whl", hash = "sha256:289200a18fa698949d2b39c671c2cc7a24d44096784e76614899a7ccf2574b7b", size = 154174 },
    { url = "https://files.pythonhosted.org/packages/78/be/8392efc43487ac051eee6c36d5fbd63032d78f7728cb37aebcc98191f1ff/charset_normalizer-3.4.2-cp313-cp313-musllinux_1_2_x86_64.whl", hash = "sha256:4a476b06fbcf359ad25d34a057b7219281286ae2477cc5ff5e3f70a246971148", size = 149166 },
    { url = "https://files.pythonhosted.org/packages/44/96/392abd49b094d30b91d9fbda6a69519e95802250b777841cf3bda8fe136c/charset_normalizer-3.4.2-cp313-cp313-win32.whl", hash = "sha256:aaeeb6a479c7667fbe1099af9617c83aaca22182d6cf8c53966491a0f1b7ffb7", size = 98064 },
    { url = "https://files.pythonhosted.org/packages/e9/b0/0200da600134e001d91851ddc797809e2fe0ea72de90e09bec5a2fbdaccb/charset_normalizer-3.4.2-cp313-cp313-win_amd64.whl", hash = "sha256:aa6af9e7d59f9c12b33ae4e9450619cf2488e2bbe9b44030905877f0b2324980", size = 105641 },
    { url = "https://files.pythonhosted.org/packages/28/f8/dfb01ff6cc9af38552c69c9027501ff5a5117c4cc18dcd27cb5259fa1888/charset_normalizer-3.4.2-cp39-cp39-macosx_10_9_universal2.whl", hash = "sha256:005fa3432484527f9732ebd315da8da8001593e2cf46a3d817669f062c3d9ed4", size = 201671 },
    { url = "https://files.pythonhosted.org/packages/32/fb/74e26ee556a9dbfe3bd264289b67be1e6d616329403036f6507bb9f3f29c/charset_normalizer-3.4.2-cp39-cp39-manylinux_2_17_aarch64.manylinux2014_aarch64.whl", hash = "sha256:e92fca20c46e9f5e1bb485887d074918b13543b1c2a1185e69bb8d17ab6236a7", size = 144744 },
    { url = "https://files.pythonhosted.org/packages/ad/06/8499ee5aa7addc6f6d72e068691826ff093329fe59891e83b092ae4c851c/charset_normalizer-3.4.2-cp39-cp39-manylinux_2_17_ppc64le.manylinux2014_ppc64le.whl", hash = "sha256:50bf98d5e563b83cc29471fa114366e6806bc06bc7a25fd59641e41445327836", size = 154993 },
    { url = "https://files.pythonhosted.org/packages/f1/a2/5e4c187680728219254ef107a6949c60ee0e9a916a5dadb148c7ae82459c/charset_normalizer-3.4.2-cp39-cp39-manylinux_2_17_s390x.manylinux2014_s390x.whl", hash = "sha256:721c76e84fe669be19c5791da68232ca2e05ba5185575086e384352e2c309597", size = 147382 },
    { url = "https://files.pythonhosted.org/packages/4c/fe/56aca740dda674f0cc1ba1418c4d84534be51f639b5f98f538b332dc9a95/charset_normalizer-3.4.2-cp39-cp39-manylinux_2_17_x86_64.manylinux2014_x86_64.whl", hash = "sha256:82d8fd25b7f4675d0c47cf95b594d4e7b158aca33b76aa63d07186e13c0e0ab7", size = 149536 },
    { url = "https://files.pythonhosted.org/packages/53/13/db2e7779f892386b589173dd689c1b1e304621c5792046edd8a978cbf9e0/charset_normalizer-3.4.2-cp39-cp39-manylinux_2_5_i686.manylinux1_i686.manylinux_2_17_i686.manylinux2014_i686.whl", hash = "sha256:b3daeac64d5b371dea99714f08ffc2c208522ec6b06fbc7866a450dd446f5c0f", size = 151349 },
    { url = "https://files.pythonhosted.org/packages/69/35/e52ab9a276186f729bce7a0638585d2982f50402046e4b0faa5d2c3ef2da/charset_normalizer-3.4.2-cp39-cp39-musllinux_1_2_aarch64.whl", hash = "sha256:dccab8d5fa1ef9bfba0590ecf4d46df048d18ffe3eec01eeb73a42e0d9e7a8ba", size = 146365 },
    { url = "https://files.pythonhosted.org/packages/a6/d8/af7333f732fc2e7635867d56cb7c349c28c7094910c72267586947561b4b/charset_normalizer-3.4.2-cp39-cp39-musllinux_1_2_i686.whl", hash = "sha256:aaf27faa992bfee0264dc1f03f4c75e9fcdda66a519db6b957a3f826e285cf12", size = 154499 },
    { url = "https://files.pythonhosted.org/packages/7a/3d/a5b2e48acef264d71e036ff30bcc49e51bde80219bb628ba3e00cf59baac/charset_normalizer-3.4.2-cp39-cp39-musllinux_1_2_ppc64le.whl", hash = "sha256:eb30abc20df9ab0814b5a2524f23d75dcf83cde762c161917a2b4b7b55b1e518", size = 157735 },
    { url = "https://files.pythonhosted.org/packages/85/d8/23e2c112532a29f3eef374375a8684a4f3b8e784f62b01da931186f43494/charset_normalizer-3.4.2-cp39-cp39-musllinux_1_2_s390x.whl", hash = "sha256:c72fbbe68c6f32f251bdc08b8611c7b3060612236e960ef848e0a517ddbe76c5", size = 154786 },
    { url = "https://files.pythonhosted.org/packages/c7/57/93e0169f08ecc20fe82d12254a200dfaceddc1c12a4077bf454ecc597e33/charset_normalizer-3.4.2-cp39-cp39-musllinux_1_2_x86_64.whl", hash = "sha256:982bb1e8b4ffda883b3d0a521e23abcd6fd17418f6d2c4118d257a10199c0ce3", size = 150203 },
    { url = "https://files.pythonhosted.org/packages/2c/9d/9bf2b005138e7e060d7ebdec7503d0ef3240141587651f4b445bdf7286c2/charset_normalizer-3.4.2-cp39-cp39-win32.whl", hash = "sha256:43e0933a0eff183ee85833f341ec567c0980dae57c464d8a508e1b2ceb336471", size = 98436 },
    { url = "https://files.pythonhosted.org/packages/6d/24/5849d46cf4311bbf21b424c443b09b459f5b436b1558c04e45dbb7cc478b/charset_normalizer-3.4.2-cp39-cp39-win_amd64.whl", hash = "sha256:d11b54acf878eef558599658b0ffca78138c8c3655cf4f3a4a673c437e67732e", size = 105772 },
    { url = "https://files.pythonhosted.org/packages/20/94/c5790835a017658cbfabd07f3bfb549140c3ac458cfc196323996b10095a/charset_normalizer-3.4.2-py3-none-any.whl", hash = "sha256:7f56930ab0abd1c45cd15be65cc741c28b1c9a34876ce8c17a2fa107810c0af0", size = 52626 },
]

[[package]]
name = "click"
version = "8.1.8"
source = { registry = "https://pypi.org/simple" }
resolution-markers = [
    "python_full_version >= '3.9.2' and python_full_version < '3.10'",
    "python_full_version < '3.9.2'",
]
dependencies = [
    { name = "colorama", marker = "python_full_version < '3.10' and sys_platform == 'win32'" },
]
sdist = { url = "https://files.pythonhosted.org/packages/b9/2e/0090cbf739cee7d23781ad4b89a9894a41538e4fcf4c31dcdd705b78eb8b/click-8.1.8.tar.gz", hash = "sha256:ed53c9d8990d83c2a27deae68e4ee337473f6330c040a31d4225c9574d16096a", size = 226593 }
wheels = [
    { url = "https://files.pythonhosted.org/packages/7e/d4/7ebdbd03970677812aac39c869717059dbb71a4cfc033ca6e5221787892c/click-8.1.8-py3-none-any.whl", hash = "sha256:63c132bbbed01578a06712a2d1f497bb62d9c1c0d329b7903a866228027263b2", size = 98188 },
]

[[package]]
name = "click"
version = "8.2.1"
source = { registry = "https://pypi.org/simple" }
resolution-markers = [
    "python_full_version >= '3.11'",
    "python_full_version == '3.10.*'",
]
dependencies = [
    { name = "colorama", marker = "python_full_version >= '3.10' and sys_platform == 'win32'" },
]
sdist = { url = "https://files.pythonhosted.org/packages/60/6c/8ca2efa64cf75a977a0d7fac081354553ebe483345c734fb6b6515d96bbc/click-8.2.1.tar.gz", hash = "sha256:27c491cc05d968d271d5a1db13e3b5a184636d9d930f148c50b038f0d0646202", size = 286342 }
wheels = [
    { url = "https://files.pythonhosted.org/packages/85/32/10bb5764d90a8eee674e9dc6f4db6a0ab47c8c4d0d83c27f7c39ac415a4d/click-8.2.1-py3-none-any.whl", hash = "sha256:61a3265b914e850b85317d0b3109c7f8cd35a670f963866005d6ef1d5175a12b", size = 102215 },
]

[[package]]
name = "colorama"
version = "0.4.6"
source = { registry = "https://pypi.org/simple" }
sdist = { url = "https://files.pythonhosted.org/packages/d8/53/6f443c9a4a8358a93a6792e2acffb9d9d5cb0a5cfd8802644b7b1c9a02e4/colorama-0.4.6.tar.gz", hash = "sha256:08695f5cb7ed6e0531a20572697297273c47b8cae5a63ffc6d6ed5c201be6e44", size = 27697 }
wheels = [
    { url = "https://files.pythonhosted.org/packages/d1/d6/3965ed04c63042e047cb6a3e6ed1a63a35087b6a609aa3a15ed8ac56c221/colorama-0.4.6-py2.py3-none-any.whl", hash = "sha256:4f1d9991f5acc0ca119f9d443620b77f9d6b33703e51011c16baf57afb285fc6", size = 25335 },
]

[[package]]
name = "coloredlogs"
version = "15.0.1"
source = { registry = "https://pypi.org/simple" }
dependencies = [
    { name = "humanfriendly" },
]
sdist = { url = "https://files.pythonhosted.org/packages/cc/c7/eed8f27100517e8c0e6b923d5f0845d0cb99763da6fdee00478f91db7325/coloredlogs-15.0.1.tar.gz", hash = "sha256:7c991aa71a4577af2f82600d8f8f3a89f936baeaf9b50a9c197da014e5bf16b0", size = 278520 }
wheels = [
    { url = "https://files.pythonhosted.org/packages/a7/06/3d6badcf13db419e25b07041d9c7b4a2c331d3f4e7134445ec5df57714cd/coloredlogs-15.0.1-py2.py3-none-any.whl", hash = "sha256:612ee75c546f53e92e70049c9dbfcc18c935a2b9a53b66085ce9ef6a6e5c0934", size = 46018 },
]

[[package]]
name = "configobj"
version = "5.0.9"
source = { registry = "https://pypi.org/simple" }
sdist = { url = "https://files.pythonhosted.org/packages/f5/c4/c7f9e41bc2e5f8eeae4a08a01c91b2aea3dfab40a3e14b25e87e7db8d501/configobj-5.0.9.tar.gz", hash = "sha256:03c881bbf23aa07bccf1b837005975993c4ab4427ba57f959afdd9d1a2386848", size = 101518 }
wheels = [
    { url = "https://files.pythonhosted.org/packages/a6/c4/0679472c60052c27efa612b4cd3ddd2a23e885dcdc73461781d2c802d39e/configobj-5.0.9-py2.py3-none-any.whl", hash = "sha256:1ba10c5b6ee16229c79a05047aeda2b55eb4e80d7c7d8ecf17ec1ca600c79882", size = 35615 },
]

[[package]]
name = "coverage"
version = "7.9.2"
source = { registry = "https://pypi.org/simple" }
sdist = { url = "https://files.pythonhosted.org/packages/04/b7/c0465ca253df10a9e8dae0692a4ae6e9726d245390aaef92360e1d6d3832/coverage-7.9.2.tar.gz", hash = "sha256:997024fa51e3290264ffd7492ec97d0690293ccd2b45a6cd7d82d945a4a80c8b", size = 813556 }
wheels = [
    { url = "https://files.pythonhosted.org/packages/a1/0d/5c2114fd776c207bd55068ae8dc1bef63ecd1b767b3389984a8e58f2b926/coverage-7.9.2-cp310-cp310-macosx_10_9_x86_64.whl", hash = "sha256:66283a192a14a3854b2e7f3418d7db05cdf411012ab7ff5db98ff3b181e1f912", size = 212039 },
    { url = "https://files.pythonhosted.org/packages/cf/ad/dc51f40492dc2d5fcd31bb44577bc0cc8920757d6bc5d3e4293146524ef9/coverage-7.9.2-cp310-cp310-macosx_11_0_arm64.whl", hash = "sha256:4e01d138540ef34fcf35c1aa24d06c3de2a4cffa349e29a10056544f35cca15f", size = 212428 },
    { url = "https://files.pythonhosted.org/packages/a2/a3/55cb3ff1b36f00df04439c3993d8529193cdf165a2467bf1402539070f16/coverage-7.9.2-cp310-cp310-manylinux_2_17_aarch64.manylinux2014_aarch64.whl", hash = "sha256:f22627c1fe2745ee98d3ab87679ca73a97e75ca75eb5faee48660d060875465f", size = 241534 },
    { url = "https://files.pythonhosted.org/packages/eb/c9/a8410b91b6be4f6e9c2e9f0dce93749b6b40b751d7065b4410bf89cb654b/coverage-7.9.2-cp310-cp310-manylinux_2_5_i686.manylinux1_i686.manylinux_2_17_i686.manylinux2014_i686.whl", hash = "sha256:4b1c2d8363247b46bd51f393f86c94096e64a1cf6906803fa8d5a9d03784bdbf", size = 239408 },
    { url = "https://files.pythonhosted.org/packages/ff/c4/6f3e56d467c612b9070ae71d5d3b114c0b899b5788e1ca3c93068ccb7018/coverage-7.9.2-cp310-cp310-manylinux_2_5_x86_64.manylinux1_x86_64.manylinux_2_17_x86_64.manylinux2014_x86_64.whl", hash = "sha256:c10c882b114faf82dbd33e876d0cbd5e1d1ebc0d2a74ceef642c6152f3f4d547", size = 240552 },
    { url = "https://files.pythonhosted.org/packages/fd/20/04eda789d15af1ce79bce5cc5fd64057c3a0ac08fd0576377a3096c24663/coverage-7.9.2-cp310-cp310-musllinux_1_2_aarch64.whl", hash = "sha256:de3c0378bdf7066c3988d66cd5232d161e933b87103b014ab1b0b4676098fa45", size = 240464 },
    { url = "https://files.pythonhosted.org/packages/a9/5a/217b32c94cc1a0b90f253514815332d08ec0812194a1ce9cca97dda1cd20/coverage-7.9.2-cp310-cp310-musllinux_1_2_i686.whl", hash = "sha256:1e2f097eae0e5991e7623958a24ced3282676c93c013dde41399ff63e230fcf2", size = 239134 },
    { url = "https://files.pythonhosted.org/packages/34/73/1d019c48f413465eb5d3b6898b6279e87141c80049f7dbf73fd020138549/coverage-7.9.2-cp310-cp310-musllinux_1_2_x86_64.whl", hash = "sha256:28dc1f67e83a14e7079b6cea4d314bc8b24d1aed42d3582ff89c0295f09b181e", size = 239405 },
    { url = "https://files.pythonhosted.org/packages/49/6c/a2beca7aa2595dad0c0d3f350382c381c92400efe5261e2631f734a0e3fe/coverage-7.9.2-cp310-cp310-win32.whl", hash = "sha256:bf7d773da6af9e10dbddacbf4e5cab13d06d0ed93561d44dae0188a42c65be7e", size = 214519 },
    { url = "https://files.pythonhosted.org/packages/fc/c8/91e5e4a21f9a51e2c7cdd86e587ae01a4fcff06fc3fa8cde4d6f7cf68df4/coverage-7.9.2-cp310-cp310-win_amd64.whl", hash = "sha256:0c0378ba787681ab1897f7c89b415bd56b0b2d9a47e5a3d8dc0ea55aac118d6c", size = 215400 },
    { url = "https://files.pythonhosted.org/packages/39/40/916786453bcfafa4c788abee4ccd6f592b5b5eca0cd61a32a4e5a7ef6e02/coverage-7.9.2-cp311-cp311-macosx_10_9_x86_64.whl", hash = "sha256:a7a56a2964a9687b6aba5b5ced6971af308ef6f79a91043c05dd4ee3ebc3e9ba", size = 212152 },
    { url = "https://files.pythonhosted.org/packages/9f/66/cc13bae303284b546a030762957322bbbff1ee6b6cb8dc70a40f8a78512f/coverage-7.9.2-cp311-cp311-macosx_11_0_arm64.whl", hash = "sha256:123d589f32c11d9be7fe2e66d823a236fe759b0096f5db3fb1b75b2fa414a4fa", size = 212540 },
    { url = "https://files.pythonhosted.org/packages/0f/3c/d56a764b2e5a3d43257c36af4a62c379df44636817bb5f89265de4bf8bd7/coverage-7.9.2-cp311-cp311-manylinux_2_17_aarch64.manylinux2014_aarch64.whl", hash = "sha256:333b2e0ca576a7dbd66e85ab402e35c03b0b22f525eed82681c4b866e2e2653a", size = 245097 },
    { url = "https://files.pythonhosted.org/packages/b1/46/bd064ea8b3c94eb4ca5d90e34d15b806cba091ffb2b8e89a0d7066c45791/coverage-7.9.2-cp311-cp311-manylinux_2_5_i686.manylinux1_i686.manylinux_2_17_i686.manylinux2014_i686.whl", hash = "sha256:326802760da234baf9f2f85a39e4a4b5861b94f6c8d95251f699e4f73b1835dc", size = 242812 },
    { url = "https://files.pythonhosted.org/packages/43/02/d91992c2b29bc7afb729463bc918ebe5f361be7f1daae93375a5759d1e28/coverage-7.9.2-cp311-cp311-manylinux_2_5_x86_64.manylinux1_x86_64.manylinux_2_17_x86_64.manylinux2014_x86_64.whl", hash = "sha256:19e7be4cfec248df38ce40968c95d3952fbffd57b400d4b9bb580f28179556d2", size = 244617 },
    { url = "https://files.pythonhosted.org/packages/b7/4f/8fadff6bf56595a16d2d6e33415841b0163ac660873ed9a4e9046194f779/coverage-7.9.2-cp311-cp311-musllinux_1_2_aarch64.whl", hash = "sha256:0b4a4cb73b9f2b891c1788711408ef9707666501ba23684387277ededab1097c", size = 244263 },
    { url = "https://files.pythonhosted.org/packages/9b/d2/e0be7446a2bba11739edb9f9ba4eff30b30d8257370e237418eb44a14d11/coverage-7.9.2-cp311-cp311-musllinux_1_2_i686.whl", hash = "sha256:2c8937fa16c8c9fbbd9f118588756e7bcdc7e16a470766a9aef912dd3f117dbd", size = 242314 },
    { url = "https://files.pythonhosted.org/packages/9d/7d/dcbac9345000121b8b57a3094c2dfcf1ccc52d8a14a40c1d4bc89f936f80/coverage-7.9.2-cp311-cp311-musllinux_1_2_x86_64.whl", hash = "sha256:42da2280c4d30c57a9b578bafd1d4494fa6c056d4c419d9689e66d775539be74", size = 242904 },
    { url = "https://files.pythonhosted.org/packages/41/58/11e8db0a0c0510cf31bbbdc8caf5d74a358b696302a45948d7c768dfd1cf/coverage-7.9.2-cp311-cp311-win32.whl", hash = "sha256:14fa8d3da147f5fdf9d298cacc18791818f3f1a9f542c8958b80c228320e90c6", size = 214553 },
    { url = "https://files.pythonhosted.org/packages/3a/7d/751794ec8907a15e257136e48dc1021b1f671220ecccfd6c4eaf30802714/coverage-7.9.2-cp311-cp311-win_amd64.whl", hash = "sha256:549cab4892fc82004f9739963163fd3aac7a7b0df430669b75b86d293d2df2a7", size = 215441 },
    { url = "https://files.pythonhosted.org/packages/62/5b/34abcedf7b946c1c9e15b44f326cb5b0da852885312b30e916f674913428/coverage-7.9.2-cp311-cp311-win_arm64.whl", hash = "sha256:c2667a2b913e307f06aa4e5677f01a9746cd08e4b35e14ebcde6420a9ebb4c62", size = 213873 },
    { url = "https://files.pythonhosted.org/packages/53/d7/7deefc6fd4f0f1d4c58051f4004e366afc9e7ab60217ac393f247a1de70a/coverage-7.9.2-cp312-cp312-macosx_10_13_x86_64.whl", hash = "sha256:ae9eb07f1cfacd9cfe8eaee6f4ff4b8a289a668c39c165cd0c8548484920ffc0", size = 212344 },
    { url = "https://files.pythonhosted.org/packages/95/0c/ee03c95d32be4d519e6a02e601267769ce2e9a91fc8faa1b540e3626c680/coverage-7.9.2-cp312-cp312-macosx_11_0_arm64.whl", hash = "sha256:9ce85551f9a1119f02adc46d3014b5ee3f765deac166acf20dbb851ceb79b6f3", size = 212580 },
    { url = "https://files.pythonhosted.org/packages/8b/9f/826fa4b544b27620086211b87a52ca67592622e1f3af9e0a62c87aea153a/coverage-7.9.2-cp312-cp312-manylinux_2_17_aarch64.manylinux2014_aarch64.whl", hash = "sha256:f8f6389ac977c5fb322e0e38885fbbf901743f79d47f50db706e7644dcdcb6e1", size = 246383 },
    { url = "https://files.pythonhosted.org/packages/7f/b3/4477aafe2a546427b58b9c540665feff874f4db651f4d3cb21b308b3a6d2/coverage-7.9.2-cp312-cp312-manylinux_2_5_i686.manylinux1_i686.manylinux_2_17_i686.manylinux2014_i686.whl", hash = "sha256:ff0d9eae8cdfcd58fe7893b88993723583a6ce4dfbfd9f29e001922544f95615", size = 243400 },
    { url = "https://files.pythonhosted.org/packages/f8/c2/efffa43778490c226d9d434827702f2dfbc8041d79101a795f11cbb2cf1e/coverage-7.9.2-cp312-cp312-manylinux_2_5_x86_64.manylinux1_x86_64.manylinux_2_17_x86_64.manylinux2014_x86_64.whl", hash = "sha256:fae939811e14e53ed8a9818dad51d434a41ee09df9305663735f2e2d2d7d959b", size = 245591 },
    { url = "https://files.pythonhosted.org/packages/c6/e7/a59888e882c9a5f0192d8627a30ae57910d5d449c80229b55e7643c078c4/coverage-7.9.2-cp312-cp312-musllinux_1_2_aarch64.whl", hash = "sha256:31991156251ec202c798501e0a42bbdf2169dcb0f137b1f5c0f4267f3fc68ef9", size = 245402 },
    { url = "https://files.pythonhosted.org/packages/92/a5/72fcd653ae3d214927edc100ce67440ed8a0a1e3576b8d5e6d066ed239db/coverage-7.9.2-cp312-cp312-musllinux_1_2_i686.whl", hash = "sha256:d0d67963f9cbfc7c7f96d4ac74ed60ecbebd2ea6eeb51887af0f8dce205e545f", size = 243583 },
    { url = "https://files.pythonhosted.org/packages/5c/f5/84e70e4df28f4a131d580d7d510aa1ffd95037293da66fd20d446090a13b/coverage-7.9.2-cp312-cp312-musllinux_1_2_x86_64.whl", hash = "sha256:49b752a2858b10580969ec6af6f090a9a440a64a301ac1528d7ca5f7ed497f4d", size = 244815 },
    { url = "https://files.pythonhosted.org/packages/39/e7/d73d7cbdbd09fdcf4642655ae843ad403d9cbda55d725721965f3580a314/coverage-7.9.2-cp312-cp312-win32.whl", hash = "sha256:88d7598b8ee130f32f8a43198ee02edd16d7f77692fa056cb779616bbea1b355", size = 214719 },
    { url = "https://files.pythonhosted.org/packages/9f/d6/7486dcc3474e2e6ad26a2af2db7e7c162ccd889c4c68fa14ea8ec189c9e9/coverage-7.9.2-cp312-cp312-win_amd64.whl", hash = "sha256:9dfb070f830739ee49d7c83e4941cc767e503e4394fdecb3b54bfdac1d7662c0", size = 215509 },
    { url = "https://files.pythonhosted.org/packages/b7/34/0439f1ae2593b0346164d907cdf96a529b40b7721a45fdcf8b03c95fcd90/coverage-7.9.2-cp312-cp312-win_arm64.whl", hash = "sha256:4e2c058aef613e79df00e86b6d42a641c877211384ce5bd07585ed7ba71ab31b", size = 213910 },
    { url = "https://files.pythonhosted.org/packages/94/9d/7a8edf7acbcaa5e5c489a646226bed9591ee1c5e6a84733c0140e9ce1ae1/coverage-7.9.2-cp313-cp313-macosx_10_13_x86_64.whl", hash = "sha256:985abe7f242e0d7bba228ab01070fde1d6c8fa12f142e43debe9ed1dde686038", size = 212367 },
    { url = "https://files.pythonhosted.org/packages/e8/9e/5cd6f130150712301f7e40fb5865c1bc27b97689ec57297e568d972eec3c/coverage-7.9.2-cp313-cp313-macosx_11_0_arm64.whl", hash = "sha256:82c3939264a76d44fde7f213924021ed31f55ef28111a19649fec90c0f109e6d", size = 212632 },
    { url = "https://files.pythonhosted.org/packages/a8/de/6287a2c2036f9fd991c61cefa8c64e57390e30c894ad3aa52fac4c1e14a8/coverage-7.9.2-cp313-cp313-manylinux_2_17_aarch64.manylinux2014_aarch64.whl", hash = "sha256:ae5d563e970dbe04382f736ec214ef48103d1b875967c89d83c6e3f21706d5b3", size = 245793 },
    { url = "https://files.pythonhosted.org/packages/06/cc/9b5a9961d8160e3cb0b558c71f8051fe08aa2dd4b502ee937225da564ed1/coverage-7.9.2-cp313-cp313-manylinux_2_5_i686.manylinux1_i686.manylinux_2_17_i686.manylinux2014_i686.whl", hash = "sha256:bdd612e59baed2a93c8843c9a7cb902260f181370f1d772f4842987535071d14", size = 243006 },
    { url = "https://files.pythonhosted.org/packages/49/d9/4616b787d9f597d6443f5588619c1c9f659e1f5fc9eebf63699eb6d34b78/coverage-7.9.2-cp313-cp313-manylinux_2_5_x86_64.manylinux1_x86_64.manylinux_2_17_x86_64.manylinux2014_x86_64.whl", hash = "sha256:256ea87cb2a1ed992bcdfc349d8042dcea1b80436f4ddf6e246d6bee4b5d73b6", size = 244990 },
    { url = "https://files.pythonhosted.org/packages/48/83/801cdc10f137b2d02b005a761661649ffa60eb173dcdaeb77f571e4dc192/coverage-7.9.2-cp313-cp313-musllinux_1_2_aarch64.whl", hash = "sha256:f44ae036b63c8ea432f610534a2668b0c3aee810e7037ab9d8ff6883de480f5b", size = 245157 },
    { url = "https://files.pythonhosted.org/packages/c8/a4/41911ed7e9d3ceb0ffb019e7635468df7499f5cc3edca5f7dfc078e9c5ec/coverage-7.9.2-cp313-cp313-musllinux_1_2_i686.whl", hash = "sha256:82d76ad87c932935417a19b10cfe7abb15fd3f923cfe47dbdaa74ef4e503752d", size = 243128 },
    { url = "https://files.pythonhosted.org/packages/10/41/344543b71d31ac9cb00a664d5d0c9ef134a0fe87cb7d8430003b20fa0b7d/coverage-7.9.2-cp313-cp313-musllinux_1_2_x86_64.whl", hash = "sha256:619317bb86de4193debc712b9e59d5cffd91dc1d178627ab2a77b9870deb2868", size = 244511 },
    { url = "https://files.pythonhosted.org/packages/d5/81/3b68c77e4812105e2a060f6946ba9e6f898ddcdc0d2bfc8b4b152a9ae522/coverage-7.9.2-cp313-cp313-win32.whl", hash = "sha256:0a07757de9feb1dfafd16ab651e0f628fd7ce551604d1bf23e47e1ddca93f08a", size = 214765 },
    { url = "https://files.pythonhosted.org/packages/06/a2/7fac400f6a346bb1a4004eb2a76fbff0e242cd48926a2ce37a22a6a1d917/coverage-7.9.2-cp313-cp313-win_amd64.whl", hash = "sha256:115db3d1f4d3f35f5bb021e270edd85011934ff97c8797216b62f461dd69374b", size = 215536 },
    { url = "https://files.pythonhosted.org/packages/08/47/2c6c215452b4f90d87017e61ea0fd9e0486bb734cb515e3de56e2c32075f/coverage-7.9.2-cp313-cp313-win_arm64.whl", hash = "sha256:48f82f889c80af8b2a7bb6e158d95a3fbec6a3453a1004d04e4f3b5945a02694", size = 213943 },
    { url = "https://files.pythonhosted.org/packages/a3/46/e211e942b22d6af5e0f323faa8a9bc7c447a1cf1923b64c47523f36ed488/coverage-7.9.2-cp313-cp313t-macosx_10_13_x86_64.whl", hash = "sha256:55a28954545f9d2f96870b40f6c3386a59ba8ed50caf2d949676dac3ecab99f5", size = 213088 },
    { url = "https://files.pythonhosted.org/packages/d2/2f/762551f97e124442eccd907bf8b0de54348635b8866a73567eb4e6417acf/coverage-7.9.2-cp313-cp313t-macosx_11_0_arm64.whl", hash = "sha256:cdef6504637731a63c133bb2e6f0f0214e2748495ec15fe42d1e219d1b133f0b", size = 213298 },
    { url = "https://files.pythonhosted.org/packages/7a/b7/76d2d132b7baf7360ed69be0bcab968f151fa31abe6d067f0384439d9edb/coverage-7.9.2-cp313-cp313t-manylinux_2_17_aarch64.manylinux2014_aarch64.whl", hash = "sha256:bcd5ebe66c7a97273d5d2ddd4ad0ed2e706b39630ed4b53e713d360626c3dbb3", size = 256541 },
    { url = "https://files.pythonhosted.org/packages/a0/17/392b219837d7ad47d8e5974ce5f8dc3deb9f99a53b3bd4d123602f960c81/coverage-7.9.2-cp313-cp313t-manylinux_2_5_i686.manylinux1_i686.manylinux_2_17_i686.manylinux2014_i686.whl", hash = "sha256:9303aed20872d7a3c9cb39c5d2b9bdbe44e3a9a1aecb52920f7e7495410dfab8", size = 252761 },
    { url = "https://files.pythonhosted.org/packages/d5/77/4256d3577fe1b0daa8d3836a1ebe68eaa07dd2cbaf20cf5ab1115d6949d4/coverage-7.9.2-cp313-cp313t-manylinux_2_5_x86_64.manylinux1_x86_64.manylinux_2_17_x86_64.manylinux2014_x86_64.whl", hash = "sha256:bc18ea9e417a04d1920a9a76fe9ebd2f43ca505b81994598482f938d5c315f46", size = 254917 },
    { url = "https://files.pythonhosted.org/packages/53/99/fc1a008eef1805e1ddb123cf17af864743354479ea5129a8f838c433cc2c/coverage-7.9.2-cp313-cp313t-musllinux_1_2_aarch64.whl", hash = "sha256:6406cff19880aaaadc932152242523e892faff224da29e241ce2fca329866584", size = 256147 },
    { url = "https://files.pythonhosted.org/packages/92/c0/f63bf667e18b7f88c2bdb3160870e277c4874ced87e21426128d70aa741f/coverage-7.9.2-cp313-cp313t-musllinux_1_2_i686.whl", hash = "sha256:2d0d4f6ecdf37fcc19c88fec3e2277d5dee740fb51ffdd69b9579b8c31e4232e", size = 254261 },
    { url = "https://files.pythonhosted.org/packages/8c/32/37dd1c42ce3016ff8ec9e4b607650d2e34845c0585d3518b2a93b4830c1a/coverage-7.9.2-cp313-cp313t-musllinux_1_2_x86_64.whl", hash = "sha256:c33624f50cf8de418ab2b4d6ca9eda96dc45b2c4231336bac91454520e8d1fac", size = 255099 },
    { url = "https://files.pythonhosted.org/packages/da/2e/af6b86f7c95441ce82f035b3affe1cd147f727bbd92f563be35e2d585683/coverage-7.9.2-cp313-cp313t-win32.whl", hash = "sha256:1df6b76e737c6a92210eebcb2390af59a141f9e9430210595251fbaf02d46926", size = 215440 },
    { url = "https://files.pythonhosted.org/packages/4d/bb/8a785d91b308867f6b2e36e41c569b367c00b70c17f54b13ac29bcd2d8c8/coverage-7.9.2-cp313-cp313t-win_amd64.whl", hash = "sha256:f5fd54310b92741ebe00d9c0d1d7b2b27463952c022da6d47c175d246a98d1bd", size = 216537 },
    { url = "https://files.pythonhosted.org/packages/1d/a0/a6bffb5e0f41a47279fd45a8f3155bf193f77990ae1c30f9c224b61cacb0/coverage-7.9.2-cp313-cp313t-win_arm64.whl", hash = "sha256:c48c2375287108c887ee87d13b4070a381c6537d30e8487b24ec721bf2a781cb", size = 214398 },
    { url = "https://files.pythonhosted.org/packages/62/ab/b4b06662ccaa00ca7bbee967b7035a33a58b41efb92d8c89a6c523a2ccd5/coverage-7.9.2-cp39-cp39-macosx_10_9_x86_64.whl", hash = "sha256:ddc39510ac922a5c4c27849b739f875d3e1d9e590d1e7b64c98dadf037a16cce", size = 212037 },
    { url = "https://files.pythonhosted.org/packages/bb/5e/04619995657acc898d15bfad42b510344b3a74d4d5bc34f2e279d46c781c/coverage-7.9.2-cp39-cp39-macosx_11_0_arm64.whl", hash = "sha256:a535c0c7364acd55229749c2b3e5eebf141865de3a8f697076a3291985f02d30", size = 212412 },
    { url = "https://files.pythonhosted.org/packages/14/e7/1465710224dc6d31c534e7714cbd907210622a044adc81c810e72eea873f/coverage-7.9.2-cp39-cp39-manylinux_2_17_aarch64.manylinux2014_aarch64.whl", hash = "sha256:df0f9ef28e0f20c767ccdccfc5ae5f83a6f4a2fbdfbcbcc8487a8a78771168c8", size = 241164 },
    { url = "https://files.pythonhosted.org/packages/ab/f2/44c6fbd2794afeb9ab6c0a14d3c088ab1dae3dff3df2624609981237bbb4/coverage-7.9.2-cp39-cp39-manylinux_2_5_i686.manylinux1_i686.manylinux_2_17_i686.manylinux2014_i686.whl", hash = "sha256:2f3da12e0ccbcb348969221d29441ac714bbddc4d74e13923d3d5a7a0bebef7a", size = 239032 },
    { url = "https://files.pythonhosted.org/packages/6a/d2/7a79845429c0aa2e6788bc45c26a2e3052fa91082c9ea1dea56fb531952c/coverage-7.9.2-cp39-cp39-manylinux_2_5_x86_64.manylinux1_x86_64.manylinux_2_17_x86_64.manylinux2014_x86_64.whl", hash = "sha256:0a17eaf46f56ae0f870f14a3cbc2e4632fe3771eab7f687eda1ee59b73d09fe4", size = 240148 },
    { url = "https://files.pythonhosted.org/packages/9c/7d/2731d1b4c9c672d82d30d218224dfc62939cf3800bc8aba0258fefb191f5/coverage-7.9.2-cp39-cp39-musllinux_1_2_aarch64.whl", hash = "sha256:669135a9d25df55d1ed56a11bf555f37c922cf08d80799d4f65d77d7d6123fcf", size = 239875 },
    { url = "https://files.pythonhosted.org/packages/1b/83/685958715429a9da09cf172c15750ca5c795dd7259466f2645403696557b/coverage-7.9.2-cp39-cp39-musllinux_1_2_i686.whl", hash = "sha256:9d3a700304d01a627df9db4322dc082a0ce1e8fc74ac238e2af39ced4c083193", size = 238127 },
    { url = "https://files.pythonhosted.org/packages/34/ff/161a4313308b3783126790adfae1970adbe4886fda8788792e435249910a/coverage-7.9.2-cp39-cp39-musllinux_1_2_x86_64.whl", hash = "sha256:71ae8b53855644a0b1579d4041304ddc9995c7b21c8a1f16753c4d8903b4dfed", size = 239064 },
    { url = "https://files.pythonhosted.org/packages/17/14/fe33f41b2e80811021de059621f44c01ebe4d6b08bdb82d54a514488e933/coverage-7.9.2-cp39-cp39-win32.whl", hash = "sha256:dd7a57b33b5cf27acb491e890720af45db05589a80c1ffc798462a765be6d4d7", size = 214522 },
    { url = "https://files.pythonhosted.org/packages/6e/30/63d850ec31b5c6f6a7b4e853016375b846258300320eda29376e2786ceeb/coverage-7.9.2-cp39-cp39-win_amd64.whl", hash = "sha256:f65bb452e579d5540c8b37ec105dd54d8b9307b07bcaa186818c104ffda22441", size = 215419 },
    { url = "https://files.pythonhosted.org/packages/d7/85/f8bbefac27d286386961c25515431482a425967e23d3698b75a250872924/coverage-7.9.2-pp39.pp310.pp311-none-any.whl", hash = "sha256:8a1166db2fb62473285bcb092f586e081e92656c7dfa8e9f62b4d39d7e6b5050", size = 204013 },
    { url = "https://files.pythonhosted.org/packages/3c/38/bbe2e63902847cf79036ecc75550d0698af31c91c7575352eb25190d0fb3/coverage-7.9.2-py3-none-any.whl", hash = "sha256:e425cd5b00f6fc0ed7cdbd766c70be8baab4b7839e4d4fe5fac48581dd968ea4", size = 204005 },
]

[package.optional-dependencies]
toml = [
    { name = "tomli", marker = "python_full_version <= '3.11'" },
]

[[package]]
name = "cryptography"
version = "45.0.5"
source = { registry = "https://pypi.org/simple" }
dependencies = [
    { name = "cffi", marker = "platform_python_implementation != 'PyPy'" },
]
sdist = { url = "https://files.pythonhosted.org/packages/95/1e/49527ac611af559665f71cbb8f92b332b5ec9c6fbc4e88b0f8e92f5e85df/cryptography-45.0.5.tar.gz", hash = "sha256:72e76caa004ab63accdf26023fccd1d087f6d90ec6048ff33ad0445abf7f605a", size = 744903 }
wheels = [
    { url = "https://files.pythonhosted.org/packages/f0/fb/09e28bc0c46d2c547085e60897fea96310574c70fb21cd58a730a45f3403/cryptography-45.0.5-cp311-abi3-macosx_10_9_universal2.whl", hash = "sha256:101ee65078f6dd3e5a028d4f19c07ffa4dd22cce6a20eaa160f8b5219911e7d8", size = 7043092 },
    { url = "https://files.pythonhosted.org/packages/b1/05/2194432935e29b91fb649f6149c1a4f9e6d3d9fc880919f4ad1bcc22641e/cryptography-45.0.5-cp311-abi3-manylinux2014_aarch64.manylinux_2_17_aarch64.whl", hash = "sha256:3a264aae5f7fbb089dbc01e0242d3b67dffe3e6292e1f5182122bdf58e65215d", size = 4205926 },
    { url = "https://files.pythonhosted.org/packages/07/8b/9ef5da82350175e32de245646b1884fc01124f53eb31164c77f95a08d682/cryptography-45.0.5-cp311-abi3-manylinux2014_x86_64.manylinux_2_17_x86_64.whl", hash = "sha256:e74d30ec9c7cb2f404af331d5b4099a9b322a8a6b25c4632755c8757345baac5", size = 4429235 },
    { url = "https://files.pythonhosted.org/packages/7c/e1/c809f398adde1994ee53438912192d92a1d0fc0f2d7582659d9ef4c28b0c/cryptography-45.0.5-cp311-abi3-manylinux_2_28_aarch64.whl", hash = "sha256:3af26738f2db354aafe492fb3869e955b12b2ef2e16908c8b9cb928128d42c57", size = 4209785 },
    { url = "https://files.pythonhosted.org/packages/d0/8b/07eb6bd5acff58406c5e806eff34a124936f41a4fb52909ffa4d00815f8c/cryptography-45.0.5-cp311-abi3-manylinux_2_28_armv7l.manylinux_2_31_armv7l.whl", hash = "sha256:e6c00130ed423201c5bc5544c23359141660b07999ad82e34e7bb8f882bb78e0", size = 3893050 },
    { url = "https://files.pythonhosted.org/packages/ec/ef/3333295ed58d900a13c92806b67e62f27876845a9a908c939f040887cca9/cryptography-45.0.5-cp311-abi3-manylinux_2_28_x86_64.whl", hash = "sha256:dd420e577921c8c2d31289536c386aaa30140b473835e97f83bc71ea9d2baf2d", size = 4457379 },
    { url = "https://files.pythonhosted.org/packages/d9/9d/44080674dee514dbb82b21d6fa5d1055368f208304e2ab1828d85c9de8f4/cryptography-45.0.5-cp311-abi3-manylinux_2_34_aarch64.whl", hash = "sha256:d05a38884db2ba215218745f0781775806bde4f32e07b135348355fe8e4991d9", size = 4209355 },
    { url = "https://files.pythonhosted.org/packages/c9/d8/0749f7d39f53f8258e5c18a93131919ac465ee1f9dccaf1b3f420235e0b5/cryptography-45.0.5-cp311-abi3-manylinux_2_34_x86_64.whl", hash = "sha256:ad0caded895a00261a5b4aa9af828baede54638754b51955a0ac75576b831b27", size = 4456087 },
    { url = "https://files.pythonhosted.org/packages/09/d7/92acac187387bf08902b0bf0699816f08553927bdd6ba3654da0010289b4/cryptography-45.0.5-cp311-abi3-musllinux_1_2_aarch64.whl", hash = "sha256:9024beb59aca9d31d36fcdc1604dd9bbeed0a55bface9f1908df19178e2f116e", size = 4332873 },
    { url = "https://files.pythonhosted.org/packages/03/c2/840e0710da5106a7c3d4153c7215b2736151bba60bf4491bdb421df5056d/cryptography-45.0.5-cp311-abi3-musllinux_1_2_x86_64.whl", hash = "sha256:91098f02ca81579c85f66df8a588c78f331ca19089763d733e34ad359f474174", size = 4564651 },
    { url = "https://files.pythonhosted.org/packages/2e/92/cc723dd6d71e9747a887b94eb3827825c6c24b9e6ce2bb33b847d31d5eaa/cryptography-45.0.5-cp311-abi3-win32.whl", hash = "sha256:926c3ea71a6043921050eaa639137e13dbe7b4ab25800932a8498364fc1abec9", size = 2929050 },
    { url = "https://files.pythonhosted.org/packages/1f/10/197da38a5911a48dd5389c043de4aec4b3c94cb836299b01253940788d78/cryptography-45.0.5-cp311-abi3-win_amd64.whl", hash = "sha256:b85980d1e345fe769cfc57c57db2b59cff5464ee0c045d52c0df087e926fbe63", size = 3403224 },
    { url = "https://files.pythonhosted.org/packages/fe/2b/160ce8c2765e7a481ce57d55eba1546148583e7b6f85514472b1d151711d/cryptography-45.0.5-cp37-abi3-macosx_10_9_universal2.whl", hash = "sha256:f3562c2f23c612f2e4a6964a61d942f891d29ee320edb62ff48ffb99f3de9ae8", size = 7017143 },
    { url = "https://files.pythonhosted.org/packages/c2/e7/2187be2f871c0221a81f55ee3105d3cf3e273c0a0853651d7011eada0d7e/cryptography-45.0.5-cp37-abi3-manylinux2014_aarch64.manylinux_2_17_aarch64.whl", hash = "sha256:3fcfbefc4a7f332dece7272a88e410f611e79458fab97b5efe14e54fe476f4fd", size = 4197780 },
    { url = "https://files.pythonhosted.org/packages/b9/cf/84210c447c06104e6be9122661159ad4ce7a8190011669afceeaea150524/cryptography-45.0.5-cp37-abi3-manylinux2014_x86_64.manylinux_2_17_x86_64.whl", hash = "sha256:460f8c39ba66af7db0545a8c6f2eabcbc5a5528fc1cf6c3fa9a1e44cec33385e", size = 4420091 },
    { url = "https://files.pythonhosted.org/packages/3e/6a/cb8b5c8bb82fafffa23aeff8d3a39822593cee6e2f16c5ca5c2ecca344f7/cryptography-45.0.5-cp37-abi3-manylinux_2_28_aarch64.whl", hash = "sha256:9b4cf6318915dccfe218e69bbec417fdd7c7185aa7aab139a2c0beb7468c89f0", size = 4198711 },
    { url = "https://files.pythonhosted.org/packages/04/f7/36d2d69df69c94cbb2473871926daf0f01ad8e00fe3986ac3c1e8c4ca4b3/cryptography-45.0.5-cp37-abi3-manylinux_2_28_armv7l.manylinux_2_31_armv7l.whl", hash = "sha256:2089cc8f70a6e454601525e5bf2779e665d7865af002a5dec8d14e561002e135", size = 3883299 },
    { url = "https://files.pythonhosted.org/packages/82/c7/f0ea40f016de72f81288e9fe8d1f6748036cb5ba6118774317a3ffc6022d/cryptography-45.0.5-cp37-abi3-manylinux_2_28_x86_64.whl", hash = "sha256:0027d566d65a38497bc37e0dd7c2f8ceda73597d2ac9ba93810204f56f52ebc7", size = 4450558 },
    { url = "https://files.pythonhosted.org/packages/06/ae/94b504dc1a3cdf642d710407c62e86296f7da9e66f27ab12a1ee6fdf005b/cryptography-45.0.5-cp37-abi3-manylinux_2_34_aarch64.whl", hash = "sha256:be97d3a19c16a9be00edf79dca949c8fa7eff621763666a145f9f9535a5d7f42", size = 4198020 },
    { url = "https://files.pythonhosted.org/packages/05/2b/aaf0adb845d5dabb43480f18f7ca72e94f92c280aa983ddbd0bcd6ecd037/cryptography-45.0.5-cp37-abi3-manylinux_2_34_x86_64.whl", hash = "sha256:7760c1c2e1a7084153a0f68fab76e754083b126a47d0117c9ed15e69e2103492", size = 4449759 },
    { url = "https://files.pythonhosted.org/packages/91/e4/f17e02066de63e0100a3a01b56f8f1016973a1d67551beaf585157a86b3f/cryptography-45.0.5-cp37-abi3-musllinux_1_2_aarch64.whl", hash = "sha256:6ff8728d8d890b3dda5765276d1bc6fb099252915a2cd3aff960c4c195745dd0", size = 4319991 },
    { url = "https://files.pythonhosted.org/packages/f2/2e/e2dbd629481b499b14516eed933f3276eb3239f7cee2dcfa4ee6b44d4711/cryptography-45.0.5-cp37-abi3-musllinux_1_2_x86_64.whl", hash = "sha256:7259038202a47fdecee7e62e0fd0b0738b6daa335354396c6ddebdbe1206af2a", size = 4554189 },
    { url = "https://files.pythonhosted.org/packages/f8/ea/a78a0c38f4c8736287b71c2ea3799d173d5ce778c7d6e3c163a95a05ad2a/cryptography-45.0.5-cp37-abi3-win32.whl", hash = "sha256:1e1da5accc0c750056c556a93c3e9cb828970206c68867712ca5805e46dc806f", size = 2911769 },
    { url = "https://files.pythonhosted.org/packages/79/b3/28ac139109d9005ad3f6b6f8976ffede6706a6478e21c889ce36c840918e/cryptography-45.0.5-cp37-abi3-win_amd64.whl", hash = "sha256:90cb0a7bb35959f37e23303b7eed0a32280510030daba3f7fdfbb65defde6a97", size = 3390016 },
    { url = "https://files.pythonhosted.org/packages/f8/8b/34394337abe4566848a2bd49b26bcd4b07fd466afd3e8cce4cb79a390869/cryptography-45.0.5-pp310-pypy310_pp73-macosx_10_9_x86_64.whl", hash = "sha256:206210d03c1193f4e1ff681d22885181d47efa1ab3018766a7b32a7b3d6e6afd", size = 3575762 },
    { url = "https://files.pythonhosted.org/packages/8b/5d/a19441c1e89afb0f173ac13178606ca6fab0d3bd3ebc29e9ed1318b507fc/cryptography-45.0.5-pp310-pypy310_pp73-manylinux_2_28_aarch64.whl", hash = "sha256:c648025b6840fe62e57107e0a25f604db740e728bd67da4f6f060f03017d5097", size = 4140906 },
    { url = "https://files.pythonhosted.org/packages/4b/db/daceb259982a3c2da4e619f45b5bfdec0e922a23de213b2636e78ef0919b/cryptography-45.0.5-pp310-pypy310_pp73-manylinux_2_28_x86_64.whl", hash = "sha256:b8fa8b0a35a9982a3c60ec79905ba5bb090fc0b9addcfd3dc2dd04267e45f25e", size = 4374411 },
    { url = "https://files.pythonhosted.org/packages/6a/35/5d06ad06402fc522c8bf7eab73422d05e789b4e38fe3206a85e3d6966c11/cryptography-45.0.5-pp310-pypy310_pp73-manylinux_2_34_aarch64.whl", hash = "sha256:14d96584701a887763384f3c47f0ca7c1cce322aa1c31172680eb596b890ec30", size = 4140942 },
    { url = "https://files.pythonhosted.org/packages/65/79/020a5413347e44c382ef1f7f7e7a66817cd6273e3e6b5a72d18177b08b2f/cryptography-45.0.5-pp310-pypy310_pp73-manylinux_2_34_x86_64.whl", hash = "sha256:57c816dfbd1659a367831baca4b775b2a5b43c003daf52e9d57e1d30bc2e1b0e", size = 4374079 },
    { url = "https://files.pythonhosted.org/packages/9b/c5/c0e07d84a9a2a8a0ed4f865e58f37c71af3eab7d5e094ff1b21f3f3af3bc/cryptography-45.0.5-pp310-pypy310_pp73-win_amd64.whl", hash = "sha256:b9e38e0a83cd51e07f5a48ff9691cae95a79bea28fe4ded168a8e5c6c77e819d", size = 3321362 },
    { url = "https://files.pythonhosted.org/packages/c0/71/9bdbcfd58d6ff5084687fe722c58ac718ebedbc98b9f8f93781354e6d286/cryptography-45.0.5-pp311-pypy311_pp73-macosx_10_9_x86_64.whl", hash = "sha256:8c4a6ff8a30e9e3d38ac0539e9a9e02540ab3f827a3394f8852432f6b0ea152e", size = 3587878 },
    { url = "https://files.pythonhosted.org/packages/f0/63/83516cfb87f4a8756eaa4203f93b283fda23d210fc14e1e594bd5f20edb6/cryptography-45.0.5-pp311-pypy311_pp73-manylinux_2_28_aarch64.whl", hash = "sha256:bd4c45986472694e5121084c6ebbd112aa919a25e783b87eb95953c9573906d6", size = 4152447 },
    { url = "https://files.pythonhosted.org/packages/22/11/d2823d2a5a0bd5802b3565437add16f5c8ce1f0778bf3822f89ad2740a38/cryptography-45.0.5-pp311-pypy311_pp73-manylinux_2_28_x86_64.whl", hash = "sha256:982518cd64c54fcada9d7e5cf28eabd3ee76bd03ab18e08a48cad7e8b6f31b18", size = 4386778 },
    { url = "https://files.pythonhosted.org/packages/5f/38/6bf177ca6bce4fe14704ab3e93627c5b0ca05242261a2e43ef3168472540/cryptography-45.0.5-pp311-pypy311_pp73-manylinux_2_34_aarch64.whl", hash = "sha256:12e55281d993a793b0e883066f590c1ae1e802e3acb67f8b442e721e475e6463", size = 4151627 },
    { url = "https://files.pythonhosted.org/packages/38/6a/69fc67e5266bff68a91bcb81dff8fb0aba4d79a78521a08812048913e16f/cryptography-45.0.5-pp311-pypy311_pp73-manylinux_2_34_x86_64.whl", hash = "sha256:5aa1e32983d4443e310f726ee4b071ab7569f58eedfdd65e9675484a4eb67bd1", size = 4385593 },
    { url = "https://files.pythonhosted.org/packages/f6/34/31a1604c9a9ade0fdab61eb48570e09a796f4d9836121266447b0eaf7feb/cryptography-45.0.5-pp311-pypy311_pp73-win_amd64.whl", hash = "sha256:e357286c1b76403dd384d938f93c46b2b058ed4dfcdce64a770f0537ed3feb6f", size = 3331106 },
]

[[package]]
name = "cssselect2"
version = "0.8.0"
source = { registry = "https://pypi.org/simple" }
dependencies = [
    { name = "tinycss2" },
    { name = "webencodings" },
]
sdist = { url = "https://files.pythonhosted.org/packages/9f/86/fd7f58fc498b3166f3a7e8e0cddb6e620fe1da35b02248b1bd59e95dbaaa/cssselect2-0.8.0.tar.gz", hash = "sha256:7674ffb954a3b46162392aee2a3a0aedb2e14ecf99fcc28644900f4e6e3e9d3a", size = 35716 }
wheels = [
    { url = "https://files.pythonhosted.org/packages/0f/e7/aa315e6a749d9b96c2504a1ba0ba031ba2d0517e972ce22682e3fccecb09/cssselect2-0.8.0-py3-none-any.whl", hash = "sha256:46fc70ebc41ced7a32cd42d58b1884d72ade23d21e5a4eaaf022401c13f0e76e", size = 15454 },
]

[[package]]
name = "cyvcf2"
version = "0.31.1"
source = { registry = "https://pypi.org/simple" }
dependencies = [
    { name = "click", version = "8.1.8", source = { registry = "https://pypi.org/simple" }, marker = "python_full_version < '3.10'" },
    { name = "click", version = "8.2.1", source = { registry = "https://pypi.org/simple" }, marker = "python_full_version >= '3.10'" },
    { name = "coloredlogs" },
    { name = "numpy", version = "2.0.2", source = { registry = "https://pypi.org/simple" }, marker = "python_full_version < '3.10'" },
    { name = "numpy", version = "2.2.6", source = { registry = "https://pypi.org/simple" }, marker = "python_full_version == '3.10.*'" },
    { name = "numpy", version = "2.3.1", source = { registry = "https://pypi.org/simple" }, marker = "python_full_version >= '3.11'" },
]
sdist = { url = "https://files.pythonhosted.org/packages/93/52/f20ce1965a41eea6015ac489b771a5842db63c1e8cbf402481bf009820f5/cyvcf2-0.31.1.tar.gz", hash = "sha256:00bd0e09a3719d29fbc02bc8a40a690ac2c475e91744648750907d1816558fc5", size = 1334094 }
wheels = [
    { url = "https://files.pythonhosted.org/packages/6f/d1/132ccbfbfdd159918bfc8eb72dbfd12a028c90682d05d7d58f9c8bc2e01a/cyvcf2-0.31.1-cp310-cp310-macosx_10_9_x86_64.whl", hash = "sha256:5345e952a37a0fc227a81a3b3ecf61449d6f2cbd7f862bcc8d80bda13be683ea", size = 1409793 },
    { url = "https://files.pythonhosted.org/packages/90/0b/59478c54954aedbbbba86d7403e331903fad66a4738061bc757bf94c8044/cyvcf2-0.31.1-cp310-cp310-macosx_11_0_arm64.whl", hash = "sha256:6ac78c7fff3ad173cb6dfa7e394ce14c645c43fa7bb1ef3bd4ddc45fba11d025", size = 1302184 },
    { url = "https://files.pythonhosted.org/packages/9d/1d/b8bb63e8de81221e78bd9f1221303f28eaba18f926f0c80296ab0668fa21/cyvcf2-0.31.1-cp310-cp310-manylinux_2_17_x86_64.manylinux2014_x86_64.whl", hash = "sha256:0b37e6ef23965f0efc5f3119ce3eea9d71d0fbfeb3376ef5723dac3aa391f0b4", size = 6796618 },
    { url = "https://files.pythonhosted.org/packages/02/7e/acf90ba4a258a6fbc14828a8133eeed218a9f2e35af4d67cefde95bba362/cyvcf2-0.31.1-cp310-cp310-manylinux_2_28_aarch64.whl", hash = "sha256:054ee5fddfac0da12adf5ae5c86d0627615c97a6488ba700d45c46d6c93f9c83", size = 6985697 },
    { url = "https://files.pythonhosted.org/packages/a6/0d/93de424c7671c24608e9c5a08a0e5cb06c0eec993dcebabb5555bcd62261/cyvcf2-0.31.1-cp310-cp310-musllinux_1_2_x86_64.whl", hash = "sha256:f39a37c2358ea7cee996d238b64e957b87ed5d0ccf4a0cec4a34e78efc37c47f", size = 6248292 },
    { url = "https://files.pythonhosted.org/packages/40/55/900f70e99caf79d66493c7bf0bfc5d388d1969889099a5ac51176aa4ead0/cyvcf2-0.31.1-cp311-cp311-macosx_10_9_x86_64.whl", hash = "sha256:142eaa5614d984e290ef84accf46b64b6fe15e89aa19a0045a346cb0b45ea1d0", size = 1412511 },
    { url = "https://files.pythonhosted.org/packages/4c/72/554e217800ca2acb669a810fa908b590cbaf29c869f12b14ca225103aa3b/cyvcf2-0.31.1-cp311-cp311-macosx_11_0_arm64.whl", hash = "sha256:cfe331698cf3f844be3a3332f8a5dbcb38330509c1683daa9b0441a9261ed774", size = 1303478 },
    { url = "https://files.pythonhosted.org/packages/8e/9b/f39ecc4089e273ddc765d1ef736b3aac56aed51bde8d021fd6989e2b6b2e/cyvcf2-0.31.1-cp311-cp311-manylinux_2_17_x86_64.manylinux2014_x86_64.whl", hash = "sha256:b06ed66c304f84bb959777859e4065730b067204c7cec3cc29ee3665e884ac4f", size = 6943284 },
    { url = "https://files.pythonhosted.org/packages/2a/b4/9ddd004ac80bbb6c487df3fdb8e92a700017edf6e543667753e1db6f9e18/cyvcf2-0.31.1-cp311-cp311-manylinux_2_28_aarch64.whl", hash = "sha256:ce48c485ecc3391e384ed1f815d8ae0a34ea8867caa1925608fef9bdab6720f5", size = 7149535 },
    { url = "https://files.pythonhosted.org/packages/b5/13/6b4d6e3811bf56b07512072ae28a01dc9ffd2aa53152031a157d9b2242fc/cyvcf2-0.31.1-cp311-cp311-musllinux_1_2_aarch64.whl", hash = "sha256:fbe63f75854880044e2bfaa06afc92d6e60aa7b1e35013e43fac3c4e930830ed", size = 6179703 },
    { url = "https://files.pythonhosted.org/packages/99/93/1422180d1bac9da9f13e3bd2aa56a4386c5291c3fcf4b88d4f78a44c5eb9/cyvcf2-0.31.1-cp311-cp311-musllinux_1_2_x86_64.whl", hash = "sha256:2dd9f8afc80c3204bf69d0f24a8cf45353438a93aa82bbbdac136c3b6e7d318a", size = 6413039 },
    { url = "https://files.pythonhosted.org/packages/20/f3/cebc8ca1ef789673015c0b256ec351dc305cec46f1cb5d98ede21b5d8645/cyvcf2-0.31.1-cp312-cp312-macosx_10_9_x86_64.whl", hash = "sha256:75993f0ef2eca17b618c946bf43eb2e0b932b76f4d3e086b5a580a271d13d2d8", size = 1408352 },
    { url = "https://files.pythonhosted.org/packages/18/90/fa7e96e5e2a38cc3a0e80abeef064390fc9b35328ad01f8d936043edff35/cyvcf2-0.31.1-cp312-cp312-macosx_11_0_arm64.whl", hash = "sha256:dda34f22ae7d609355120a39577e0519fb6ec8746ca45d99e78c4b318a0721ea", size = 1305490 },
    { url = "https://files.pythonhosted.org/packages/74/c0/97df3032a348bee991750c1334d66901086070ddc1326d00407e1c3a16c9/cyvcf2-0.31.1-cp312-cp312-manylinux_2_17_x86_64.manylinux2014_x86_64.whl", hash = "sha256:bc16c9016581550310d605141550f0aaaca6bd19adec75426c8271da769721e4", size = 6911369 },
    { url = "https://files.pythonhosted.org/packages/a7/bb/d8615b7690ad539fb6911f814395973deebc6f27b7d2f513de5de4b08883/cyvcf2-0.31.1-cp312-cp312-manylinux_2_28_aarch64.whl", hash = "sha256:0691c075ee73c8c0fe45144929c3b22a53060c666928444996e4b487233ff948", size = 7096132 },
    { url = "https://files.pythonhosted.org/packages/3a/8b/facc687b334358f839ffac771ab729c22978bc2cb4de744c205c3e23db19/cyvcf2-0.31.1-cp312-cp312-musllinux_1_2_aarch64.whl", hash = "sha256:f0830744b6efb9084230e21a6032cb69836abad80790d7890378db3079a32248", size = 6109651 },
    { url = "https://files.pythonhosted.org/packages/72/a9/6f6e46575cbf92483416eaf3e201b0c3b8d6758ea89f600b39ad0779199a/cyvcf2-0.31.1-cp312-cp312-musllinux_1_2_x86_64.whl", hash = "sha256:4c376ac3f54d48537ca3fd93f4bb1be2c9e5688d7aa75cfeefb4ce4c9a6fcf06", size = 6375226 },
    { url = "https://files.pythonhosted.org/packages/07/7a/0650813b459c78b18a47dda16ffd44c648ff55cad2def06242d41441f7f0/cyvcf2-0.31.1-cp39-cp39-macosx_10_9_x86_64.whl", hash = "sha256:55ce92d58cbc18d4bd7e56d62031909bb88cd4262f081d3df04c569048cf0fa9", size = 1410046 },
    { url = "https://files.pythonhosted.org/packages/8f/31/fcc17b3c132b6464ca7a536cf9b22c8ff904c7af639d51683edaf20f8f19/cyvcf2-0.31.1-cp39-cp39-macosx_11_0_arm64.whl", hash = "sha256:996db8d4c901f7496d9be61786e5a68218d92d26dcdc14c8e0eedf52cce7d459", size = 1302453 },
    { url = "https://files.pythonhosted.org/packages/90/4b/83c2a4bc73ca1d3ced1b08243f1c0ebd88c38a87c7d252e4f3ce3f43bace/cyvcf2-0.31.1-cp39-cp39-manylinux_2_17_x86_64.manylinux2014_x86_64.whl", hash = "sha256:d63c2b29d011303ef7e2c1388950b3a7c94193fa628bbae7a3b4caba1949276c", size = 6794746 },
    { url = "https://files.pythonhosted.org/packages/df/2a/d79ba777fa5c330aa6dac7b14240d5f3eb73f3a304c43ac28e3ab3fe7e9b/cyvcf2-0.31.1-cp39-cp39-manylinux_2_28_aarch64.whl", hash = "sha256:701fe8eb8479dc71f05dfa36eb6b2125357e8b38b52dda4c4eab5c328191b799", size = 6986978 },
    { url = "https://files.pythonhosted.org/packages/07/99/364082442475af2ffbb94063a5819d0bf6401c1d1472d7c0c5d1cea7da98/cyvcf2-0.31.1-cp39-cp39-musllinux_1_2_x86_64.whl", hash = "sha256:5372665990a7b67f0b39c9a19310900ae58e9b410dc128dc3ee49afca0dd2c5b", size = 6248529 },
    { url = "https://files.pythonhosted.org/packages/d9/19/2eda2cd9cc2a545bf50b1ef53f94c38a82a62f4ca9de96fe6e568bfbcb03/cyvcf2-0.31.1-pp310-pypy310_pp73-macosx_10_9_x86_64.whl", hash = "sha256:fc0b33b39b2b20b35d61bd49636ac1d3e212835b96d4da5a8e03d4798f3cb7c4", size = 1327287 },
    { url = "https://files.pythonhosted.org/packages/d9/ec/2806d106c62582bcb51b866ddb4a021f07d3d459366846b2f0e4ed60a4f9/cyvcf2-0.31.1-pp310-pypy310_pp73-manylinux_2_17_x86_64.manylinux2014_x86_64.whl", hash = "sha256:6bde2b1b62b46ce332241a1930a4585b11b078e7e2fae556e3e4c65350b5a131", size = 5249796 },
    { url = "https://files.pythonhosted.org/packages/30/30/6efa8467317ec6e3dd5229a72b8c9dfd5d49862b07871fecf2546f2b8dfb/cyvcf2-0.31.1-pp310-pypy310_pp73-manylinux_2_28_aarch64.whl", hash = "sha256:fc2943f5645698eb2a5e0596badf65ef3a5f6907ce6927b0770b1c00aeb148ed", size = 5471150 },
]

[[package]]
name = "defusedxml"
version = "0.7.1"
source = { registry = "https://pypi.org/simple" }
sdist = { url = "https://files.pythonhosted.org/packages/0f/d5/c66da9b79e5bdb124974bfe172b4daf3c984ebd9c2a06e2b8a4dc7331c72/defusedxml-0.7.1.tar.gz", hash = "sha256:1bb3032db185915b62d7c6209c5a8792be6a32ab2fedacc84e01b52c51aa3e69", size = 75520 }
wheels = [
    { url = "https://files.pythonhosted.org/packages/07/6c/aa3f2f849e01cb6a001cd8554a88d4c77c5c1a31c95bdf1cf9301e6d9ef4/defusedxml-0.7.1-py2.py3-none-any.whl", hash = "sha256:a352e7e428770286cc899e2542b6cdaedb2b4953ff269a210103ec58f6198a61", size = 25604 },
]

[[package]]
name = "dnspython"
version = "2.7.0"
source = { registry = "https://pypi.org/simple" }
sdist = { url = "https://files.pythonhosted.org/packages/b5/4a/263763cb2ba3816dd94b08ad3a33d5fdae34ecb856678773cc40a3605829/dnspython-2.7.0.tar.gz", hash = "sha256:ce9c432eda0dc91cf618a5cedf1a4e142651196bbcd2c80e89ed5a907e5cfaf1", size = 345197 }
wheels = [
    { url = "https://files.pythonhosted.org/packages/68/1b/e0a87d256e40e8c888847551b20a017a6b98139178505dc7ffb96f04e954/dnspython-2.7.0-py3-none-any.whl", hash = "sha256:b4c34b7d10b51bcc3a5071e7b8dee77939f1e878477eeecc965e9835f63c6c86", size = 313632 },
]

[[package]]
name = "dominate"
version = "2.9.1"
source = { registry = "https://pypi.org/simple" }
sdist = { url = "https://files.pythonhosted.org/packages/fb/f3/1c8088ff19a0fcd9c3234802a0ee47006ea64bd8852f1019194f0e3583ff/dominate-2.9.1.tar.gz", hash = "sha256:558284687d9b8aae1904e3d6051ad132dd4a8c0cf551b37ea4e7e42a31d19dc4", size = 37715 }
wheels = [
    { url = "https://files.pythonhosted.org/packages/58/19/0380af745f151a1648657bbcef0fb49ac28bf09083d94498163ffd9b32dc/dominate-2.9.1-py2.py3-none-any.whl", hash = "sha256:cb7b6b79d33b15ae0a6e87856b984879927c7c2ebb29522df4c75b28ffd9b989", size = 29976 },
]

[[package]]
name = "exceptiongroup"
version = "1.3.0"
source = { registry = "https://pypi.org/simple" }
dependencies = [
    { name = "typing-extensions", marker = "python_full_version < '3.11'" },
]
sdist = { url = "https://files.pythonhosted.org/packages/0b/9f/a65090624ecf468cdca03533906e7c69ed7588582240cfe7cc9e770b50eb/exceptiongroup-1.3.0.tar.gz", hash = "sha256:b241f5885f560bc56a59ee63ca4c6a8bfa46ae4ad651af316d4e81817bb9fd88", size = 29749 }
wheels = [
    { url = "https://files.pythonhosted.org/packages/36/f4/c6e662dade71f56cd2f3735141b265c3c79293c109549c1e6933b0651ffc/exceptiongroup-1.3.0-py3-none-any.whl", hash = "sha256:4d111e6e0c13d0644cad6ddaa7ed0261a0b36971f6d23e7ec9b4b9097da78a10", size = 16674 },
]

[[package]]
name = "flask"
version = "3.1.1"
source = { registry = "https://pypi.org/simple" }
dependencies = [
    { name = "blinker" },
    { name = "click", version = "8.1.8", source = { registry = "https://pypi.org/simple" }, marker = "python_full_version < '3.10'" },
    { name = "click", version = "8.2.1", source = { registry = "https://pypi.org/simple" }, marker = "python_full_version >= '3.10'" },
    { name = "importlib-metadata", marker = "python_full_version < '3.10'" },
    { name = "itsdangerous" },
    { name = "jinja2" },
    { name = "markupsafe" },
    { name = "werkzeug" },
]
sdist = { url = "https://files.pythonhosted.org/packages/c0/de/e47735752347f4128bcf354e0da07ef311a78244eba9e3dc1d4a5ab21a98/flask-3.1.1.tar.gz", hash = "sha256:284c7b8f2f58cb737f0cf1c30fd7eaf0ccfcde196099d24ecede3fc2005aa59e", size = 753440 }
wheels = [
    { url = "https://files.pythonhosted.org/packages/3d/68/9d4508e893976286d2ead7f8f571314af6c2037af34853a30fd769c02e9d/flask-3.1.1-py3-none-any.whl", hash = "sha256:07aae2bb5eaf77993ef57e357491839f5fd9f4dc281593a81a9e4d79a24f295c", size = 103305 },
]

[[package]]
name = "flask-assets"
version = "2.1.0"
source = { registry = "https://pypi.org/simple" }
dependencies = [
    { name = "flask" },
    { name = "webassets" },
]
sdist = { url = "https://files.pythonhosted.org/packages/3e/8b/1bc3887678557a1ff85fe294ef7f1139ca0f8956195741c8fad39b69616f/Flask-Assets-2.1.0.tar.gz", hash = "sha256:f84d6532ffe59c9ff352885e8740ff4da25c0bcfacd805f0a806815e44354813", size = 24280 }
wheels = [
    { url = "https://files.pythonhosted.org/packages/24/bc/11fe3ca1c4970e1a7dc401a7dd237fc005167abeb74b5456fa8b5ae2e1c7/Flask_Assets-2.1.0-py3-none-any.whl", hash = "sha256:a56c476b15f84701712cc3b4b4a001ebbe62b1dcbe81c23f96fbe6f261b75324", size = 8505 },
]

[[package]]
name = "flask-babel"
version = "4.0.0"
source = { registry = "https://pypi.org/simple" }
dependencies = [
    { name = "babel" },
    { name = "flask" },
    { name = "jinja2" },
    { name = "pytz" },
]
sdist = { url = "https://files.pythonhosted.org/packages/58/1a/4c65e3b90bda699a637bfb7fb96818b0a9bbff7636ea91aade67f6020a31/flask_babel-4.0.0.tar.gz", hash = "sha256:dbeab4027a3f4a87678a11686496e98e1492eb793cbdd77ab50f4e9a2602a593", size = 10178 }
wheels = [
    { url = "https://files.pythonhosted.org/packages/14/c2/e0ab5abe37882e118482884f2ec660cd06da644ddfbceccf5f88f546b574/flask_babel-4.0.0-py3-none-any.whl", hash = "sha256:638194cf91f8b301380f36d70e2034c77ee25b98cb5d80a1626820df9a6d4625", size = 9602 },
]

[[package]]
name = "flask-bootstrap"
version = "3.3.7.1"
source = { registry = "https://pypi.org/simple" }
dependencies = [
    { name = "dominate" },
    { name = "flask" },
    { name = "visitor" },
]
sdist = { url = "https://files.pythonhosted.org/packages/88/53/958ce7c2aa26280b7fd7f3eecbf13053f1302ee2acb1db58ef32e1c23c2a/Flask-Bootstrap-3.3.7.1.tar.gz", hash = "sha256:cb08ed940183f6343a64e465e83b3a3f13c53e1baabb8d72b5da4545ef123ac8", size = 456359 }

[[package]]
name = "flask-cors"
version = "6.0.1"
source = { registry = "https://pypi.org/simple" }
dependencies = [
    { name = "flask" },
    { name = "werkzeug" },
]
sdist = { url = "https://files.pythonhosted.org/packages/76/37/bcfa6c7d5eec777c4c7cf45ce6b27631cebe5230caf88d85eadd63edd37a/flask_cors-6.0.1.tar.gz", hash = "sha256:d81bcb31f07b0985be7f48406247e9243aced229b7747219160a0559edd678db", size = 13463 }
wheels = [
    { url = "https://files.pythonhosted.org/packages/17/f8/01bf35a3afd734345528f98d0353f2a978a476528ad4d7e78b70c4d149dd/flask_cors-6.0.1-py3-none-any.whl", hash = "sha256:c7b2cbfb1a31aa0d2e5341eea03a6805349f7a61647daee1a15c46bbe981494c", size = 13244 },
]

[[package]]
name = "flask-debugtoolbar"
version = "0.16.0"
source = { registry = "https://pypi.org/simple" }
dependencies = [
    { name = "flask" },
]
sdist = { url = "https://files.pythonhosted.org/packages/18/0b/19a29b9354b3c00102a475791093358a30afba43e8b676294e7d01964592/flask_debugtoolbar-0.16.0.tar.gz", hash = "sha256:3b925d4dcc09205471e5021019dfeb0eb6dabd6c184de16a3496dfb1f342afe1", size = 335258 }
wheels = [
    { url = "https://files.pythonhosted.org/packages/a2/17/f2a647152315561787d2dfc7dcaf452ec83930a31de9d083a7094da404de/flask_debugtoolbar-0.16.0-py3-none-any.whl", hash = "sha256:2857a58ef20b88cf022a88bb7f0c6f6be1fb91a2e8b2d9fcc9079357a692083e", size = 413047 },
]

[[package]]
name = "flask-login"
version = "0.7.0.dev0"
source = { git = "https://github.com/maxcountryman/flask-login.git?rev=main#019dbe3ae0fb95966682e769280722afb0a6b904" }
dependencies = [
    { name = "flask" },
    { name = "werkzeug" },
]

[[package]]
name = "flask-mail"
version = "0.10.0"
source = { registry = "https://pypi.org/simple" }
dependencies = [
    { name = "blinker" },
    { name = "flask" },
]
sdist = { url = "https://files.pythonhosted.org/packages/ba/29/e92dc84c675d1e8d260d5768eb3fb65c70cbd33addecf424187587bee862/flask_mail-0.10.0.tar.gz", hash = "sha256:44083e7b02bbcce792209c06252f8569dd5a325a7aaa76afe7330422bd97881d", size = 8152 }
wheels = [
    { url = "https://files.pythonhosted.org/packages/e4/c0/a81083da779f482494d49195d8b6c9fde21072558253e4a9fb2ec969c3c1/flask_mail-0.10.0-py3-none-any.whl", hash = "sha256:a451e490931bb3441d9b11ebab6812a16bfa81855792ae1bf9c1e1e22c4e51e7", size = 8529 },
]

[[package]]
name = "flask-sqlalchemy"
version = "3.1.1"
source = { registry = "https://pypi.org/simple" }
dependencies = [
    { name = "flask" },
    { name = "sqlalchemy" },
]
sdist = { url = "https://files.pythonhosted.org/packages/91/53/b0a9fcc1b1297f51e68b69ed3b7c3c40d8c45be1391d77ae198712914392/flask_sqlalchemy-3.1.1.tar.gz", hash = "sha256:e4b68bb881802dda1a7d878b2fc84c06d1ee57fb40b874d3dc97dabfa36b8312", size = 81899 }
wheels = [
    { url = "https://files.pythonhosted.org/packages/1d/6a/89963a5c6ecf166e8be29e0d1bf6806051ee8fe6c82e232842e3aeac9204/flask_sqlalchemy-3.1.1-py3-none-any.whl", hash = "sha256:4ba4be7f419dc72f4efd8802d69974803c37259dd42f3913b0dcf75c9447e0a0", size = 25125 },
]

[[package]]
name = "flask-weasyprint"
version = "1.1.0"
source = { registry = "https://pypi.org/simple" }
dependencies = [
    { name = "flask" },
    { name = "weasyprint" },
]
sdist = { url = "https://files.pythonhosted.org/packages/7f/c0/1dbeea7df28e3239ffb0f75a49e05990fab0c04f75f8a728e0d9a23e33b1/flask_weasyprint-1.1.0.tar.gz", hash = "sha256:d9ce11cd2c947ad196b53daab9ead59c4e67d8fb0c59039194faa70897e7fdc2", size = 14397 }
wheels = [
    { url = "https://files.pythonhosted.org/packages/20/bf/8ca3ab26e3093689c5723fa7a8fd8d2981d27bd4ae4919e56837a80c86ac/flask_weasyprint-1.1.0-py3-none-any.whl", hash = "sha256:aa2d08e0f788e76c930b101ab3c0b210e60c0d48a30eb0e326fb85d72d7e5509", size = 5718 },
]

[[package]]
name = "flask-wtf"
version = "1.2.2"
source = { registry = "https://pypi.org/simple" }
dependencies = [
    { name = "flask" },
    { name = "itsdangerous" },
    { name = "wtforms" },
]
sdist = { url = "https://files.pythonhosted.org/packages/80/9b/f1cd6e41bbf874f3436368f2c7ee3216c1e82d666ff90d1d800e20eb1317/flask_wtf-1.2.2.tar.gz", hash = "sha256:79d2ee1e436cf570bccb7d916533fa18757a2f18c290accffab1b9a0b684666b", size = 42641 }
wheels = [
    { url = "https://files.pythonhosted.org/packages/dc/19/354449145fbebb65e7c621235b6ad69bebcfaec2142481f044d0ddc5b5c5/flask_wtf-1.2.2-py3-none-any.whl", hash = "sha256:e93160c5c5b6b571cf99300b6e01b72f9a101027cab1579901f8b10c5daf0b70", size = 12779 },
]

[[package]]
name = "fonttools"
version = "4.58.5"
source = { registry = "https://pypi.org/simple" }
sdist = { url = "https://files.pythonhosted.org/packages/52/97/5735503e58d3816b0989955ef9b2df07e4c99b246469bd8b3823a14095da/fonttools-4.58.5.tar.gz", hash = "sha256:b2a35b0a19f1837284b3a23dd64fd7761b8911d50911ecd2bdbaf5b2d1b5df9c", size = 3526243 }
wheels = [
    { url = "https://files.pythonhosted.org/packages/0b/cd/d2a50d9e9e9f01491993acd557051a05b0bbe57eb47710c6381dca741ac9/fonttools-4.58.5-cp310-cp310-macosx_10_9_universal2.whl", hash = "sha256:d500d399aa4e92d969a0d21052696fa762385bb23c3e733703af4a195ad9f34c", size = 2749015 },
    { url = "https://files.pythonhosted.org/packages/ee/5e/8f9a4781f79042b2efb68a1636b9013c54f80311dbbc05e6a4bacdaf7661/fonttools-4.58.5-cp310-cp310-macosx_10_9_x86_64.whl", hash = "sha256:b00530b84f87792891874938bd42f47af2f7f4c2a1d70466e6eb7166577853ab", size = 2319224 },
    { url = "https://files.pythonhosted.org/packages/51/87/dddb6c9b4af1f49b100e3ec84d45c769947fd8e58943d35a58f27aa017b0/fonttools-4.58.5-cp310-cp310-manylinux2014_aarch64.manylinux_2_17_aarch64.manylinux_2_28_aarch64.whl", hash = "sha256:c5579fb3744dfec151b5c29b35857df83e01f06fe446e8c2ebaf1effd7e6cdce", size = 4839510 },
    { url = "https://files.pythonhosted.org/packages/30/57/63fd49a3328e39e3f8868dd0b0f00370f4f40c4bd44a8478efad3338ebd9/fonttools-4.58.5-cp310-cp310-manylinux2014_x86_64.manylinux_2_17_x86_64.whl", hash = "sha256:adf440deecfcc2390998e649156e3bdd0b615863228c484732dc06ac04f57385", size = 4768294 },
    { url = "https://files.pythonhosted.org/packages/84/1a/e943dfecf56b48d7e684be7c37749c48560461d14f480b4e7c42285976ce/fonttools-4.58.5-cp310-cp310-musllinux_1_2_aarch64.whl", hash = "sha256:a81769fc4d473c808310c9ed91fbe01b67f615e3196fb9773e093939f59e6783", size = 4820057 },
    { url = "https://files.pythonhosted.org/packages/02/68/04e9dd0b711ca720f5473adde9325941c73faf947b771ea21fac9e3613c3/fonttools-4.58.5-cp310-cp310-musllinux_1_2_x86_64.whl", hash = "sha256:0162a6a37b0ca70d8505311d541e291cd6cab54d1a986ae3d2686c56c0581e8f", size = 4927299 },
    { url = "https://files.pythonhosted.org/packages/80/82/9d36a24c47ae4b93377332343b4f018c965e9c4835bbebaed951f99784d0/fonttools-4.58.5-cp310-cp310-win32.whl", hash = "sha256:1cde303422198fdc7f502dbdf1bf65306166cdb9446debd6c7fb826b4d66a530", size = 2203042 },
    { url = "https://files.pythonhosted.org/packages/b7/d1/c2c3582d575ef901cad6cfbe77aa5396debd652f51bf32b6963245f00dfa/fonttools-4.58.5-cp310-cp310-win_amd64.whl", hash = "sha256:75cf8c2812c898dd3d70d62b2b768df4eeb524a83fb987a512ddb3863d6a8c54", size = 2247338 },
    { url = "https://files.pythonhosted.org/packages/14/50/26c683bf6f30dcbde6955c8e07ec6af23764aab86ff06b36383654ab6739/fonttools-4.58.5-cp311-cp311-macosx_10_9_universal2.whl", hash = "sha256:cda226253bf14c559bc5a17c570d46abd70315c9a687d91c0e01147f87736182", size = 2769557 },
    { url = "https://files.pythonhosted.org/packages/b1/00/c3c75fb6196b9ff9988e6a82319ae23f4ae7098e1c01e2408e58d2e7d9c7/fonttools-4.58.5-cp311-cp311-macosx_10_9_x86_64.whl", hash = "sha256:83a96e4a4e65efd6c098da549ec34f328f08963acd2d7bc910ceba01d2dc73e6", size = 2329367 },
    { url = "https://files.pythonhosted.org/packages/59/e9/6946366c8e88650c199da9b284559de5d47a6e66ed6d175a166953347959/fonttools-4.58.5-cp311-cp311-manylinux2014_aarch64.manylinux_2_17_aarch64.manylinux_2_28_aarch64.whl", hash = "sha256:2d172b92dff59ef8929b4452d5a7b19b8e92081aa87bfb2d82b03b1ff14fc667", size = 5019491 },
    { url = "https://files.pythonhosted.org/packages/76/12/2f3f7d09bba7a93bd48dcb54b170fba665f0b7e80e959ac831b907d40785/fonttools-4.58.5-cp311-cp311-manylinux2014_x86_64.manylinux_2_17_x86_64.whl", hash = "sha256:0bfddfd09aafbbfb3bd98ae67415fbe51eccd614c17db0c8844fe724fbc5d43d", size = 4961579 },
    { url = "https://files.pythonhosted.org/packages/2c/95/87e84071189e51c714074646dfac8275b2e9c6b2b118600529cc74f7451e/fonttools-4.58.5-cp311-cp311-musllinux_1_2_aarch64.whl", hash = "sha256:cfde5045f1bc92ad11b4b7551807564045a1b38cb037eb3c2bc4e737cd3a8d0f", size = 4997792 },
    { url = "https://files.pythonhosted.org/packages/73/47/5c4df7473ecbeb8aa4e01373e4f614ca33f53227fe13ae673c6d5ca99be7/fonttools-4.58.5-cp311-cp311-musllinux_1_2_x86_64.whl", hash = "sha256:3515ac47a9a5ac025d2899d195198314023d89492340ba86e4ba79451f7518a8", size = 5109361 },
    { url = "https://files.pythonhosted.org/packages/06/00/31406853c570210232b845e08e5a566e15495910790381566ffdbdc7f9a2/fonttools-4.58.5-cp311-cp311-win32.whl", hash = "sha256:9f7e2ab9c10b6811b4f12a0768661325a48e664ec0a0530232c1605896a598db", size = 2201369 },
    { url = "https://files.pythonhosted.org/packages/c5/90/ac0facb57962cef53a5734d0be5d2f2936e55aa5c62647c38ca3497263d8/fonttools-4.58.5-cp311-cp311-win_amd64.whl", hash = "sha256:126c16ec4a672c9cb5c1c255dc438d15436b470afc8e9cac25a2d39dd2dc26eb", size = 2249021 },
    { url = "https://files.pythonhosted.org/packages/d6/68/66b498ee66f3e7e92fd68476c2509508082b7f57d68c0cdb4b8573f44331/fonttools-4.58.5-cp312-cp312-macosx_10_13_universal2.whl", hash = "sha256:c3af3fefaafb570a03051a0d6899b8374dcf8e6a4560e42575843aef33bdbad6", size = 2754751 },
    { url = "https://files.pythonhosted.org/packages/f1/1e/edbc14b79290980c3944a1f43098624bc8965f534964aa03d52041f24cb4/fonttools-4.58.5-cp312-cp312-macosx_10_13_x86_64.whl", hash = "sha256:688137789dbd44e8757ad77b49a771539d8069195ffa9a8bcf18176e90bbd86d", size = 2322342 },
    { url = "https://files.pythonhosted.org/packages/c1/d7/3c87cf147185d91c2e946460a5cf68c236427b4a23ab96793ccb7d8017c9/fonttools-4.58.5-cp312-cp312-manylinux1_x86_64.manylinux2014_x86_64.manylinux_2_17_x86_64.manylinux_2_5_x86_64.whl", hash = "sha256:2af65836cf84cd7cb882d0b353bdc73643a497ce23b7414c26499bb8128ca1af", size = 4897011 },
    { url = "https://files.pythonhosted.org/packages/a0/d6/fbb44cc85d4195fe54356658bd9f934328b4f74ae14addd90b4b5558b5c9/fonttools-4.58.5-cp312-cp312-manylinux2014_aarch64.manylinux_2_17_aarch64.manylinux_2_28_aarch64.whl", hash = "sha256:d2d79cfeb456bf438cb9fb87437634d4d6f228f27572ca5c5355e58472d5519d", size = 4942291 },
    { url = "https://files.pythonhosted.org/packages/4d/c8/453f82e21aedf25cdc2ae619c03a73512398cec9bd8b6c3b1c571e0b6632/fonttools-4.58.5-cp312-cp312-musllinux_1_2_aarch64.whl", hash = "sha256:0feac9dda9a48a7a342a593f35d50a5cee2dbd27a03a4c4a5192834a4853b204", size = 4886824 },
    { url = "https://files.pythonhosted.org/packages/40/54/e9190001b8e22d123f78925b2f508c866d9d18531694b979277ad45d59b0/fonttools-4.58.5-cp312-cp312-musllinux_1_2_x86_64.whl", hash = "sha256:36555230e168511e83ad8637232268649634b8dfff6ef58f46e1ebc057a041ad", size = 5038510 },
    { url = "https://files.pythonhosted.org/packages/cf/9c/07cdad4774841a6304aabae939f8cbb9538cb1d8e97f5016b334da98e73a/fonttools-4.58.5-cp312-cp312-win32.whl", hash = "sha256:26ec05319353842d127bd02516eacb25b97ca83966e40e9ad6fab85cab0576f4", size = 2188459 },
    { url = "https://files.pythonhosted.org/packages/0e/4d/1eaaad22781d55f49d1b184563842172aeb6a4fe53c029e503be81114314/fonttools-4.58.5-cp312-cp312-win_amd64.whl", hash = "sha256:778a632e538f82c1920579c0c01566a8f83dc24470c96efbf2fbac698907f569", size = 2236565 },
    { url = "https://files.pythonhosted.org/packages/3a/ee/764dd8b99891f815241f449345863cfed9e546923d9cef463f37fd1d7168/fonttools-4.58.5-cp313-cp313-macosx_10_13_universal2.whl", hash = "sha256:f4b6f1360da13cecc88c0d60716145b31e1015fbe6a59e32f73a4404e2ea92cf", size = 2745867 },
    { url = "https://files.pythonhosted.org/packages/e2/23/8fef484c02fef55e226dfeac4339a015c5480b6a496064058491759ac71e/fonttools-4.58.5-cp313-cp313-macosx_10_13_x86_64.whl", hash = "sha256:4a036822e915692aa2c03e2decc60f49a8190f8111b639c947a4f4e5774d0d7a", size = 2317933 },
    { url = "https://files.pythonhosted.org/packages/ab/47/f92b135864fa777e11ad68420bf89446c91a572fe2782745586f8e6aac0c/fonttools-4.58.5-cp313-cp313-manylinux1_x86_64.manylinux2014_x86_64.manylinux_2_17_x86_64.manylinux_2_5_x86_64.whl", hash = "sha256:a6d7709fcf4577b0f294ee6327088884ca95046e1eccde87c53bbba4d5008541", size = 4877844 },
    { url = "https://files.pythonhosted.org/packages/3e/65/6c1a83511d8ac32411930495645edb3f8dfabebcb78f08cf6009ba2585ec/fonttools-4.58.5-cp313-cp313-manylinux2014_aarch64.manylinux_2_17_aarch64.manylinux_2_28_aarch64.whl", hash = "sha256:b9b5099ca99b79d6d67162778b1b1616fc0e1de02c1a178248a0da8d78a33852", size = 4940106 },
    { url = "https://files.pythonhosted.org/packages/fa/90/df8eb77d6cf266cbbba01866a1349a3e9121e0a63002cf8d6754e994f755/fonttools-4.58.5-cp313-cp313-musllinux_1_2_aarch64.whl", hash = "sha256:3f2c05a8d82a4d15aebfdb3506e90793aea16e0302cec385134dd960647a36c0", size = 4879458 },
    { url = "https://files.pythonhosted.org/packages/26/b1/e32f8de51b7afcfea6ad62780da2fa73212c43a32cd8cafcc852189d7949/fonttools-4.58.5-cp313-cp313-musllinux_1_2_x86_64.whl", hash = "sha256:79f0c4b1cc63839b61deeac646d8dba46f8ed40332c2ac1b9997281462c2e4ba", size = 5021917 },
    { url = "https://files.pythonhosted.org/packages/89/72/578aa7fe32918dd763c62f447aaed672d665ee10e3eeb1725f4d6493fe96/fonttools-4.58.5-cp313-cp313-win32.whl", hash = "sha256:a1a9a2c462760976882131cbab7d63407813413a2d32cd699e86a1ff22bf7aa5", size = 2186827 },
    { url = "https://files.pythonhosted.org/packages/71/a3/21e921b16cb9c029d3308e0cb79c9a937e9ff1fc1ee28c2419f0957b9e7c/fonttools-4.58.5-cp313-cp313-win_amd64.whl", hash = "sha256:bca61b14031a4b7dc87e14bf6ca34c275f8e4b9f7a37bc2fe746b532a924cf30", size = 2235706 },
    { url = "https://files.pythonhosted.org/packages/9d/76/170fb1bbe5e846500bf9715a68d6c5510a68c2f6fbba7a0f406cb2cc09a3/fonttools-4.58.5-cp39-cp39-macosx_10_9_universal2.whl", hash = "sha256:082410bc40014db55be5457836043f0dd1e6b3817c7d11a0aeb44eaa862890af", size = 2755197 },
    { url = "https://files.pythonhosted.org/packages/4b/4e/1408d99d6f849d9f88800d062267b2a14ffac4ee782c1242fe2334b08eb5/fonttools-4.58.5-cp39-cp39-macosx_10_9_x86_64.whl", hash = "sha256:0b0983be58d8c8acb11161fdd3b43d64015cef8c3d65ad9289a252243b236128", size = 2322376 },
    { url = "https://files.pythonhosted.org/packages/cd/d9/9cd095d3aa3a1b42a9f9d9f12ad77cae1637a49ca41933464b87dfd99101/fonttools-4.58.5-cp39-cp39-manylinux2014_aarch64.manylinux_2_17_aarch64.manylinux_2_28_aarch64.whl", hash = "sha256:b5a0e28fb6abc31ba45a2d11dc2fe826e5a074013d13b7b447b441e8236e5f1c", size = 4819660 },
    { url = "https://files.pythonhosted.org/packages/69/b9/d7489c4c30cadba207919126a0b8657ca653d3a275589561341f84ed8855/fonttools-4.58.5-cp39-cp39-manylinux2014_x86_64.manylinux_2_17_x86_64.whl", hash = "sha256:d506652abc285934ee949a5f3a952c5d52a09257bc2ba44a92db3ec2804c76fe", size = 4749728 },
    { url = "https://files.pythonhosted.org/packages/fa/03/cd03bc4e62af9d2b783a4e6b815ebb4b1aff22f10c2169522297f323454e/fonttools-4.58.5-cp39-cp39-musllinux_1_2_aarch64.whl", hash = "sha256:9e2d71676025dd74a21d682be36d4846aa03644c619f2c2d695a11a7262433f6", size = 4802679 },
    { url = "https://files.pythonhosted.org/packages/b6/8c/afe474eb489b9abd7785b2a12668faede78dabd52c391bb5f4cd0e9db67c/fonttools-4.58.5-cp39-cp39-musllinux_1_2_x86_64.whl", hash = "sha256:eb46a73759efc8a7eca40203843241cd3c79aa983ed7f7515548ed3d82073761", size = 4911759 },
    { url = "https://files.pythonhosted.org/packages/be/aa/0d1f16a48b4db6bf7f61193ebe666c8d49c7c36364baa604530835be8898/fonttools-4.58.5-cp39-cp39-win32.whl", hash = "sha256:bf09f14d73a18c62eb9ad1cac98a37569241ba3cd5789cc578286c128cc29f7f", size = 1472353 },
    { url = "https://files.pythonhosted.org/packages/d9/02/78cf284e22254c20d673103a9d8c28a9bab6c56d927ca19dbe95bffd9ccd/fonttools-4.58.5-cp39-cp39-win_amd64.whl", hash = "sha256:8ddb7c0c3e91b187acc1bed31857376926569a18a348ac58d6a71eb8a6b22393", size = 1517191 },
    { url = "https://files.pythonhosted.org/packages/d7/d4/1d85a1996b6188cd2713230e002d79a6f3a289bb17cef600cba385848b72/fonttools-4.58.5-py3-none-any.whl", hash = "sha256:e48a487ed24d9b611c5c4b25db1e50e69e9854ca2670e39a3486ffcd98863ec4", size = 1115318 },
]

[package.optional-dependencies]
woff = [
    { name = "brotli", marker = "platform_python_implementation == 'CPython'" },
    { name = "brotlicffi", marker = "platform_python_implementation != 'CPython'" },
    { name = "zopfli" },
]

[[package]]
name = "ghp-import"
version = "2.1.0"
source = { registry = "https://pypi.org/simple" }
dependencies = [
    { name = "python-dateutil" },
]
sdist = { url = "https://files.pythonhosted.org/packages/d9/29/d40217cbe2f6b1359e00c6c307bb3fc876ba74068cbab3dde77f03ca0dc4/ghp-import-2.1.0.tar.gz", hash = "sha256:9c535c4c61193c2df8871222567d7fd7e5014d835f97dc7b7439069e2413d343", size = 10943 }
wheels = [
    { url = "https://files.pythonhosted.org/packages/f7/ec/67fbef5d497f86283db54c22eec6f6140243aae73265799baaaa19cd17fb/ghp_import-2.1.0-py3-none-any.whl", hash = "sha256:8337dd7b50877f163d4c0289bc1f1c7f127550241988d568c1db512c4324a619", size = 11034 },
]

[[package]]
name = "greenlet"
version = "3.2.3"
source = { registry = "https://pypi.org/simple" }
sdist = { url = "https://files.pythonhosted.org/packages/c9/92/bb85bd6e80148a4d2e0c59f7c0c2891029f8fd510183afc7d8d2feeed9b6/greenlet-3.2.3.tar.gz", hash = "sha256:8b0dd8ae4c0d6f5e54ee55ba935eeb3d735a9b58a8a1e5b5cbab64e01a39f365", size = 185752 }
wheels = [
    { url = "https://files.pythonhosted.org/packages/92/db/b4c12cff13ebac2786f4f217f06588bccd8b53d260453404ef22b121fc3a/greenlet-3.2.3-cp310-cp310-macosx_11_0_universal2.whl", hash = "sha256:1afd685acd5597349ee6d7a88a8bec83ce13c106ac78c196ee9dde7c04fe87be", size = 268977 },
    { url = "https://files.pythonhosted.org/packages/52/61/75b4abd8147f13f70986df2801bf93735c1bd87ea780d70e3b3ecda8c165/greenlet-3.2.3-cp310-cp310-manylinux2014_aarch64.manylinux_2_17_aarch64.whl", hash = "sha256:761917cac215c61e9dc7324b2606107b3b292a8349bdebb31503ab4de3f559ac", size = 627351 },
    { url = "https://files.pythonhosted.org/packages/35/aa/6894ae299d059d26254779a5088632874b80ee8cf89a88bca00b0709d22f/greenlet-3.2.3-cp310-cp310-manylinux2014_ppc64le.manylinux_2_17_ppc64le.whl", hash = "sha256:a433dbc54e4a37e4fff90ef34f25a8c00aed99b06856f0119dcf09fbafa16392", size = 638599 },
    { url = "https://files.pythonhosted.org/packages/30/64/e01a8261d13c47f3c082519a5e9dbf9e143cc0498ed20c911d04e54d526c/greenlet-3.2.3-cp310-cp310-manylinux2014_s390x.manylinux_2_17_s390x.whl", hash = "sha256:72e77ed69312bab0434d7292316d5afd6896192ac4327d44f3d613ecb85b037c", size = 634482 },
    { url = "https://files.pythonhosted.org/packages/47/48/ff9ca8ba9772d083a4f5221f7b4f0ebe8978131a9ae0909cf202f94cd879/greenlet-3.2.3-cp310-cp310-manylinux2014_x86_64.manylinux_2_17_x86_64.whl", hash = "sha256:68671180e3849b963649254a882cd544a3c75bfcd2c527346ad8bb53494444db", size = 633284 },
    { url = "https://files.pythonhosted.org/packages/e9/45/626e974948713bc15775b696adb3eb0bd708bec267d6d2d5c47bb47a6119/greenlet-3.2.3-cp310-cp310-manylinux_2_24_x86_64.manylinux_2_28_x86_64.whl", hash = "sha256:49c8cfb18fb419b3d08e011228ef8a25882397f3a859b9fe1436946140b6756b", size = 582206 },
    { url = "https://files.pythonhosted.org/packages/b1/8e/8b6f42c67d5df7db35b8c55c9a850ea045219741bb14416255616808c690/greenlet-3.2.3-cp310-cp310-musllinux_1_1_aarch64.whl", hash = "sha256:efc6dc8a792243c31f2f5674b670b3a95d46fa1c6a912b8e310d6f542e7b0712", size = 1111412 },
    { url = "https://files.pythonhosted.org/packages/05/46/ab58828217349500a7ebb81159d52ca357da747ff1797c29c6023d79d798/greenlet-3.2.3-cp310-cp310-musllinux_1_1_x86_64.whl", hash = "sha256:731e154aba8e757aedd0781d4b240f1225b075b4409f1bb83b05ff410582cf00", size = 1135054 },
    { url = "https://files.pythonhosted.org/packages/68/7f/d1b537be5080721c0f0089a8447d4ef72839039cdb743bdd8ffd23046e9a/greenlet-3.2.3-cp310-cp310-win_amd64.whl", hash = "sha256:96c20252c2f792defe9a115d3287e14811036d51e78b3aaddbee23b69b216302", size = 296573 },
    { url = "https://files.pythonhosted.org/packages/fc/2e/d4fcb2978f826358b673f779f78fa8a32ee37df11920dc2bb5589cbeecef/greenlet-3.2.3-cp311-cp311-macosx_11_0_universal2.whl", hash = "sha256:784ae58bba89fa1fa5733d170d42486580cab9decda3484779f4759345b29822", size = 270219 },
    { url = "https://files.pythonhosted.org/packages/16/24/929f853e0202130e4fe163bc1d05a671ce8dcd604f790e14896adac43a52/greenlet-3.2.3-cp311-cp311-manylinux2014_aarch64.manylinux_2_17_aarch64.whl", hash = "sha256:0921ac4ea42a5315d3446120ad48f90c3a6b9bb93dd9b3cf4e4d84a66e42de83", size = 630383 },
    { url = "https://files.pythonhosted.org/packages/d1/b2/0320715eb61ae70c25ceca2f1d5ae620477d246692d9cc284c13242ec31c/greenlet-3.2.3-cp311-cp311-manylinux2014_ppc64le.manylinux_2_17_ppc64le.whl", hash = "sha256:d2971d93bb99e05f8c2c0c2f4aa9484a18d98c4c3bd3c62b65b7e6ae33dfcfaf", size = 642422 },
    { url = "https://files.pythonhosted.org/packages/bd/49/445fd1a210f4747fedf77615d941444349c6a3a4a1135bba9701337cd966/greenlet-3.2.3-cp311-cp311-manylinux2014_s390x.manylinux_2_17_s390x.whl", hash = "sha256:c667c0bf9d406b77a15c924ef3285e1e05250948001220368e039b6aa5b5034b", size = 638375 },
    { url = "https://files.pythonhosted.org/packages/7e/c8/ca19760cf6eae75fa8dc32b487e963d863b3ee04a7637da77b616703bc37/greenlet-3.2.3-cp311-cp311-manylinux2014_x86_64.manylinux_2_17_x86_64.whl", hash = "sha256:592c12fb1165be74592f5de0d70f82bc5ba552ac44800d632214b76089945147", size = 637627 },
    { url = "https://files.pythonhosted.org/packages/65/89/77acf9e3da38e9bcfca881e43b02ed467c1dedc387021fc4d9bd9928afb8/greenlet-3.2.3-cp311-cp311-manylinux_2_24_x86_64.manylinux_2_28_x86_64.whl", hash = "sha256:29e184536ba333003540790ba29829ac14bb645514fbd7e32af331e8202a62a5", size = 585502 },
    { url = "https://files.pythonhosted.org/packages/97/c6/ae244d7c95b23b7130136e07a9cc5aadd60d59b5951180dc7dc7e8edaba7/greenlet-3.2.3-cp311-cp311-musllinux_1_1_aarch64.whl", hash = "sha256:93c0bb79844a367782ec4f429d07589417052e621aa39a5ac1fb99c5aa308edc", size = 1114498 },
    { url = "https://files.pythonhosted.org/packages/89/5f/b16dec0cbfd3070658e0d744487919740c6d45eb90946f6787689a7efbce/greenlet-3.2.3-cp311-cp311-musllinux_1_1_x86_64.whl", hash = "sha256:751261fc5ad7b6705f5f76726567375bb2104a059454e0226e1eef6c756748ba", size = 1139977 },
    { url = "https://files.pythonhosted.org/packages/66/77/d48fb441b5a71125bcac042fc5b1494c806ccb9a1432ecaa421e72157f77/greenlet-3.2.3-cp311-cp311-win_amd64.whl", hash = "sha256:83a8761c75312361aa2b5b903b79da97f13f556164a7dd2d5448655425bd4c34", size = 297017 },
    { url = "https://files.pythonhosted.org/packages/f3/94/ad0d435f7c48debe960c53b8f60fb41c2026b1d0fa4a99a1cb17c3461e09/greenlet-3.2.3-cp312-cp312-macosx_11_0_universal2.whl", hash = "sha256:25ad29caed5783d4bd7a85c9251c651696164622494c00802a139c00d639242d", size = 271992 },
    { url = "https://files.pythonhosted.org/packages/93/5d/7c27cf4d003d6e77749d299c7c8f5fd50b4f251647b5c2e97e1f20da0ab5/greenlet-3.2.3-cp312-cp312-manylinux2014_aarch64.manylinux_2_17_aarch64.whl", hash = "sha256:88cd97bf37fe24a6710ec6a3a7799f3f81d9cd33317dcf565ff9950c83f55e0b", size = 638820 },
    { url = "https://files.pythonhosted.org/packages/c6/7e/807e1e9be07a125bb4c169144937910bf59b9d2f6d931578e57f0bce0ae2/greenlet-3.2.3-cp312-cp312-manylinux2014_ppc64le.manylinux_2_17_ppc64le.whl", hash = "sha256:baeedccca94880d2f5666b4fa16fc20ef50ba1ee353ee2d7092b383a243b0b0d", size = 653046 },
    { url = "https://files.pythonhosted.org/packages/9d/ab/158c1a4ea1068bdbc78dba5a3de57e4c7aeb4e7fa034320ea94c688bfb61/greenlet-3.2.3-cp312-cp312-manylinux2014_s390x.manylinux_2_17_s390x.whl", hash = "sha256:be52af4b6292baecfa0f397f3edb3c6092ce071b499dd6fe292c9ac9f2c8f264", size = 647701 },
    { url = "https://files.pythonhosted.org/packages/cc/0d/93729068259b550d6a0288da4ff72b86ed05626eaf1eb7c0d3466a2571de/greenlet-3.2.3-cp312-cp312-manylinux2014_x86_64.manylinux_2_17_x86_64.whl", hash = "sha256:0cc73378150b8b78b0c9fe2ce56e166695e67478550769536a6742dca3651688", size = 649747 },
    { url = "https://files.pythonhosted.org/packages/f6/f6/c82ac1851c60851302d8581680573245c8fc300253fc1ff741ae74a6c24d/greenlet-3.2.3-cp312-cp312-manylinux_2_24_x86_64.manylinux_2_28_x86_64.whl", hash = "sha256:706d016a03e78df129f68c4c9b4c4f963f7d73534e48a24f5f5a7101ed13dbbb", size = 605461 },
    { url = "https://files.pythonhosted.org/packages/98/82/d022cf25ca39cf1200650fc58c52af32c90f80479c25d1cbf57980ec3065/greenlet-3.2.3-cp312-cp312-musllinux_1_1_aarch64.whl", hash = "sha256:419e60f80709510c343c57b4bb5a339d8767bf9aef9b8ce43f4f143240f88b7c", size = 1121190 },
    { url = "https://files.pythonhosted.org/packages/f5/e1/25297f70717abe8104c20ecf7af0a5b82d2f5a980eb1ac79f65654799f9f/greenlet-3.2.3-cp312-cp312-musllinux_1_1_x86_64.whl", hash = "sha256:93d48533fade144203816783373f27a97e4193177ebaaf0fc396db19e5d61163", size = 1149055 },
    { url = "https://files.pythonhosted.org/packages/1f/8f/8f9e56c5e82eb2c26e8cde787962e66494312dc8cb261c460e1f3a9c88bc/greenlet-3.2.3-cp312-cp312-win_amd64.whl", hash = "sha256:7454d37c740bb27bdeddfc3f358f26956a07d5220818ceb467a483197d84f849", size = 297817 },
    { url = "https://files.pythonhosted.org/packages/b1/cf/f5c0b23309070ae93de75c90d29300751a5aacefc0a3ed1b1d8edb28f08b/greenlet-3.2.3-cp313-cp313-macosx_11_0_universal2.whl", hash = "sha256:500b8689aa9dd1ab26872a34084503aeddefcb438e2e7317b89b11eaea1901ad", size = 270732 },
    { url = "https://files.pythonhosted.org/packages/48/ae/91a957ba60482d3fecf9be49bc3948f341d706b52ddb9d83a70d42abd498/greenlet-3.2.3-cp313-cp313-manylinux2014_aarch64.manylinux_2_17_aarch64.whl", hash = "sha256:a07d3472c2a93117af3b0136f246b2833fdc0b542d4a9799ae5f41c28323faef", size = 639033 },
    { url = "https://files.pythonhosted.org/packages/6f/df/20ffa66dd5a7a7beffa6451bdb7400d66251374ab40b99981478c69a67a8/greenlet-3.2.3-cp313-cp313-manylinux2014_ppc64le.manylinux_2_17_ppc64le.whl", hash = "sha256:8704b3768d2f51150626962f4b9a9e4a17d2e37c8a8d9867bbd9fa4eb938d3b3", size = 652999 },
    { url = "https://files.pythonhosted.org/packages/51/b4/ebb2c8cb41e521f1d72bf0465f2f9a2fd803f674a88db228887e6847077e/greenlet-3.2.3-cp313-cp313-manylinux2014_s390x.manylinux_2_17_s390x.whl", hash = "sha256:5035d77a27b7c62db6cf41cf786cfe2242644a7a337a0e155c80960598baab95", size = 647368 },
    { url = "https://files.pythonhosted.org/packages/8e/6a/1e1b5aa10dced4ae876a322155705257748108b7fd2e4fae3f2a091fe81a/greenlet-3.2.3-cp313-cp313-manylinux2014_x86_64.manylinux_2_17_x86_64.whl", hash = "sha256:2d8aa5423cd4a396792f6d4580f88bdc6efcb9205891c9d40d20f6e670992efb", size = 650037 },
    { url = "https://files.pythonhosted.org/packages/26/f2/ad51331a157c7015c675702e2d5230c243695c788f8f75feba1af32b3617/greenlet-3.2.3-cp313-cp313-manylinux_2_24_x86_64.manylinux_2_28_x86_64.whl", hash = "sha256:2c724620a101f8170065d7dded3f962a2aea7a7dae133a009cada42847e04a7b", size = 608402 },
    { url = "https://files.pythonhosted.org/packages/26/bc/862bd2083e6b3aff23300900a956f4ea9a4059de337f5c8734346b9b34fc/greenlet-3.2.3-cp313-cp313-musllinux_1_1_aarch64.whl", hash = "sha256:873abe55f134c48e1f2a6f53f7d1419192a3d1a4e873bace00499a4e45ea6af0", size = 1119577 },
    { url = "https://files.pythonhosted.org/packages/86/94/1fc0cc068cfde885170e01de40a619b00eaa8f2916bf3541744730ffb4c3/greenlet-3.2.3-cp313-cp313-musllinux_1_1_x86_64.whl", hash = "sha256:024571bbce5f2c1cfff08bf3fbaa43bbc7444f580ae13b0099e95d0e6e67ed36", size = 1147121 },
    { url = "https://files.pythonhosted.org/packages/27/1a/199f9587e8cb08a0658f9c30f3799244307614148ffe8b1e3aa22f324dea/greenlet-3.2.3-cp313-cp313-win_amd64.whl", hash = "sha256:5195fb1e75e592dd04ce79881c8a22becdfa3e6f500e7feb059b1e6fdd54d3e3", size = 297603 },
    { url = "https://files.pythonhosted.org/packages/d8/ca/accd7aa5280eb92b70ed9e8f7fd79dc50a2c21d8c73b9a0856f5b564e222/greenlet-3.2.3-cp314-cp314-macosx_11_0_universal2.whl", hash = "sha256:3d04332dddb10b4a211b68111dabaee2e1a073663d117dc10247b5b1642bac86", size = 271479 },
    { url = "https://files.pythonhosted.org/packages/55/71/01ed9895d9eb49223280ecc98a557585edfa56b3d0e965b9fa9f7f06b6d9/greenlet-3.2.3-cp314-cp314-manylinux2014_aarch64.manylinux_2_17_aarch64.whl", hash = "sha256:8186162dffde068a465deab08fc72c767196895c39db26ab1c17c0b77a6d8b97", size = 683952 },
    { url = "https://files.pythonhosted.org/packages/ea/61/638c4bdf460c3c678a0a1ef4c200f347dff80719597e53b5edb2fb27ab54/greenlet-3.2.3-cp314-cp314-manylinux2014_ppc64le.manylinux_2_17_ppc64le.whl", hash = "sha256:f4bfbaa6096b1b7a200024784217defedf46a07c2eee1a498e94a1b5f8ec5728", size = 696917 },
    { url = "https://files.pythonhosted.org/packages/22/cc/0bd1a7eb759d1f3e3cc2d1bc0f0b487ad3cc9f34d74da4b80f226fde4ec3/greenlet-3.2.3-cp314-cp314-manylinux2014_s390x.manylinux_2_17_s390x.whl", hash = "sha256:ed6cfa9200484d234d8394c70f5492f144b20d4533f69262d530a1a082f6ee9a", size = 692443 },
    { url = "https://files.pythonhosted.org/packages/67/10/b2a4b63d3f08362662e89c103f7fe28894a51ae0bc890fabf37d1d780e52/greenlet-3.2.3-cp314-cp314-manylinux2014_x86_64.manylinux_2_17_x86_64.whl", hash = "sha256:02b0df6f63cd15012bed5401b47829cfd2e97052dc89da3cfaf2c779124eb892", size = 692995 },
    { url = "https://files.pythonhosted.org/packages/5a/c6/ad82f148a4e3ce9564056453a71529732baf5448ad53fc323e37efe34f66/greenlet-3.2.3-cp314-cp314-manylinux_2_24_x86_64.manylinux_2_28_x86_64.whl", hash = "sha256:86c2d68e87107c1792e2e8d5399acec2487a4e993ab76c792408e59394d52141", size = 655320 },
    { url = "https://files.pythonhosted.org/packages/5c/4f/aab73ecaa6b3086a4c89863d94cf26fa84cbff63f52ce9bc4342b3087a06/greenlet-3.2.3-cp314-cp314-win_amd64.whl", hash = "sha256:8c47aae8fbbfcf82cc13327ae802ba13c9c36753b67e760023fd116bc124a62a", size = 301236 },
    { url = "https://files.pythonhosted.org/packages/3d/d9/a3114df5fba2bf9823e0acc01e9e2abdcd8ea4c5487cf1c3dcd4cc0b48cf/greenlet-3.2.3-cp39-cp39-macosx_11_0_universal2.whl", hash = "sha256:42efc522c0bd75ffa11a71e09cd8a399d83fafe36db250a87cf1dacfaa15dc64", size = 267769 },
    { url = "https://files.pythonhosted.org/packages/bc/da/47dfc50f6e5673116e66a737dc58d1eca651db9a9aa8797c1d27e940e211/greenlet-3.2.3-cp39-cp39-manylinux2014_aarch64.manylinux_2_17_aarch64.whl", hash = "sha256:d760f9bdfe79bff803bad32b4d8ffb2c1d2ce906313fc10a83976ffb73d64ca7", size = 625472 },
    { url = "https://files.pythonhosted.org/packages/f5/74/f6ef9f85d981b2fcd665bbee3e69e3c0a10fb962eb4c6a5889ac3b6debfa/greenlet-3.2.3-cp39-cp39-manylinux2014_ppc64le.manylinux_2_17_ppc64le.whl", hash = "sha256:8324319cbd7b35b97990090808fdc99c27fe5338f87db50514959f8059999805", size = 637253 },
    { url = "https://files.pythonhosted.org/packages/66/69/4919bb1c9e43bfc16dc886e7a37fe1bc04bfa4101aba177936a10f313cad/greenlet-3.2.3-cp39-cp39-manylinux2014_s390x.manylinux_2_17_s390x.whl", hash = "sha256:8c37ef5b3787567d322331d5250e44e42b58c8c713859b8a04c6065f27efbf72", size = 632611 },
    { url = "https://files.pythonhosted.org/packages/6b/8d/97d988d019f40b6b360b0c71c99e5b4c877a3d92666fe48b081d0e1ea1cd/greenlet-3.2.3-cp39-cp39-manylinux2014_x86_64.manylinux_2_17_x86_64.whl", hash = "sha256:ce539fb52fb774d0802175d37fcff5c723e2c7d249c65916257f0a940cee8904", size = 631843 },
    { url = "https://files.pythonhosted.org/packages/59/24/d5e1504ec00768755d4ccc2168b76d9f4524e96694a14ad45bd87796e9bb/greenlet-3.2.3-cp39-cp39-manylinux_2_24_x86_64.manylinux_2_28_x86_64.whl", hash = "sha256:003c930e0e074db83559edc8705f3a2d066d4aa8c2f198aff1e454946efd0f26", size = 580781 },
    { url = "https://files.pythonhosted.org/packages/9c/df/d009bcca566dbfd2283b306b4e424f4c0e59bf984868f8b789802fe9e607/greenlet-3.2.3-cp39-cp39-musllinux_1_1_aarch64.whl", hash = "sha256:7e70ea4384b81ef9e84192e8a77fb87573138aa5d4feee541d8014e452b434da", size = 1109903 },
    { url = "https://files.pythonhosted.org/packages/33/54/5036097197a78388aa6901a5b90b562f3a154a9fbee89c301a26f56f3942/greenlet-3.2.3-cp39-cp39-musllinux_1_1_x86_64.whl", hash = "sha256:22eb5ba839c4b2156f18f76768233fe44b23a31decd9cc0d4cc8141c211fd1b4", size = 1133975 },
    { url = "https://files.pythonhosted.org/packages/e2/15/b001456a430805fdd8b600a788d19a790664eee8863739523395f68df752/greenlet-3.2.3-cp39-cp39-win32.whl", hash = "sha256:4532f0d25df67f896d137431b13f4cdce89f7e3d4a96387a41290910df4d3a57", size = 279320 },
    { url = "https://files.pythonhosted.org/packages/6c/4c/bf2100cbc1bd07f39bee3b09e7eef39beffe29f5453dc2477a2693737913/greenlet-3.2.3-cp39-cp39-win_amd64.whl", hash = "sha256:aaa7aae1e7f75eaa3ae400ad98f8644bb81e1dc6ba47ce8a93d3f17274e08322", size = 296444 },
]

[[package]]
name = "humanfriendly"
version = "10.0"
source = { registry = "https://pypi.org/simple" }
dependencies = [
    { name = "pyreadline3", marker = "sys_platform == 'win32'" },
]
sdist = { url = "https://files.pythonhosted.org/packages/cc/3f/2c29224acb2e2df4d2046e4c73ee2662023c58ff5b113c4c1adac0886c43/humanfriendly-10.0.tar.gz", hash = "sha256:6b0b831ce8f15f7300721aa49829fc4e83921a9a301cc7f606be6686a2288ddc", size = 360702 }
wheels = [
    { url = "https://files.pythonhosted.org/packages/f0/0f/310fb31e39e2d734ccaa2c0fb981ee41f7bd5056ce9bc29b2248bd569169/humanfriendly-10.0-py2.py3-none-any.whl", hash = "sha256:1697e1a8a8f550fd43c2865cd84542fc175a61dcb779b6fee18cf6b6ccba1477", size = 86794 },
]

[[package]]
name = "idna"
version = "3.10"
source = { registry = "https://pypi.org/simple" }
sdist = { url = "https://files.pythonhosted.org/packages/f1/70/7703c29685631f5a7590aa73f1f1d3fa9a380e654b86af429e0934a32f7d/idna-3.10.tar.gz", hash = "sha256:12f65c9b470abda6dc35cf8e63cc574b1c52b11df2c86030af0ac09b01b13ea9", size = 190490 }
wheels = [
    { url = "https://files.pythonhosted.org/packages/76/c6/c88e154df9c4e1a2a66ccf0005a88dfb2650c1dffb6f5ce603dfbd452ce3/idna-3.10-py3-none-any.whl", hash = "sha256:946d195a0d259cbba61165e88e65941f16e9b36ea6ddb97f00452bae8b1287d3", size = 70442 },
]

[[package]]
name = "importlib-metadata"
version = "8.7.0"
source = { registry = "https://pypi.org/simple" }
dependencies = [
    { name = "zipp" },
]
sdist = { url = "https://files.pythonhosted.org/packages/76/66/650a33bd90f786193e4de4b3ad86ea60b53c89b669a5c7be931fac31cdb0/importlib_metadata-8.7.0.tar.gz", hash = "sha256:d13b81ad223b890aa16c5471f2ac3056cf76c5f10f82d6f9292f0b415f389000", size = 56641 }
wheels = [
    { url = "https://files.pythonhosted.org/packages/20/b0/36bd937216ec521246249be3bf9855081de4c5e06a0c9b4219dbeda50373/importlib_metadata-8.7.0-py3-none-any.whl", hash = "sha256:e5dd1551894c77868a30651cef00984d50e1002d06942a7101d34870c5f02afd", size = 27656 },
]

[[package]]
name = "importlib-resources"
version = "6.5.2"
source = { registry = "https://pypi.org/simple" }
dependencies = [
    { name = "zipp", marker = "python_full_version < '3.10'" },
]
sdist = { url = "https://files.pythonhosted.org/packages/cf/8c/f834fbf984f691b4f7ff60f50b514cc3de5cc08abfc3295564dd89c5e2e7/importlib_resources-6.5.2.tar.gz", hash = "sha256:185f87adef5bcc288449d98fb4fba07cea78bc036455dd44c5fc4a2fe78fed2c", size = 44693 }
wheels = [
    { url = "https://files.pythonhosted.org/packages/a4/ed/1f1afb2e9e7f38a545d628f864d562a5ae64fe6f7a10e28ffb9b185b4e89/importlib_resources-6.5.2-py3-none-any.whl", hash = "sha256:789cfdc3ed28c78b67a06acb8126751ced69a3d5f79c095a98298cd8a760ccec", size = 37461 },
]

[[package]]
name = "iniconfig"
version = "2.1.0"
source = { registry = "https://pypi.org/simple" }
sdist = { url = "https://files.pythonhosted.org/packages/f2/97/ebf4da567aa6827c909642694d71c9fcf53e5b504f2d96afea02718862f3/iniconfig-2.1.0.tar.gz", hash = "sha256:3abbd2e30b36733fee78f9c7f7308f2d0050e88f0087fd25c2645f63c773e1c7", size = 4793 }
wheels = [
    { url = "https://files.pythonhosted.org/packages/2c/e1/e6716421ea10d38022b952c159d5161ca1193197fb744506875fbb87ea7b/iniconfig-2.1.0-py3-none-any.whl", hash = "sha256:9deba5723312380e77435581c6bf4935c94cbfab9b1ed33ef8d238ea168eb760", size = 6050 },
]

[[package]]
name = "intervaltree"
version = "3.0.2"
source = { registry = "https://pypi.org/simple" }
dependencies = [
    { name = "sortedcontainers" },
]
sdist = { url = "https://files.pythonhosted.org/packages/e8/f9/76237755b2020cd74549e98667210b2dd54d3fb17c6f4a62631e61d31225/intervaltree-3.0.2.tar.gz", hash = "sha256:cb4f61c81dcb4fea6c09903f3599015a83c9bdad1f0bbd232495e6681e19e273", size = 30663 }

[[package]]
name = "invoke"
version = "2.2.0"
source = { registry = "https://pypi.org/simple" }
sdist = { url = "https://files.pythonhosted.org/packages/f9/42/127e6d792884ab860defc3f4d80a8f9812e48ace584ffc5a346de58cdc6c/invoke-2.2.0.tar.gz", hash = "sha256:ee6cbb101af1a859c7fe84f2a264c059020b0cb7fe3535f9424300ab568f6bd5", size = 299835 }
wheels = [
    { url = "https://files.pythonhosted.org/packages/0a/66/7f8c48009c72d73bc6bbe6eb87ac838d6a526146f7dab14af671121eb379/invoke-2.2.0-py3-none-any.whl", hash = "sha256:6ea924cc53d4f78e3d98bc436b08069a03077e6f85ad1ddaa8a116d7dad15820", size = 160274 },
]

[[package]]
name = "isort"
version = "6.0.1"
source = { registry = "https://pypi.org/simple" }
sdist = { url = "https://files.pythonhosted.org/packages/b8/21/1e2a441f74a653a144224d7d21afe8f4169e6c7c20bb13aec3a2dc3815e0/isort-6.0.1.tar.gz", hash = "sha256:1cb5df28dfbc742e490c5e41bad6da41b805b0a8be7bc93cd0fb2a8a890ac450", size = 821955 }
wheels = [
    { url = "https://files.pythonhosted.org/packages/c1/11/114d0a5f4dabbdcedc1125dee0888514c3c3b16d3e9facad87ed96fad97c/isort-6.0.1-py3-none-any.whl", hash = "sha256:2dc5d7f65c9678d94c88dfc29161a320eec67328bc97aad576874cb4be1e9615", size = 94186 },
]

[[package]]
name = "itsdangerous"
version = "2.2.0"
source = { registry = "https://pypi.org/simple" }
sdist = { url = "https://files.pythonhosted.org/packages/9c/cb/8ac0172223afbccb63986cc25049b154ecfb5e85932587206f42317be31d/itsdangerous-2.2.0.tar.gz", hash = "sha256:e0050c0b7da1eea53ffaf149c0cfbb5c6e2e2b69c4bef22c81fa6eb73e5f6173", size = 54410 }
wheels = [
    { url = "https://files.pythonhosted.org/packages/04/96/92447566d16df59b2a776c0fb82dbc4d9e07cd95062562af01e408583fc4/itsdangerous-2.2.0-py3-none-any.whl", hash = "sha256:c6242fc49e35958c8b15141343aa660db5fc54d4f13a1db01a3f5891b98700ef", size = 16234 },
]

[[package]]
name = "jinja2"
version = "3.1.6"
source = { registry = "https://pypi.org/simple" }
dependencies = [
    { name = "markupsafe" },
]
sdist = { url = "https://files.pythonhosted.org/packages/df/bf/f7da0350254c0ed7c72f3e33cef02e048281fec7ecec5f032d4aac52226b/jinja2-3.1.6.tar.gz", hash = "sha256:0137fb05990d35f1275a587e9aee6d56da821fc83491a0fb838183be43f66d6d", size = 245115 }
wheels = [
    { url = "https://files.pythonhosted.org/packages/62/a1/3d680cbfd5f4b8f15abc1d571870c5fc3e594bb582bc3b64ea099db13e56/jinja2-3.1.6-py3-none-any.whl", hash = "sha256:85ece4451f492d0c13c5dd7c13a64681a86afae63a5f347908daf103ce6d2f67", size = 134899 },
]

[[package]]
name = "ldap3"
version = "2.9.1"
source = { registry = "https://pypi.org/simple" }
dependencies = [
    { name = "pyasn1" },
]
sdist = { url = "https://files.pythonhosted.org/packages/43/ac/96bd5464e3edbc61595d0d69989f5d9969ae411866427b2500a8e5b812c0/ldap3-2.9.1.tar.gz", hash = "sha256:f3e7fc4718e3f09dda568b57100095e0ce58633bcabbed8667ce3f8fbaa4229f", size = 398830 }
wheels = [
    { url = "https://files.pythonhosted.org/packages/4e/f6/71d6ec9f18da0b2201287ce9db6afb1a1f637dedb3f0703409558981c723/ldap3-2.9.1-py2.py3-none-any.whl", hash = "sha256:5869596fc4948797020d3f03b7939da938778a0f9e2009f7a072ccf92b8e8d70", size = 432192 },
]

[[package]]
name = "livereload"
version = "2.7.1"
source = { registry = "https://pypi.org/simple" }
dependencies = [
    { name = "tornado" },
]
sdist = { url = "https://files.pythonhosted.org/packages/43/6e/f2748665839812a9bbe5c75d3f983edbf3ab05fa5cd2f7c2f36fffdf65bd/livereload-2.7.1.tar.gz", hash = "sha256:3d9bf7c05673df06e32bea23b494b8d36ca6d10f7d5c3c8a6989608c09c986a9", size = 22255 }
wheels = [
    { url = "https://files.pythonhosted.org/packages/e4/3e/de54dc7f199e85e6ca37e2e5dae2ec3bce2151e9e28f8eb9076d71e83d56/livereload-2.7.1-py3-none-any.whl", hash = "sha256:5201740078c1b9433f4b2ba22cd2729a39b9d0ec0a2cc6b4d3df257df5ad0564", size = 22657 },
]

[[package]]
name = "lxml"
version = "6.0.0"
source = { registry = "https://pypi.org/simple" }
sdist = { url = "https://files.pythonhosted.org/packages/c5/ed/60eb6fa2923602fba988d9ca7c5cdbd7cf25faa795162ed538b527a35411/lxml-6.0.0.tar.gz", hash = "sha256:032e65120339d44cdc3efc326c9f660f5f7205f3a535c1fdbf898b29ea01fb72", size = 4096938 }
wheels = [
    { url = "https://files.pythonhosted.org/packages/4b/e9/9c3ca02fbbb7585116c2e274b354a2d92b5c70561687dd733ec7b2018490/lxml-6.0.0-cp310-cp310-macosx_10_9_universal2.whl", hash = "sha256:35bc626eec405f745199200ccb5c6b36f202675d204aa29bb52e27ba2b71dea8", size = 8399057 },
    { url = "https://files.pythonhosted.org/packages/86/25/10a6e9001191854bf283515020f3633b1b1f96fd1b39aa30bf8fff7aa666/lxml-6.0.0-cp310-cp310-macosx_10_9_x86_64.whl", hash = "sha256:246b40f8a4aec341cbbf52617cad8ab7c888d944bfe12a6abd2b1f6cfb6f6082", size = 4569676 },
    { url = "https://files.pythonhosted.org/packages/f5/a5/378033415ff61d9175c81de23e7ad20a3ffb614df4ffc2ffc86bc6746ffd/lxml-6.0.0-cp310-cp310-manylinux2010_i686.manylinux2014_i686.manylinux_2_12_i686.manylinux_2_17_i686.whl", hash = "sha256:2793a627e95d119e9f1e19720730472f5543a6d84c50ea33313ce328d870f2dd", size = 5291361 },
    { url = "https://files.pythonhosted.org/packages/5a/a6/19c87c4f3b9362b08dc5452a3c3bce528130ac9105fc8fff97ce895ce62e/lxml-6.0.0-cp310-cp310-manylinux2014_aarch64.manylinux_2_17_aarch64.whl", hash = "sha256:46b9ed911f36bfeb6338e0b482e7fe7c27d362c52fde29f221fddbc9ee2227e7", size = 5008290 },
    { url = "https://files.pythonhosted.org/packages/09/d1/e9b7ad4b4164d359c4d87ed8c49cb69b443225cb495777e75be0478da5d5/lxml-6.0.0-cp310-cp310-manylinux2014_x86_64.manylinux_2_17_x86_64.whl", hash = "sha256:2b4790b558bee331a933e08883c423f65bbcd07e278f91b2272489e31ab1e2b4", size = 5163192 },
    { url = "https://files.pythonhosted.org/packages/56/d6/b3eba234dc1584744b0b374a7f6c26ceee5dc2147369a7e7526e25a72332/lxml-6.0.0-cp310-cp310-manylinux_2_27_aarch64.manylinux_2_28_aarch64.whl", hash = "sha256:e2030956cf4886b10be9a0285c6802e078ec2391e1dd7ff3eb509c2c95a69b76", size = 5076973 },
    { url = "https://files.pythonhosted.org/packages/8e/47/897142dd9385dcc1925acec0c4afe14cc16d310ce02c41fcd9010ac5d15d/lxml-6.0.0-cp310-cp310-manylinux_2_27_x86_64.manylinux_2_28_x86_64.whl", hash = "sha256:4d23854ecf381ab1facc8f353dcd9adeddef3652268ee75297c1164c987c11dc", size = 5297795 },
    { url = "https://files.pythonhosted.org/packages/fb/db/551ad84515c6f415cea70193a0ff11d70210174dc0563219f4ce711655c6/lxml-6.0.0-cp310-cp310-manylinux_2_31_armv7l.whl", hash = "sha256:43fe5af2d590bf4691531b1d9a2495d7aab2090547eaacd224a3afec95706d76", size = 4776547 },
    { url = "https://files.pythonhosted.org/packages/e0/14/c4a77ab4f89aaf35037a03c472f1ccc54147191888626079bd05babd6808/lxml-6.0.0-cp310-cp310-musllinux_1_2_aarch64.whl", hash = "sha256:74e748012f8c19b47f7d6321ac929a9a94ee92ef12bc4298c47e8b7219b26541", size = 5124904 },
    { url = "https://files.pythonhosted.org/packages/70/b4/12ae6a51b8da106adec6a2e9c60f532350a24ce954622367f39269e509b1/lxml-6.0.0-cp310-cp310-musllinux_1_2_armv7l.whl", hash = "sha256:43cfbb7db02b30ad3926e8fceaef260ba2fb7df787e38fa2df890c1ca7966c3b", size = 4805804 },
    { url = "https://files.pythonhosted.org/packages/a9/b6/2e82d34d49f6219cdcb6e3e03837ca5fb8b7f86c2f35106fb8610ac7f5b8/lxml-6.0.0-cp310-cp310-musllinux_1_2_x86_64.whl", hash = "sha256:34190a1ec4f1e84af256495436b2d196529c3f2094f0af80202947567fdbf2e7", size = 5323477 },
    { url = "https://files.pythonhosted.org/packages/a1/e6/b83ddc903b05cd08a5723fefd528eee84b0edd07bdf87f6c53a1fda841fd/lxml-6.0.0-cp310-cp310-win32.whl", hash = "sha256:5967fe415b1920a3877a4195e9a2b779249630ee49ece22021c690320ff07452", size = 3613840 },
    { url = "https://files.pythonhosted.org/packages/40/af/874fb368dd0c663c030acb92612341005e52e281a102b72a4c96f42942e1/lxml-6.0.0-cp310-cp310-win_amd64.whl", hash = "sha256:f3389924581d9a770c6caa4df4e74b606180869043b9073e2cec324bad6e306e", size = 3993584 },
    { url = "https://files.pythonhosted.org/packages/4a/f4/d296bc22c17d5607653008f6dd7b46afdfda12efd31021705b507df652bb/lxml-6.0.0-cp310-cp310-win_arm64.whl", hash = "sha256:522fe7abb41309e9543b0d9b8b434f2b630c5fdaf6482bee642b34c8c70079c8", size = 3681400 },
    { url = "https://files.pythonhosted.org/packages/7c/23/828d4cc7da96c611ec0ce6147bbcea2fdbde023dc995a165afa512399bbf/lxml-6.0.0-cp311-cp311-macosx_10_9_universal2.whl", hash = "sha256:4ee56288d0df919e4aac43b539dd0e34bb55d6a12a6562038e8d6f3ed07f9e36", size = 8438217 },
    { url = "https://files.pythonhosted.org/packages/f1/33/5ac521212c5bcb097d573145d54b2b4a3c9766cda88af5a0e91f66037c6e/lxml-6.0.0-cp311-cp311-macosx_10_9_x86_64.whl", hash = "sha256:b8dd6dd0e9c1992613ccda2bcb74fc9d49159dbe0f0ca4753f37527749885c25", size = 4590317 },
    { url = "https://files.pythonhosted.org/packages/2b/2e/45b7ca8bee304c07f54933c37afe7dd4d39ff61ba2757f519dcc71bc5d44/lxml-6.0.0-cp311-cp311-manylinux2010_i686.manylinux2014_i686.manylinux_2_12_i686.manylinux_2_17_i686.whl", hash = "sha256:d7ae472f74afcc47320238b5dbfd363aba111a525943c8a34a1b657c6be934c3", size = 5221628 },
    { url = "https://files.pythonhosted.org/packages/32/23/526d19f7eb2b85da1f62cffb2556f647b049ebe2a5aa8d4d41b1fb2c7d36/lxml-6.0.0-cp311-cp311-manylinux2014_aarch64.manylinux_2_17_aarch64.whl", hash = "sha256:5592401cdf3dc682194727c1ddaa8aa0f3ddc57ca64fd03226a430b955eab6f6", size = 4949429 },
    { url = "https://files.pythonhosted.org/packages/ac/cc/f6be27a5c656a43a5344e064d9ae004d4dcb1d3c9d4f323c8189ddfe4d13/lxml-6.0.0-cp311-cp311-manylinux2014_x86_64.manylinux_2_17_x86_64.whl", hash = "sha256:58ffd35bd5425c3c3b9692d078bf7ab851441434531a7e517c4984d5634cd65b", size = 5087909 },
    { url = "https://files.pythonhosted.org/packages/3b/e6/8ec91b5bfbe6972458bc105aeb42088e50e4b23777170404aab5dfb0c62d/lxml-6.0.0-cp311-cp311-manylinux_2_27_aarch64.manylinux_2_28_aarch64.whl", hash = "sha256:f720a14aa102a38907c6d5030e3d66b3b680c3e6f6bc95473931ea3c00c59967", size = 5031713 },
    { url = "https://files.pythonhosted.org/packages/33/cf/05e78e613840a40e5be3e40d892c48ad3e475804db23d4bad751b8cadb9b/lxml-6.0.0-cp311-cp311-manylinux_2_27_x86_64.manylinux_2_28_x86_64.whl", hash = "sha256:c2a5e8d207311a0170aca0eb6b160af91adc29ec121832e4ac151a57743a1e1e", size = 5232417 },
    { url = "https://files.pythonhosted.org/packages/ac/8c/6b306b3e35c59d5f0b32e3b9b6b3b0739b32c0dc42a295415ba111e76495/lxml-6.0.0-cp311-cp311-manylinux_2_31_armv7l.whl", hash = "sha256:2dd1cc3ea7e60bfb31ff32cafe07e24839df573a5e7c2d33304082a5019bcd58", size = 4681443 },
    { url = "https://files.pythonhosted.org/packages/59/43/0bd96bece5f7eea14b7220476835a60d2b27f8e9ca99c175f37c085cb154/lxml-6.0.0-cp311-cp311-musllinux_1_2_aarch64.whl", hash = "sha256:2cfcf84f1defed7e5798ef4f88aa25fcc52d279be731ce904789aa7ccfb7e8d2", size = 5074542 },
    { url = "https://files.pythonhosted.org/packages/e2/3d/32103036287a8ca012d8518071f8852c68f2b3bfe048cef2a0202eb05910/lxml-6.0.0-cp311-cp311-musllinux_1_2_armv7l.whl", hash = "sha256:a52a4704811e2623b0324a18d41ad4b9fabf43ce5ff99b14e40a520e2190c851", size = 4729471 },
    { url = "https://files.pythonhosted.org/packages/ca/a8/7be5d17df12d637d81854bd8648cd329f29640a61e9a72a3f77add4a311b/lxml-6.0.0-cp311-cp311-musllinux_1_2_x86_64.whl", hash = "sha256:c16304bba98f48a28ae10e32a8e75c349dd742c45156f297e16eeb1ba9287a1f", size = 5256285 },
    { url = "https://files.pythonhosted.org/packages/cd/d0/6cb96174c25e0d749932557c8d51d60c6e292c877b46fae616afa23ed31a/lxml-6.0.0-cp311-cp311-win32.whl", hash = "sha256:f8d19565ae3eb956d84da3ef367aa7def14a2735d05bd275cd54c0301f0d0d6c", size = 3612004 },
    { url = "https://files.pythonhosted.org/packages/ca/77/6ad43b165dfc6dead001410adeb45e88597b25185f4479b7ca3b16a5808f/lxml-6.0.0-cp311-cp311-win_amd64.whl", hash = "sha256:b2d71cdefda9424adff9a3607ba5bbfc60ee972d73c21c7e3c19e71037574816", size = 4003470 },
    { url = "https://files.pythonhosted.org/packages/a0/bc/4c50ec0eb14f932a18efc34fc86ee936a66c0eb5f2fe065744a2da8a68b2/lxml-6.0.0-cp311-cp311-win_arm64.whl", hash = "sha256:8a2e76efbf8772add72d002d67a4c3d0958638696f541734304c7f28217a9cab", size = 3682477 },
    { url = "https://files.pythonhosted.org/packages/89/c3/d01d735c298d7e0ddcedf6f028bf556577e5ab4f4da45175ecd909c79378/lxml-6.0.0-cp312-cp312-macosx_10_13_universal2.whl", hash = "sha256:78718d8454a6e928470d511bf8ac93f469283a45c354995f7d19e77292f26108", size = 8429515 },
    { url = "https://files.pythonhosted.org/packages/06/37/0e3eae3043d366b73da55a86274a590bae76dc45aa004b7042e6f97803b1/lxml-6.0.0-cp312-cp312-macosx_10_13_x86_64.whl", hash = "sha256:84ef591495ffd3f9dcabffd6391db7bb70d7230b5c35ef5148354a134f56f2be", size = 4601387 },
    { url = "https://files.pythonhosted.org/packages/a3/28/e1a9a881e6d6e29dda13d633885d13acb0058f65e95da67841c8dd02b4a8/lxml-6.0.0-cp312-cp312-manylinux2010_i686.manylinux2014_i686.manylinux_2_12_i686.manylinux_2_17_i686.whl", hash = "sha256:2930aa001a3776c3e2601cb8e0a15d21b8270528d89cc308be4843ade546b9ab", size = 5228928 },
    { url = "https://files.pythonhosted.org/packages/9a/55/2cb24ea48aa30c99f805921c1c7860c1f45c0e811e44ee4e6a155668de06/lxml-6.0.0-cp312-cp312-manylinux2014_aarch64.manylinux_2_17_aarch64.whl", hash = "sha256:219e0431ea8006e15005767f0351e3f7f9143e793e58519dc97fe9e07fae5563", size = 4952289 },
    { url = "https://files.pythonhosted.org/packages/31/c0/b25d9528df296b9a3306ba21ff982fc5b698c45ab78b94d18c2d6ae71fd9/lxml-6.0.0-cp312-cp312-manylinux2014_x86_64.manylinux_2_17_x86_64.whl", hash = "sha256:bd5913b4972681ffc9718bc2d4c53cde39ef81415e1671ff93e9aa30b46595e7", size = 5111310 },
    { url = "https://files.pythonhosted.org/packages/e9/af/681a8b3e4f668bea6e6514cbcb297beb6de2b641e70f09d3d78655f4f44c/lxml-6.0.0-cp312-cp312-manylinux_2_27_aarch64.manylinux_2_28_aarch64.whl", hash = "sha256:390240baeb9f415a82eefc2e13285016f9c8b5ad71ec80574ae8fa9605093cd7", size = 5025457 },
    { url = "https://files.pythonhosted.org/packages/99/b6/3a7971aa05b7be7dfebc7ab57262ec527775c2c3c5b2f43675cac0458cad/lxml-6.0.0-cp312-cp312-manylinux_2_27_ppc64le.manylinux_2_28_ppc64le.whl", hash = "sha256:d6e200909a119626744dd81bae409fc44134389e03fbf1d68ed2a55a2fb10991", size = 5657016 },
    { url = "https://files.pythonhosted.org/packages/69/f8/693b1a10a891197143c0673fcce5b75fc69132afa81a36e4568c12c8faba/lxml-6.0.0-cp312-cp312-manylinux_2_27_x86_64.manylinux_2_28_x86_64.whl", hash = "sha256:ca50bd612438258a91b5b3788c6621c1f05c8c478e7951899f492be42defc0da", size = 5257565 },
    { url = "https://files.pythonhosted.org/packages/a8/96/e08ff98f2c6426c98c8964513c5dab8d6eb81dadcd0af6f0c538ada78d33/lxml-6.0.0-cp312-cp312-manylinux_2_31_armv7l.whl", hash = "sha256:c24b8efd9c0f62bad0439283c2c795ef916c5a6b75f03c17799775c7ae3c0c9e", size = 4713390 },
    { url = "https://files.pythonhosted.org/packages/a8/83/6184aba6cc94d7413959f6f8f54807dc318fdcd4985c347fe3ea6937f772/lxml-6.0.0-cp312-cp312-musllinux_1_2_aarch64.whl", hash = "sha256:afd27d8629ae94c5d863e32ab0e1d5590371d296b87dae0a751fb22bf3685741", size = 5066103 },
    { url = "https://files.pythonhosted.org/packages/ee/01/8bf1f4035852d0ff2e36a4d9aacdbcc57e93a6cd35a54e05fa984cdf73ab/lxml-6.0.0-cp312-cp312-musllinux_1_2_armv7l.whl", hash = "sha256:54c4855eabd9fc29707d30141be99e5cd1102e7d2258d2892314cf4c110726c3", size = 4791428 },
    { url = "https://files.pythonhosted.org/packages/29/31/c0267d03b16954a85ed6b065116b621d37f559553d9339c7dcc4943a76f1/lxml-6.0.0-cp312-cp312-musllinux_1_2_ppc64le.whl", hash = "sha256:c907516d49f77f6cd8ead1322198bdfd902003c3c330c77a1c5f3cc32a0e4d16", size = 5678523 },
    { url = "https://files.pythonhosted.org/packages/5c/f7/5495829a864bc5f8b0798d2b52a807c89966523140f3d6fa3a58ab6720ea/lxml-6.0.0-cp312-cp312-musllinux_1_2_x86_64.whl", hash = "sha256:36531f81c8214e293097cd2b7873f178997dae33d3667caaae8bdfb9666b76c0", size = 5281290 },
    { url = "https://files.pythonhosted.org/packages/79/56/6b8edb79d9ed294ccc4e881f4db1023af56ba451909b9ce79f2a2cd7c532/lxml-6.0.0-cp312-cp312-win32.whl", hash = "sha256:690b20e3388a7ec98e899fd54c924e50ba6693874aa65ef9cb53de7f7de9d64a", size = 3613495 },
    { url = "https://files.pythonhosted.org/packages/0b/1e/cc32034b40ad6af80b6fd9b66301fc0f180f300002e5c3eb5a6110a93317/lxml-6.0.0-cp312-cp312-win_amd64.whl", hash = "sha256:310b719b695b3dd442cdfbbe64936b2f2e231bb91d998e99e6f0daf991a3eba3", size = 4014711 },
    { url = "https://files.pythonhosted.org/packages/55/10/dc8e5290ae4c94bdc1a4c55865be7e1f31dfd857a88b21cbba68b5fea61b/lxml-6.0.0-cp312-cp312-win_arm64.whl", hash = "sha256:8cb26f51c82d77483cdcd2b4a53cda55bbee29b3c2f3ddeb47182a2a9064e4eb", size = 3674431 },
    { url = "https://files.pythonhosted.org/packages/79/21/6e7c060822a3c954ff085e5e1b94b4a25757c06529eac91e550f3f5cd8b8/lxml-6.0.0-cp313-cp313-macosx_10_13_universal2.whl", hash = "sha256:6da7cd4f405fd7db56e51e96bff0865b9853ae70df0e6720624049da76bde2da", size = 8414372 },
    { url = "https://files.pythonhosted.org/packages/a4/f6/051b1607a459db670fc3a244fa4f06f101a8adf86cda263d1a56b3a4f9d5/lxml-6.0.0-cp313-cp313-macosx_10_13_x86_64.whl", hash = "sha256:b34339898bb556a2351a1830f88f751679f343eabf9cf05841c95b165152c9e7", size = 4593940 },
    { url = "https://files.pythonhosted.org/packages/8e/74/dd595d92a40bda3c687d70d4487b2c7eff93fd63b568acd64fedd2ba00fe/lxml-6.0.0-cp313-cp313-manylinux2010_i686.manylinux2014_i686.manylinux_2_12_i686.manylinux_2_17_i686.whl", hash = "sha256:51a5e4c61a4541bd1cd3ba74766d0c9b6c12d6a1a4964ef60026832aac8e79b3", size = 5214329 },
    { url = "https://files.pythonhosted.org/packages/52/46/3572761efc1bd45fcafb44a63b3b0feeb5b3f0066886821e94b0254f9253/lxml-6.0.0-cp313-cp313-manylinux2014_aarch64.manylinux_2_17_aarch64.whl", hash = "sha256:d18a25b19ca7307045581b18b3ec9ead2b1db5ccd8719c291f0cd0a5cec6cb81", size = 4947559 },
    { url = "https://files.pythonhosted.org/packages/94/8a/5e40de920e67c4f2eef9151097deb9b52d86c95762d8ee238134aff2125d/lxml-6.0.0-cp313-cp313-manylinux2014_x86_64.manylinux_2_17_x86_64.whl", hash = "sha256:d4f0c66df4386b75d2ab1e20a489f30dc7fd9a06a896d64980541506086be1f1", size = 5102143 },
    { url = "https://files.pythonhosted.org/packages/7c/4b/20555bdd75d57945bdabfbc45fdb1a36a1a0ff9eae4653e951b2b79c9209/lxml-6.0.0-cp313-cp313-manylinux_2_27_aarch64.manylinux_2_28_aarch64.whl", hash = "sha256:9f4b481b6cc3a897adb4279216695150bbe7a44c03daba3c894f49d2037e0a24", size = 5021931 },
    { url = "https://files.pythonhosted.org/packages/b6/6e/cf03b412f3763d4ca23b25e70c96a74cfece64cec3addf1c4ec639586b13/lxml-6.0.0-cp313-cp313-manylinux_2_27_ppc64le.manylinux_2_28_ppc64le.whl", hash = "sha256:8a78d6c9168f5bcb20971bf3329c2b83078611fbe1f807baadc64afc70523b3a", size = 5645469 },
    { url = "https://files.pythonhosted.org/packages/d4/dd/39c8507c16db6031f8c1ddf70ed95dbb0a6d466a40002a3522c128aba472/lxml-6.0.0-cp313-cp313-manylinux_2_27_x86_64.manylinux_2_28_x86_64.whl", hash = "sha256:2ae06fbab4f1bb7db4f7c8ca9897dc8db4447d1a2b9bee78474ad403437bcc29", size = 5247467 },
    { url = "https://files.pythonhosted.org/packages/4d/56/732d49def0631ad633844cfb2664563c830173a98d5efd9b172e89a4800d/lxml-6.0.0-cp313-cp313-manylinux_2_31_armv7l.whl", hash = "sha256:1fa377b827ca2023244a06554c6e7dc6828a10aaf74ca41965c5d8a4925aebb4", size = 4720601 },
    { url = "https://files.pythonhosted.org/packages/8f/7f/6b956fab95fa73462bca25d1ea7fc8274ddf68fb8e60b78d56c03b65278e/lxml-6.0.0-cp313-cp313-musllinux_1_2_aarch64.whl", hash = "sha256:1676b56d48048a62ef77a250428d1f31f610763636e0784ba67a9740823988ca", size = 5060227 },
    { url = "https://files.pythonhosted.org/packages/97/06/e851ac2924447e8b15a294855caf3d543424364a143c001014d22c8ca94c/lxml-6.0.0-cp313-cp313-musllinux_1_2_armv7l.whl", hash = "sha256:0e32698462aacc5c1cf6bdfebc9c781821b7e74c79f13e5ffc8bfe27c42b1abf", size = 4790637 },
    { url = "https://files.pythonhosted.org/packages/06/d4/fd216f3cd6625022c25b336c7570d11f4a43adbaf0a56106d3d496f727a7/lxml-6.0.0-cp313-cp313-musllinux_1_2_ppc64le.whl", hash = "sha256:4d6036c3a296707357efb375cfc24bb64cd955b9ec731abf11ebb1e40063949f", size = 5662049 },
    { url = "https://files.pythonhosted.org/packages/52/03/0e764ce00b95e008d76b99d432f1807f3574fb2945b496a17807a1645dbd/lxml-6.0.0-cp313-cp313-musllinux_1_2_x86_64.whl", hash = "sha256:7488a43033c958637b1a08cddc9188eb06d3ad36582cebc7d4815980b47e27ef", size = 5272430 },
    { url = "https://files.pythonhosted.org/packages/5f/01/d48cc141bc47bc1644d20fe97bbd5e8afb30415ec94f146f2f76d0d9d098/lxml-6.0.0-cp313-cp313-win32.whl", hash = "sha256:5fcd7d3b1d8ecb91445bd71b9c88bdbeae528fefee4f379895becfc72298d181", size = 3612896 },
    { url = "https://files.pythonhosted.org/packages/f4/87/6456b9541d186ee7d4cb53bf1b9a0d7f3b1068532676940fdd594ac90865/lxml-6.0.0-cp313-cp313-win_amd64.whl", hash = "sha256:2f34687222b78fff795feeb799a7d44eca2477c3d9d3a46ce17d51a4f383e32e", size = 4013132 },
    { url = "https://files.pythonhosted.org/packages/b7/42/85b3aa8f06ca0d24962f8100f001828e1f1f1a38c954c16e71154ed7d53a/lxml-6.0.0-cp313-cp313-win_arm64.whl", hash = "sha256:21db1ec5525780fd07251636eb5f7acb84003e9382c72c18c542a87c416ade03", size = 3672642 },
    { url = "https://files.pythonhosted.org/packages/dc/04/a53941fb0d7c60eed08301942c70aa63650a59308d15e05eb823acbce41d/lxml-6.0.0-cp39-cp39-macosx_10_9_universal2.whl", hash = "sha256:85b14a4689d5cff426c12eefe750738648706ea2753b20c2f973b2a000d3d261", size = 8407699 },
    { url = "https://files.pythonhosted.org/packages/44/d2/e1d4526e903afebe147f858322f1c0b36e44969d5c87e5d243c23f81987f/lxml-6.0.0-cp39-cp39-macosx_10_9_x86_64.whl", hash = "sha256:f64ccf593916e93b8d36ed55401bb7fe9c7d5de3180ce2e10b08f82a8f397316", size = 4574678 },
    { url = "https://files.pythonhosted.org/packages/61/aa/b0a8ee233c00f2f437dbb6e7bd2df115a996d8211b7d03f4ab029b8e3378/lxml-6.0.0-cp39-cp39-manylinux2010_i686.manylinux2014_i686.manylinux_2_12_i686.manylinux_2_17_i686.whl", hash = "sha256:b372d10d17a701b0945f67be58fae4664fd056b85e0ff0fbc1e6c951cdbc0512", size = 5292694 },
    { url = "https://files.pythonhosted.org/packages/53/7f/e6f377489b2ac4289418b879c34ed664e5a1174b2a91590936ec4174e773/lxml-6.0.0-cp39-cp39-manylinux2014_aarch64.manylinux_2_17_aarch64.whl", hash = "sha256:a674c0948789e9136d69065cc28009c1b1874c6ea340253db58be7622ce6398f", size = 5009177 },
    { url = "https://files.pythonhosted.org/packages/c6/05/ae239e997374680741b768044545251a29abc21ada42248638dbed749a0a/lxml-6.0.0-cp39-cp39-manylinux2014_x86_64.manylinux_2_17_x86_64.whl", hash = "sha256:edf6e4c8fe14dfe316939711e3ece3f9a20760aabf686051b537a7562f4da91a", size = 5163787 },
    { url = "https://files.pythonhosted.org/packages/2a/da/4f27222570d008fd2386e19d6923af6e64c317ee6116bbb2b98247f98f31/lxml-6.0.0-cp39-cp39-manylinux_2_27_aarch64.manylinux_2_28_aarch64.whl", hash = "sha256:048a930eb4572829604982e39a0c7289ab5dc8abc7fc9f5aabd6fbc08c154e93", size = 5075755 },
    { url = "https://files.pythonhosted.org/packages/1f/65/12552caf7b3e3b9b9aba12349370dc53a36d4058e4ed482811f1d262deee/lxml-6.0.0-cp39-cp39-manylinux_2_27_x86_64.manylinux_2_28_x86_64.whl", hash = "sha256:c0b5fa5eda84057a4f1bbb4bb77a8c28ff20ae7ce211588d698ae453e13c6281", size = 5297070 },
    { url = "https://files.pythonhosted.org/packages/3e/6a/f053a8369fdf4e3b8127a6ffb079c519167e684e956a1281392c5c3679b6/lxml-6.0.0-cp39-cp39-manylinux_2_31_armv7l.whl", hash = "sha256:c352fc8f36f7e9727db17adbf93f82499457b3d7e5511368569b4c5bd155a922", size = 4779864 },
    { url = "https://files.pythonhosted.org/packages/df/7b/b2a392ad34ce37a17d1cf3aec303e15125768061cf0e355a92d292d20d37/lxml-6.0.0-cp39-cp39-musllinux_1_2_aarch64.whl", hash = "sha256:8db5dc617cb937ae17ff3403c3a70a7de9df4852a046f93e71edaec678f721d0", size = 5122039 },
    { url = "https://files.pythonhosted.org/packages/80/0e/6459ff8ae7d87188e1f99f11691d0f32831caa6429599c3b289de9f08b21/lxml-6.0.0-cp39-cp39-musllinux_1_2_armv7l.whl", hash = "sha256:2181e4b1d07dde53986023482673c0f1fba5178ef800f9ab95ad791e8bdded6a", size = 4805117 },
    { url = "https://files.pythonhosted.org/packages/ca/78/4186f573805ff623d28a8736788a3b29eeaf589afdcf0233de2c9bb9fc50/lxml-6.0.0-cp39-cp39-musllinux_1_2_x86_64.whl", hash = "sha256:b3c98d5b24c6095e89e03d65d5c574705be3d49c0d8ca10c17a8a4b5201b72f5", size = 5322300 },
    { url = "https://files.pythonhosted.org/packages/e8/97/352e07992901473529c8e19dbfdba6430ba6a37f6b46a4d0fa93321f8fee/lxml-6.0.0-cp39-cp39-win32.whl", hash = "sha256:04d67ceee6db4bcb92987ccb16e53bef6b42ced872509f333c04fb58a3315256", size = 3615832 },
    { url = "https://files.pythonhosted.org/packages/71/93/8f3b880e2618e548fb0ca157349abb526d81cb4f01ef5ea3a0f22bd4d0df/lxml-6.0.0-cp39-cp39-win_amd64.whl", hash = "sha256:e0b1520ef900e9ef62e392dd3d7ae4f5fa224d1dd62897a792cf353eb20b6cae", size = 4038551 },
    { url = "https://files.pythonhosted.org/packages/e7/8a/046cbf5b262dd2858c6e65833339100fd5f1c017b37b26bc47c92d4584d7/lxml-6.0.0-cp39-cp39-win_arm64.whl", hash = "sha256:e35e8aaaf3981489f42884b59726693de32dabfc438ac10ef4eb3409961fd402", size = 3684237 },
    { url = "https://files.pythonhosted.org/packages/66/e1/2c22a3cff9e16e1d717014a1e6ec2bf671bf56ea8716bb64466fcf820247/lxml-6.0.0-pp310-pypy310_pp73-macosx_10_15_x86_64.whl", hash = "sha256:dbdd7679a6f4f08152818043dbb39491d1af3332128b3752c3ec5cebc0011a72", size = 3898804 },
    { url = "https://files.pythonhosted.org/packages/2b/3a/d68cbcb4393a2a0a867528741fafb7ce92dac5c9f4a1680df98e5e53e8f5/lxml-6.0.0-pp310-pypy310_pp73-manylinux2014_aarch64.manylinux_2_17_aarch64.whl", hash = "sha256:40442e2a4456e9910875ac12951476d36c0870dcb38a68719f8c4686609897c4", size = 4216406 },
    { url = "https://files.pythonhosted.org/packages/15/8f/d9bfb13dff715ee3b2a1ec2f4a021347ea3caf9aba93dea0cfe54c01969b/lxml-6.0.0-pp310-pypy310_pp73-manylinux2014_x86_64.manylinux_2_17_x86_64.whl", hash = "sha256:db0efd6bae1c4730b9c863fc4f5f3c0fa3e8f05cae2c44ae141cb9dfc7d091dc", size = 4326455 },
    { url = "https://files.pythonhosted.org/packages/01/8b/fde194529ee8a27e6f5966d7eef05fa16f0567e4a8e8abc3b855ef6b3400/lxml-6.0.0-pp310-pypy310_pp73-manylinux_2_27_aarch64.manylinux_2_28_aarch64.whl", hash = "sha256:9ab542c91f5a47aaa58abdd8ea84b498e8e49fe4b883d67800017757a3eb78e8", size = 4268788 },
    { url = "https://files.pythonhosted.org/packages/99/a8/3b8e2581b4f8370fc9e8dc343af4abdfadd9b9229970fc71e67bd31c7df1/lxml-6.0.0-pp310-pypy310_pp73-manylinux_2_27_x86_64.manylinux_2_28_x86_64.whl", hash = "sha256:013090383863b72c62a702d07678b658fa2567aa58d373d963cca245b017e065", size = 4411394 },
    { url = "https://files.pythonhosted.org/packages/e7/a5/899a4719e02ff4383f3f96e5d1878f882f734377f10dfb69e73b5f223e44/lxml-6.0.0-pp310-pypy310_pp73-win_amd64.whl", hash = "sha256:c86df1c9af35d903d2b52d22ea3e66db8058d21dc0f59842ca5deb0595921141", size = 3517946 },
    { url = "https://files.pythonhosted.org/packages/93/e3/ef14f1d23aea1dec1eccbe2c07a93b6d0be693fd9d5f248a47155e436701/lxml-6.0.0-pp39-pypy39_pp73-macosx_10_15_x86_64.whl", hash = "sha256:4337e4aec93b7c011f7ee2e357b0d30562edd1955620fdd4aeab6aacd90d43c5", size = 3892325 },
    { url = "https://files.pythonhosted.org/packages/09/8a/1410b9e1ec43f606f9aac0661d09892509d86032e229711798906e1b5e7a/lxml-6.0.0-pp39-pypy39_pp73-manylinux2014_aarch64.manylinux_2_17_aarch64.whl", hash = "sha256:ae74f7c762270196d2dda56f8dd7309411f08a4084ff2dfcc0b095a218df2e06", size = 4210839 },
    { url = "https://files.pythonhosted.org/packages/79/cb/6696ce0d1712c5ae94b18bdf225086a5fb04b23938ac4d2011b323b3860b/lxml-6.0.0-pp39-pypy39_pp73-manylinux2014_x86_64.manylinux_2_17_x86_64.whl", hash = "sha256:059c4cbf3973a621b62ea3132934ae737da2c132a788e6cfb9b08d63a0ef73f9", size = 4321235 },
    { url = "https://files.pythonhosted.org/packages/f3/98/04997f61d720cf320a0daee66b3096e3a3b57453e15549c14b87058c2acd/lxml-6.0.0-pp39-pypy39_pp73-manylinux_2_27_aarch64.manylinux_2_28_aarch64.whl", hash = "sha256:17f090a9bc0ce8da51a5632092f98a7e7f84bca26f33d161a98b57f7fb0004ca", size = 4265071 },
    { url = "https://files.pythonhosted.org/packages/e6/86/e5f6fa80154a5f5bf2c1e89d6265892299942edeb115081ca72afe7c7199/lxml-6.0.0-pp39-pypy39_pp73-manylinux_2_27_x86_64.manylinux_2_28_x86_64.whl", hash = "sha256:9da022c14baeec36edfcc8daf0e281e2f55b950249a455776f0d1adeeada4734", size = 4406816 },
    { url = "https://files.pythonhosted.org/packages/18/a6/ae69e0e6f5fb6293eb8cbfbf8a259e37d71608bbae3658a768dd26b69f3e/lxml-6.0.0-pp39-pypy39_pp73-win_amd64.whl", hash = "sha256:a55da151d0b0c6ab176b4e761670ac0e2667817a1e0dadd04a01d0561a219349", size = 3515499 },
]

[[package]]
name = "markdown"
version = "3.8.2"
source = { registry = "https://pypi.org/simple" }
dependencies = [
    { name = "importlib-metadata", marker = "python_full_version < '3.10'" },
]
sdist = { url = "https://files.pythonhosted.org/packages/d7/c2/4ab49206c17f75cb08d6311171f2d65798988db4360c4d1485bd0eedd67c/markdown-3.8.2.tar.gz", hash = "sha256:247b9a70dd12e27f67431ce62523e675b866d254f900c4fe75ce3dda62237c45", size = 362071 }
wheels = [
    { url = "https://files.pythonhosted.org/packages/96/2b/34cc11786bc00d0f04d0f5fdc3a2b1ae0b6239eef72d3d345805f9ad92a1/markdown-3.8.2-py3-none-any.whl", hash = "sha256:5c83764dbd4e00bdd94d85a19b8d55ccca20fe35b2e678a1422b380324dd5f24", size = 106827 },
]

[[package]]
name = "markdown-include"
version = "0.8.1"
source = { registry = "https://pypi.org/simple" }
dependencies = [
    { name = "markdown" },
]
sdist = { url = "https://files.pythonhosted.org/packages/ad/d8/66bf162fe6c1adb619f94a6da599323eecacf15b6d57469d0fd0421c10df/markdown-include-0.8.1.tar.gz", hash = "sha256:1d0623e0fc2757c38d35df53752768356162284259d259c486b4ab6285cdbbe3", size = 21873 }
wheels = [
    { url = "https://files.pythonhosted.org/packages/d7/e2/c4d20b21a05fe0fee571649cebc05f7f72e80b1a743f932e7326125e6c9e/markdown_include-0.8.1-py3-none-any.whl", hash = "sha256:32f0635b9cfef46997b307e2430022852529f7a5b87c0075c504283e7cc7db53", size = 18837 },
]

[[package]]
name = "markupsafe"
version = "3.0.2"
source = { registry = "https://pypi.org/simple" }
sdist = { url = "https://files.pythonhosted.org/packages/b2/97/5d42485e71dfc078108a86d6de8fa46db44a1a9295e89c5d6d4a06e23a62/markupsafe-3.0.2.tar.gz", hash = "sha256:ee55d3edf80167e48ea11a923c7386f4669df67d7994554387f84e7d8b0a2bf0", size = 20537 }
wheels = [
    { url = "https://files.pythonhosted.org/packages/04/90/d08277ce111dd22f77149fd1a5d4653eeb3b3eaacbdfcbae5afb2600eebd/MarkupSafe-3.0.2-cp310-cp310-macosx_10_9_universal2.whl", hash = "sha256:7e94c425039cde14257288fd61dcfb01963e658efbc0ff54f5306b06054700f8", size = 14357 },
    { url = "https://files.pythonhosted.org/packages/04/e1/6e2194baeae0bca1fae6629dc0cbbb968d4d941469cbab11a3872edff374/MarkupSafe-3.0.2-cp310-cp310-macosx_11_0_arm64.whl", hash = "sha256:9e2d922824181480953426608b81967de705c3cef4d1af983af849d7bd619158", size = 12393 },
    { url = "https://files.pythonhosted.org/packages/1d/69/35fa85a8ece0a437493dc61ce0bb6d459dcba482c34197e3efc829aa357f/MarkupSafe-3.0.2-cp310-cp310-manylinux_2_17_aarch64.manylinux2014_aarch64.whl", hash = "sha256:38a9ef736c01fccdd6600705b09dc574584b89bea478200c5fbf112a6b0d5579", size = 21732 },
    { url = "https://files.pythonhosted.org/packages/22/35/137da042dfb4720b638d2937c38a9c2df83fe32d20e8c8f3185dbfef05f7/MarkupSafe-3.0.2-cp310-cp310-manylinux_2_17_x86_64.manylinux2014_x86_64.whl", hash = "sha256:bbcb445fa71794da8f178f0f6d66789a28d7319071af7a496d4d507ed566270d", size = 20866 },
    { url = "https://files.pythonhosted.org/packages/29/28/6d029a903727a1b62edb51863232152fd335d602def598dade38996887f0/MarkupSafe-3.0.2-cp310-cp310-manylinux_2_5_i686.manylinux1_i686.manylinux_2_17_i686.manylinux2014_i686.whl", hash = "sha256:57cb5a3cf367aeb1d316576250f65edec5bb3be939e9247ae594b4bcbc317dfb", size = 20964 },
    { url = "https://files.pythonhosted.org/packages/cc/cd/07438f95f83e8bc028279909d9c9bd39e24149b0d60053a97b2bc4f8aa51/MarkupSafe-3.0.2-cp310-cp310-musllinux_1_2_aarch64.whl", hash = "sha256:3809ede931876f5b2ec92eef964286840ed3540dadf803dd570c3b7e13141a3b", size = 21977 },
    { url = "https://files.pythonhosted.org/packages/29/01/84b57395b4cc062f9c4c55ce0df7d3108ca32397299d9df00fedd9117d3d/MarkupSafe-3.0.2-cp310-cp310-musllinux_1_2_i686.whl", hash = "sha256:e07c3764494e3776c602c1e78e298937c3315ccc9043ead7e685b7f2b8d47b3c", size = 21366 },
    { url = "https://files.pythonhosted.org/packages/bd/6e/61ebf08d8940553afff20d1fb1ba7294b6f8d279df9fd0c0db911b4bbcfd/MarkupSafe-3.0.2-cp310-cp310-musllinux_1_2_x86_64.whl", hash = "sha256:b424c77b206d63d500bcb69fa55ed8d0e6a3774056bdc4839fc9298a7edca171", size = 21091 },
    { url = "https://files.pythonhosted.org/packages/11/23/ffbf53694e8c94ebd1e7e491de185124277964344733c45481f32ede2499/MarkupSafe-3.0.2-cp310-cp310-win32.whl", hash = "sha256:fcabf5ff6eea076f859677f5f0b6b5c1a51e70a376b0579e0eadef8db48c6b50", size = 15065 },
    { url = "https://files.pythonhosted.org/packages/44/06/e7175d06dd6e9172d4a69a72592cb3f7a996a9c396eee29082826449bbc3/MarkupSafe-3.0.2-cp310-cp310-win_amd64.whl", hash = "sha256:6af100e168aa82a50e186c82875a5893c5597a0c1ccdb0d8b40240b1f28b969a", size = 15514 },
    { url = "https://files.pythonhosted.org/packages/6b/28/bbf83e3f76936960b850435576dd5e67034e200469571be53f69174a2dfd/MarkupSafe-3.0.2-cp311-cp311-macosx_10_9_universal2.whl", hash = "sha256:9025b4018f3a1314059769c7bf15441064b2207cb3f065e6ea1e7359cb46db9d", size = 14353 },
    { url = "https://files.pythonhosted.org/packages/6c/30/316d194b093cde57d448a4c3209f22e3046c5bb2fb0820b118292b334be7/MarkupSafe-3.0.2-cp311-cp311-macosx_11_0_arm64.whl", hash = "sha256:93335ca3812df2f366e80509ae119189886b0f3c2b81325d39efdb84a1e2ae93", size = 12392 },
    { url = "https://files.pythonhosted.org/packages/f2/96/9cdafba8445d3a53cae530aaf83c38ec64c4d5427d975c974084af5bc5d2/MarkupSafe-3.0.2-cp311-cp311-manylinux_2_17_aarch64.manylinux2014_aarch64.whl", hash = "sha256:2cb8438c3cbb25e220c2ab33bb226559e7afb3baec11c4f218ffa7308603c832", size = 23984 },
    { url = "https://files.pythonhosted.org/packages/f1/a4/aefb044a2cd8d7334c8a47d3fb2c9f328ac48cb349468cc31c20b539305f/MarkupSafe-3.0.2-cp311-cp311-manylinux_2_17_x86_64.manylinux2014_x86_64.whl", hash = "sha256:a123e330ef0853c6e822384873bef7507557d8e4a082961e1defa947aa59ba84", size = 23120 },
    { url = "https://files.pythonhosted.org/packages/8d/21/5e4851379f88f3fad1de30361db501300d4f07bcad047d3cb0449fc51f8c/MarkupSafe-3.0.2-cp311-cp311-manylinux_2_5_i686.manylinux1_i686.manylinux_2_17_i686.manylinux2014_i686.whl", hash = "sha256:1e084f686b92e5b83186b07e8a17fc09e38fff551f3602b249881fec658d3eca", size = 23032 },
    { url = "https://files.pythonhosted.org/packages/00/7b/e92c64e079b2d0d7ddf69899c98842f3f9a60a1ae72657c89ce2655c999d/MarkupSafe-3.0.2-cp311-cp311-musllinux_1_2_aarch64.whl", hash = "sha256:d8213e09c917a951de9d09ecee036d5c7d36cb6cb7dbaece4c71a60d79fb9798", size = 24057 },
    { url = "https://files.pythonhosted.org/packages/f9/ac/46f960ca323037caa0a10662ef97d0a4728e890334fc156b9f9e52bcc4ca/MarkupSafe-3.0.2-cp311-cp311-musllinux_1_2_i686.whl", hash = "sha256:5b02fb34468b6aaa40dfc198d813a641e3a63b98c2b05a16b9f80b7ec314185e", size = 23359 },
    { url = "https://files.pythonhosted.org/packages/69/84/83439e16197337b8b14b6a5b9c2105fff81d42c2a7c5b58ac7b62ee2c3b1/MarkupSafe-3.0.2-cp311-cp311-musllinux_1_2_x86_64.whl", hash = "sha256:0bff5e0ae4ef2e1ae4fdf2dfd5b76c75e5c2fa4132d05fc1b0dabcd20c7e28c4", size = 23306 },
    { url = "https://files.pythonhosted.org/packages/9a/34/a15aa69f01e2181ed8d2b685c0d2f6655d5cca2c4db0ddea775e631918cd/MarkupSafe-3.0.2-cp311-cp311-win32.whl", hash = "sha256:6c89876f41da747c8d3677a2b540fb32ef5715f97b66eeb0c6b66f5e3ef6f59d", size = 15094 },
    { url = "https://files.pythonhosted.org/packages/da/b8/3a3bd761922d416f3dc5d00bfbed11f66b1ab89a0c2b6e887240a30b0f6b/MarkupSafe-3.0.2-cp311-cp311-win_amd64.whl", hash = "sha256:70a87b411535ccad5ef2f1df5136506a10775d267e197e4cf531ced10537bd6b", size = 15521 },
    { url = "https://files.pythonhosted.org/packages/22/09/d1f21434c97fc42f09d290cbb6350d44eb12f09cc62c9476effdb33a18aa/MarkupSafe-3.0.2-cp312-cp312-macosx_10_13_universal2.whl", hash = "sha256:9778bd8ab0a994ebf6f84c2b949e65736d5575320a17ae8984a77fab08db94cf", size = 14274 },
    { url = "https://files.pythonhosted.org/packages/6b/b0/18f76bba336fa5aecf79d45dcd6c806c280ec44538b3c13671d49099fdd0/MarkupSafe-3.0.2-cp312-cp312-macosx_11_0_arm64.whl", hash = "sha256:846ade7b71e3536c4e56b386c2a47adf5741d2d8b94ec9dc3e92e5e1ee1e2225", size = 12348 },
    { url = "https://files.pythonhosted.org/packages/e0/25/dd5c0f6ac1311e9b40f4af06c78efde0f3b5cbf02502f8ef9501294c425b/MarkupSafe-3.0.2-cp312-cp312-manylinux_2_17_aarch64.manylinux2014_aarch64.whl", hash = "sha256:1c99d261bd2d5f6b59325c92c73df481e05e57f19837bdca8413b9eac4bd8028", size = 24149 },
    { url = "https://files.pythonhosted.org/packages/f3/f0/89e7aadfb3749d0f52234a0c8c7867877876e0a20b60e2188e9850794c17/MarkupSafe-3.0.2-cp312-cp312-manylinux_2_17_x86_64.manylinux2014_x86_64.whl", hash = "sha256:e17c96c14e19278594aa4841ec148115f9c7615a47382ecb6b82bd8fea3ab0c8", size = 23118 },
    { url = "https://files.pythonhosted.org/packages/d5/da/f2eeb64c723f5e3777bc081da884b414671982008c47dcc1873d81f625b6/MarkupSafe-3.0.2-cp312-cp312-manylinux_2_5_i686.manylinux1_i686.manylinux_2_17_i686.manylinux2014_i686.whl", hash = "sha256:88416bd1e65dcea10bc7569faacb2c20ce071dd1f87539ca2ab364bf6231393c", size = 22993 },
    { url = "https://files.pythonhosted.org/packages/da/0e/1f32af846df486dce7c227fe0f2398dc7e2e51d4a370508281f3c1c5cddc/MarkupSafe-3.0.2-cp312-cp312-musllinux_1_2_aarch64.whl", hash = "sha256:2181e67807fc2fa785d0592dc2d6206c019b9502410671cc905d132a92866557", size = 24178 },
    { url = "https://files.pythonhosted.org/packages/c4/f6/bb3ca0532de8086cbff5f06d137064c8410d10779c4c127e0e47d17c0b71/MarkupSafe-3.0.2-cp312-cp312-musllinux_1_2_i686.whl", hash = "sha256:52305740fe773d09cffb16f8ed0427942901f00adedac82ec8b67752f58a1b22", size = 23319 },
    { url = "https://files.pythonhosted.org/packages/a2/82/8be4c96ffee03c5b4a034e60a31294daf481e12c7c43ab8e34a1453ee48b/MarkupSafe-3.0.2-cp312-cp312-musllinux_1_2_x86_64.whl", hash = "sha256:ad10d3ded218f1039f11a75f8091880239651b52e9bb592ca27de44eed242a48", size = 23352 },
    { url = "https://files.pythonhosted.org/packages/51/ae/97827349d3fcffee7e184bdf7f41cd6b88d9919c80f0263ba7acd1bbcb18/MarkupSafe-3.0.2-cp312-cp312-win32.whl", hash = "sha256:0f4ca02bea9a23221c0182836703cbf8930c5e9454bacce27e767509fa286a30", size = 15097 },
    { url = "https://files.pythonhosted.org/packages/c1/80/a61f99dc3a936413c3ee4e1eecac96c0da5ed07ad56fd975f1a9da5bc630/MarkupSafe-3.0.2-cp312-cp312-win_amd64.whl", hash = "sha256:8e06879fc22a25ca47312fbe7c8264eb0b662f6db27cb2d3bbbc74b1df4b9b87", size = 15601 },
    { url = "https://files.pythonhosted.org/packages/83/0e/67eb10a7ecc77a0c2bbe2b0235765b98d164d81600746914bebada795e97/MarkupSafe-3.0.2-cp313-cp313-macosx_10_13_universal2.whl", hash = "sha256:ba9527cdd4c926ed0760bc301f6728ef34d841f405abf9d4f959c478421e4efd", size = 14274 },
    { url = "https://files.pythonhosted.org/packages/2b/6d/9409f3684d3335375d04e5f05744dfe7e9f120062c9857df4ab490a1031a/MarkupSafe-3.0.2-cp313-cp313-macosx_11_0_arm64.whl", hash = "sha256:f8b3d067f2e40fe93e1ccdd6b2e1d16c43140e76f02fb1319a05cf2b79d99430", size = 12352 },
    { url = "https://files.pythonhosted.org/packages/d2/f5/6eadfcd3885ea85fe2a7c128315cc1bb7241e1987443d78c8fe712d03091/MarkupSafe-3.0.2-cp313-cp313-manylinux_2_17_aarch64.manylinux2014_aarch64.whl", hash = "sha256:569511d3b58c8791ab4c2e1285575265991e6d8f8700c7be0e88f86cb0672094", size = 24122 },
    { url = "https://files.pythonhosted.org/packages/0c/91/96cf928db8236f1bfab6ce15ad070dfdd02ed88261c2afafd4b43575e9e9/MarkupSafe-3.0.2-cp313-cp313-manylinux_2_17_x86_64.manylinux2014_x86_64.whl", hash = "sha256:15ab75ef81add55874e7ab7055e9c397312385bd9ced94920f2802310c930396", size = 23085 },
    { url = "https://files.pythonhosted.org/packages/c2/cf/c9d56af24d56ea04daae7ac0940232d31d5a8354f2b457c6d856b2057d69/MarkupSafe-3.0.2-cp313-cp313-manylinux_2_5_i686.manylinux1_i686.manylinux_2_17_i686.manylinux2014_i686.whl", hash = "sha256:f3818cb119498c0678015754eba762e0d61e5b52d34c8b13d770f0719f7b1d79", size = 22978 },
    { url = "https://files.pythonhosted.org/packages/2a/9f/8619835cd6a711d6272d62abb78c033bda638fdc54c4e7f4272cf1c0962b/MarkupSafe-3.0.2-cp313-cp313-musllinux_1_2_aarch64.whl", hash = "sha256:cdb82a876c47801bb54a690c5ae105a46b392ac6099881cdfb9f6e95e4014c6a", size = 24208 },
    { url = "https://files.pythonhosted.org/packages/f9/bf/176950a1792b2cd2102b8ffeb5133e1ed984547b75db47c25a67d3359f77/MarkupSafe-3.0.2-cp313-cp313-musllinux_1_2_i686.whl", hash = "sha256:cabc348d87e913db6ab4aa100f01b08f481097838bdddf7c7a84b7575b7309ca", size = 23357 },
    { url = "https://files.pythonhosted.org/packages/ce/4f/9a02c1d335caabe5c4efb90e1b6e8ee944aa245c1aaaab8e8a618987d816/MarkupSafe-3.0.2-cp313-cp313-musllinux_1_2_x86_64.whl", hash = "sha256:444dcda765c8a838eaae23112db52f1efaf750daddb2d9ca300bcae1039adc5c", size = 23344 },
    { url = "https://files.pythonhosted.org/packages/ee/55/c271b57db36f748f0e04a759ace9f8f759ccf22b4960c270c78a394f58be/MarkupSafe-3.0.2-cp313-cp313-win32.whl", hash = "sha256:bcf3e58998965654fdaff38e58584d8937aa3096ab5354d493c77d1fdd66d7a1", size = 15101 },
    { url = "https://files.pythonhosted.org/packages/29/88/07df22d2dd4df40aba9f3e402e6dc1b8ee86297dddbad4872bd5e7b0094f/MarkupSafe-3.0.2-cp313-cp313-win_amd64.whl", hash = "sha256:e6a2a455bd412959b57a172ce6328d2dd1f01cb2135efda2e4576e8a23fa3b0f", size = 15603 },
    { url = "https://files.pythonhosted.org/packages/62/6a/8b89d24db2d32d433dffcd6a8779159da109842434f1dd2f6e71f32f738c/MarkupSafe-3.0.2-cp313-cp313t-macosx_10_13_universal2.whl", hash = "sha256:b5a6b3ada725cea8a5e634536b1b01c30bcdcd7f9c6fff4151548d5bf6b3a36c", size = 14510 },
    { url = "https://files.pythonhosted.org/packages/7a/06/a10f955f70a2e5a9bf78d11a161029d278eeacbd35ef806c3fd17b13060d/MarkupSafe-3.0.2-cp313-cp313t-macosx_11_0_arm64.whl", hash = "sha256:a904af0a6162c73e3edcb969eeeb53a63ceeb5d8cf642fade7d39e7963a22ddb", size = 12486 },
    { url = "https://files.pythonhosted.org/packages/34/cf/65d4a571869a1a9078198ca28f39fba5fbb910f952f9dbc5220afff9f5e6/MarkupSafe-3.0.2-cp313-cp313t-manylinux_2_17_aarch64.manylinux2014_aarch64.whl", hash = "sha256:4aa4e5faecf353ed117801a068ebab7b7e09ffb6e1d5e412dc852e0da018126c", size = 25480 },
    { url = "https://files.pythonhosted.org/packages/0c/e3/90e9651924c430b885468b56b3d597cabf6d72be4b24a0acd1fa0e12af67/MarkupSafe-3.0.2-cp313-cp313t-manylinux_2_17_x86_64.manylinux2014_x86_64.whl", hash = "sha256:c0ef13eaeee5b615fb07c9a7dadb38eac06a0608b41570d8ade51c56539e509d", size = 23914 },
    { url = "https://files.pythonhosted.org/packages/66/8c/6c7cf61f95d63bb866db39085150df1f2a5bd3335298f14a66b48e92659c/MarkupSafe-3.0.2-cp313-cp313t-manylinux_2_5_i686.manylinux1_i686.manylinux_2_17_i686.manylinux2014_i686.whl", hash = "sha256:d16a81a06776313e817c951135cf7340a3e91e8c1ff2fac444cfd75fffa04afe", size = 23796 },
    { url = "https://files.pythonhosted.org/packages/bb/35/cbe9238ec3f47ac9a7c8b3df7a808e7cb50fe149dc7039f5f454b3fba218/MarkupSafe-3.0.2-cp313-cp313t-musllinux_1_2_aarch64.whl", hash = "sha256:6381026f158fdb7c72a168278597a5e3a5222e83ea18f543112b2662a9b699c5", size = 25473 },
    { url = "https://files.pythonhosted.org/packages/e6/32/7621a4382488aa283cc05e8984a9c219abad3bca087be9ec77e89939ded9/MarkupSafe-3.0.2-cp313-cp313t-musllinux_1_2_i686.whl", hash = "sha256:3d79d162e7be8f996986c064d1c7c817f6df3a77fe3d6859f6f9e7be4b8c213a", size = 24114 },
    { url = "https://files.pythonhosted.org/packages/0d/80/0985960e4b89922cb5a0bac0ed39c5b96cbc1a536a99f30e8c220a996ed9/MarkupSafe-3.0.2-cp313-cp313t-musllinux_1_2_x86_64.whl", hash = "sha256:131a3c7689c85f5ad20f9f6fb1b866f402c445b220c19fe4308c0b147ccd2ad9", size = 24098 },
    { url = "https://files.pythonhosted.org/packages/82/78/fedb03c7d5380df2427038ec8d973587e90561b2d90cd472ce9254cf348b/MarkupSafe-3.0.2-cp313-cp313t-win32.whl", hash = "sha256:ba8062ed2cf21c07a9e295d5b8a2a5ce678b913b45fdf68c32d95d6c1291e0b6", size = 15208 },
    { url = "https://files.pythonhosted.org/packages/4f/65/6079a46068dfceaeabb5dcad6d674f5f5c61a6fa5673746f42a9f4c233b3/MarkupSafe-3.0.2-cp313-cp313t-win_amd64.whl", hash = "sha256:e444a31f8db13eb18ada366ab3cf45fd4b31e4db1236a4448f68778c1d1a5a2f", size = 15739 },
    { url = "https://files.pythonhosted.org/packages/a7/ea/9b1530c3fdeeca613faeb0fb5cbcf2389d816072fab72a71b45749ef6062/MarkupSafe-3.0.2-cp39-cp39-macosx_10_9_universal2.whl", hash = "sha256:eaa0a10b7f72326f1372a713e73c3f739b524b3af41feb43e4921cb529f5929a", size = 14344 },
    { url = "https://files.pythonhosted.org/packages/4b/c2/fbdbfe48848e7112ab05e627e718e854d20192b674952d9042ebd8c9e5de/MarkupSafe-3.0.2-cp39-cp39-macosx_11_0_arm64.whl", hash = "sha256:48032821bbdf20f5799ff537c7ac3d1fba0ba032cfc06194faffa8cda8b560ff", size = 12389 },
    { url = "https://files.pythonhosted.org/packages/f0/25/7a7c6e4dbd4f867d95d94ca15449e91e52856f6ed1905d58ef1de5e211d0/MarkupSafe-3.0.2-cp39-cp39-manylinux_2_17_aarch64.manylinux2014_aarch64.whl", hash = "sha256:1a9d3f5f0901fdec14d8d2f66ef7d035f2157240a433441719ac9a3fba440b13", size = 21607 },
    { url = "https://files.pythonhosted.org/packages/53/8f/f339c98a178f3c1e545622206b40986a4c3307fe39f70ccd3d9df9a9e425/MarkupSafe-3.0.2-cp39-cp39-manylinux_2_17_x86_64.manylinux2014_x86_64.whl", hash = "sha256:88b49a3b9ff31e19998750c38e030fc7bb937398b1f78cfa599aaef92d693144", size = 20728 },
    { url = "https://files.pythonhosted.org/packages/1a/03/8496a1a78308456dbd50b23a385c69b41f2e9661c67ea1329849a598a8f9/MarkupSafe-3.0.2-cp39-cp39-manylinux_2_5_i686.manylinux1_i686.manylinux_2_17_i686.manylinux2014_i686.whl", hash = "sha256:cfad01eed2c2e0c01fd0ecd2ef42c492f7f93902e39a42fc9ee1692961443a29", size = 20826 },
    { url = "https://files.pythonhosted.org/packages/e6/cf/0a490a4bd363048c3022f2f475c8c05582179bb179defcee4766fb3dcc18/MarkupSafe-3.0.2-cp39-cp39-musllinux_1_2_aarch64.whl", hash = "sha256:1225beacc926f536dc82e45f8a4d68502949dc67eea90eab715dea3a21c1b5f0", size = 21843 },
    { url = "https://files.pythonhosted.org/packages/19/a3/34187a78613920dfd3cdf68ef6ce5e99c4f3417f035694074beb8848cd77/MarkupSafe-3.0.2-cp39-cp39-musllinux_1_2_i686.whl", hash = "sha256:3169b1eefae027567d1ce6ee7cae382c57fe26e82775f460f0b2778beaad66c0", size = 21219 },
    { url = "https://files.pythonhosted.org/packages/17/d8/5811082f85bb88410ad7e452263af048d685669bbbfb7b595e8689152498/MarkupSafe-3.0.2-cp39-cp39-musllinux_1_2_x86_64.whl", hash = "sha256:eb7972a85c54febfb25b5c4b4f3af4dcc731994c7da0d8a0b4a6eb0640e1d178", size = 20946 },
    { url = "https://files.pythonhosted.org/packages/7c/31/bd635fb5989440d9365c5e3c47556cfea121c7803f5034ac843e8f37c2f2/MarkupSafe-3.0.2-cp39-cp39-win32.whl", hash = "sha256:8c4e8c3ce11e1f92f6536ff07154f9d49677ebaaafc32db9db4620bc11ed480f", size = 15063 },
    { url = "https://files.pythonhosted.org/packages/b3/73/085399401383ce949f727afec55ec3abd76648d04b9f22e1c0e99cb4bec3/MarkupSafe-3.0.2-cp39-cp39-win_amd64.whl", hash = "sha256:6e296a513ca3d94054c2c881cc913116e90fd030ad1c656b3869762b754f5f8a", size = 15506 },
]

[[package]]
name = "mergedeep"
version = "1.3.4"
source = { registry = "https://pypi.org/simple" }
sdist = { url = "https://files.pythonhosted.org/packages/3a/41/580bb4006e3ed0361b8151a01d324fb03f420815446c7def45d02f74c270/mergedeep-1.3.4.tar.gz", hash = "sha256:0096d52e9dad9939c3d975a774666af186eda617e6ca84df4c94dec30004f2a8", size = 4661 }
wheels = [
    { url = "https://files.pythonhosted.org/packages/2c/19/04f9b178c2d8a15b076c8b5140708fa6ffc5601fb6f1e975537072df5b2a/mergedeep-1.3.4-py3-none-any.whl", hash = "sha256:70775750742b25c0d8f36c55aed03d24c3384d17c951b3175d898bd778ef0307", size = 6354 },
]

[[package]]
name = "mkdocs"
version = "1.6.1"
source = { registry = "https://pypi.org/simple" }
dependencies = [
    { name = "click", version = "8.1.8", source = { registry = "https://pypi.org/simple" }, marker = "python_full_version < '3.10'" },
    { name = "click", version = "8.2.1", source = { registry = "https://pypi.org/simple" }, marker = "python_full_version >= '3.10'" },
    { name = "colorama", marker = "sys_platform == 'win32'" },
    { name = "ghp-import" },
    { name = "importlib-metadata", marker = "python_full_version < '3.10'" },
    { name = "jinja2" },
    { name = "markdown" },
    { name = "markupsafe" },
    { name = "mergedeep" },
    { name = "mkdocs-get-deps" },
    { name = "packaging" },
    { name = "pathspec" },
    { name = "pyyaml" },
    { name = "pyyaml-env-tag" },
    { name = "watchdog" },
]
sdist = { url = "https://files.pythonhosted.org/packages/bc/c6/bbd4f061bd16b378247f12953ffcb04786a618ce5e904b8c5a01a0309061/mkdocs-1.6.1.tar.gz", hash = "sha256:7b432f01d928c084353ab39c57282f29f92136665bdd6abf7c1ec8d822ef86f2", size = 3889159 }
wheels = [
    { url = "https://files.pythonhosted.org/packages/22/5b/dbc6a8cddc9cfa9c4971d59fb12bb8d42e161b7e7f8cc89e49137c5b279c/mkdocs-1.6.1-py3-none-any.whl", hash = "sha256:db91759624d1647f3f34aa0c3f327dd2601beae39a366d6e064c03468d35c20e", size = 3864451 },
]

[[package]]
name = "mkdocs-get-deps"
version = "0.2.0"
source = { registry = "https://pypi.org/simple" }
dependencies = [
    { name = "importlib-metadata", marker = "python_full_version < '3.10'" },
    { name = "mergedeep" },
    { name = "platformdirs" },
    { name = "pyyaml" },
]
sdist = { url = "https://files.pythonhosted.org/packages/98/f5/ed29cd50067784976f25ed0ed6fcd3c2ce9eb90650aa3b2796ddf7b6870b/mkdocs_get_deps-0.2.0.tar.gz", hash = "sha256:162b3d129c7fad9b19abfdcb9c1458a651628e4b1dea628ac68790fb3061c60c", size = 10239 }
wheels = [
    { url = "https://files.pythonhosted.org/packages/9f/d4/029f984e8d3f3b6b726bd33cafc473b75e9e44c0f7e80a5b29abc466bdea/mkdocs_get_deps-0.2.0-py3-none-any.whl", hash = "sha256:2bf11d0b133e77a0dd036abeeb06dec8775e46efa526dc70667d8863eefc6134", size = 9521 },
]

[[package]]
name = "mkdocs-material"
version = "9.6.15"
source = { registry = "https://pypi.org/simple" }
dependencies = [
    { name = "babel" },
    { name = "backrefs" },
    { name = "colorama" },
    { name = "jinja2" },
    { name = "markdown" },
    { name = "mkdocs" },
    { name = "mkdocs-material-extensions" },
    { name = "paginate" },
    { name = "pygments" },
    { name = "pymdown-extensions" },
    { name = "requests" },
]
sdist = { url = "https://files.pythonhosted.org/packages/95/c1/f804ba2db2ddc2183e900befe7dad64339a34fa935034e1ab405289d0a97/mkdocs_material-9.6.15.tar.gz", hash = "sha256:64adf8fa8dba1a17905b6aee1894a5aafd966d4aeb44a11088519b0f5ca4f1b5", size = 3951836 }
wheels = [
    { url = "https://files.pythonhosted.org/packages/1d/30/dda19f0495a9096b64b6b3c07c4bfcff1c76ee0fc521086d53593f18b4c0/mkdocs_material-9.6.15-py3-none-any.whl", hash = "sha256:ac969c94d4fe5eb7c924b6d2f43d7db41159ea91553d18a9afc4780c34f2717a", size = 8716840 },
]

[[package]]
name = "mkdocs-material-extensions"
version = "1.3.1"
source = { registry = "https://pypi.org/simple" }
sdist = { url = "https://files.pythonhosted.org/packages/79/9b/9b4c96d6593b2a541e1cb8b34899a6d021d208bb357042823d4d2cabdbe7/mkdocs_material_extensions-1.3.1.tar.gz", hash = "sha256:10c9511cea88f568257f960358a467d12b970e1f7b2c0e5fb2bb48cab1928443", size = 11847 }
wheels = [
    { url = "https://files.pythonhosted.org/packages/5b/54/662a4743aa81d9582ee9339d4ffa3c8fd40a4965e033d77b9da9774d3960/mkdocs_material_extensions-1.3.1-py3-none-any.whl", hash = "sha256:adff8b62700b25cb77b53358dad940f3ef973dd6db797907c49e3c2ef3ab4e31", size = 8728 },
]

[[package]]
name = "mongomock"
version = "4.3.0"
source = { registry = "https://pypi.org/simple" }
dependencies = [
    { name = "packaging" },
    { name = "pytz" },
    { name = "sentinels" },
]
sdist = { url = "https://files.pythonhosted.org/packages/4d/a4/4a560a9f2a0bec43d5f63104f55bc48666d619ca74825c8ae156b08547cf/mongomock-4.3.0.tar.gz", hash = "sha256:32667b79066fabc12d4f17f16a8fd7361b5f4435208b3ba32c226e52212a8c30", size = 135862 }
wheels = [
    { url = "https://files.pythonhosted.org/packages/94/4d/8bea712978e3aff017a2ab50f262c620e9239cc36f348aae45e48d6a4786/mongomock-4.3.0-py2.py3-none-any.whl", hash = "sha256:5ef86bd12fc8806c6e7af32f21266c61b6c4ba96096f85129852d1c4fec1327e", size = 64891 },
]

[[package]]
name = "mypy-extensions"
version = "1.1.0"
source = { registry = "https://pypi.org/simple" }
sdist = { url = "https://files.pythonhosted.org/packages/a2/6e/371856a3fb9d31ca8dac321cda606860fa4548858c0cc45d9d1d4ca2628b/mypy_extensions-1.1.0.tar.gz", hash = "sha256:52e68efc3284861e772bbcd66823fde5ae21fd2fdb51c62a211403730b916558", size = 6343 }
wheels = [
    { url = "https://files.pythonhosted.org/packages/79/7b/2c79738432f5c924bef5071f933bcc9efd0473bac3b4aa584a6f7c1c8df8/mypy_extensions-1.1.0-py3-none-any.whl", hash = "sha256:1be4cccdb0f2482337c4743e60421de3a356cd97508abadd57d47403e94f5505", size = 4963 },
]

[[package]]
name = "numpy"
version = "2.0.2"
source = { registry = "https://pypi.org/simple" }
resolution-markers = [
    "python_full_version >= '3.9.2' and python_full_version < '3.10'",
    "python_full_version < '3.9.2'",
]
sdist = { url = "https://files.pythonhosted.org/packages/a9/75/10dd1f8116a8b796cb2c737b674e02d02e80454bda953fa7e65d8c12b016/numpy-2.0.2.tar.gz", hash = "sha256:883c987dee1880e2a864ab0dc9892292582510604156762362d9326444636e78", size = 18902015 }
wheels = [
    { url = "https://files.pythonhosted.org/packages/21/91/3495b3237510f79f5d81f2508f9f13fea78ebfdf07538fc7444badda173d/numpy-2.0.2-cp310-cp310-macosx_10_9_x86_64.whl", hash = "sha256:51129a29dbe56f9ca83438b706e2e69a39892b5eda6cedcb6b0c9fdc9b0d3ece", size = 21165245 },
    { url = "https://files.pythonhosted.org/packages/05/33/26178c7d437a87082d11019292dce6d3fe6f0e9026b7b2309cbf3e489b1d/numpy-2.0.2-cp310-cp310-macosx_11_0_arm64.whl", hash = "sha256:f15975dfec0cf2239224d80e32c3170b1d168335eaedee69da84fbe9f1f9cd04", size = 13738540 },
    { url = "https://files.pythonhosted.org/packages/ec/31/cc46e13bf07644efc7a4bf68df2df5fb2a1a88d0cd0da9ddc84dc0033e51/numpy-2.0.2-cp310-cp310-macosx_14_0_arm64.whl", hash = "sha256:8c5713284ce4e282544c68d1c3b2c7161d38c256d2eefc93c1d683cf47683e66", size = 5300623 },
    { url = "https://files.pythonhosted.org/packages/6e/16/7bfcebf27bb4f9d7ec67332ffebee4d1bf085c84246552d52dbb548600e7/numpy-2.0.2-cp310-cp310-macosx_14_0_x86_64.whl", hash = "sha256:becfae3ddd30736fe1889a37f1f580e245ba79a5855bff5f2a29cb3ccc22dd7b", size = 6901774 },
    { url = "https://files.pythonhosted.org/packages/f9/a3/561c531c0e8bf082c5bef509d00d56f82e0ea7e1e3e3a7fc8fa78742a6e5/numpy-2.0.2-cp310-cp310-manylinux_2_17_aarch64.manylinux2014_aarch64.whl", hash = "sha256:2da5960c3cf0df7eafefd806d4e612c5e19358de82cb3c343631188991566ccd", size = 13907081 },
    { url = "https://files.pythonhosted.org/packages/fa/66/f7177ab331876200ac7563a580140643d1179c8b4b6a6b0fc9838de2a9b8/numpy-2.0.2-cp310-cp310-manylinux_2_17_x86_64.manylinux2014_x86_64.whl", hash = "sha256:496f71341824ed9f3d2fd36cf3ac57ae2e0165c143b55c3a035ee219413f3318", size = 19523451 },
    { url = "https://files.pythonhosted.org/packages/25/7f/0b209498009ad6453e4efc2c65bcdf0ae08a182b2b7877d7ab38a92dc542/numpy-2.0.2-cp310-cp310-musllinux_1_1_x86_64.whl", hash = "sha256:a61ec659f68ae254e4d237816e33171497e978140353c0c2038d46e63282d0c8", size = 19927572 },
    { url = "https://files.pythonhosted.org/packages/3e/df/2619393b1e1b565cd2d4c4403bdd979621e2c4dea1f8532754b2598ed63b/numpy-2.0.2-cp310-cp310-musllinux_1_2_aarch64.whl", hash = "sha256:d731a1c6116ba289c1e9ee714b08a8ff882944d4ad631fd411106a30f083c326", size = 14400722 },
    { url = "https://files.pythonhosted.org/packages/22/ad/77e921b9f256d5da36424ffb711ae79ca3f451ff8489eeca544d0701d74a/numpy-2.0.2-cp310-cp310-win32.whl", hash = "sha256:984d96121c9f9616cd33fbd0618b7f08e0cfc9600a7ee1d6fd9b239186d19d97", size = 6472170 },
    { url = "https://files.pythonhosted.org/packages/10/05/3442317535028bc29cf0c0dd4c191a4481e8376e9f0db6bcf29703cadae6/numpy-2.0.2-cp310-cp310-win_amd64.whl", hash = "sha256:c7b0be4ef08607dd04da4092faee0b86607f111d5ae68036f16cc787e250a131", size = 15905558 },
    { url = "https://files.pythonhosted.org/packages/8b/cf/034500fb83041aa0286e0fb16e7c76e5c8b67c0711bb6e9e9737a717d5fe/numpy-2.0.2-cp311-cp311-macosx_10_9_x86_64.whl", hash = "sha256:49ca4decb342d66018b01932139c0961a8f9ddc7589611158cb3c27cbcf76448", size = 21169137 },
    { url = "https://files.pythonhosted.org/packages/4a/d9/32de45561811a4b87fbdee23b5797394e3d1504b4a7cf40c10199848893e/numpy-2.0.2-cp311-cp311-macosx_11_0_arm64.whl", hash = "sha256:11a76c372d1d37437857280aa142086476136a8c0f373b2e648ab2c8f18fb195", size = 13703552 },
    { url = "https://files.pythonhosted.org/packages/c1/ca/2f384720020c7b244d22508cb7ab23d95f179fcfff33c31a6eeba8d6c512/numpy-2.0.2-cp311-cp311-macosx_14_0_arm64.whl", hash = "sha256:807ec44583fd708a21d4a11d94aedf2f4f3c3719035c76a2bbe1fe8e217bdc57", size = 5298957 },
    { url = "https://files.pythonhosted.org/packages/0e/78/a3e4f9fb6aa4e6fdca0c5428e8ba039408514388cf62d89651aade838269/numpy-2.0.2-cp311-cp311-macosx_14_0_x86_64.whl", hash = "sha256:8cafab480740e22f8d833acefed5cc87ce276f4ece12fdaa2e8903db2f82897a", size = 6905573 },
    { url = "https://files.pythonhosted.org/packages/a0/72/cfc3a1beb2caf4efc9d0b38a15fe34025230da27e1c08cc2eb9bfb1c7231/numpy-2.0.2-cp311-cp311-manylinux_2_17_aarch64.manylinux2014_aarch64.whl", hash = "sha256:a15f476a45e6e5a3a79d8a14e62161d27ad897381fecfa4a09ed5322f2085669", size = 13914330 },
    { url = "https://files.pythonhosted.org/packages/ba/a8/c17acf65a931ce551fee11b72e8de63bf7e8a6f0e21add4c937c83563538/numpy-2.0.2-cp311-cp311-manylinux_2_17_x86_64.manylinux2014_x86_64.whl", hash = "sha256:13e689d772146140a252c3a28501da66dfecd77490b498b168b501835041f951", size = 19534895 },
    { url = "https://files.pythonhosted.org/packages/ba/86/8767f3d54f6ae0165749f84648da9dcc8cd78ab65d415494962c86fac80f/numpy-2.0.2-cp311-cp311-musllinux_1_1_x86_64.whl", hash = "sha256:9ea91dfb7c3d1c56a0e55657c0afb38cf1eeae4544c208dc465c3c9f3a7c09f9", size = 19937253 },
    { url = "https://files.pythonhosted.org/packages/df/87/f76450e6e1c14e5bb1eae6836478b1028e096fd02e85c1c37674606ab752/numpy-2.0.2-cp311-cp311-musllinux_1_2_aarch64.whl", hash = "sha256:c1c9307701fec8f3f7a1e6711f9089c06e6284b3afbbcd259f7791282d660a15", size = 14414074 },
    { url = "https://files.pythonhosted.org/packages/5c/ca/0f0f328e1e59f73754f06e1adfb909de43726d4f24c6a3f8805f34f2b0fa/numpy-2.0.2-cp311-cp311-win32.whl", hash = "sha256:a392a68bd329eafac5817e5aefeb39038c48b671afd242710b451e76090e81f4", size = 6470640 },
    { url = "https://files.pythonhosted.org/packages/eb/57/3a3f14d3a759dcf9bf6e9eda905794726b758819df4663f217d658a58695/numpy-2.0.2-cp311-cp311-win_amd64.whl", hash = "sha256:286cd40ce2b7d652a6f22efdfc6d1edf879440e53e76a75955bc0c826c7e64dc", size = 15910230 },
    { url = "https://files.pythonhosted.org/packages/45/40/2e117be60ec50d98fa08c2f8c48e09b3edea93cfcabd5a9ff6925d54b1c2/numpy-2.0.2-cp312-cp312-macosx_10_9_x86_64.whl", hash = "sha256:df55d490dea7934f330006d0f81e8551ba6010a5bf035a249ef61a94f21c500b", size = 20895803 },
    { url = "https://files.pythonhosted.org/packages/46/92/1b8b8dee833f53cef3e0a3f69b2374467789e0bb7399689582314df02651/numpy-2.0.2-cp312-cp312-macosx_11_0_arm64.whl", hash = "sha256:8df823f570d9adf0978347d1f926b2a867d5608f434a7cff7f7908c6570dcf5e", size = 13471835 },
    { url = "https://files.pythonhosted.org/packages/7f/19/e2793bde475f1edaea6945be141aef6c8b4c669b90c90a300a8954d08f0a/numpy-2.0.2-cp312-cp312-macosx_14_0_arm64.whl", hash = "sha256:9a92ae5c14811e390f3767053ff54eaee3bf84576d99a2456391401323f4ec2c", size = 5038499 },
    { url = "https://files.pythonhosted.org/packages/e3/ff/ddf6dac2ff0dd50a7327bcdba45cb0264d0e96bb44d33324853f781a8f3c/numpy-2.0.2-cp312-cp312-macosx_14_0_x86_64.whl", hash = "sha256:a842d573724391493a97a62ebbb8e731f8a5dcc5d285dfc99141ca15a3302d0c", size = 6633497 },
    { url = "https://files.pythonhosted.org/packages/72/21/67f36eac8e2d2cd652a2e69595a54128297cdcb1ff3931cfc87838874bd4/numpy-2.0.2-cp312-cp312-manylinux_2_17_aarch64.manylinux2014_aarch64.whl", hash = "sha256:c05e238064fc0610c840d1cf6a13bf63d7e391717d247f1bf0318172e759e692", size = 13621158 },
    { url = "https://files.pythonhosted.org/packages/39/68/e9f1126d757653496dbc096cb429014347a36b228f5a991dae2c6b6cfd40/numpy-2.0.2-cp312-cp312-manylinux_2_17_x86_64.manylinux2014_x86_64.whl", hash = "sha256:0123ffdaa88fa4ab64835dcbde75dcdf89c453c922f18dced6e27c90d1d0ec5a", size = 19236173 },
    { url = "https://files.pythonhosted.org/packages/d1/e9/1f5333281e4ebf483ba1c888b1d61ba7e78d7e910fdd8e6499667041cc35/numpy-2.0.2-cp312-cp312-musllinux_1_1_x86_64.whl", hash = "sha256:96a55f64139912d61de9137f11bf39a55ec8faec288c75a54f93dfd39f7eb40c", size = 19634174 },
    { url = "https://files.pythonhosted.org/packages/71/af/a469674070c8d8408384e3012e064299f7a2de540738a8e414dcfd639996/numpy-2.0.2-cp312-cp312-musllinux_1_2_aarch64.whl", hash = "sha256:ec9852fb39354b5a45a80bdab5ac02dd02b15f44b3804e9f00c556bf24b4bded", size = 14099701 },
    { url = "https://files.pythonhosted.org/packages/d0/3d/08ea9f239d0e0e939b6ca52ad403c84a2bce1bde301a8eb4888c1c1543f1/numpy-2.0.2-cp312-cp312-win32.whl", hash = "sha256:671bec6496f83202ed2d3c8fdc486a8fc86942f2e69ff0e986140339a63bcbe5", size = 6174313 },
    { url = "https://files.pythonhosted.org/packages/b2/b5/4ac39baebf1fdb2e72585c8352c56d063b6126be9fc95bd2bb5ef5770c20/numpy-2.0.2-cp312-cp312-win_amd64.whl", hash = "sha256:cfd41e13fdc257aa5778496b8caa5e856dc4896d4ccf01841daee1d96465467a", size = 15606179 },
    { url = "https://files.pythonhosted.org/packages/43/c1/41c8f6df3162b0c6ffd4437d729115704bd43363de0090c7f913cfbc2d89/numpy-2.0.2-cp39-cp39-macosx_10_9_x86_64.whl", hash = "sha256:9059e10581ce4093f735ed23f3b9d283b9d517ff46009ddd485f1747eb22653c", size = 21169942 },
    { url = "https://files.pythonhosted.org/packages/39/bc/fd298f308dcd232b56a4031fd6ddf11c43f9917fbc937e53762f7b5a3bb1/numpy-2.0.2-cp39-cp39-macosx_11_0_arm64.whl", hash = "sha256:423e89b23490805d2a5a96fe40ec507407b8ee786d66f7328be214f9679df6dd", size = 13711512 },
    { url = "https://files.pythonhosted.org/packages/96/ff/06d1aa3eeb1c614eda245c1ba4fb88c483bee6520d361641331872ac4b82/numpy-2.0.2-cp39-cp39-macosx_14_0_arm64.whl", hash = "sha256:2b2955fa6f11907cf7a70dab0d0755159bca87755e831e47932367fc8f2f2d0b", size = 5306976 },
    { url = "https://files.pythonhosted.org/packages/2d/98/121996dcfb10a6087a05e54453e28e58694a7db62c5a5a29cee14c6e047b/numpy-2.0.2-cp39-cp39-macosx_14_0_x86_64.whl", hash = "sha256:97032a27bd9d8988b9a97a8c4d2c9f2c15a81f61e2f21404d7e8ef00cb5be729", size = 6906494 },
    { url = "https://files.pythonhosted.org/packages/15/31/9dffc70da6b9bbf7968f6551967fc21156207366272c2a40b4ed6008dc9b/numpy-2.0.2-cp39-cp39-manylinux_2_17_aarch64.manylinux2014_aarch64.whl", hash = "sha256:1e795a8be3ddbac43274f18588329c72939870a16cae810c2b73461c40718ab1", size = 13912596 },
    { url = "https://files.pythonhosted.org/packages/b9/14/78635daab4b07c0930c919d451b8bf8c164774e6a3413aed04a6d95758ce/numpy-2.0.2-cp39-cp39-manylinux_2_17_x86_64.manylinux2014_x86_64.whl", hash = "sha256:f26b258c385842546006213344c50655ff1555a9338e2e5e02a0756dc3e803dd", size = 19526099 },
    { url = "https://files.pythonhosted.org/packages/26/4c/0eeca4614003077f68bfe7aac8b7496f04221865b3a5e7cb230c9d055afd/numpy-2.0.2-cp39-cp39-musllinux_1_1_x86_64.whl", hash = "sha256:5fec9451a7789926bcf7c2b8d187292c9f93ea30284802a0ab3f5be8ab36865d", size = 19932823 },
    { url = "https://files.pythonhosted.org/packages/f1/46/ea25b98b13dccaebddf1a803f8c748680d972e00507cd9bc6dcdb5aa2ac1/numpy-2.0.2-cp39-cp39-musllinux_1_2_aarch64.whl", hash = "sha256:9189427407d88ff25ecf8f12469d4d39d35bee1db5d39fc5c168c6f088a6956d", size = 14404424 },
    { url = "https://files.pythonhosted.org/packages/c8/a6/177dd88d95ecf07e722d21008b1b40e681a929eb9e329684d449c36586b2/numpy-2.0.2-cp39-cp39-win32.whl", hash = "sha256:905d16e0c60200656500c95b6b8dca5d109e23cb24abc701d41c02d74c6b3afa", size = 6476809 },
    { url = "https://files.pythonhosted.org/packages/ea/2b/7fc9f4e7ae5b507c1a3a21f0f15ed03e794c1242ea8a242ac158beb56034/numpy-2.0.2-cp39-cp39-win_amd64.whl", hash = "sha256:a3f4ab0caa7f053f6797fcd4e1e25caee367db3112ef2b6ef82d749530768c73", size = 15911314 },
    { url = "https://files.pythonhosted.org/packages/8f/3b/df5a870ac6a3be3a86856ce195ef42eec7ae50d2a202be1f5a4b3b340e14/numpy-2.0.2-pp39-pypy39_pp73-macosx_10_9_x86_64.whl", hash = "sha256:7f0a0c6f12e07fa94133c8a67404322845220c06a9e80e85999afe727f7438b8", size = 21025288 },
    { url = "https://files.pythonhosted.org/packages/2c/97/51af92f18d6f6f2d9ad8b482a99fb74e142d71372da5d834b3a2747a446e/numpy-2.0.2-pp39-pypy39_pp73-macosx_14_0_x86_64.whl", hash = "sha256:312950fdd060354350ed123c0e25a71327d3711584beaef30cdaa93320c392d4", size = 6762793 },
    { url = "https://files.pythonhosted.org/packages/12/46/de1fbd0c1b5ccaa7f9a005b66761533e2f6a3e560096682683a223631fe9/numpy-2.0.2-pp39-pypy39_pp73-manylinux_2_17_x86_64.manylinux2014_x86_64.whl", hash = "sha256:26df23238872200f63518dd2aa984cfca675d82469535dc7162dc2ee52d9dd5c", size = 19334885 },
    { url = "https://files.pythonhosted.org/packages/cc/dc/d330a6faefd92b446ec0f0dfea4c3207bb1fef3c4771d19cf4543efd2c78/numpy-2.0.2-pp39-pypy39_pp73-win_amd64.whl", hash = "sha256:a46288ec55ebbd58947d31d72be2c63cbf839f0a63b49cb755022310792a3385", size = 15828784 },
]

[[package]]
name = "numpy"
version = "2.2.6"
source = { registry = "https://pypi.org/simple" }
resolution-markers = [
    "python_full_version == '3.10.*'",
]
sdist = { url = "https://files.pythonhosted.org/packages/76/21/7d2a95e4bba9dc13d043ee156a356c0a8f0c6309dff6b21b4d71a073b8a8/numpy-2.2.6.tar.gz", hash = "sha256:e29554e2bef54a90aa5cc07da6ce955accb83f21ab5de01a62c8478897b264fd", size = 20276440 }
wheels = [
    { url = "https://files.pythonhosted.org/packages/9a/3e/ed6db5be21ce87955c0cbd3009f2803f59fa08df21b5df06862e2d8e2bdd/numpy-2.2.6-cp310-cp310-macosx_10_9_x86_64.whl", hash = "sha256:b412caa66f72040e6d268491a59f2c43bf03eb6c96dd8f0307829feb7fa2b6fb", size = 21165245 },
    { url = "https://files.pythonhosted.org/packages/22/c2/4b9221495b2a132cc9d2eb862e21d42a009f5a60e45fc44b00118c174bff/numpy-2.2.6-cp310-cp310-macosx_11_0_arm64.whl", hash = "sha256:8e41fd67c52b86603a91c1a505ebaef50b3314de0213461c7a6e99c9a3beff90", size = 14360048 },
    { url = "https://files.pythonhosted.org/packages/fd/77/dc2fcfc66943c6410e2bf598062f5959372735ffda175b39906d54f02349/numpy-2.2.6-cp310-cp310-macosx_14_0_arm64.whl", hash = "sha256:37e990a01ae6ec7fe7fa1c26c55ecb672dd98b19c3d0e1d1f326fa13cb38d163", size = 5340542 },
    { url = "https://files.pythonhosted.org/packages/7a/4f/1cb5fdc353a5f5cc7feb692db9b8ec2c3d6405453f982435efc52561df58/numpy-2.2.6-cp310-cp310-macosx_14_0_x86_64.whl", hash = "sha256:5a6429d4be8ca66d889b7cf70f536a397dc45ba6faeb5f8c5427935d9592e9cf", size = 6878301 },
    { url = "https://files.pythonhosted.org/packages/eb/17/96a3acd228cec142fcb8723bd3cc39c2a474f7dcf0a5d16731980bcafa95/numpy-2.2.6-cp310-cp310-manylinux_2_17_aarch64.manylinux2014_aarch64.whl", hash = "sha256:efd28d4e9cd7d7a8d39074a4d44c63eda73401580c5c76acda2ce969e0a38e83", size = 14297320 },
    { url = "https://files.pythonhosted.org/packages/b4/63/3de6a34ad7ad6646ac7d2f55ebc6ad439dbbf9c4370017c50cf403fb19b5/numpy-2.2.6-cp310-cp310-manylinux_2_17_x86_64.manylinux2014_x86_64.whl", hash = "sha256:fc7b73d02efb0e18c000e9ad8b83480dfcd5dfd11065997ed4c6747470ae8915", size = 16801050 },
    { url = "https://files.pythonhosted.org/packages/07/b6/89d837eddef52b3d0cec5c6ba0456c1bf1b9ef6a6672fc2b7873c3ec4e2e/numpy-2.2.6-cp310-cp310-musllinux_1_2_aarch64.whl", hash = "sha256:74d4531beb257d2c3f4b261bfb0fc09e0f9ebb8842d82a7b4209415896adc680", size = 15807034 },
    { url = "https://files.pythonhosted.org/packages/01/c8/dc6ae86e3c61cfec1f178e5c9f7858584049b6093f843bca541f94120920/numpy-2.2.6-cp310-cp310-musllinux_1_2_x86_64.whl", hash = "sha256:8fc377d995680230e83241d8a96def29f204b5782f371c532579b4f20607a289", size = 18614185 },
    { url = "https://files.pythonhosted.org/packages/5b/c5/0064b1b7e7c89137b471ccec1fd2282fceaae0ab3a9550f2568782d80357/numpy-2.2.6-cp310-cp310-win32.whl", hash = "sha256:b093dd74e50a8cba3e873868d9e93a85b78e0daf2e98c6797566ad8044e8363d", size = 6527149 },
    { url = "https://files.pythonhosted.org/packages/a3/dd/4b822569d6b96c39d1215dbae0582fd99954dcbcf0c1a13c61783feaca3f/numpy-2.2.6-cp310-cp310-win_amd64.whl", hash = "sha256:f0fd6321b839904e15c46e0d257fdd101dd7f530fe03fd6359c1ea63738703f3", size = 12904620 },
    { url = "https://files.pythonhosted.org/packages/da/a8/4f83e2aa666a9fbf56d6118faaaf5f1974d456b1823fda0a176eff722839/numpy-2.2.6-cp311-cp311-macosx_10_9_x86_64.whl", hash = "sha256:f9f1adb22318e121c5c69a09142811a201ef17ab257a1e66ca3025065b7f53ae", size = 21176963 },
    { url = "https://files.pythonhosted.org/packages/b3/2b/64e1affc7972decb74c9e29e5649fac940514910960ba25cd9af4488b66c/numpy-2.2.6-cp311-cp311-macosx_11_0_arm64.whl", hash = "sha256:c820a93b0255bc360f53eca31a0e676fd1101f673dda8da93454a12e23fc5f7a", size = 14406743 },
    { url = "https://files.pythonhosted.org/packages/4a/9f/0121e375000b5e50ffdd8b25bf78d8e1a5aa4cca3f185d41265198c7b834/numpy-2.2.6-cp311-cp311-macosx_14_0_arm64.whl", hash = "sha256:3d70692235e759f260c3d837193090014aebdf026dfd167834bcba43e30c2a42", size = 5352616 },
    { url = "https://files.pythonhosted.org/packages/31/0d/b48c405c91693635fbe2dcd7bc84a33a602add5f63286e024d3b6741411c/numpy-2.2.6-cp311-cp311-macosx_14_0_x86_64.whl", hash = "sha256:481b49095335f8eed42e39e8041327c05b0f6f4780488f61286ed3c01368d491", size = 6889579 },
    { url = "https://files.pythonhosted.org/packages/52/b8/7f0554d49b565d0171eab6e99001846882000883998e7b7d9f0d98b1f934/numpy-2.2.6-cp311-cp311-manylinux_2_17_aarch64.manylinux2014_aarch64.whl", hash = "sha256:b64d8d4d17135e00c8e346e0a738deb17e754230d7e0810ac5012750bbd85a5a", size = 14312005 },
    { url = "https://files.pythonhosted.org/packages/b3/dd/2238b898e51bd6d389b7389ffb20d7f4c10066d80351187ec8e303a5a475/numpy-2.2.6-cp311-cp311-manylinux_2_17_x86_64.manylinux2014_x86_64.whl", hash = "sha256:ba10f8411898fc418a521833e014a77d3ca01c15b0c6cdcce6a0d2897e6dbbdf", size = 16821570 },
    { url = "https://files.pythonhosted.org/packages/83/6c/44d0325722cf644f191042bf47eedad61c1e6df2432ed65cbe28509d404e/numpy-2.2.6-cp311-cp311-musllinux_1_2_aarch64.whl", hash = "sha256:bd48227a919f1bafbdda0583705e547892342c26fb127219d60a5c36882609d1", size = 15818548 },
    { url = "https://files.pythonhosted.org/packages/ae/9d/81e8216030ce66be25279098789b665d49ff19eef08bfa8cb96d4957f422/numpy-2.2.6-cp311-cp311-musllinux_1_2_x86_64.whl", hash = "sha256:9551a499bf125c1d4f9e250377c1ee2eddd02e01eac6644c080162c0c51778ab", size = 18620521 },
    { url = "https://files.pythonhosted.org/packages/6a/fd/e19617b9530b031db51b0926eed5345ce8ddc669bb3bc0044b23e275ebe8/numpy-2.2.6-cp311-cp311-win32.whl", hash = "sha256:0678000bb9ac1475cd454c6b8c799206af8107e310843532b04d49649c717a47", size = 6525866 },
    { url = "https://files.pythonhosted.org/packages/31/0a/f354fb7176b81747d870f7991dc763e157a934c717b67b58456bc63da3df/numpy-2.2.6-cp311-cp311-win_amd64.whl", hash = "sha256:e8213002e427c69c45a52bbd94163084025f533a55a59d6f9c5b820774ef3303", size = 12907455 },
    { url = "https://files.pythonhosted.org/packages/82/5d/c00588b6cf18e1da539b45d3598d3557084990dcc4331960c15ee776ee41/numpy-2.2.6-cp312-cp312-macosx_10_13_x86_64.whl", hash = "sha256:41c5a21f4a04fa86436124d388f6ed60a9343a6f767fced1a8a71c3fbca038ff", size = 20875348 },
    { url = "https://files.pythonhosted.org/packages/66/ee/560deadcdde6c2f90200450d5938f63a34b37e27ebff162810f716f6a230/numpy-2.2.6-cp312-cp312-macosx_11_0_arm64.whl", hash = "sha256:de749064336d37e340f640b05f24e9e3dd678c57318c7289d222a8a2f543e90c", size = 14119362 },
    { url = "https://files.pythonhosted.org/packages/3c/65/4baa99f1c53b30adf0acd9a5519078871ddde8d2339dc5a7fde80d9d87da/numpy-2.2.6-cp312-cp312-macosx_14_0_arm64.whl", hash = "sha256:894b3a42502226a1cac872f840030665f33326fc3dac8e57c607905773cdcde3", size = 5084103 },
    { url = "https://files.pythonhosted.org/packages/cc/89/e5a34c071a0570cc40c9a54eb472d113eea6d002e9ae12bb3a8407fb912e/numpy-2.2.6-cp312-cp312-macosx_14_0_x86_64.whl", hash = "sha256:71594f7c51a18e728451bb50cc60a3ce4e6538822731b2933209a1f3614e9282", size = 6625382 },
    { url = "https://files.pythonhosted.org/packages/f8/35/8c80729f1ff76b3921d5c9487c7ac3de9b2a103b1cd05e905b3090513510/numpy-2.2.6-cp312-cp312-manylinux_2_17_aarch64.manylinux2014_aarch64.whl", hash = "sha256:f2618db89be1b4e05f7a1a847a9c1c0abd63e63a1607d892dd54668dd92faf87", size = 14018462 },
    { url = "https://files.pythonhosted.org/packages/8c/3d/1e1db36cfd41f895d266b103df00ca5b3cbe965184df824dec5c08c6b803/numpy-2.2.6-cp312-cp312-manylinux_2_17_x86_64.manylinux2014_x86_64.whl", hash = "sha256:fd83c01228a688733f1ded5201c678f0c53ecc1006ffbc404db9f7a899ac6249", size = 16527618 },
    { url = "https://files.pythonhosted.org/packages/61/c6/03ed30992602c85aa3cd95b9070a514f8b3c33e31124694438d88809ae36/numpy-2.2.6-cp312-cp312-musllinux_1_2_aarch64.whl", hash = "sha256:37c0ca431f82cd5fa716eca9506aefcabc247fb27ba69c5062a6d3ade8cf8f49", size = 15505511 },
    { url = "https://files.pythonhosted.org/packages/b7/25/5761d832a81df431e260719ec45de696414266613c9ee268394dd5ad8236/numpy-2.2.6-cp312-cp312-musllinux_1_2_x86_64.whl", hash = "sha256:fe27749d33bb772c80dcd84ae7e8df2adc920ae8297400dabec45f0dedb3f6de", size = 18313783 },
    { url = "https://files.pythonhosted.org/packages/57/0a/72d5a3527c5ebffcd47bde9162c39fae1f90138c961e5296491ce778e682/numpy-2.2.6-cp312-cp312-win32.whl", hash = "sha256:4eeaae00d789f66c7a25ac5f34b71a7035bb474e679f410e5e1a94deb24cf2d4", size = 6246506 },
    { url = "https://files.pythonhosted.org/packages/36/fa/8c9210162ca1b88529ab76b41ba02d433fd54fecaf6feb70ef9f124683f1/numpy-2.2.6-cp312-cp312-win_amd64.whl", hash = "sha256:c1f9540be57940698ed329904db803cf7a402f3fc200bfe599334c9bd84a40b2", size = 12614190 },
    { url = "https://files.pythonhosted.org/packages/f9/5c/6657823f4f594f72b5471f1db1ab12e26e890bb2e41897522d134d2a3e81/numpy-2.2.6-cp313-cp313-macosx_10_13_x86_64.whl", hash = "sha256:0811bb762109d9708cca4d0b13c4f67146e3c3b7cf8d34018c722adb2d957c84", size = 20867828 },
    { url = "https://files.pythonhosted.org/packages/dc/9e/14520dc3dadf3c803473bd07e9b2bd1b69bc583cb2497b47000fed2fa92f/numpy-2.2.6-cp313-cp313-macosx_11_0_arm64.whl", hash = "sha256:287cc3162b6f01463ccd86be154f284d0893d2b3ed7292439ea97eafa8170e0b", size = 14143006 },
    { url = "https://files.pythonhosted.org/packages/4f/06/7e96c57d90bebdce9918412087fc22ca9851cceaf5567a45c1f404480e9e/numpy-2.2.6-cp313-cp313-macosx_14_0_arm64.whl", hash = "sha256:f1372f041402e37e5e633e586f62aa53de2eac8d98cbfb822806ce4bbefcb74d", size = 5076765 },
    { url = "https://files.pythonhosted.org/packages/73/ed/63d920c23b4289fdac96ddbdd6132e9427790977d5457cd132f18e76eae0/numpy-2.2.6-cp313-cp313-macosx_14_0_x86_64.whl", hash = "sha256:55a4d33fa519660d69614a9fad433be87e5252f4b03850642f88993f7b2ca566", size = 6617736 },
    { url = "https://files.pythonhosted.org/packages/85/c5/e19c8f99d83fd377ec8c7e0cf627a8049746da54afc24ef0a0cb73d5dfb5/numpy-2.2.6-cp313-cp313-manylinux_2_17_aarch64.manylinux2014_aarch64.whl", hash = "sha256:f92729c95468a2f4f15e9bb94c432a9229d0d50de67304399627a943201baa2f", size = 14010719 },
    { url = "https://files.pythonhosted.org/packages/19/49/4df9123aafa7b539317bf6d342cb6d227e49f7a35b99c287a6109b13dd93/numpy-2.2.6-cp313-cp313-manylinux_2_17_x86_64.manylinux2014_x86_64.whl", hash = "sha256:1bc23a79bfabc5d056d106f9befb8d50c31ced2fbc70eedb8155aec74a45798f", size = 16526072 },
    { url = "https://files.pythonhosted.org/packages/b2/6c/04b5f47f4f32f7c2b0e7260442a8cbcf8168b0e1a41ff1495da42f42a14f/numpy-2.2.6-cp313-cp313-musllinux_1_2_aarch64.whl", hash = "sha256:e3143e4451880bed956e706a3220b4e5cf6172ef05fcc397f6f36a550b1dd868", size = 15503213 },
    { url = "https://files.pythonhosted.org/packages/17/0a/5cd92e352c1307640d5b6fec1b2ffb06cd0dabe7d7b8227f97933d378422/numpy-2.2.6-cp313-cp313-musllinux_1_2_x86_64.whl", hash = "sha256:b4f13750ce79751586ae2eb824ba7e1e8dba64784086c98cdbbcc6a42112ce0d", size = 18316632 },
    { url = "https://files.pythonhosted.org/packages/f0/3b/5cba2b1d88760ef86596ad0f3d484b1cbff7c115ae2429678465057c5155/numpy-2.2.6-cp313-cp313-win32.whl", hash = "sha256:5beb72339d9d4fa36522fc63802f469b13cdbe4fdab4a288f0c441b74272ebfd", size = 6244532 },
    { url = "https://files.pythonhosted.org/packages/cb/3b/d58c12eafcb298d4e6d0d40216866ab15f59e55d148a5658bb3132311fcf/numpy-2.2.6-cp313-cp313-win_amd64.whl", hash = "sha256:b0544343a702fa80c95ad5d3d608ea3599dd54d4632df855e4c8d24eb6ecfa1c", size = 12610885 },
    { url = "https://files.pythonhosted.org/packages/6b/9e/4bf918b818e516322db999ac25d00c75788ddfd2d2ade4fa66f1f38097e1/numpy-2.2.6-cp313-cp313t-macosx_10_13_x86_64.whl", hash = "sha256:0bca768cd85ae743b2affdc762d617eddf3bcf8724435498a1e80132d04879e6", size = 20963467 },
    { url = "https://files.pythonhosted.org/packages/61/66/d2de6b291507517ff2e438e13ff7b1e2cdbdb7cb40b3ed475377aece69f9/numpy-2.2.6-cp313-cp313t-macosx_11_0_arm64.whl", hash = "sha256:fc0c5673685c508a142ca65209b4e79ed6740a4ed6b2267dbba90f34b0b3cfda", size = 14225144 },
    { url = "https://files.pythonhosted.org/packages/e4/25/480387655407ead912e28ba3a820bc69af9adf13bcbe40b299d454ec011f/numpy-2.2.6-cp313-cp313t-macosx_14_0_arm64.whl", hash = "sha256:5bd4fc3ac8926b3819797a7c0e2631eb889b4118a9898c84f585a54d475b7e40", size = 5200217 },
    { url = "https://files.pythonhosted.org/packages/aa/4a/6e313b5108f53dcbf3aca0c0f3e9c92f4c10ce57a0a721851f9785872895/numpy-2.2.6-cp313-cp313t-macosx_14_0_x86_64.whl", hash = "sha256:fee4236c876c4e8369388054d02d0e9bb84821feb1a64dd59e137e6511a551f8", size = 6712014 },
    { url = "https://files.pythonhosted.org/packages/b7/30/172c2d5c4be71fdf476e9de553443cf8e25feddbe185e0bd88b096915bcc/numpy-2.2.6-cp313-cp313t-manylinux_2_17_aarch64.manylinux2014_aarch64.whl", hash = "sha256:e1dda9c7e08dc141e0247a5b8f49cf05984955246a327d4c48bda16821947b2f", size = 14077935 },
    { url = "https://files.pythonhosted.org/packages/12/fb/9e743f8d4e4d3c710902cf87af3512082ae3d43b945d5d16563f26ec251d/numpy-2.2.6-cp313-cp313t-manylinux_2_17_x86_64.manylinux2014_x86_64.whl", hash = "sha256:f447e6acb680fd307f40d3da4852208af94afdfab89cf850986c3ca00562f4fa", size = 16600122 },
    { url = "https://files.pythonhosted.org/packages/12/75/ee20da0e58d3a66f204f38916757e01e33a9737d0b22373b3eb5a27358f9/numpy-2.2.6-cp313-cp313t-musllinux_1_2_aarch64.whl", hash = "sha256:389d771b1623ec92636b0786bc4ae56abafad4a4c513d36a55dce14bd9ce8571", size = 15586143 },
    { url = "https://files.pythonhosted.org/packages/76/95/bef5b37f29fc5e739947e9ce5179ad402875633308504a52d188302319c8/numpy-2.2.6-cp313-cp313t-musllinux_1_2_x86_64.whl", hash = "sha256:8e9ace4a37db23421249ed236fdcdd457d671e25146786dfc96835cd951aa7c1", size = 18385260 },
    { url = "https://files.pythonhosted.org/packages/09/04/f2f83279d287407cf36a7a8053a5abe7be3622a4363337338f2585e4afda/numpy-2.2.6-cp313-cp313t-win32.whl", hash = "sha256:038613e9fb8c72b0a41f025a7e4c3f0b7a1b5d768ece4796b674c8f3fe13efff", size = 6377225 },
    { url = "https://files.pythonhosted.org/packages/67/0e/35082d13c09c02c011cf21570543d202ad929d961c02a147493cb0c2bdf5/numpy-2.2.6-cp313-cp313t-win_amd64.whl", hash = "sha256:6031dd6dfecc0cf9f668681a37648373bddd6421fff6c66ec1624eed0180ee06", size = 12771374 },
    { url = "https://files.pythonhosted.org/packages/9e/3b/d94a75f4dbf1ef5d321523ecac21ef23a3cd2ac8b78ae2aac40873590229/numpy-2.2.6-pp310-pypy310_pp73-macosx_10_15_x86_64.whl", hash = "sha256:0b605b275d7bd0c640cad4e5d30fa701a8d59302e127e5f79138ad62762c3e3d", size = 21040391 },
    { url = "https://files.pythonhosted.org/packages/17/f4/09b2fa1b58f0fb4f7c7963a1649c64c4d315752240377ed74d9cd878f7b5/numpy-2.2.6-pp310-pypy310_pp73-macosx_14_0_x86_64.whl", hash = "sha256:7befc596a7dc9da8a337f79802ee8adb30a552a94f792b9c9d18c840055907db", size = 6786754 },
    { url = "https://files.pythonhosted.org/packages/af/30/feba75f143bdc868a1cc3f44ccfa6c4b9ec522b36458e738cd00f67b573f/numpy-2.2.6-pp310-pypy310_pp73-manylinux_2_17_x86_64.manylinux2014_x86_64.whl", hash = "sha256:ce47521a4754c8f4593837384bd3424880629f718d87c5d44f8ed763edd63543", size = 16643476 },
    { url = "https://files.pythonhosted.org/packages/37/48/ac2a9584402fb6c0cd5b5d1a91dcf176b15760130dd386bbafdbfe3640bf/numpy-2.2.6-pp310-pypy310_pp73-win_amd64.whl", hash = "sha256:d042d24c90c41b54fd506da306759e06e568864df8ec17ccc17e9e884634fd00", size = 12812666 },
]

[[package]]
name = "numpy"
version = "2.3.1"
source = { registry = "https://pypi.org/simple" }
resolution-markers = [
    "python_full_version >= '3.11'",
]
sdist = { url = "https://files.pythonhosted.org/packages/2e/19/d7c972dfe90a353dbd3efbbe1d14a5951de80c99c9dc1b93cd998d51dc0f/numpy-2.3.1.tar.gz", hash = "sha256:1ec9ae20a4226da374362cca3c62cd753faf2f951440b0e3b98e93c235441d2b", size = 20390372 }
wheels = [
    { url = "https://files.pythonhosted.org/packages/b0/c7/87c64d7ab426156530676000c94784ef55676df2f13b2796f97722464124/numpy-2.3.1-cp311-cp311-macosx_10_9_x86_64.whl", hash = "sha256:6ea9e48336a402551f52cd8f593343699003d2353daa4b72ce8d34f66b722070", size = 21199346 },
    { url = "https://files.pythonhosted.org/packages/58/0e/0966c2f44beeac12af8d836e5b5f826a407cf34c45cb73ddcdfce9f5960b/numpy-2.3.1-cp311-cp311-macosx_11_0_arm64.whl", hash = "sha256:5ccb7336eaf0e77c1635b232c141846493a588ec9ea777a7c24d7166bb8533ae", size = 14361143 },
    { url = "https://files.pythonhosted.org/packages/7d/31/6e35a247acb1bfc19226791dfc7d4c30002cd4e620e11e58b0ddf836fe52/numpy-2.3.1-cp311-cp311-macosx_14_0_arm64.whl", hash = "sha256:0bb3a4a61e1d327e035275d2a993c96fa786e4913aa089843e6a2d9dd205c66a", size = 5378989 },
    { url = "https://files.pythonhosted.org/packages/b0/25/93b621219bb6f5a2d4e713a824522c69ab1f06a57cd571cda70e2e31af44/numpy-2.3.1-cp311-cp311-macosx_14_0_x86_64.whl", hash = "sha256:e344eb79dab01f1e838ebb67aab09965fb271d6da6b00adda26328ac27d4a66e", size = 6912890 },
    { url = "https://files.pythonhosted.org/packages/ef/60/6b06ed98d11fb32e27fb59468b42383f3877146d3ee639f733776b6ac596/numpy-2.3.1-cp311-cp311-manylinux_2_28_aarch64.whl", hash = "sha256:467db865b392168ceb1ef1ffa6f5a86e62468c43e0cfb4ab6da667ede10e58db", size = 14569032 },
    { url = "https://files.pythonhosted.org/packages/75/c9/9bec03675192077467a9c7c2bdd1f2e922bd01d3a69b15c3a0fdcd8548f6/numpy-2.3.1-cp311-cp311-manylinux_2_28_x86_64.whl", hash = "sha256:afed2ce4a84f6b0fc6c1ce734ff368cbf5a5e24e8954a338f3bdffa0718adffb", size = 16930354 },
    { url = "https://files.pythonhosted.org/packages/6a/e2/5756a00cabcf50a3f527a0c968b2b4881c62b1379223931853114fa04cda/numpy-2.3.1-cp311-cp311-musllinux_1_2_aarch64.whl", hash = "sha256:0025048b3c1557a20bc80d06fdeb8cc7fc193721484cca82b2cfa072fec71a93", size = 15879605 },
    { url = "https://files.pythonhosted.org/packages/ff/86/a471f65f0a86f1ca62dcc90b9fa46174dd48f50214e5446bc16a775646c5/numpy-2.3.1-cp311-cp311-musllinux_1_2_x86_64.whl", hash = "sha256:a5ee121b60aa509679b682819c602579e1df14a5b07fe95671c8849aad8f2115", size = 18666994 },
    { url = "https://files.pythonhosted.org/packages/43/a6/482a53e469b32be6500aaf61cfafd1de7a0b0d484babf679209c3298852e/numpy-2.3.1-cp311-cp311-win32.whl", hash = "sha256:a8b740f5579ae4585831b3cf0e3b0425c667274f82a484866d2adf9570539369", size = 6603672 },
    { url = "https://files.pythonhosted.org/packages/6b/fb/bb613f4122c310a13ec67585c70e14b03bfc7ebabd24f4d5138b97371d7c/numpy-2.3.1-cp311-cp311-win_amd64.whl", hash = "sha256:d4580adadc53311b163444f877e0789f1c8861e2698f6b2a4ca852fda154f3ff", size = 13024015 },
    { url = "https://files.pythonhosted.org/packages/51/58/2d842825af9a0c041aca246dc92eb725e1bc5e1c9ac89712625db0c4e11c/numpy-2.3.1-cp311-cp311-win_arm64.whl", hash = "sha256:ec0bdafa906f95adc9a0c6f26a4871fa753f25caaa0e032578a30457bff0af6a", size = 10456989 },
    { url = "https://files.pythonhosted.org/packages/c6/56/71ad5022e2f63cfe0ca93559403d0edef14aea70a841d640bd13cdba578e/numpy-2.3.1-cp312-cp312-macosx_10_13_x86_64.whl", hash = "sha256:2959d8f268f3d8ee402b04a9ec4bb7604555aeacf78b360dc4ec27f1d508177d", size = 20896664 },
    { url = "https://files.pythonhosted.org/packages/25/65/2db52ba049813670f7f987cc5db6dac9be7cd95e923cc6832b3d32d87cef/numpy-2.3.1-cp312-cp312-macosx_11_0_arm64.whl", hash = "sha256:762e0c0c6b56bdedfef9a8e1d4538556438288c4276901ea008ae44091954e29", size = 14131078 },
    { url = "https://files.pythonhosted.org/packages/57/dd/28fa3c17b0e751047ac928c1e1b6990238faad76e9b147e585b573d9d1bd/numpy-2.3.1-cp312-cp312-macosx_14_0_arm64.whl", hash = "sha256:867ef172a0976aaa1f1d1b63cf2090de8b636a7674607d514505fb7276ab08fc", size = 5112554 },
    { url = "https://files.pythonhosted.org/packages/c9/fc/84ea0cba8e760c4644b708b6819d91784c290288c27aca916115e3311d17/numpy-2.3.1-cp312-cp312-macosx_14_0_x86_64.whl", hash = "sha256:4e602e1b8682c2b833af89ba641ad4176053aaa50f5cacda1a27004352dde943", size = 6646560 },
    { url = "https://files.pythonhosted.org/packages/61/b2/512b0c2ddec985ad1e496b0bd853eeb572315c0f07cd6997473ced8f15e2/numpy-2.3.1-cp312-cp312-manylinux_2_28_aarch64.whl", hash = "sha256:8e333040d069eba1652fb08962ec5b76af7f2c7bce1df7e1418c8055cf776f25", size = 14260638 },
    { url = "https://files.pythonhosted.org/packages/6e/45/c51cb248e679a6c6ab14b7a8e3ead3f4a3fe7425fc7a6f98b3f147bec532/numpy-2.3.1-cp312-cp312-manylinux_2_28_x86_64.whl", hash = "sha256:e7cbf5a5eafd8d230a3ce356d892512185230e4781a361229bd902ff403bc660", size = 16632729 },
    { url = "https://files.pythonhosted.org/packages/e4/ff/feb4be2e5c09a3da161b412019caf47183099cbea1132fd98061808c2df2/numpy-2.3.1-cp312-cp312-musllinux_1_2_aarch64.whl", hash = "sha256:5f1b8f26d1086835f442286c1d9b64bb3974b0b1e41bb105358fd07d20872952", size = 15565330 },
    { url = "https://files.pythonhosted.org/packages/bc/6d/ceafe87587101e9ab0d370e4f6e5f3f3a85b9a697f2318738e5e7e176ce3/numpy-2.3.1-cp312-cp312-musllinux_1_2_x86_64.whl", hash = "sha256:ee8340cb48c9b7a5899d1149eece41ca535513a9698098edbade2a8e7a84da77", size = 18361734 },
    { url = "https://files.pythonhosted.org/packages/2b/19/0fb49a3ea088be691f040c9bf1817e4669a339d6e98579f91859b902c636/numpy-2.3.1-cp312-cp312-win32.whl", hash = "sha256:e772dda20a6002ef7061713dc1e2585bc1b534e7909b2030b5a46dae8ff077ab", size = 6320411 },
    { url = "https://files.pythonhosted.org/packages/b1/3e/e28f4c1dd9e042eb57a3eb652f200225e311b608632bc727ae378623d4f8/numpy-2.3.1-cp312-cp312-win_amd64.whl", hash = "sha256:cfecc7822543abdea6de08758091da655ea2210b8ffa1faf116b940693d3df76", size = 12734973 },
    { url = "https://files.pythonhosted.org/packages/04/a8/8a5e9079dc722acf53522b8f8842e79541ea81835e9b5483388701421073/numpy-2.3.1-cp312-cp312-win_arm64.whl", hash = "sha256:7be91b2239af2658653c5bb6f1b8bccafaf08226a258caf78ce44710a0160d30", size = 10191491 },
    { url = "https://files.pythonhosted.org/packages/d4/bd/35ad97006d8abff8631293f8ea6adf07b0108ce6fec68da3c3fcca1197f2/numpy-2.3.1-cp313-cp313-macosx_10_13_x86_64.whl", hash = "sha256:25a1992b0a3fdcdaec9f552ef10d8103186f5397ab45e2d25f8ac51b1a6b97e8", size = 20889381 },
    { url = "https://files.pythonhosted.org/packages/f1/4f/df5923874d8095b6062495b39729178eef4a922119cee32a12ee1bd4664c/numpy-2.3.1-cp313-cp313-macosx_11_0_arm64.whl", hash = "sha256:7dea630156d39b02a63c18f508f85010230409db5b2927ba59c8ba4ab3e8272e", size = 14152726 },
    { url = "https://files.pythonhosted.org/packages/8c/0f/a1f269b125806212a876f7efb049b06c6f8772cf0121139f97774cd95626/numpy-2.3.1-cp313-cp313-macosx_14_0_arm64.whl", hash = "sha256:bada6058dd886061f10ea15f230ccf7dfff40572e99fef440a4a857c8728c9c0", size = 5105145 },
    { url = "https://files.pythonhosted.org/packages/6d/63/a7f7fd5f375b0361682f6ffbf686787e82b7bbd561268e4f30afad2bb3c0/numpy-2.3.1-cp313-cp313-macosx_14_0_x86_64.whl", hash = "sha256:a894f3816eb17b29e4783e5873f92faf55b710c2519e5c351767c51f79d8526d", size = 6639409 },
    { url = "https://files.pythonhosted.org/packages/bf/0d/1854a4121af895aab383f4aa233748f1df4671ef331d898e32426756a8a6/numpy-2.3.1-cp313-cp313-manylinux_2_28_aarch64.whl", hash = "sha256:18703df6c4a4fee55fd3d6e5a253d01c5d33a295409b03fda0c86b3ca2ff41a1", size = 14257630 },
    { url = "https://files.pythonhosted.org/packages/50/30/af1b277b443f2fb08acf1c55ce9d68ee540043f158630d62cef012750f9f/numpy-2.3.1-cp313-cp313-manylinux_2_28_x86_64.whl", hash = "sha256:5902660491bd7a48b2ec16c23ccb9124b8abfd9583c5fdfa123fe6b421e03de1", size = 16627546 },
    { url = "https://files.pythonhosted.org/packages/6e/ec/3b68220c277e463095342d254c61be8144c31208db18d3fd8ef02712bcd6/numpy-2.3.1-cp313-cp313-musllinux_1_2_aarch64.whl", hash = "sha256:36890eb9e9d2081137bd78d29050ba63b8dab95dff7912eadf1185e80074b2a0", size = 15562538 },
    { url = "https://files.pythonhosted.org/packages/77/2b/4014f2bcc4404484021c74d4c5ee8eb3de7e3f7ac75f06672f8dcf85140a/numpy-2.3.1-cp313-cp313-musllinux_1_2_x86_64.whl", hash = "sha256:a780033466159c2270531e2b8ac063704592a0bc62ec4a1b991c7c40705eb0e8", size = 18360327 },
    { url = "https://files.pythonhosted.org/packages/40/8d/2ddd6c9b30fcf920837b8672f6c65590c7d92e43084c25fc65edc22e93ca/numpy-2.3.1-cp313-cp313-win32.whl", hash = "sha256:39bff12c076812595c3a306f22bfe49919c5513aa1e0e70fac756a0be7c2a2b8", size = 6312330 },
    { url = "https://files.pythonhosted.org/packages/dd/c8/beaba449925988d415efccb45bf977ff8327a02f655090627318f6398c7b/numpy-2.3.1-cp313-cp313-win_amd64.whl", hash = "sha256:8d5ee6eec45f08ce507a6570e06f2f879b374a552087a4179ea7838edbcbfa42", size = 12731565 },
    { url = "https://files.pythonhosted.org/packages/0b/c3/5c0c575d7ec78c1126998071f58facfc124006635da75b090805e642c62e/numpy-2.3.1-cp313-cp313-win_arm64.whl", hash = "sha256:0c4d9e0a8368db90f93bd192bfa771ace63137c3488d198ee21dfb8e7771916e", size = 10190262 },
    { url = "https://files.pythonhosted.org/packages/ea/19/a029cd335cf72f79d2644dcfc22d90f09caa86265cbbde3b5702ccef6890/numpy-2.3.1-cp313-cp313t-macosx_10_13_x86_64.whl", hash = "sha256:b0b5397374f32ec0649dd98c652a1798192042e715df918c20672c62fb52d4b8", size = 20987593 },
    { url = "https://files.pythonhosted.org/packages/25/91/8ea8894406209107d9ce19b66314194675d31761fe2cb3c84fe2eeae2f37/numpy-2.3.1-cp313-cp313t-macosx_11_0_arm64.whl", hash = "sha256:c5bdf2015ccfcee8253fb8be695516ac4457c743473a43290fd36eba6a1777eb", size = 14300523 },
    { url = "https://files.pythonhosted.org/packages/a6/7f/06187b0066eefc9e7ce77d5f2ddb4e314a55220ad62dd0bfc9f2c44bac14/numpy-2.3.1-cp313-cp313t-macosx_14_0_arm64.whl", hash = "sha256:d70f20df7f08b90a2062c1f07737dd340adccf2068d0f1b9b3d56e2038979fee", size = 5227993 },
    { url = "https://files.pythonhosted.org/packages/e8/ec/a926c293c605fa75e9cfb09f1e4840098ed46d2edaa6e2152ee35dc01ed3/numpy-2.3.1-cp313-cp313t-macosx_14_0_x86_64.whl", hash = "sha256:2fb86b7e58f9ac50e1e9dd1290154107e47d1eef23a0ae9145ded06ea606f992", size = 6736652 },
    { url = "https://files.pythonhosted.org/packages/e3/62/d68e52fb6fde5586650d4c0ce0b05ff3a48ad4df4ffd1b8866479d1d671d/numpy-2.3.1-cp313-cp313t-manylinux_2_28_aarch64.whl", hash = "sha256:23ab05b2d241f76cb883ce8b9a93a680752fbfcbd51c50eff0b88b979e471d8c", size = 14331561 },
    { url = "https://files.pythonhosted.org/packages/fc/ec/b74d3f2430960044bdad6900d9f5edc2dc0fb8bf5a0be0f65287bf2cbe27/numpy-2.3.1-cp313-cp313t-manylinux_2_28_x86_64.whl", hash = "sha256:ce2ce9e5de4703a673e705183f64fd5da5bf36e7beddcb63a25ee2286e71ca48", size = 16693349 },
    { url = "https://files.pythonhosted.org/packages/0d/15/def96774b9d7eb198ddadfcbd20281b20ebb510580419197e225f5c55c3e/numpy-2.3.1-cp313-cp313t-musllinux_1_2_aarch64.whl", hash = "sha256:c4913079974eeb5c16ccfd2b1f09354b8fed7e0d6f2cab933104a09a6419b1ee", size = 15642053 },
    { url = "https://files.pythonhosted.org/packages/2b/57/c3203974762a759540c6ae71d0ea2341c1fa41d84e4971a8e76d7141678a/numpy-2.3.1-cp313-cp313t-musllinux_1_2_x86_64.whl", hash = "sha256:010ce9b4f00d5c036053ca684c77441f2f2c934fd23bee058b4d6f196efd8280", size = 18434184 },
    { url = "https://files.pythonhosted.org/packages/22/8a/ccdf201457ed8ac6245187850aff4ca56a79edbea4829f4e9f14d46fa9a5/numpy-2.3.1-cp313-cp313t-win32.whl", hash = "sha256:6269b9edfe32912584ec496d91b00b6d34282ca1d07eb10e82dfc780907d6c2e", size = 6440678 },
    { url = "https://files.pythonhosted.org/packages/f1/7e/7f431d8bd8eb7e03d79294aed238b1b0b174b3148570d03a8a8a8f6a0da9/numpy-2.3.1-cp313-cp313t-win_amd64.whl", hash = "sha256:2a809637460e88a113e186e87f228d74ae2852a2e0c44de275263376f17b5bdc", size = 12870697 },
    { url = "https://files.pythonhosted.org/packages/d4/ca/af82bf0fad4c3e573c6930ed743b5308492ff19917c7caaf2f9b6f9e2e98/numpy-2.3.1-cp313-cp313t-win_arm64.whl", hash = "sha256:eccb9a159db9aed60800187bc47a6d3451553f0e1b08b068d8b277ddfbb9b244", size = 10260376 },
    { url = "https://files.pythonhosted.org/packages/e8/34/facc13b9b42ddca30498fc51f7f73c3d0f2be179943a4b4da8686e259740/numpy-2.3.1-pp311-pypy311_pp73-macosx_10_15_x86_64.whl", hash = "sha256:ad506d4b09e684394c42c966ec1527f6ebc25da7f4da4b1b056606ffe446b8a3", size = 21070637 },
    { url = "https://files.pythonhosted.org/packages/65/b6/41b705d9dbae04649b529fc9bd3387664c3281c7cd78b404a4efe73dcc45/numpy-2.3.1-pp311-pypy311_pp73-macosx_14_0_arm64.whl", hash = "sha256:ebb8603d45bc86bbd5edb0d63e52c5fd9e7945d3a503b77e486bd88dde67a19b", size = 5304087 },
    { url = "https://files.pythonhosted.org/packages/7a/b4/fe3ac1902bff7a4934a22d49e1c9d71a623204d654d4cc43c6e8fe337fcb/numpy-2.3.1-pp311-pypy311_pp73-macosx_14_0_x86_64.whl", hash = "sha256:15aa4c392ac396e2ad3d0a2680c0f0dee420f9fed14eef09bdb9450ee6dcb7b7", size = 6817588 },
    { url = "https://files.pythonhosted.org/packages/ae/ee/89bedf69c36ace1ac8f59e97811c1f5031e179a37e4821c3a230bf750142/numpy-2.3.1-pp311-pypy311_pp73-manylinux_2_28_aarch64.whl", hash = "sha256:c6e0bf9d1a2f50d2b65a7cf56db37c095af17b59f6c132396f7c6d5dd76484df", size = 14399010 },
    { url = "https://files.pythonhosted.org/packages/15/08/e00e7070ede29b2b176165eba18d6f9784d5349be3c0c1218338e79c27fd/numpy-2.3.1-pp311-pypy311_pp73-manylinux_2_28_x86_64.whl", hash = "sha256:eabd7e8740d494ce2b4ea0ff05afa1b7b291e978c0ae075487c51e8bd93c0c68", size = 16752042 },
    { url = "https://files.pythonhosted.org/packages/48/6b/1c6b515a83d5564b1698a61efa245727c8feecf308f4091f565988519d20/numpy-2.3.1-pp311-pypy311_pp73-win_amd64.whl", hash = "sha256:e610832418a2bc09d974cc9fecebfa51e9532d6190223bc5ef6a7402ebf3b5cb", size = 12927246 },
]

[[package]]
name = "packaging"
version = "25.0"
source = { registry = "https://pypi.org/simple" }
sdist = { url = "https://files.pythonhosted.org/packages/a1/d4/1fc4078c65507b51b96ca8f8c3ba19e6a61c8253c72794544580a7b6c24d/packaging-25.0.tar.gz", hash = "sha256:d443872c98d677bf60f6a1f2f8c1cb748e8fe762d2bf9d3148b5599295b0fc4f", size = 165727 }
wheels = [
    { url = "https://files.pythonhosted.org/packages/20/12/38679034af332785aac8774540895e234f4d07f7545804097de4b666afd8/packaging-25.0-py3-none-any.whl", hash = "sha256:29572ef2b1f17581046b3a2227d5c611fb25ec70ca1ba8554b24b0e69331a484", size = 66469 },
]

[[package]]
name = "paginate"
version = "0.5.7"
source = { registry = "https://pypi.org/simple" }
sdist = { url = "https://files.pythonhosted.org/packages/ec/46/68dde5b6bc00c1296ec6466ab27dddede6aec9af1b99090e1107091b3b84/paginate-0.5.7.tar.gz", hash = "sha256:22bd083ab41e1a8b4f3690544afb2c60c25e5c9a63a30fa2f483f6c60c8e5945", size = 19252 }
wheels = [
    { url = "https://files.pythonhosted.org/packages/90/96/04b8e52da071d28f5e21a805b19cb9390aa17a47462ac87f5e2696b9566d/paginate-0.5.7-py2.py3-none-any.whl", hash = "sha256:b885e2af73abcf01d9559fd5216b57ef722f8c42affbb63942377668e35c7591", size = 13746 },
]

[[package]]
name = "path"
version = "17.1.0"
source = { registry = "https://pypi.org/simple" }
sdist = { url = "https://files.pythonhosted.org/packages/ed/51/127cd9fa2baae5715e24839d6fb73c6fa6eca7b84a52fc7ce8195d830802/path-17.1.0.tar.gz", hash = "sha256:d41e05ed4fa1d4f6d702df3c1e0a1a255d7b544287432456455dc7c51e5f98e9", size = 50081 }
wheels = [
    { url = "https://files.pythonhosted.org/packages/94/30/4b1094c93615ea388058452dee70e3bbc6dc88ececea73f9c4e4437accea/path-17.1.0-py3-none-any.whl", hash = "sha256:688e7ec254f07a1c25f5474662d4480c663a2c8c4eb15c0ba056d8ab81608d22", size = 23839 },
]

[[package]]
name = "path-py"
version = "12.5.0"
source = { registry = "https://pypi.org/simple" }
dependencies = [
    { name = "path" },
]
sdist = { url = "https://files.pythonhosted.org/packages/b6/e3/81be70016d58ade0f516191fa80152daba5453d0b07ce648d9daae86a188/path.py-12.5.0.tar.gz", hash = "sha256:8d885e8b2497aed005703d94e0fd97943401f035e42a136810308bff034529a8", size = 15713 }
wheels = [
    { url = "https://files.pythonhosted.org/packages/8f/04/130b7a538c25693c85c4dee7e25d126ebf5511b1eb7320e64906687b159e/path.py-12.5.0-py3-none-any.whl", hash = "sha256:a43e82eb2c344c3fd0b9d6352f6b856f40b8b7d3d65cc05978b42c3715668496", size = 2251 },
]

[[package]]
name = "pathlib"
version = "1.0.1"
source = { registry = "https://pypi.org/simple" }
sdist = { url = "https://files.pythonhosted.org/packages/ac/aa/9b065a76b9af472437a0059f77e8f962fe350438b927cb80184c32f075eb/pathlib-1.0.1.tar.gz", hash = "sha256:6940718dfc3eff4258203ad5021090933e5c04707d5ca8cc9e73c94a7894ea9f", size = 49298 }
wheels = [
    { url = "https://files.pythonhosted.org/packages/78/f9/690a8600b93c332de3ab4a344a4ac34f00c8f104917061f779db6a918ed6/pathlib-1.0.1-py3-none-any.whl", hash = "sha256:f35f95ab8b0f59e6d354090350b44a80a80635d22efdedfa84c7ad1cf0a74147", size = 14363 },
]

[[package]]
name = "pathspec"
version = "0.12.1"
source = { registry = "https://pypi.org/simple" }
sdist = { url = "https://files.pythonhosted.org/packages/ca/bc/f35b8446f4531a7cb215605d100cd88b7ac6f44ab3fc94870c120ab3adbf/pathspec-0.12.1.tar.gz", hash = "sha256:a482d51503a1ab33b1c67a6c3813a26953dbdc71c31dacaef9a838c4e29f5712", size = 51043 }
wheels = [
    { url = "https://files.pythonhosted.org/packages/cc/20/ff623b09d963f88bfde16306a54e12ee5ea43e9b597108672ff3a408aad6/pathspec-0.12.1-py3-none-any.whl", hash = "sha256:a0d503e138a4c123b27490a4f7beda6a01c6f288df0e4a8b79c7eb0dc7b4cc08", size = 31191 },
]

[[package]]
name = "pdfkit"
version = "1.0.0"
source = { registry = "https://pypi.org/simple" }
sdist = { url = "https://files.pythonhosted.org/packages/58/bb/6ddc62b4622776a6514fd749041c2b4bccd343e006d00de590f8090ac8b1/pdfkit-1.0.0.tar.gz", hash = "sha256:992f821e1e18fc8a0e701ecae24b51a2d598296a180caee0a24c0af181da02a9", size = 13288 }
wheels = [
    { url = "https://files.pythonhosted.org/packages/64/1b/26c080096dd93936dccfd32c682bed3d5630a84aae9d493ff68afb2ae0fb/pdfkit-1.0.0-py3-none-any.whl", hash = "sha256:a7a4ca0d978e44fa8310c4909f087052430a6e8e0b1dd7ceef657f139789f96f", size = 12099 },
]

[[package]]
name = "ped-parser"
version = "1.6.6"
source = { registry = "https://pypi.org/simple" }
dependencies = [
    { name = "click", version = "8.1.8", source = { registry = "https://pypi.org/simple" }, marker = "python_full_version < '3.10'" },
    { name = "click", version = "8.2.1", source = { registry = "https://pypi.org/simple" }, marker = "python_full_version >= '3.10'" },
    { name = "pytest" },
]
sdist = { url = "https://files.pythonhosted.org/packages/5d/ca/0ad16b9dd17f8115800ef08584bc6119a2ca05654dad456c285d5ca33c67/ped_parser-1.6.6.tar.gz", hash = "sha256:7ce955a5674815ff9383fd5d1e54181ddeadf1bd9c897cc45007edff4125e4fc", size = 12783 }
wheels = [
    { url = "https://files.pythonhosted.org/packages/24/c0/c8b5130df9aa2f64964dc336d045f8a794f3cb1f6266ceca1d8c8941fb3b/ped_parser-1.6.6-py2.py3-none-any.whl", hash = "sha256:a3a6808429e45d7effad650b5638d63f4901f9adfa6223faf1293dc745d97681", size = 15820 },
]

[[package]]
name = "phenopackets"
version = "2.0.2.post4"
source = { registry = "https://pypi.org/simple" }
dependencies = [
    { name = "protobuf" },
]
sdist = { url = "https://files.pythonhosted.org/packages/73/b2/33a610b8e2438a9408fd767ef530c279ac0aa49dce6b756f22415d78a312/phenopackets-2.0.2.post4.tar.gz", hash = "sha256:a262a28dbf9851d2ad2e98bea1ccac4d00bebb9613f868020d2cb5f8a06adb9e", size = 38319 }
wheels = [
    { url = "https://files.pythonhosted.org/packages/04/5c/a1237f3f544f7036943eb263ca8a55dafba72dad895f40d7fa50801bd825/phenopackets-2.0.2.post4-py3-none-any.whl", hash = "sha256:6f3935d1875fb97e44584ffa4374d2078497f95c7331dc4a04ca6945ab110e45", size = 52998 },
]

[[package]]
name = "pillow"
version = "11.3.0"
source = { registry = "https://pypi.org/simple" }
sdist = { url = "https://files.pythonhosted.org/packages/f3/0d/d0d6dea55cd152ce3d6767bb38a8fc10e33796ba4ba210cbab9354b6d238/pillow-11.3.0.tar.gz", hash = "sha256:3828ee7586cd0b2091b6209e5ad53e20d0649bbe87164a459d0676e035e8f523", size = 47113069 }
wheels = [
    { url = "https://files.pythonhosted.org/packages/4c/5d/45a3553a253ac8763f3561371432a90bdbe6000fbdcf1397ffe502aa206c/pillow-11.3.0-cp310-cp310-macosx_10_10_x86_64.whl", hash = "sha256:1b9c17fd4ace828b3003dfd1e30bff24863e0eb59b535e8f80194d9cc7ecf860", size = 5316554 },
    { url = "https://files.pythonhosted.org/packages/7c/c8/67c12ab069ef586a25a4a79ced553586748fad100c77c0ce59bb4983ac98/pillow-11.3.0-cp310-cp310-macosx_11_0_arm64.whl", hash = "sha256:65dc69160114cdd0ca0f35cb434633c75e8e7fad4cf855177a05bf38678f73ad", size = 4686548 },
    { url = "https://files.pythonhosted.org/packages/2f/bd/6741ebd56263390b382ae4c5de02979af7f8bd9807346d068700dd6d5cf9/pillow-11.3.0-cp310-cp310-manylinux2014_aarch64.manylinux_2_17_aarch64.whl", hash = "sha256:7107195ddc914f656c7fc8e4a5e1c25f32e9236ea3ea860f257b0436011fddd0", size = 5859742 },
    { url = "https://files.pythonhosted.org/packages/ca/0b/c412a9e27e1e6a829e6ab6c2dca52dd563efbedf4c9c6aa453d9a9b77359/pillow-11.3.0-cp310-cp310-manylinux2014_x86_64.manylinux_2_17_x86_64.whl", hash = "sha256:cc3e831b563b3114baac7ec2ee86819eb03caa1a2cef0b481a5675b59c4fe23b", size = 7633087 },
    { url = "https://files.pythonhosted.org/packages/59/9d/9b7076aaf30f5dd17e5e5589b2d2f5a5d7e30ff67a171eb686e4eecc2adf/pillow-11.3.0-cp310-cp310-manylinux_2_27_aarch64.manylinux_2_28_aarch64.whl", hash = "sha256:f1f182ebd2303acf8c380a54f615ec883322593320a9b00438eb842c1f37ae50", size = 5963350 },
    { url = "https://files.pythonhosted.org/packages/f0/16/1a6bf01fb622fb9cf5c91683823f073f053005c849b1f52ed613afcf8dae/pillow-11.3.0-cp310-cp310-manylinux_2_27_x86_64.manylinux_2_28_x86_64.whl", hash = "sha256:4445fa62e15936a028672fd48c4c11a66d641d2c05726c7ec1f8ba6a572036ae", size = 6631840 },
    { url = "https://files.pythonhosted.org/packages/7b/e6/6ff7077077eb47fde78739e7d570bdcd7c10495666b6afcd23ab56b19a43/pillow-11.3.0-cp310-cp310-musllinux_1_2_aarch64.whl", hash = "sha256:71f511f6b3b91dd543282477be45a033e4845a40278fa8dcdbfdb07109bf18f9", size = 6074005 },
    { url = "https://files.pythonhosted.org/packages/c3/3a/b13f36832ea6d279a697231658199e0a03cd87ef12048016bdcc84131601/pillow-11.3.0-cp310-cp310-musllinux_1_2_x86_64.whl", hash = "sha256:040a5b691b0713e1f6cbe222e0f4f74cd233421e105850ae3b3c0ceda520f42e", size = 6708372 },
    { url = "https://files.pythonhosted.org/packages/6c/e4/61b2e1a7528740efbc70b3d581f33937e38e98ef3d50b05007267a55bcb2/pillow-11.3.0-cp310-cp310-win32.whl", hash = "sha256:89bd777bc6624fe4115e9fac3352c79ed60f3bb18651420635f26e643e3dd1f6", size = 6277090 },
    { url = "https://files.pythonhosted.org/packages/a9/d3/60c781c83a785d6afbd6a326ed4d759d141de43aa7365725cbcd65ce5e54/pillow-11.3.0-cp310-cp310-win_amd64.whl", hash = "sha256:19d2ff547c75b8e3ff46f4d9ef969a06c30ab2d4263a9e287733aa8b2429ce8f", size = 6985988 },
    { url = "https://files.pythonhosted.org/packages/9f/28/4f4a0203165eefb3763939c6789ba31013a2e90adffb456610f30f613850/pillow-11.3.0-cp310-cp310-win_arm64.whl", hash = "sha256:819931d25e57b513242859ce1876c58c59dc31587847bf74cfe06b2e0cb22d2f", size = 2422899 },
    { url = "https://files.pythonhosted.org/packages/db/26/77f8ed17ca4ffd60e1dcd220a6ec6d71210ba398cfa33a13a1cd614c5613/pillow-11.3.0-cp311-cp311-macosx_10_10_x86_64.whl", hash = "sha256:1cd110edf822773368b396281a2293aeb91c90a2db00d78ea43e7e861631b722", size = 5316531 },
    { url = "https://files.pythonhosted.org/packages/cb/39/ee475903197ce709322a17a866892efb560f57900d9af2e55f86db51b0a5/pillow-11.3.0-cp311-cp311-macosx_11_0_arm64.whl", hash = "sha256:9c412fddd1b77a75aa904615ebaa6001f169b26fd467b4be93aded278266b288", size = 4686560 },
    { url = "https://files.pythonhosted.org/packages/d5/90/442068a160fd179938ba55ec8c97050a612426fae5ec0a764e345839f76d/pillow-11.3.0-cp311-cp311-manylinux2014_aarch64.manylinux_2_17_aarch64.whl", hash = "sha256:7d1aa4de119a0ecac0a34a9c8bde33f34022e2e8f99104e47a3ca392fd60e37d", size = 5870978 },
    { url = "https://files.pythonhosted.org/packages/13/92/dcdd147ab02daf405387f0218dcf792dc6dd5b14d2573d40b4caeef01059/pillow-11.3.0-cp311-cp311-manylinux2014_x86_64.manylinux_2_17_x86_64.whl", hash = "sha256:91da1d88226663594e3f6b4b8c3c8d85bd504117d043740a8e0ec449087cc494", size = 7641168 },
    { url = "https://files.pythonhosted.org/packages/6e/db/839d6ba7fd38b51af641aa904e2960e7a5644d60ec754c046b7d2aee00e5/pillow-11.3.0-cp311-cp311-manylinux_2_27_aarch64.manylinux_2_28_aarch64.whl", hash = "sha256:643f189248837533073c405ec2f0bb250ba54598cf80e8c1e043381a60632f58", size = 5973053 },
    { url = "https://files.pythonhosted.org/packages/f2/2f/d7675ecae6c43e9f12aa8d58b6012683b20b6edfbdac7abcb4e6af7a3784/pillow-11.3.0-cp311-cp311-manylinux_2_27_x86_64.manylinux_2_28_x86_64.whl", hash = "sha256:106064daa23a745510dabce1d84f29137a37224831d88eb4ce94bb187b1d7e5f", size = 6640273 },
    { url = "https://files.pythonhosted.org/packages/45/ad/931694675ede172e15b2ff03c8144a0ddaea1d87adb72bb07655eaffb654/pillow-11.3.0-cp311-cp311-musllinux_1_2_aarch64.whl", hash = "sha256:cd8ff254faf15591e724dc7c4ddb6bf4793efcbe13802a4ae3e863cd300b493e", size = 6082043 },
    { url = "https://files.pythonhosted.org/packages/3a/04/ba8f2b11fc80d2dd462d7abec16351b45ec99cbbaea4387648a44190351a/pillow-11.3.0-cp311-cp311-musllinux_1_2_x86_64.whl", hash = "sha256:932c754c2d51ad2b2271fd01c3d121daaa35e27efae2a616f77bf164bc0b3e94", size = 6715516 },
    { url = "https://files.pythonhosted.org/packages/48/59/8cd06d7f3944cc7d892e8533c56b0acb68399f640786313275faec1e3b6f/pillow-11.3.0-cp311-cp311-win32.whl", hash = "sha256:b4b8f3efc8d530a1544e5962bd6b403d5f7fe8b9e08227c6b255f98ad82b4ba0", size = 6274768 },
    { url = "https://files.pythonhosted.org/packages/f1/cc/29c0f5d64ab8eae20f3232da8f8571660aa0ab4b8f1331da5c2f5f9a938e/pillow-11.3.0-cp311-cp311-win_amd64.whl", hash = "sha256:1a992e86b0dd7aeb1f053cd506508c0999d710a8f07b4c791c63843fc6a807ac", size = 6986055 },
    { url = "https://files.pythonhosted.org/packages/c6/df/90bd886fabd544c25addd63e5ca6932c86f2b701d5da6c7839387a076b4a/pillow-11.3.0-cp311-cp311-win_arm64.whl", hash = "sha256:30807c931ff7c095620fe04448e2c2fc673fcbb1ffe2a7da3fb39613489b1ddd", size = 2423079 },
    { url = "https://files.pythonhosted.org/packages/40/fe/1bc9b3ee13f68487a99ac9529968035cca2f0a51ec36892060edcc51d06a/pillow-11.3.0-cp312-cp312-macosx_10_13_x86_64.whl", hash = "sha256:fdae223722da47b024b867c1ea0be64e0df702c5e0a60e27daad39bf960dd1e4", size = 5278800 },
    { url = "https://files.pythonhosted.org/packages/2c/32/7e2ac19b5713657384cec55f89065fb306b06af008cfd87e572035b27119/pillow-11.3.0-cp312-cp312-macosx_11_0_arm64.whl", hash = "sha256:921bd305b10e82b4d1f5e802b6850677f965d8394203d182f078873851dada69", size = 4686296 },
    { url = "https://files.pythonhosted.org/packages/8e/1e/b9e12bbe6e4c2220effebc09ea0923a07a6da1e1f1bfbc8d7d29a01ce32b/pillow-11.3.0-cp312-cp312-manylinux2014_aarch64.manylinux_2_17_aarch64.whl", hash = "sha256:eb76541cba2f958032d79d143b98a3a6b3ea87f0959bbe256c0b5e416599fd5d", size = 5871726 },
    { url = "https://files.pythonhosted.org/packages/8d/33/e9200d2bd7ba00dc3ddb78df1198a6e80d7669cce6c2bdbeb2530a74ec58/pillow-11.3.0-cp312-cp312-manylinux2014_x86_64.manylinux_2_17_x86_64.whl", hash = "sha256:67172f2944ebba3d4a7b54f2e95c786a3a50c21b88456329314caaa28cda70f6", size = 7644652 },
    { url = "https://files.pythonhosted.org/packages/41/f1/6f2427a26fc683e00d985bc391bdd76d8dd4e92fac33d841127eb8fb2313/pillow-11.3.0-cp312-cp312-manylinux_2_27_aarch64.manylinux_2_28_aarch64.whl", hash = "sha256:97f07ed9f56a3b9b5f49d3661dc9607484e85c67e27f3e8be2c7d28ca032fec7", size = 5977787 },
    { url = "https://files.pythonhosted.org/packages/e4/c9/06dd4a38974e24f932ff5f98ea3c546ce3f8c995d3f0985f8e5ba48bba19/pillow-11.3.0-cp312-cp312-manylinux_2_27_x86_64.manylinux_2_28_x86_64.whl", hash = "sha256:676b2815362456b5b3216b4fd5bd89d362100dc6f4945154ff172e206a22c024", size = 6645236 },
    { url = "https://files.pythonhosted.org/packages/40/e7/848f69fb79843b3d91241bad658e9c14f39a32f71a301bcd1d139416d1be/pillow-11.3.0-cp312-cp312-musllinux_1_2_aarch64.whl", hash = "sha256:3e184b2f26ff146363dd07bde8b711833d7b0202e27d13540bfe2e35a323a809", size = 6086950 },
    { url = "https://files.pythonhosted.org/packages/0b/1a/7cff92e695a2a29ac1958c2a0fe4c0b2393b60aac13b04a4fe2735cad52d/pillow-11.3.0-cp312-cp312-musllinux_1_2_x86_64.whl", hash = "sha256:6be31e3fc9a621e071bc17bb7de63b85cbe0bfae91bb0363c893cbe67247780d", size = 6723358 },
    { url = "https://files.pythonhosted.org/packages/26/7d/73699ad77895f69edff76b0f332acc3d497f22f5d75e5360f78cbcaff248/pillow-11.3.0-cp312-cp312-win32.whl", hash = "sha256:7b161756381f0918e05e7cb8a371fff367e807770f8fe92ecb20d905d0e1c149", size = 6275079 },
    { url = "https://files.pythonhosted.org/packages/8c/ce/e7dfc873bdd9828f3b6e5c2bbb74e47a98ec23cc5c74fc4e54462f0d9204/pillow-11.3.0-cp312-cp312-win_amd64.whl", hash = "sha256:a6444696fce635783440b7f7a9fc24b3ad10a9ea3f0ab66c5905be1c19ccf17d", size = 6986324 },
    { url = "https://files.pythonhosted.org/packages/16/8f/b13447d1bf0b1f7467ce7d86f6e6edf66c0ad7cf44cf5c87a37f9bed9936/pillow-11.3.0-cp312-cp312-win_arm64.whl", hash = "sha256:2aceea54f957dd4448264f9bf40875da0415c83eb85f55069d89c0ed436e3542", size = 2423067 },
    { url = "https://files.pythonhosted.org/packages/1e/93/0952f2ed8db3a5a4c7a11f91965d6184ebc8cd7cbb7941a260d5f018cd2d/pillow-11.3.0-cp313-cp313-ios_13_0_arm64_iphoneos.whl", hash = "sha256:1c627742b539bba4309df89171356fcb3cc5a9178355b2727d1b74a6cf155fbd", size = 2128328 },
    { url = "https://files.pythonhosted.org/packages/4b/e8/100c3d114b1a0bf4042f27e0f87d2f25e857e838034e98ca98fe7b8c0a9c/pillow-11.3.0-cp313-cp313-ios_13_0_arm64_iphonesimulator.whl", hash = "sha256:30b7c02f3899d10f13d7a48163c8969e4e653f8b43416d23d13d1bbfdc93b9f8", size = 2170652 },
    { url = "https://files.pythonhosted.org/packages/aa/86/3f758a28a6e381758545f7cdb4942e1cb79abd271bea932998fc0db93cb6/pillow-11.3.0-cp313-cp313-ios_13_0_x86_64_iphonesimulator.whl", hash = "sha256:7859a4cc7c9295f5838015d8cc0a9c215b77e43d07a25e460f35cf516df8626f", size = 2227443 },
    { url = "https://files.pythonhosted.org/packages/01/f4/91d5b3ffa718df2f53b0dc109877993e511f4fd055d7e9508682e8aba092/pillow-11.3.0-cp313-cp313-macosx_10_13_x86_64.whl", hash = "sha256:ec1ee50470b0d050984394423d96325b744d55c701a439d2bd66089bff963d3c", size = 5278474 },
    { url = "https://files.pythonhosted.org/packages/f9/0e/37d7d3eca6c879fbd9dba21268427dffda1ab00d4eb05b32923d4fbe3b12/pillow-11.3.0-cp313-cp313-macosx_11_0_arm64.whl", hash = "sha256:7db51d222548ccfd274e4572fdbf3e810a5e66b00608862f947b163e613b67dd", size = 4686038 },
    { url = "https://files.pythonhosted.org/packages/ff/b0/3426e5c7f6565e752d81221af9d3676fdbb4f352317ceafd42899aaf5d8a/pillow-11.3.0-cp313-cp313-manylinux2014_aarch64.manylinux_2_17_aarch64.whl", hash = "sha256:2d6fcc902a24ac74495df63faad1884282239265c6839a0a6416d33faedfae7e", size = 5864407 },
    { url = "https://files.pythonhosted.org/packages/fc/c1/c6c423134229f2a221ee53f838d4be9d82bab86f7e2f8e75e47b6bf6cd77/pillow-11.3.0-cp313-cp313-manylinux2014_x86_64.manylinux_2_17_x86_64.whl", hash = "sha256:f0f5d8f4a08090c6d6d578351a2b91acf519a54986c055af27e7a93feae6d3f1", size = 7639094 },
    { url = "https://files.pythonhosted.org/packages/ba/c9/09e6746630fe6372c67c648ff9deae52a2bc20897d51fa293571977ceb5d/pillow-11.3.0-cp313-cp313-manylinux_2_27_aarch64.manylinux_2_28_aarch64.whl", hash = "sha256:c37d8ba9411d6003bba9e518db0db0c58a680ab9fe5179f040b0463644bc9805", size = 5973503 },
    { url = "https://files.pythonhosted.org/packages/d5/1c/a2a29649c0b1983d3ef57ee87a66487fdeb45132df66ab30dd37f7dbe162/pillow-11.3.0-cp313-cp313-manylinux_2_27_x86_64.manylinux_2_28_x86_64.whl", hash = "sha256:13f87d581e71d9189ab21fe0efb5a23e9f28552d5be6979e84001d3b8505abe8", size = 6642574 },
    { url = "https://files.pythonhosted.org/packages/36/de/d5cc31cc4b055b6c6fd990e3e7f0f8aaf36229a2698501bcb0cdf67c7146/pillow-11.3.0-cp313-cp313-musllinux_1_2_aarch64.whl", hash = "sha256:023f6d2d11784a465f09fd09a34b150ea4672e85fb3d05931d89f373ab14abb2", size = 6084060 },
    { url = "https://files.pythonhosted.org/packages/d5/ea/502d938cbaeec836ac28a9b730193716f0114c41325db428e6b280513f09/pillow-11.3.0-cp313-cp313-musllinux_1_2_x86_64.whl", hash = "sha256:45dfc51ac5975b938e9809451c51734124e73b04d0f0ac621649821a63852e7b", size = 6721407 },
    { url = "https://files.pythonhosted.org/packages/45/9c/9c5e2a73f125f6cbc59cc7087c8f2d649a7ae453f83bd0362ff7c9e2aee2/pillow-11.3.0-cp313-cp313-win32.whl", hash = "sha256:a4d336baed65d50d37b88ca5b60c0fa9d81e3a87d4a7930d3880d1624d5b31f3", size = 6273841 },
    { url = "https://files.pythonhosted.org/packages/23/85/397c73524e0cd212067e0c969aa245b01d50183439550d24d9f55781b776/pillow-11.3.0-cp313-cp313-win_amd64.whl", hash = "sha256:0bce5c4fd0921f99d2e858dc4d4d64193407e1b99478bc5cacecba2311abde51", size = 6978450 },
    { url = "https://files.pythonhosted.org/packages/17/d2/622f4547f69cd173955194b78e4d19ca4935a1b0f03a302d655c9f6aae65/pillow-11.3.0-cp313-cp313-win_arm64.whl", hash = "sha256:1904e1264881f682f02b7f8167935cce37bc97db457f8e7849dc3a6a52b99580", size = 2423055 },
    { url = "https://files.pythonhosted.org/packages/dd/80/a8a2ac21dda2e82480852978416cfacd439a4b490a501a288ecf4fe2532d/pillow-11.3.0-cp313-cp313t-macosx_10_13_x86_64.whl", hash = "sha256:4c834a3921375c48ee6b9624061076bc0a32a60b5532b322cc0ea64e639dd50e", size = 5281110 },
    { url = "https://files.pythonhosted.org/packages/44/d6/b79754ca790f315918732e18f82a8146d33bcd7f4494380457ea89eb883d/pillow-11.3.0-cp313-cp313t-macosx_11_0_arm64.whl", hash = "sha256:5e05688ccef30ea69b9317a9ead994b93975104a677a36a8ed8106be9260aa6d", size = 4689547 },
    { url = "https://files.pythonhosted.org/packages/49/20/716b8717d331150cb00f7fdd78169c01e8e0c219732a78b0e59b6bdb2fd6/pillow-11.3.0-cp313-cp313t-manylinux2014_aarch64.manylinux_2_17_aarch64.whl", hash = "sha256:1019b04af07fc0163e2810167918cb5add8d74674b6267616021ab558dc98ced", size = 5901554 },
    { url = "https://files.pythonhosted.org/packages/74/cf/a9f3a2514a65bb071075063a96f0a5cf949c2f2fce683c15ccc83b1c1cab/pillow-11.3.0-cp313-cp313t-manylinux2014_x86_64.manylinux_2_17_x86_64.whl", hash = "sha256:f944255db153ebb2b19c51fe85dd99ef0ce494123f21b9db4877ffdfc5590c7c", size = 7669132 },
    { url = "https://files.pythonhosted.org/packages/98/3c/da78805cbdbee9cb43efe8261dd7cc0b4b93f2ac79b676c03159e9db2187/pillow-11.3.0-cp313-cp313t-manylinux_2_27_aarch64.manylinux_2_28_aarch64.whl", hash = "sha256:1f85acb69adf2aaee8b7da124efebbdb959a104db34d3a2cb0f3793dbae422a8", size = 6005001 },
    { url = "https://files.pythonhosted.org/packages/6c/fa/ce044b91faecf30e635321351bba32bab5a7e034c60187fe9698191aef4f/pillow-11.3.0-cp313-cp313t-manylinux_2_27_x86_64.manylinux_2_28_x86_64.whl", hash = "sha256:05f6ecbeff5005399bb48d198f098a9b4b6bdf27b8487c7f38ca16eeb070cd59", size = 6668814 },
    { url = "https://files.pythonhosted.org/packages/7b/51/90f9291406d09bf93686434f9183aba27b831c10c87746ff49f127ee80cb/pillow-11.3.0-cp313-cp313t-musllinux_1_2_aarch64.whl", hash = "sha256:a7bc6e6fd0395bc052f16b1a8670859964dbd7003bd0af2ff08342eb6e442cfe", size = 6113124 },
    { url = "https://files.pythonhosted.org/packages/cd/5a/6fec59b1dfb619234f7636d4157d11fb4e196caeee220232a8d2ec48488d/pillow-11.3.0-cp313-cp313t-musllinux_1_2_x86_64.whl", hash = "sha256:83e1b0161c9d148125083a35c1c5a89db5b7054834fd4387499e06552035236c", size = 6747186 },
    { url = "https://files.pythonhosted.org/packages/49/6b/00187a044f98255225f172de653941e61da37104a9ea60e4f6887717e2b5/pillow-11.3.0-cp313-cp313t-win32.whl", hash = "sha256:2a3117c06b8fb646639dce83694f2f9eac405472713fcb1ae887469c0d4f6788", size = 6277546 },
    { url = "https://files.pythonhosted.org/packages/e8/5c/6caaba7e261c0d75bab23be79f1d06b5ad2a2ae49f028ccec801b0e853d6/pillow-11.3.0-cp313-cp313t-win_amd64.whl", hash = "sha256:857844335c95bea93fb39e0fa2726b4d9d758850b34075a7e3ff4f4fa3aa3b31", size = 6985102 },
    { url = "https://files.pythonhosted.org/packages/f3/7e/b623008460c09a0cb38263c93b828c666493caee2eb34ff67f778b87e58c/pillow-11.3.0-cp313-cp313t-win_arm64.whl", hash = "sha256:8797edc41f3e8536ae4b10897ee2f637235c94f27404cac7297f7b607dd0716e", size = 2424803 },
    { url = "https://files.pythonhosted.org/packages/73/f4/04905af42837292ed86cb1b1dabe03dce1edc008ef14c473c5c7e1443c5d/pillow-11.3.0-cp314-cp314-macosx_10_13_x86_64.whl", hash = "sha256:d9da3df5f9ea2a89b81bb6087177fb1f4d1c7146d583a3fe5c672c0d94e55e12", size = 5278520 },
    { url = "https://files.pythonhosted.org/packages/41/b0/33d79e377a336247df6348a54e6d2a2b85d644ca202555e3faa0cf811ecc/pillow-11.3.0-cp314-cp314-macosx_11_0_arm64.whl", hash = "sha256:0b275ff9b04df7b640c59ec5a3cb113eefd3795a8df80bac69646ef699c6981a", size = 4686116 },
    { url = "https://files.pythonhosted.org/packages/49/2d/ed8bc0ab219ae8768f529597d9509d184fe8a6c4741a6864fea334d25f3f/pillow-11.3.0-cp314-cp314-manylinux2014_aarch64.manylinux_2_17_aarch64.whl", hash = "sha256:0743841cabd3dba6a83f38a92672cccbd69af56e3e91777b0ee7f4dba4385632", size = 5864597 },
    { url = "https://files.pythonhosted.org/packages/b5/3d/b932bb4225c80b58dfadaca9d42d08d0b7064d2d1791b6a237f87f661834/pillow-11.3.0-cp314-cp314-manylinux2014_x86_64.manylinux_2_17_x86_64.whl", hash = "sha256:2465a69cf967b8b49ee1b96d76718cd98c4e925414ead59fdf75cf0fd07df673", size = 7638246 },
    { url = "https://files.pythonhosted.org/packages/09/b5/0487044b7c096f1b48f0d7ad416472c02e0e4bf6919541b111efd3cae690/pillow-11.3.0-cp314-cp314-manylinux_2_27_aarch64.manylinux_2_28_aarch64.whl", hash = "sha256:41742638139424703b4d01665b807c6468e23e699e8e90cffefe291c5832b027", size = 5973336 },
    { url = "https://files.pythonhosted.org/packages/a8/2d/524f9318f6cbfcc79fbc004801ea6b607ec3f843977652fdee4857a7568b/pillow-11.3.0-cp314-cp314-manylinux_2_27_x86_64.manylinux_2_28_x86_64.whl", hash = "sha256:93efb0b4de7e340d99057415c749175e24c8864302369e05914682ba642e5d77", size = 6642699 },
    { url = "https://files.pythonhosted.org/packages/6f/d2/a9a4f280c6aefedce1e8f615baaa5474e0701d86dd6f1dede66726462bbd/pillow-11.3.0-cp314-cp314-musllinux_1_2_aarch64.whl", hash = "sha256:7966e38dcd0fa11ca390aed7c6f20454443581d758242023cf36fcb319b1a874", size = 6083789 },
    { url = "https://files.pythonhosted.org/packages/fe/54/86b0cd9dbb683a9d5e960b66c7379e821a19be4ac5810e2e5a715c09a0c0/pillow-11.3.0-cp314-cp314-musllinux_1_2_x86_64.whl", hash = "sha256:98a9afa7b9007c67ed84c57c9e0ad86a6000da96eaa638e4f8abe5b65ff83f0a", size = 6720386 },
    { url = "https://files.pythonhosted.org/packages/e7/95/88efcaf384c3588e24259c4203b909cbe3e3c2d887af9e938c2022c9dd48/pillow-11.3.0-cp314-cp314-win32.whl", hash = "sha256:02a723e6bf909e7cea0dac1b0e0310be9d7650cd66222a5f1c571455c0a45214", size = 6370911 },
    { url = "https://files.pythonhosted.org/packages/2e/cc/934e5820850ec5eb107e7b1a72dd278140731c669f396110ebc326f2a503/pillow-11.3.0-cp314-cp314-win_amd64.whl", hash = "sha256:a418486160228f64dd9e9efcd132679b7a02a5f22c982c78b6fc7dab3fefb635", size = 7117383 },
    { url = "https://files.pythonhosted.org/packages/d6/e9/9c0a616a71da2a5d163aa37405e8aced9a906d574b4a214bede134e731bc/pillow-11.3.0-cp314-cp314-win_arm64.whl", hash = "sha256:155658efb5e044669c08896c0c44231c5e9abcaadbc5cd3648df2f7c0b96b9a6", size = 2511385 },
    { url = "https://files.pythonhosted.org/packages/1a/33/c88376898aff369658b225262cd4f2659b13e8178e7534df9e6e1fa289f6/pillow-11.3.0-cp314-cp314t-macosx_10_13_x86_64.whl", hash = "sha256:59a03cdf019efbfeeed910bf79c7c93255c3d54bc45898ac2a4140071b02b4ae", size = 5281129 },
    { url = "https://files.pythonhosted.org/packages/1f/70/d376247fb36f1844b42910911c83a02d5544ebd2a8bad9efcc0f707ea774/pillow-11.3.0-cp314-cp314t-macosx_11_0_arm64.whl", hash = "sha256:f8a5827f84d973d8636e9dc5764af4f0cf2318d26744b3d902931701b0d46653", size = 4689580 },
    { url = "https://files.pythonhosted.org/packages/eb/1c/537e930496149fbac69efd2fc4329035bbe2e5475b4165439e3be9cb183b/pillow-11.3.0-cp314-cp314t-manylinux2014_aarch64.manylinux_2_17_aarch64.whl", hash = "sha256:ee92f2fd10f4adc4b43d07ec5e779932b4eb3dbfbc34790ada5a6669bc095aa6", size = 5902860 },
    { url = "https://files.pythonhosted.org/packages/bd/57/80f53264954dcefeebcf9dae6e3eb1daea1b488f0be8b8fef12f79a3eb10/pillow-11.3.0-cp314-cp314t-manylinux2014_x86_64.manylinux_2_17_x86_64.whl", hash = "sha256:c96d333dcf42d01f47b37e0979b6bd73ec91eae18614864622d9b87bbd5bbf36", size = 7670694 },
    { url = "https://files.pythonhosted.org/packages/70/ff/4727d3b71a8578b4587d9c276e90efad2d6fe0335fd76742a6da08132e8c/pillow-11.3.0-cp314-cp314t-manylinux_2_27_aarch64.manylinux_2_28_aarch64.whl", hash = "sha256:4c96f993ab8c98460cd0c001447bff6194403e8b1d7e149ade5f00594918128b", size = 6005888 },
    { url = "https://files.pythonhosted.org/packages/05/ae/716592277934f85d3be51d7256f3636672d7b1abfafdc42cf3f8cbd4b4c8/pillow-11.3.0-cp314-cp314t-manylinux_2_27_x86_64.manylinux_2_28_x86_64.whl", hash = "sha256:41342b64afeba938edb034d122b2dda5db2139b9a4af999729ba8818e0056477", size = 6670330 },
    { url = "https://files.pythonhosted.org/packages/e7/bb/7fe6cddcc8827b01b1a9766f5fdeb7418680744f9082035bdbabecf1d57f/pillow-11.3.0-cp314-cp314t-musllinux_1_2_aarch64.whl", hash = "sha256:068d9c39a2d1b358eb9f245ce7ab1b5c3246c7c8c7d9ba58cfa5b43146c06e50", size = 6114089 },
    { url = "https://files.pythonhosted.org/packages/8b/f5/06bfaa444c8e80f1a8e4bff98da9c83b37b5be3b1deaa43d27a0db37ef84/pillow-11.3.0-cp314-cp314t-musllinux_1_2_x86_64.whl", hash = "sha256:a1bc6ba083b145187f648b667e05a2534ecc4b9f2784c2cbe3089e44868f2b9b", size = 6748206 },
    { url = "https://files.pythonhosted.org/packages/f0/77/bc6f92a3e8e6e46c0ca78abfffec0037845800ea38c73483760362804c41/pillow-11.3.0-cp314-cp314t-win32.whl", hash = "sha256:118ca10c0d60b06d006be10a501fd6bbdfef559251ed31b794668ed569c87e12", size = 6377370 },
    { url = "https://files.pythonhosted.org/packages/4a/82/3a721f7d69dca802befb8af08b7c79ebcab461007ce1c18bd91a5d5896f9/pillow-11.3.0-cp314-cp314t-win_amd64.whl", hash = "sha256:8924748b688aa210d79883357d102cd64690e56b923a186f35a82cbc10f997db", size = 7121500 },
    { url = "https://files.pythonhosted.org/packages/89/c7/5572fa4a3f45740eaab6ae86fcdf7195b55beac1371ac8c619d880cfe948/pillow-11.3.0-cp314-cp314t-win_arm64.whl", hash = "sha256:79ea0d14d3ebad43ec77ad5272e6ff9bba5b679ef73375ea760261207fa8e0aa", size = 2512835 },
    { url = "https://files.pythonhosted.org/packages/9e/8e/9c089f01677d1264ab8648352dcb7773f37da6ad002542760c80107da816/pillow-11.3.0-cp39-cp39-macosx_10_10_x86_64.whl", hash = "sha256:48d254f8a4c776de343051023eb61ffe818299eeac478da55227d96e241de53f", size = 5316478 },
    { url = "https://files.pythonhosted.org/packages/b5/a9/5749930caf674695867eb56a581e78eb5f524b7583ff10b01b6e5048acb3/pillow-11.3.0-cp39-cp39-macosx_11_0_arm64.whl", hash = "sha256:7aee118e30a4cf54fdd873bd3a29de51e29105ab11f9aad8c32123f58c8f8081", size = 4686522 },
    { url = "https://files.pythonhosted.org/packages/43/46/0b85b763eb292b691030795f9f6bb6fcaf8948c39413c81696a01c3577f7/pillow-11.3.0-cp39-cp39-manylinux2014_aarch64.manylinux_2_17_aarch64.whl", hash = "sha256:23cff760a9049c502721bdb743a7cb3e03365fafcdfc2ef9784610714166e5a4", size = 5853376 },
    { url = "https://files.pythonhosted.org/packages/5e/c6/1a230ec0067243cbd60bc2dad5dc3ab46a8a41e21c15f5c9b52b26873069/pillow-11.3.0-cp39-cp39-manylinux2014_x86_64.manylinux_2_17_x86_64.whl", hash = "sha256:6359a3bc43f57d5b375d1ad54a0074318a0844d11b76abccf478c37c986d3cfc", size = 7626020 },
    { url = "https://files.pythonhosted.org/packages/63/dd/f296c27ffba447bfad76c6a0c44c1ea97a90cb9472b9304c94a732e8dbfb/pillow-11.3.0-cp39-cp39-manylinux_2_27_aarch64.manylinux_2_28_aarch64.whl", hash = "sha256:092c80c76635f5ecb10f3f83d76716165c96f5229addbd1ec2bdbbda7d496e06", size = 5956732 },
    { url = "https://files.pythonhosted.org/packages/a5/a0/98a3630f0b57f77bae67716562513d3032ae70414fcaf02750279c389a9e/pillow-11.3.0-cp39-cp39-manylinux_2_27_x86_64.manylinux_2_28_x86_64.whl", hash = "sha256:cadc9e0ea0a2431124cde7e1697106471fc4c1da01530e679b2391c37d3fbb3a", size = 6624404 },
    { url = "https://files.pythonhosted.org/packages/de/e6/83dfba5646a290edd9a21964da07674409e410579c341fc5b8f7abd81620/pillow-11.3.0-cp39-cp39-musllinux_1_2_aarch64.whl", hash = "sha256:6a418691000f2a418c9135a7cf0d797c1bb7d9a485e61fe8e7722845b95ef978", size = 6067760 },
    { url = "https://files.pythonhosted.org/packages/bc/41/15ab268fe6ee9a2bc7391e2bbb20a98d3974304ab1a406a992dcb297a370/pillow-11.3.0-cp39-cp39-musllinux_1_2_x86_64.whl", hash = "sha256:97afb3a00b65cc0804d1c7abddbf090a81eaac02768af58cbdcaaa0a931e0b6d", size = 6700534 },
    { url = "https://files.pythonhosted.org/packages/64/79/6d4f638b288300bed727ff29f2a3cb63db054b33518a95f27724915e3fbc/pillow-11.3.0-cp39-cp39-win32.whl", hash = "sha256:ea944117a7974ae78059fcc1800e5d3295172bb97035c0c1d9345fca1419da71", size = 6277091 },
    { url = "https://files.pythonhosted.org/packages/46/05/4106422f45a05716fd34ed21763f8ec182e8ea00af6e9cb05b93a247361a/pillow-11.3.0-cp39-cp39-win_amd64.whl", hash = "sha256:e5c5858ad8ec655450a7c7df532e9842cf8df7cc349df7225c60d5d348c8aada", size = 6986091 },
    { url = "https://files.pythonhosted.org/packages/63/c6/287fd55c2c12761d0591549d48885187579b7c257bef0c6660755b0b59ae/pillow-11.3.0-cp39-cp39-win_arm64.whl", hash = "sha256:6abdbfd3aea42be05702a8dd98832329c167ee84400a1d1f61ab11437f1717eb", size = 2422632 },
    { url = "https://files.pythonhosted.org/packages/6f/8b/209bd6b62ce8367f47e68a218bffac88888fdf2c9fcf1ecadc6c3ec1ebc7/pillow-11.3.0-pp310-pypy310_pp73-macosx_10_15_x86_64.whl", hash = "sha256:3cee80663f29e3843b68199b9d6f4f54bd1d4a6b59bdd91bceefc51238bcb967", size = 5270556 },
    { url = "https://files.pythonhosted.org/packages/2e/e6/231a0b76070c2cfd9e260a7a5b504fb72da0a95279410fa7afd99d9751d6/pillow-11.3.0-pp310-pypy310_pp73-macosx_11_0_arm64.whl", hash = "sha256:b5f56c3f344f2ccaf0dd875d3e180f631dc60a51b314295a3e681fe8cf851fbe", size = 4654625 },
    { url = "https://files.pythonhosted.org/packages/13/f4/10cf94fda33cb12765f2397fc285fa6d8eb9c29de7f3185165b702fc7386/pillow-11.3.0-pp310-pypy310_pp73-manylinux2014_aarch64.manylinux_2_17_aarch64.whl", hash = "sha256:e67d793d180c9df62f1f40aee3accca4829d3794c95098887edc18af4b8b780c", size = 4874207 },
    { url = "https://files.pythonhosted.org/packages/72/c9/583821097dc691880c92892e8e2d41fe0a5a3d6021f4963371d2f6d57250/pillow-11.3.0-pp310-pypy310_pp73-manylinux2014_x86_64.manylinux_2_17_x86_64.whl", hash = "sha256:d000f46e2917c705e9fb93a3606ee4a819d1e3aa7a9b442f6444f07e77cf5e25", size = 6583939 },
    { url = "https://files.pythonhosted.org/packages/3b/8e/5c9d410f9217b12320efc7c413e72693f48468979a013ad17fd690397b9a/pillow-11.3.0-pp310-pypy310_pp73-manylinux_2_27_aarch64.manylinux_2_28_aarch64.whl", hash = "sha256:527b37216b6ac3a12d7838dc3bd75208ec57c1c6d11ef01902266a5a0c14fc27", size = 4957166 },
    { url = "https://files.pythonhosted.org/packages/62/bb/78347dbe13219991877ffb3a91bf09da8317fbfcd4b5f9140aeae020ad71/pillow-11.3.0-pp310-pypy310_pp73-manylinux_2_27_x86_64.manylinux_2_28_x86_64.whl", hash = "sha256:be5463ac478b623b9dd3937afd7fb7ab3d79dd290a28e2b6df292dc75063eb8a", size = 5581482 },
    { url = "https://files.pythonhosted.org/packages/d9/28/1000353d5e61498aaeaaf7f1e4b49ddb05f2c6575f9d4f9f914a3538b6e1/pillow-11.3.0-pp310-pypy310_pp73-win_amd64.whl", hash = "sha256:8dc70ca24c110503e16918a658b869019126ecfe03109b754c402daff12b3d9f", size = 6984596 },
    { url = "https://files.pythonhosted.org/packages/9e/e3/6fa84033758276fb31da12e5fb66ad747ae83b93c67af17f8c6ff4cc8f34/pillow-11.3.0-pp311-pypy311_pp73-macosx_10_15_x86_64.whl", hash = "sha256:7c8ec7a017ad1bd562f93dbd8505763e688d388cde6e4a010ae1486916e713e6", size = 5270566 },
    { url = "https://files.pythonhosted.org/packages/5b/ee/e8d2e1ab4892970b561e1ba96cbd59c0d28cf66737fc44abb2aec3795a4e/pillow-11.3.0-pp311-pypy311_pp73-macosx_11_0_arm64.whl", hash = "sha256:9ab6ae226de48019caa8074894544af5b53a117ccb9d3b3dcb2871464c829438", size = 4654618 },
    { url = "https://files.pythonhosted.org/packages/f2/6d/17f80f4e1f0761f02160fc433abd4109fa1548dcfdca46cfdadaf9efa565/pillow-11.3.0-pp311-pypy311_pp73-manylinux2014_aarch64.manylinux_2_17_aarch64.whl", hash = "sha256:fe27fb049cdcca11f11a7bfda64043c37b30e6b91f10cb5bab275806c32f6ab3", size = 4874248 },
    { url = "https://files.pythonhosted.org/packages/de/5f/c22340acd61cef960130585bbe2120e2fd8434c214802f07e8c03596b17e/pillow-11.3.0-pp311-pypy311_pp73-manylinux2014_x86_64.manylinux_2_17_x86_64.whl", hash = "sha256:465b9e8844e3c3519a983d58b80be3f668e2a7a5db97f2784e7079fbc9f9822c", size = 6583963 },
    { url = "https://files.pythonhosted.org/packages/31/5e/03966aedfbfcbb4d5f8aa042452d3361f325b963ebbadddac05b122e47dd/pillow-11.3.0-pp311-pypy311_pp73-manylinux_2_27_aarch64.manylinux_2_28_aarch64.whl", hash = "sha256:5418b53c0d59b3824d05e029669efa023bbef0f3e92e75ec8428f3799487f361", size = 4957170 },
    { url = "https://files.pythonhosted.org/packages/cc/2d/e082982aacc927fc2cab48e1e731bdb1643a1406acace8bed0900a61464e/pillow-11.3.0-pp311-pypy311_pp73-manylinux_2_27_x86_64.manylinux_2_28_x86_64.whl", hash = "sha256:504b6f59505f08ae014f724b6207ff6222662aab5cc9542577fb084ed0676ac7", size = 5581505 },
    { url = "https://files.pythonhosted.org/packages/34/e7/ae39f538fd6844e982063c3a5e4598b8ced43b9633baa3a85ef33af8c05c/pillow-11.3.0-pp311-pypy311_pp73-win_amd64.whl", hash = "sha256:c84d689db21a1c397d001aa08241044aa2069e7587b398c8cc63020390b1c1b8", size = 6984598 },
]

[[package]]
name = "platformdirs"
version = "4.3.8"
source = { registry = "https://pypi.org/simple" }
sdist = { url = "https://files.pythonhosted.org/packages/fe/8b/3c73abc9c759ecd3f1f7ceff6685840859e8070c4d947c93fae71f6a0bf2/platformdirs-4.3.8.tar.gz", hash = "sha256:3d512d96e16bcb959a814c9f348431070822a6496326a4be0911c40b5a74c2bc", size = 21362 }
wheels = [
    { url = "https://files.pythonhosted.org/packages/fe/39/979e8e21520d4e47a0bbe349e2713c0aac6f3d853d0e5b34d76206c439aa/platformdirs-4.3.8-py3-none-any.whl", hash = "sha256:ff7059bb7eb1179e2685604f4aaf157cfd9535242bd23742eadc3c13542139b4", size = 18567 },
]

[[package]]
name = "pluggy"
version = "1.6.0"
source = { registry = "https://pypi.org/simple" }
sdist = { url = "https://files.pythonhosted.org/packages/f9/e2/3e91f31a7d2b083fe6ef3fa267035b518369d9511ffab804f839851d2779/pluggy-1.6.0.tar.gz", hash = "sha256:7dcc130b76258d33b90f61b658791dede3486c3e6bfb003ee5c9bfb396dd22f3", size = 69412 }
wheels = [
    { url = "https://files.pythonhosted.org/packages/54/20/4d324d65cc6d9205fabedc306948156824eb9f0ee1633355a8f7ec5c66bf/pluggy-1.6.0-py3-none-any.whl", hash = "sha256:e920276dd6813095e9377c0bc5566d94c932c33b27a3e3945d8389c374dd4746", size = 20538 },
]

[[package]]
name = "protobuf"
version = "3.20.3"
source = { registry = "https://pypi.org/simple" }
sdist = { url = "https://files.pythonhosted.org/packages/55/5b/e3d951e34f8356e5feecacd12a8e3b258a1da6d9a03ad1770f28925f29bc/protobuf-3.20.3.tar.gz", hash = "sha256:2e3427429c9cffebf259491be0af70189607f365c2f41c7c3764af6f337105f2", size = 216768 }
wheels = [
    { url = "https://files.pythonhosted.org/packages/28/55/b80e8567ec327c060fa39b242392e25690c8899c489ecd7bb65b46b7bb55/protobuf-3.20.3-cp310-cp310-manylinux2014_aarch64.whl", hash = "sha256:f4bd856d702e5b0d96a00ec6b307b0f51c1982c2bf9c0052cf9019e9a544ba99", size = 918427 },
    { url = "https://files.pythonhosted.org/packages/31/be/80a9c6f16dfa4d41be3edbe655349778ae30882407fa8275eb46b4d34854/protobuf-3.20.3-cp310-cp310-manylinux_2_12_x86_64.manylinux2010_x86_64.whl", hash = "sha256:9aae4406ea63d825636cc11ffb34ad3379335803216ee3a856787bcf5ccc751e", size = 1051042 },
    { url = "https://files.pythonhosted.org/packages/db/96/948d3fcc1fa816e7ae1d27af59b9d8c5c5e582f3994fd14394f31da95b99/protobuf-3.20.3-cp310-cp310-win32.whl", hash = "sha256:28545383d61f55b57cf4df63eebd9827754fd2dc25f80c5253f9184235db242c", size = 780167 },
    { url = "https://files.pythonhosted.org/packages/6f/5e/fc6feb366b0a9f28e0a2de3b062667c521cd9517d4ff55077b8f351ba2f3/protobuf-3.20.3-cp310-cp310-win_amd64.whl", hash = "sha256:67a3598f0a2dcbc58d02dd1928544e7d88f764b47d4a286202913f0b2801c2e7", size = 904029 },
    { url = "https://files.pythonhosted.org/packages/00/e7/d23c439c55c90ae2e52184363162f7079ca3e7d86205b411d4e9dc266f81/protobuf-3.20.3-cp39-cp39-macosx_10_9_x86_64.whl", hash = "sha256:398a9e0c3eaceb34ec1aee71894ca3299605fa8e761544934378bbc6c97de23b", size = 982826 },
    { url = "https://files.pythonhosted.org/packages/99/25/5825472ecd911f4ac2ac4e9ab039a48b6d03874e2add92fb633e080bf3eb/protobuf-3.20.3-cp39-cp39-manylinux2014_aarch64.whl", hash = "sha256:bf01b5720be110540be4286e791db73f84a2b721072a3711efff6c324cdf074b", size = 918423 },
    { url = "https://files.pythonhosted.org/packages/c7/df/ec3ecb8c940b36121c7b77c10acebf3d1c736498aa2f1fe3b6231ee44e76/protobuf-3.20.3-cp39-cp39-manylinux_2_5_x86_64.manylinux1_x86_64.whl", hash = "sha256:daa564862dd0d39c00f8086f88700fdbe8bc717e993a21e90711acfed02f2402", size = 1019250 },
    { url = "https://files.pythonhosted.org/packages/36/8b/433071fed0058322090a55021bdc8da76d16c7bc9823f5795797803dd6d0/protobuf-3.20.3-cp39-cp39-win32.whl", hash = "sha256:819559cafa1a373b7096a482b504ae8a857c89593cf3a25af743ac9ecbd23480", size = 780270 },
    { url = "https://files.pythonhosted.org/packages/11/a5/e52b731415ad6ef3d841e9e6e337a690249e800cc7c06f0749afab26348c/protobuf-3.20.3-cp39-cp39-win_amd64.whl", hash = "sha256:03038ac1cfbc41aa21f6afcbcd357281d7521b4157926f30ebecc8d4ea59dcb7", size = 904215 },
    { url = "https://files.pythonhosted.org/packages/8d/14/619e24a4c70df2901e1f4dbc50a6291eb63a759172558df326347dce1f0d/protobuf-3.20.3-py2.py3-none-any.whl", hash = "sha256:a7ca6d488aa8ff7f329d4c545b2dbad8ac31464f1d8b1c87ad1346717731e4db", size = 162128 },
]

[[package]]
name = "pyasn1"
version = "0.6.1"
source = { registry = "https://pypi.org/simple" }
sdist = { url = "https://files.pythonhosted.org/packages/ba/e9/01f1a64245b89f039897cb0130016d79f77d52669aae6ee7b159a6c4c018/pyasn1-0.6.1.tar.gz", hash = "sha256:6f580d2bdd84365380830acf45550f2511469f673cb4a5ae3857a3170128b034", size = 145322 }
wheels = [
    { url = "https://files.pythonhosted.org/packages/c8/f1/d6a797abb14f6283c0ddff96bbdd46937f64122b8c925cab503dd37f8214/pyasn1-0.6.1-py3-none-any.whl", hash = "sha256:0d632f46f2ba09143da3a8afe9e33fb6f92fa2320ab7e886e2d0f7672af84629", size = 83135 },
]

[[package]]
name = "pycparser"
version = "2.22"
source = { registry = "https://pypi.org/simple" }
sdist = { url = "https://files.pythonhosted.org/packages/1d/b2/31537cf4b1ca988837256c910a668b553fceb8f069bedc4b1c826024b52c/pycparser-2.22.tar.gz", hash = "sha256:491c8be9c040f5390f5bf44a5b07752bd07f56edf992381b05c701439eec10f6", size = 172736 }
wheels = [
    { url = "https://files.pythonhosted.org/packages/13/a3/a812df4e2dd5696d1f351d58b8fe16a405b234ad2886a0dab9183fb78109/pycparser-2.22-py3-none-any.whl", hash = "sha256:c3702b6d3dd8c7abc1afa565d7e63d53a1d0bd86cdc24edd75470f4de499cfcc", size = 117552 },
]

[[package]]
name = "pydantic"
version = "2.11.7"
source = { registry = "https://pypi.org/simple" }
dependencies = [
    { name = "annotated-types" },
    { name = "pydantic-core" },
    { name = "typing-extensions" },
    { name = "typing-inspection" },
]
sdist = { url = "https://files.pythonhosted.org/packages/00/dd/4325abf92c39ba8623b5af936ddb36ffcfe0beae70405d456ab1fb2f5b8c/pydantic-2.11.7.tar.gz", hash = "sha256:d989c3c6cb79469287b1569f7447a17848c998458d49ebe294e975b9baf0f0db", size = 788350 }
wheels = [
    { url = "https://files.pythonhosted.org/packages/6a/c0/ec2b1c8712ca690e5d61979dee872603e92b8a32f94cc1b72d53beab008a/pydantic-2.11.7-py3-none-any.whl", hash = "sha256:dde5df002701f6de26248661f6835bbe296a47bf73990135c7d07ce741b9623b", size = 444782 },
]

[[package]]
name = "pydantic-core"
version = "2.33.2"
source = { registry = "https://pypi.org/simple" }
dependencies = [
    { name = "typing-extensions" },
]
sdist = { url = "https://files.pythonhosted.org/packages/ad/88/5f2260bdfae97aabf98f1778d43f69574390ad787afb646292a638c923d4/pydantic_core-2.33.2.tar.gz", hash = "sha256:7cb8bc3605c29176e1b105350d2e6474142d7c1bd1d9327c4a9bdb46bf827acc", size = 435195 }
wheels = [
    { url = "https://files.pythonhosted.org/packages/e5/92/b31726561b5dae176c2d2c2dc43a9c5bfba5d32f96f8b4c0a600dd492447/pydantic_core-2.33.2-cp310-cp310-macosx_10_12_x86_64.whl", hash = "sha256:2b3d326aaef0c0399d9afffeb6367d5e26ddc24d351dbc9c636840ac355dc5d8", size = 2028817 },
    { url = "https://files.pythonhosted.org/packages/a3/44/3f0b95fafdaca04a483c4e685fe437c6891001bf3ce8b2fded82b9ea3aa1/pydantic_core-2.33.2-cp310-cp310-macosx_11_0_arm64.whl", hash = "sha256:0e5b2671f05ba48b94cb90ce55d8bdcaaedb8ba00cc5359f6810fc918713983d", size = 1861357 },
    { url = "https://files.pythonhosted.org/packages/30/97/e8f13b55766234caae05372826e8e4b3b96e7b248be3157f53237682e43c/pydantic_core-2.33.2-cp310-cp310-manylinux_2_17_aarch64.manylinux2014_aarch64.whl", hash = "sha256:0069c9acc3f3981b9ff4cdfaf088e98d83440a4c7ea1bc07460af3d4dc22e72d", size = 1898011 },
    { url = "https://files.pythonhosted.org/packages/9b/a3/99c48cf7bafc991cc3ee66fd544c0aae8dc907b752f1dad2d79b1b5a471f/pydantic_core-2.33.2-cp310-cp310-manylinux_2_17_armv7l.manylinux2014_armv7l.whl", hash = "sha256:d53b22f2032c42eaaf025f7c40c2e3b94568ae077a606f006d206a463bc69572", size = 1982730 },
    { url = "https://files.pythonhosted.org/packages/de/8e/a5b882ec4307010a840fb8b58bd9bf65d1840c92eae7534c7441709bf54b/pydantic_core-2.33.2-cp310-cp310-manylinux_2_17_ppc64le.manylinux2014_ppc64le.whl", hash = "sha256:0405262705a123b7ce9f0b92f123334d67b70fd1f20a9372b907ce1080c7ba02", size = 2136178 },
    { url = "https://files.pythonhosted.org/packages/e4/bb/71e35fc3ed05af6834e890edb75968e2802fe98778971ab5cba20a162315/pydantic_core-2.33.2-cp310-cp310-manylinux_2_17_s390x.manylinux2014_s390x.whl", hash = "sha256:4b25d91e288e2c4e0662b8038a28c6a07eaac3e196cfc4ff69de4ea3db992a1b", size = 2736462 },
    { url = "https://files.pythonhosted.org/packages/31/0d/c8f7593e6bc7066289bbc366f2235701dcbebcd1ff0ef8e64f6f239fb47d/pydantic_core-2.33.2-cp310-cp310-manylinux_2_17_x86_64.manylinux2014_x86_64.whl", hash = "sha256:6bdfe4b3789761f3bcb4b1ddf33355a71079858958e3a552f16d5af19768fef2", size = 2005652 },
    { url = "https://files.pythonhosted.org/packages/d2/7a/996d8bd75f3eda405e3dd219ff5ff0a283cd8e34add39d8ef9157e722867/pydantic_core-2.33.2-cp310-cp310-manylinux_2_5_i686.manylinux1_i686.whl", hash = "sha256:efec8db3266b76ef9607c2c4c419bdb06bf335ae433b80816089ea7585816f6a", size = 2113306 },
    { url = "https://files.pythonhosted.org/packages/ff/84/daf2a6fb2db40ffda6578a7e8c5a6e9c8affb251a05c233ae37098118788/pydantic_core-2.33.2-cp310-cp310-musllinux_1_1_aarch64.whl", hash = "sha256:031c57d67ca86902726e0fae2214ce6770bbe2f710dc33063187a68744a5ecac", size = 2073720 },
    { url = "https://files.pythonhosted.org/packages/77/fb/2258da019f4825128445ae79456a5499c032b55849dbd5bed78c95ccf163/pydantic_core-2.33.2-cp310-cp310-musllinux_1_1_armv7l.whl", hash = "sha256:f8de619080e944347f5f20de29a975c2d815d9ddd8be9b9b7268e2e3ef68605a", size = 2244915 },
    { url = "https://files.pythonhosted.org/packages/d8/7a/925ff73756031289468326e355b6fa8316960d0d65f8b5d6b3a3e7866de7/pydantic_core-2.33.2-cp310-cp310-musllinux_1_1_x86_64.whl", hash = "sha256:73662edf539e72a9440129f231ed3757faab89630d291b784ca99237fb94db2b", size = 2241884 },
    { url = "https://files.pythonhosted.org/packages/0b/b0/249ee6d2646f1cdadcb813805fe76265745c4010cf20a8eba7b0e639d9b2/pydantic_core-2.33.2-cp310-cp310-win32.whl", hash = "sha256:0a39979dcbb70998b0e505fb1556a1d550a0781463ce84ebf915ba293ccb7e22", size = 1910496 },
    { url = "https://files.pythonhosted.org/packages/66/ff/172ba8f12a42d4b552917aa65d1f2328990d3ccfc01d5b7c943ec084299f/pydantic_core-2.33.2-cp310-cp310-win_amd64.whl", hash = "sha256:b0379a2b24882fef529ec3b4987cb5d003b9cda32256024e6fe1586ac45fc640", size = 1955019 },
    { url = "https://files.pythonhosted.org/packages/3f/8d/71db63483d518cbbf290261a1fc2839d17ff89fce7089e08cad07ccfce67/pydantic_core-2.33.2-cp311-cp311-macosx_10_12_x86_64.whl", hash = "sha256:4c5b0a576fb381edd6d27f0a85915c6daf2f8138dc5c267a57c08a62900758c7", size = 2028584 },
    { url = "https://files.pythonhosted.org/packages/24/2f/3cfa7244ae292dd850989f328722d2aef313f74ffc471184dc509e1e4e5a/pydantic_core-2.33.2-cp311-cp311-macosx_11_0_arm64.whl", hash = "sha256:e799c050df38a639db758c617ec771fd8fb7a5f8eaaa4b27b101f266b216a246", size = 1855071 },
    { url = "https://files.pythonhosted.org/packages/b3/d3/4ae42d33f5e3f50dd467761304be2fa0a9417fbf09735bc2cce003480f2a/pydantic_core-2.33.2-cp311-cp311-manylinux_2_17_aarch64.manylinux2014_aarch64.whl", hash = "sha256:dc46a01bf8d62f227d5ecee74178ffc448ff4e5197c756331f71efcc66dc980f", size = 1897823 },
    { url = "https://files.pythonhosted.org/packages/f4/f3/aa5976e8352b7695ff808599794b1fba2a9ae2ee954a3426855935799488/pydantic_core-2.33.2-cp311-cp311-manylinux_2_17_armv7l.manylinux2014_armv7l.whl", hash = "sha256:a144d4f717285c6d9234a66778059f33a89096dfb9b39117663fd8413d582dcc", size = 1983792 },
    { url = "https://files.pythonhosted.org/packages/d5/7a/cda9b5a23c552037717f2b2a5257e9b2bfe45e687386df9591eff7b46d28/pydantic_core-2.33.2-cp311-cp311-manylinux_2_17_ppc64le.manylinux2014_ppc64le.whl", hash = "sha256:73cf6373c21bc80b2e0dc88444f41ae60b2f070ed02095754eb5a01df12256de", size = 2136338 },
    { url = "https://files.pythonhosted.org/packages/2b/9f/b8f9ec8dd1417eb9da784e91e1667d58a2a4a7b7b34cf4af765ef663a7e5/pydantic_core-2.33.2-cp311-cp311-manylinux_2_17_s390x.manylinux2014_s390x.whl", hash = "sha256:3dc625f4aa79713512d1976fe9f0bc99f706a9dee21dfd1810b4bbbf228d0e8a", size = 2730998 },
    { url = "https://files.pythonhosted.org/packages/47/bc/cd720e078576bdb8255d5032c5d63ee5c0bf4b7173dd955185a1d658c456/pydantic_core-2.33.2-cp311-cp311-manylinux_2_17_x86_64.manylinux2014_x86_64.whl", hash = "sha256:881b21b5549499972441da4758d662aeea93f1923f953e9cbaff14b8b9565aef", size = 2003200 },
    { url = "https://files.pythonhosted.org/packages/ca/22/3602b895ee2cd29d11a2b349372446ae9727c32e78a94b3d588a40fdf187/pydantic_core-2.33.2-cp311-cp311-manylinux_2_5_i686.manylinux1_i686.whl", hash = "sha256:bdc25f3681f7b78572699569514036afe3c243bc3059d3942624e936ec93450e", size = 2113890 },
    { url = "https://files.pythonhosted.org/packages/ff/e6/e3c5908c03cf00d629eb38393a98fccc38ee0ce8ecce32f69fc7d7b558a7/pydantic_core-2.33.2-cp311-cp311-musllinux_1_1_aarch64.whl", hash = "sha256:fe5b32187cbc0c862ee201ad66c30cf218e5ed468ec8dc1cf49dec66e160cc4d", size = 2073359 },
    { url = "https://files.pythonhosted.org/packages/12/e7/6a36a07c59ebefc8777d1ffdaf5ae71b06b21952582e4b07eba88a421c79/pydantic_core-2.33.2-cp311-cp311-musllinux_1_1_armv7l.whl", hash = "sha256:bc7aee6f634a6f4a95676fcb5d6559a2c2a390330098dba5e5a5f28a2e4ada30", size = 2245883 },
    { url = "https://files.pythonhosted.org/packages/16/3f/59b3187aaa6cc0c1e6616e8045b284de2b6a87b027cce2ffcea073adf1d2/pydantic_core-2.33.2-cp311-cp311-musllinux_1_1_x86_64.whl", hash = "sha256:235f45e5dbcccf6bd99f9f472858849f73d11120d76ea8707115415f8e5ebebf", size = 2241074 },
    { url = "https://files.pythonhosted.org/packages/e0/ed/55532bb88f674d5d8f67ab121a2a13c385df382de2a1677f30ad385f7438/pydantic_core-2.33.2-cp311-cp311-win32.whl", hash = "sha256:6368900c2d3ef09b69cb0b913f9f8263b03786e5b2a387706c5afb66800efd51", size = 1910538 },
    { url = "https://files.pythonhosted.org/packages/fe/1b/25b7cccd4519c0b23c2dd636ad39d381abf113085ce4f7bec2b0dc755eb1/pydantic_core-2.33.2-cp311-cp311-win_amd64.whl", hash = "sha256:1e063337ef9e9820c77acc768546325ebe04ee38b08703244c1309cccc4f1bab", size = 1952909 },
    { url = "https://files.pythonhosted.org/packages/49/a9/d809358e49126438055884c4366a1f6227f0f84f635a9014e2deb9b9de54/pydantic_core-2.33.2-cp311-cp311-win_arm64.whl", hash = "sha256:6b99022f1d19bc32a4c2a0d544fc9a76e3be90f0b3f4af413f87d38749300e65", size = 1897786 },
    { url = "https://files.pythonhosted.org/packages/18/8a/2b41c97f554ec8c71f2a8a5f85cb56a8b0956addfe8b0efb5b3d77e8bdc3/pydantic_core-2.33.2-cp312-cp312-macosx_10_12_x86_64.whl", hash = "sha256:a7ec89dc587667f22b6a0b6579c249fca9026ce7c333fc142ba42411fa243cdc", size = 2009000 },
    { url = "https://files.pythonhosted.org/packages/a1/02/6224312aacb3c8ecbaa959897af57181fb6cf3a3d7917fd44d0f2917e6f2/pydantic_core-2.33.2-cp312-cp312-macosx_11_0_arm64.whl", hash = "sha256:3c6db6e52c6d70aa0d00d45cdb9b40f0433b96380071ea80b09277dba021ddf7", size = 1847996 },
    { url = "https://files.pythonhosted.org/packages/d6/46/6dcdf084a523dbe0a0be59d054734b86a981726f221f4562aed313dbcb49/pydantic_core-2.33.2-cp312-cp312-manylinux_2_17_aarch64.manylinux2014_aarch64.whl", hash = "sha256:4e61206137cbc65e6d5256e1166f88331d3b6238e082d9f74613b9b765fb9025", size = 1880957 },
    { url = "https://files.pythonhosted.org/packages/ec/6b/1ec2c03837ac00886ba8160ce041ce4e325b41d06a034adbef11339ae422/pydantic_core-2.33.2-cp312-cp312-manylinux_2_17_armv7l.manylinux2014_armv7l.whl", hash = "sha256:eb8c529b2819c37140eb51b914153063d27ed88e3bdc31b71198a198e921e011", size = 1964199 },
    { url = "https://files.pythonhosted.org/packages/2d/1d/6bf34d6adb9debd9136bd197ca72642203ce9aaaa85cfcbfcf20f9696e83/pydantic_core-2.33.2-cp312-cp312-manylinux_2_17_ppc64le.manylinux2014_ppc64le.whl", hash = "sha256:c52b02ad8b4e2cf14ca7b3d918f3eb0ee91e63b3167c32591e57c4317e134f8f", size = 2120296 },
    { url = "https://files.pythonhosted.org/packages/e0/94/2bd0aaf5a591e974b32a9f7123f16637776c304471a0ab33cf263cf5591a/pydantic_core-2.33.2-cp312-cp312-manylinux_2_17_s390x.manylinux2014_s390x.whl", hash = "sha256:96081f1605125ba0855dfda83f6f3df5ec90c61195421ba72223de35ccfb2f88", size = 2676109 },
    { url = "https://files.pythonhosted.org/packages/f9/41/4b043778cf9c4285d59742281a769eac371b9e47e35f98ad321349cc5d61/pydantic_core-2.33.2-cp312-cp312-manylinux_2_17_x86_64.manylinux2014_x86_64.whl", hash = "sha256:8f57a69461af2a5fa6e6bbd7a5f60d3b7e6cebb687f55106933188e79ad155c1", size = 2002028 },
    { url = "https://files.pythonhosted.org/packages/cb/d5/7bb781bf2748ce3d03af04d5c969fa1308880e1dca35a9bd94e1a96a922e/pydantic_core-2.33.2-cp312-cp312-manylinux_2_5_i686.manylinux1_i686.whl", hash = "sha256:572c7e6c8bb4774d2ac88929e3d1f12bc45714ae5ee6d9a788a9fb35e60bb04b", size = 2100044 },
    { url = "https://files.pythonhosted.org/packages/fe/36/def5e53e1eb0ad896785702a5bbfd25eed546cdcf4087ad285021a90ed53/pydantic_core-2.33.2-cp312-cp312-musllinux_1_1_aarch64.whl", hash = "sha256:db4b41f9bd95fbe5acd76d89920336ba96f03e149097365afe1cb092fceb89a1", size = 2058881 },
    { url = "https://files.pythonhosted.org/packages/01/6c/57f8d70b2ee57fc3dc8b9610315949837fa8c11d86927b9bb044f8705419/pydantic_core-2.33.2-cp312-cp312-musllinux_1_1_armv7l.whl", hash = "sha256:fa854f5cf7e33842a892e5c73f45327760bc7bc516339fda888c75ae60edaeb6", size = 2227034 },
    { url = "https://files.pythonhosted.org/packages/27/b9/9c17f0396a82b3d5cbea4c24d742083422639e7bb1d5bf600e12cb176a13/pydantic_core-2.33.2-cp312-cp312-musllinux_1_1_x86_64.whl", hash = "sha256:5f483cfb75ff703095c59e365360cb73e00185e01aaea067cd19acffd2ab20ea", size = 2234187 },
    { url = "https://files.pythonhosted.org/packages/b0/6a/adf5734ffd52bf86d865093ad70b2ce543415e0e356f6cacabbc0d9ad910/pydantic_core-2.33.2-cp312-cp312-win32.whl", hash = "sha256:9cb1da0f5a471435a7bc7e439b8a728e8b61e59784b2af70d7c169f8dd8ae290", size = 1892628 },
    { url = "https://files.pythonhosted.org/packages/43/e4/5479fecb3606c1368d496a825d8411e126133c41224c1e7238be58b87d7e/pydantic_core-2.33.2-cp312-cp312-win_amd64.whl", hash = "sha256:f941635f2a3d96b2973e867144fde513665c87f13fe0e193c158ac51bfaaa7b2", size = 1955866 },
    { url = "https://files.pythonhosted.org/packages/0d/24/8b11e8b3e2be9dd82df4b11408a67c61bb4dc4f8e11b5b0fc888b38118b5/pydantic_core-2.33.2-cp312-cp312-win_arm64.whl", hash = "sha256:cca3868ddfaccfbc4bfb1d608e2ccaaebe0ae628e1416aeb9c4d88c001bb45ab", size = 1888894 },
    { url = "https://files.pythonhosted.org/packages/46/8c/99040727b41f56616573a28771b1bfa08a3d3fe74d3d513f01251f79f172/pydantic_core-2.33.2-cp313-cp313-macosx_10_12_x86_64.whl", hash = "sha256:1082dd3e2d7109ad8b7da48e1d4710c8d06c253cbc4a27c1cff4fbcaa97a9e3f", size = 2015688 },
    { url = "https://files.pythonhosted.org/packages/3a/cc/5999d1eb705a6cefc31f0b4a90e9f7fc400539b1a1030529700cc1b51838/pydantic_core-2.33.2-cp313-cp313-macosx_11_0_arm64.whl", hash = "sha256:f517ca031dfc037a9c07e748cefd8d96235088b83b4f4ba8939105d20fa1dcd6", size = 1844808 },
    { url = "https://files.pythonhosted.org/packages/6f/5e/a0a7b8885c98889a18b6e376f344da1ef323d270b44edf8174d6bce4d622/pydantic_core-2.33.2-cp313-cp313-manylinux_2_17_aarch64.manylinux2014_aarch64.whl", hash = "sha256:0a9f2c9dd19656823cb8250b0724ee9c60a82f3cdf68a080979d13092a3b0fef", size = 1885580 },
    { url = "https://files.pythonhosted.org/packages/3b/2a/953581f343c7d11a304581156618c3f592435523dd9d79865903272c256a/pydantic_core-2.33.2-cp313-cp313-manylinux_2_17_armv7l.manylinux2014_armv7l.whl", hash = "sha256:2b0a451c263b01acebe51895bfb0e1cc842a5c666efe06cdf13846c7418caa9a", size = 1973859 },
    { url = "https://files.pythonhosted.org/packages/e6/55/f1a813904771c03a3f97f676c62cca0c0a4138654107c1b61f19c644868b/pydantic_core-2.33.2-cp313-cp313-manylinux_2_17_ppc64le.manylinux2014_ppc64le.whl", hash = "sha256:1ea40a64d23faa25e62a70ad163571c0b342b8bf66d5fa612ac0dec4f069d916", size = 2120810 },
    { url = "https://files.pythonhosted.org/packages/aa/c3/053389835a996e18853ba107a63caae0b9deb4a276c6b472931ea9ae6e48/pydantic_core-2.33.2-cp313-cp313-manylinux_2_17_s390x.manylinux2014_s390x.whl", hash = "sha256:0fb2d542b4d66f9470e8065c5469ec676978d625a8b7a363f07d9a501a9cb36a", size = 2676498 },
    { url = "https://files.pythonhosted.org/packages/eb/3c/f4abd740877a35abade05e437245b192f9d0ffb48bbbbd708df33d3cda37/pydantic_core-2.33.2-cp313-cp313-manylinux_2_17_x86_64.manylinux2014_x86_64.whl", hash = "sha256:9fdac5d6ffa1b5a83bca06ffe7583f5576555e6c8b3a91fbd25ea7780f825f7d", size = 2000611 },
    { url = "https://files.pythonhosted.org/packages/59/a7/63ef2fed1837d1121a894d0ce88439fe3e3b3e48c7543b2a4479eb99c2bd/pydantic_core-2.33.2-cp313-cp313-manylinux_2_5_i686.manylinux1_i686.whl", hash = "sha256:04a1a413977ab517154eebb2d326da71638271477d6ad87a769102f7c2488c56", size = 2107924 },
    { url = "https://files.pythonhosted.org/packages/04/8f/2551964ef045669801675f1cfc3b0d74147f4901c3ffa42be2ddb1f0efc4/pydantic_core-2.33.2-cp313-cp313-musllinux_1_1_aarch64.whl", hash = "sha256:c8e7af2f4e0194c22b5b37205bfb293d166a7344a5b0d0eaccebc376546d77d5", size = 2063196 },
    { url = "https://files.pythonhosted.org/packages/26/bd/d9602777e77fc6dbb0c7db9ad356e9a985825547dce5ad1d30ee04903918/pydantic_core-2.33.2-cp313-cp313-musllinux_1_1_armv7l.whl", hash = "sha256:5c92edd15cd58b3c2d34873597a1e20f13094f59cf88068adb18947df5455b4e", size = 2236389 },
    { url = "https://files.pythonhosted.org/packages/42/db/0e950daa7e2230423ab342ae918a794964b053bec24ba8af013fc7c94846/pydantic_core-2.33.2-cp313-cp313-musllinux_1_1_x86_64.whl", hash = "sha256:65132b7b4a1c0beded5e057324b7e16e10910c106d43675d9bd87d4f38dde162", size = 2239223 },
    { url = "https://files.pythonhosted.org/packages/58/4d/4f937099c545a8a17eb52cb67fe0447fd9a373b348ccfa9a87f141eeb00f/pydantic_core-2.33.2-cp313-cp313-win32.whl", hash = "sha256:52fb90784e0a242bb96ec53f42196a17278855b0f31ac7c3cc6f5c1ec4811849", size = 1900473 },
    { url = "https://files.pythonhosted.org/packages/a0/75/4a0a9bac998d78d889def5e4ef2b065acba8cae8c93696906c3a91f310ca/pydantic_core-2.33.2-cp313-cp313-win_amd64.whl", hash = "sha256:c083a3bdd5a93dfe480f1125926afcdbf2917ae714bdb80b36d34318b2bec5d9", size = 1955269 },
    { url = "https://files.pythonhosted.org/packages/f9/86/1beda0576969592f1497b4ce8e7bc8cbdf614c352426271b1b10d5f0aa64/pydantic_core-2.33.2-cp313-cp313-win_arm64.whl", hash = "sha256:e80b087132752f6b3d714f041ccf74403799d3b23a72722ea2e6ba2e892555b9", size = 1893921 },
    { url = "https://files.pythonhosted.org/packages/a4/7d/e09391c2eebeab681df2b74bfe6c43422fffede8dc74187b2b0bf6fd7571/pydantic_core-2.33.2-cp313-cp313t-macosx_11_0_arm64.whl", hash = "sha256:61c18fba8e5e9db3ab908620af374db0ac1baa69f0f32df4f61ae23f15e586ac", size = 1806162 },
    { url = "https://files.pythonhosted.org/packages/f1/3d/847b6b1fed9f8ed3bb95a9ad04fbd0b212e832d4f0f50ff4d9ee5a9f15cf/pydantic_core-2.33.2-cp313-cp313t-manylinux_2_17_x86_64.manylinux2014_x86_64.whl", hash = "sha256:95237e53bb015f67b63c91af7518a62a8660376a6a0db19b89acc77a4d6199f5", size = 1981560 },
    { url = "https://files.pythonhosted.org/packages/6f/9a/e73262f6c6656262b5fdd723ad90f518f579b7bc8622e43a942eec53c938/pydantic_core-2.33.2-cp313-cp313t-win_amd64.whl", hash = "sha256:c2fc0a768ef76c15ab9238afa6da7f69895bb5d1ee83aeea2e3509af4472d0b9", size = 1935777 },
    { url = "https://files.pythonhosted.org/packages/53/ea/bbe9095cdd771987d13c82d104a9c8559ae9aec1e29f139e286fd2e9256e/pydantic_core-2.33.2-cp39-cp39-macosx_10_12_x86_64.whl", hash = "sha256:a2b911a5b90e0374d03813674bf0a5fbbb7741570dcd4b4e85a2e48d17def29d", size = 2028677 },
    { url = "https://files.pythonhosted.org/packages/49/1d/4ac5ed228078737d457a609013e8f7edc64adc37b91d619ea965758369e5/pydantic_core-2.33.2-cp39-cp39-macosx_11_0_arm64.whl", hash = "sha256:6fa6dfc3e4d1f734a34710f391ae822e0a8eb8559a85c6979e14e65ee6ba2954", size = 1864735 },
    { url = "https://files.pythonhosted.org/packages/23/9a/2e70d6388d7cda488ae38f57bc2f7b03ee442fbcf0d75d848304ac7e405b/pydantic_core-2.33.2-cp39-cp39-manylinux_2_17_aarch64.manylinux2014_aarch64.whl", hash = "sha256:c54c939ee22dc8e2d545da79fc5381f1c020d6d3141d3bd747eab59164dc89fb", size = 1898467 },
    { url = "https://files.pythonhosted.org/packages/ff/2e/1568934feb43370c1ffb78a77f0baaa5a8b6897513e7a91051af707ffdc4/pydantic_core-2.33.2-cp39-cp39-manylinux_2_17_armv7l.manylinux2014_armv7l.whl", hash = "sha256:53a57d2ed685940a504248187d5685e49eb5eef0f696853647bf37c418c538f7", size = 1983041 },
    { url = "https://files.pythonhosted.org/packages/01/1a/1a1118f38ab64eac2f6269eb8c120ab915be30e387bb561e3af904b12499/pydantic_core-2.33.2-cp39-cp39-manylinux_2_17_ppc64le.manylinux2014_ppc64le.whl", hash = "sha256:09fb9dd6571aacd023fe6aaca316bd01cf60ab27240d7eb39ebd66a3a15293b4", size = 2136503 },
    { url = "https://files.pythonhosted.org/packages/5c/da/44754d1d7ae0f22d6d3ce6c6b1486fc07ac2c524ed8f6eca636e2e1ee49b/pydantic_core-2.33.2-cp39-cp39-manylinux_2_17_s390x.manylinux2014_s390x.whl", hash = "sha256:0e6116757f7959a712db11f3e9c0a99ade00a5bbedae83cb801985aa154f071b", size = 2736079 },
    { url = "https://files.pythonhosted.org/packages/4d/98/f43cd89172220ec5aa86654967b22d862146bc4d736b1350b4c41e7c9c03/pydantic_core-2.33.2-cp39-cp39-manylinux_2_17_x86_64.manylinux2014_x86_64.whl", hash = "sha256:8d55ab81c57b8ff8548c3e4947f119551253f4e3787a7bbc0b6b3ca47498a9d3", size = 2006508 },
    { url = "https://files.pythonhosted.org/packages/2b/cc/f77e8e242171d2158309f830f7d5d07e0531b756106f36bc18712dc439df/pydantic_core-2.33.2-cp39-cp39-manylinux_2_5_i686.manylinux1_i686.whl", hash = "sha256:c20c462aa4434b33a2661701b861604913f912254e441ab8d78d30485736115a", size = 2113693 },
    { url = "https://files.pythonhosted.org/packages/54/7a/7be6a7bd43e0a47c147ba7fbf124fe8aaf1200bc587da925509641113b2d/pydantic_core-2.33.2-cp39-cp39-musllinux_1_1_aarch64.whl", hash = "sha256:44857c3227d3fb5e753d5fe4a3420d6376fa594b07b621e220cd93703fe21782", size = 2074224 },
    { url = "https://files.pythonhosted.org/packages/2a/07/31cf8fadffbb03be1cb520850e00a8490c0927ec456e8293cafda0726184/pydantic_core-2.33.2-cp39-cp39-musllinux_1_1_armv7l.whl", hash = "sha256:eb9b459ca4df0e5c87deb59d37377461a538852765293f9e6ee834f0435a93b9", size = 2245403 },
    { url = "https://files.pythonhosted.org/packages/b6/8d/bbaf4c6721b668d44f01861f297eb01c9b35f612f6b8e14173cb204e6240/pydantic_core-2.33.2-cp39-cp39-musllinux_1_1_x86_64.whl", hash = "sha256:9fcd347d2cc5c23b06de6d3b7b8275be558a0c90549495c699e379a80bf8379e", size = 2242331 },
    { url = "https://files.pythonhosted.org/packages/bb/93/3cc157026bca8f5006250e74515119fcaa6d6858aceee8f67ab6dc548c16/pydantic_core-2.33.2-cp39-cp39-win32.whl", hash = "sha256:83aa99b1285bc8f038941ddf598501a86f1536789740991d7d8756e34f1e74d9", size = 1910571 },
    { url = "https://files.pythonhosted.org/packages/5b/90/7edc3b2a0d9f0dda8806c04e511a67b0b7a41d2187e2003673a996fb4310/pydantic_core-2.33.2-cp39-cp39-win_amd64.whl", hash = "sha256:f481959862f57f29601ccced557cc2e817bce7533ab8e01a797a48b49c9692b3", size = 1956504 },
    { url = "https://files.pythonhosted.org/packages/30/68/373d55e58b7e83ce371691f6eaa7175e3a24b956c44628eb25d7da007917/pydantic_core-2.33.2-pp310-pypy310_pp73-macosx_10_12_x86_64.whl", hash = "sha256:5c4aa4e82353f65e548c476b37e64189783aa5384903bfea4f41580f255fddfa", size = 2023982 },
    { url = "https://files.pythonhosted.org/packages/a4/16/145f54ac08c96a63d8ed6442f9dec17b2773d19920b627b18d4f10a061ea/pydantic_core-2.33.2-pp310-pypy310_pp73-macosx_11_0_arm64.whl", hash = "sha256:d946c8bf0d5c24bf4fe333af284c59a19358aa3ec18cb3dc4370080da1e8ad29", size = 1858412 },
    { url = "https://files.pythonhosted.org/packages/41/b1/c6dc6c3e2de4516c0bb2c46f6a373b91b5660312342a0cf5826e38ad82fa/pydantic_core-2.33.2-pp310-pypy310_pp73-manylinux_2_17_aarch64.manylinux2014_aarch64.whl", hash = "sha256:87b31b6846e361ef83fedb187bb5b4372d0da3f7e28d85415efa92d6125d6e6d", size = 1892749 },
    { url = "https://files.pythonhosted.org/packages/12/73/8cd57e20afba760b21b742106f9dbdfa6697f1570b189c7457a1af4cd8a0/pydantic_core-2.33.2-pp310-pypy310_pp73-manylinux_2_17_x86_64.manylinux2014_x86_64.whl", hash = "sha256:aa9d91b338f2df0508606f7009fde642391425189bba6d8c653afd80fd6bb64e", size = 2067527 },
    { url = "https://files.pythonhosted.org/packages/e3/d5/0bb5d988cc019b3cba4a78f2d4b3854427fc47ee8ec8e9eaabf787da239c/pydantic_core-2.33.2-pp310-pypy310_pp73-manylinux_2_5_i686.manylinux1_i686.whl", hash = "sha256:2058a32994f1fde4ca0480ab9d1e75a0e8c87c22b53a3ae66554f9af78f2fe8c", size = 2108225 },
    { url = "https://files.pythonhosted.org/packages/f1/c5/00c02d1571913d496aabf146106ad8239dc132485ee22efe08085084ff7c/pydantic_core-2.33.2-pp310-pypy310_pp73-musllinux_1_1_aarch64.whl", hash = "sha256:0e03262ab796d986f978f79c943fc5f620381be7287148b8010b4097f79a39ec", size = 2069490 },
    { url = "https://files.pythonhosted.org/packages/22/a8/dccc38768274d3ed3a59b5d06f59ccb845778687652daa71df0cab4040d7/pydantic_core-2.33.2-pp310-pypy310_pp73-musllinux_1_1_armv7l.whl", hash = "sha256:1a8695a8d00c73e50bff9dfda4d540b7dee29ff9b8053e38380426a85ef10052", size = 2237525 },
    { url = "https://files.pythonhosted.org/packages/d4/e7/4f98c0b125dda7cf7ccd14ba936218397b44f50a56dd8c16a3091df116c3/pydantic_core-2.33.2-pp310-pypy310_pp73-musllinux_1_1_x86_64.whl", hash = "sha256:fa754d1850735a0b0e03bcffd9d4b4343eb417e47196e4485d9cca326073a42c", size = 2238446 },
    { url = "https://files.pythonhosted.org/packages/ce/91/2ec36480fdb0b783cd9ef6795753c1dea13882f2e68e73bce76ae8c21e6a/pydantic_core-2.33.2-pp310-pypy310_pp73-win_amd64.whl", hash = "sha256:a11c8d26a50bfab49002947d3d237abe4d9e4b5bdc8846a63537b6488e197808", size = 2066678 },
    { url = "https://files.pythonhosted.org/packages/7b/27/d4ae6487d73948d6f20dddcd94be4ea43e74349b56eba82e9bdee2d7494c/pydantic_core-2.33.2-pp311-pypy311_pp73-macosx_10_12_x86_64.whl", hash = "sha256:dd14041875d09cc0f9308e37a6f8b65f5585cf2598a53aa0123df8b129d481f8", size = 2025200 },
    { url = "https://files.pythonhosted.org/packages/f1/b8/b3cb95375f05d33801024079b9392a5ab45267a63400bf1866e7ce0f0de4/pydantic_core-2.33.2-pp311-pypy311_pp73-macosx_11_0_arm64.whl", hash = "sha256:d87c561733f66531dced0da6e864f44ebf89a8fba55f31407b00c2f7f9449593", size = 1859123 },
    { url = "https://files.pythonhosted.org/packages/05/bc/0d0b5adeda59a261cd30a1235a445bf55c7e46ae44aea28f7bd6ed46e091/pydantic_core-2.33.2-pp311-pypy311_pp73-manylinux_2_17_aarch64.manylinux2014_aarch64.whl", hash = "sha256:2f82865531efd18d6e07a04a17331af02cb7a651583c418df8266f17a63c6612", size = 1892852 },
    { url = "https://files.pythonhosted.org/packages/3e/11/d37bdebbda2e449cb3f519f6ce950927b56d62f0b84fd9cb9e372a26a3d5/pydantic_core-2.33.2-pp311-pypy311_pp73-manylinux_2_17_x86_64.manylinux2014_x86_64.whl", hash = "sha256:2bfb5112df54209d820d7bf9317c7a6c9025ea52e49f46b6a2060104bba37de7", size = 2067484 },
    { url = "https://files.pythonhosted.org/packages/8c/55/1f95f0a05ce72ecb02a8a8a1c3be0579bbc29b1d5ab68f1378b7bebc5057/pydantic_core-2.33.2-pp311-pypy311_pp73-manylinux_2_5_i686.manylinux1_i686.whl", hash = "sha256:64632ff9d614e5eecfb495796ad51b0ed98c453e447a76bcbeeb69615079fc7e", size = 2108896 },
    { url = "https://files.pythonhosted.org/packages/53/89/2b2de6c81fa131f423246a9109d7b2a375e83968ad0800d6e57d0574629b/pydantic_core-2.33.2-pp311-pypy311_pp73-musllinux_1_1_aarch64.whl", hash = "sha256:f889f7a40498cc077332c7ab6b4608d296d852182211787d4f3ee377aaae66e8", size = 2069475 },
    { url = "https://files.pythonhosted.org/packages/b8/e9/1f7efbe20d0b2b10f6718944b5d8ece9152390904f29a78e68d4e7961159/pydantic_core-2.33.2-pp311-pypy311_pp73-musllinux_1_1_armv7l.whl", hash = "sha256:de4b83bb311557e439b9e186f733f6c645b9417c84e2eb8203f3f820a4b988bf", size = 2239013 },
    { url = "https://files.pythonhosted.org/packages/3c/b2/5309c905a93811524a49b4e031e9851a6b00ff0fb668794472ea7746b448/pydantic_core-2.33.2-pp311-pypy311_pp73-musllinux_1_1_x86_64.whl", hash = "sha256:82f68293f055f51b51ea42fafc74b6aad03e70e191799430b90c13d643059ebb", size = 2238715 },
    { url = "https://files.pythonhosted.org/packages/32/56/8a7ca5d2cd2cda1d245d34b1c9a942920a718082ae8e54e5f3e5a58b7add/pydantic_core-2.33.2-pp311-pypy311_pp73-win_amd64.whl", hash = "sha256:329467cecfb529c925cf2bbd4d60d2c509bc2fb52a20c1045bf09bb70971a9c1", size = 2066757 },
    { url = "https://files.pythonhosted.org/packages/08/98/dbf3fdfabaf81cda5622154fda78ea9965ac467e3239078e0dcd6df159e7/pydantic_core-2.33.2-pp39-pypy39_pp73-macosx_10_12_x86_64.whl", hash = "sha256:87acbfcf8e90ca885206e98359d7dca4bcbb35abdc0ff66672a293e1d7a19101", size = 2024034 },
    { url = "https://files.pythonhosted.org/packages/8d/99/7810aa9256e7f2ccd492590f86b79d370df1e9292f1f80b000b6a75bd2fb/pydantic_core-2.33.2-pp39-pypy39_pp73-macosx_11_0_arm64.whl", hash = "sha256:7f92c15cd1e97d4b12acd1cc9004fa092578acfa57b67ad5e43a197175d01a64", size = 1858578 },
    { url = "https://files.pythonhosted.org/packages/d8/60/bc06fa9027c7006cc6dd21e48dbf39076dc39d9abbaf718a1604973a9670/pydantic_core-2.33.2-pp39-pypy39_pp73-manylinux_2_17_aarch64.manylinux2014_aarch64.whl", hash = "sha256:d3f26877a748dc4251cfcfda9dfb5f13fcb034f5308388066bcfe9031b63ae7d", size = 1892858 },
    { url = "https://files.pythonhosted.org/packages/f2/40/9d03997d9518816c68b4dfccb88969756b9146031b61cd37f781c74c9b6a/pydantic_core-2.33.2-pp39-pypy39_pp73-manylinux_2_17_x86_64.manylinux2014_x86_64.whl", hash = "sha256:dac89aea9af8cd672fa7b510e7b8c33b0bba9a43186680550ccf23020f32d535", size = 2068498 },
    { url = "https://files.pythonhosted.org/packages/d8/62/d490198d05d2d86672dc269f52579cad7261ced64c2df213d5c16e0aecb1/pydantic_core-2.33.2-pp39-pypy39_pp73-manylinux_2_5_i686.manylinux1_i686.whl", hash = "sha256:970919794d126ba8645f3837ab6046fb4e72bbc057b3709144066204c19a455d", size = 2108428 },
    { url = "https://files.pythonhosted.org/packages/9a/ec/4cd215534fd10b8549015f12ea650a1a973da20ce46430b68fc3185573e8/pydantic_core-2.33.2-pp39-pypy39_pp73-musllinux_1_1_aarch64.whl", hash = "sha256:3eb3fe62804e8f859c49ed20a8451342de53ed764150cb14ca71357c765dc2a6", size = 2069854 },
    { url = "https://files.pythonhosted.org/packages/1a/1a/abbd63d47e1d9b0d632fee6bb15785d0889c8a6e0a6c3b5a8e28ac1ec5d2/pydantic_core-2.33.2-pp39-pypy39_pp73-musllinux_1_1_armv7l.whl", hash = "sha256:3abcd9392a36025e3bd55f9bd38d908bd17962cc49bc6da8e7e96285336e2bca", size = 2237859 },
    { url = "https://files.pythonhosted.org/packages/80/1c/fa883643429908b1c90598fd2642af8839efd1d835b65af1f75fba4d94fe/pydantic_core-2.33.2-pp39-pypy39_pp73-musllinux_1_1_x86_64.whl", hash = "sha256:3a1c81334778f9e3af2f8aeb7a960736e5cab1dfebfb26aabca09afd2906c039", size = 2239059 },
    { url = "https://files.pythonhosted.org/packages/d4/29/3cade8a924a61f60ccfa10842f75eb12787e1440e2b8660ceffeb26685e7/pydantic_core-2.33.2-pp39-pypy39_pp73-win_amd64.whl", hash = "sha256:2807668ba86cb38c6817ad9bc66215ab8584d1d304030ce4f0887336f28a5e27", size = 2066661 },
]

[[package]]
name = "pydyf"
version = "0.11.0"
source = { registry = "https://pypi.org/simple" }
sdist = { url = "https://files.pythonhosted.org/packages/2e/c2/97fc6ce4ce0045080dc99446def812081b57750ed8aa67bfdfafa4561fe5/pydyf-0.11.0.tar.gz", hash = "sha256:394dddf619cca9d0c55715e3c55ea121a9bf9cbc780cdc1201a2427917b86b64", size = 17769 }
wheels = [
    { url = "https://files.pythonhosted.org/packages/c9/ac/d5db977deaf28c6ecbc61bbca269eb3e8f0b3a1f55c8549e5333e606e005/pydyf-0.11.0-py3-none-any.whl", hash = "sha256:0aaf9e2ebbe786ec7a78ec3fbffa4cdcecde53fd6f563221d53c6bc1328848a3", size = 8104 },
]

[[package]]
name = "pygments"
version = "2.19.2"
source = { registry = "https://pypi.org/simple" }
sdist = { url = "https://files.pythonhosted.org/packages/b0/77/a5b8c569bf593b0140bde72ea885a803b82086995367bf2037de0159d924/pygments-2.19.2.tar.gz", hash = "sha256:636cb2477cec7f8952536970bc533bc43743542f70392ae026374600add5b887", size = 4968631 }
wheels = [
    { url = "https://files.pythonhosted.org/packages/c7/21/705964c7812476f378728bdf590ca4b771ec72385c533964653c68e86bdc/pygments-2.19.2-py3-none-any.whl", hash = "sha256:86540386c03d588bb81d44bc3928634ff26449851e99741617ecb9037ee5ec0b", size = 1225217 },
]

[[package]]
name = "pymdown-extensions"
version = "10.16"
source = { registry = "https://pypi.org/simple" }
dependencies = [
    { name = "markdown" },
    { name = "pyyaml" },
]
sdist = { url = "https://files.pythonhosted.org/packages/1a/0a/c06b542ac108bfc73200677309cd9188a3a01b127a63f20cadc18d873d88/pymdown_extensions-10.16.tar.gz", hash = "sha256:71dac4fca63fabeffd3eb9038b756161a33ec6e8d230853d3cecf562155ab3de", size = 853197 }
wheels = [
    { url = "https://files.pythonhosted.org/packages/98/d4/10bb14004d3c792811e05e21b5e5dcae805aacb739bd12a0540967b99592/pymdown_extensions-10.16-py3-none-any.whl", hash = "sha256:f5dd064a4db588cb2d95229fc4ee63a1b16cc8b4d0e6145c0899ed8723da1df2", size = 266143 },
]

[[package]]
name = "pymongo"
version = "4.13.2"
source = { registry = "https://pypi.org/simple" }
dependencies = [
    { name = "dnspython" },
]
sdist = { url = "https://files.pythonhosted.org/packages/4b/5a/d664298bf54762f0c89b8aa2c276868070e06afb853b4a8837de5741e5f9/pymongo-4.13.2.tar.gz", hash = "sha256:0f64c6469c2362962e6ce97258ae1391abba1566a953a492562d2924b44815c2", size = 2167844 }
wheels = [
    { url = "https://files.pythonhosted.org/packages/df/a8/293dfd3accda06ae94c54e7c15ac5108614d31263708236b4743554ad6ee/pymongo-4.13.2-cp310-cp310-macosx_10_9_x86_64.whl", hash = "sha256:01065eb1838e3621a30045ab14d1a60ee62e01f65b7cf154e69c5c722ef14d2f", size = 802768 },
    { url = "https://files.pythonhosted.org/packages/ce/7f/2cbc897dd2867b9b5f8e9e6587dc4bf23e3777a4ddd712064ed21aea99e0/pymongo-4.13.2-cp310-cp310-macosx_11_0_arm64.whl", hash = "sha256:9ab0325d436075f5f1901cde95afae811141d162bc42d9a5befb647fda585ae6", size = 803053 },
    { url = "https://files.pythonhosted.org/packages/b6/da/07cdbaf507cccfdac837f612ea276523d2cdd380c5253c86ceae0369f0e2/pymongo-4.13.2-cp310-cp310-manylinux_2_17_aarch64.manylinux2014_aarch64.whl", hash = "sha256:cdd8041902963c84dc4e27034fa045ac55fabcb2a4ba5b68b880678557573e70", size = 1180427 },
    { url = "https://files.pythonhosted.org/packages/2b/5c/5f61269c87e565a6f4016e644e2bd20473b4b5a47c362ad3d57a1428ef33/pymongo-4.13.2-cp310-cp310-manylinux_2_17_ppc64le.manylinux2014_ppc64le.whl", hash = "sha256:b00ab04630aa4af97294e9abdbe0506242396269619c26f5761fd7b2524ef501", size = 1214655 },
    { url = "https://files.pythonhosted.org/packages/26/51/757ee06299e2bb61c0ae7b886ca845a78310cf94fc95bbc044bbe7892392/pymongo-4.13.2-cp310-cp310-manylinux_2_17_s390x.manylinux2014_s390x.whl", hash = "sha256:16440d0da30ba804c6c01ea730405fdbbb476eae760588ea09e6e7d28afc06de", size = 1197586 },
    { url = "https://files.pythonhosted.org/packages/5a/a8/9ddf0ad0884046c34c5eb3de9a944c47d37e39989ae782ded2b207462a97/pymongo-4.13.2-cp310-cp310-manylinux_2_17_x86_64.manylinux2014_x86_64.whl", hash = "sha256:ad9a2d1357aed5d6750deb315f62cb6f5b3c4c03ffb650da559cb09cb29e6fe8", size = 1183599 },
    { url = "https://files.pythonhosted.org/packages/7b/57/61b289b440e77524e4b0d6881f6c6f50cf9a55a72b5ba2adaa43d70531e6/pymongo-4.13.2-cp310-cp310-manylinux_2_5_i686.manylinux1_i686.manylinux_2_17_i686.manylinux2014_i686.whl", hash = "sha256:c793223aef21a8c415c840af1ca36c55a05d6fa3297378da35de3fb6661c0174", size = 1162761 },
    { url = "https://files.pythonhosted.org/packages/05/22/bd328cedc79768ab03942fd828f0cd1d50a3ae2c3caf3aebad65a644eb75/pymongo-4.13.2-cp310-cp310-win32.whl", hash = "sha256:8ef6ae029a3390565a0510c872624514dde350007275ecd8126b09175aa02cca", size = 790062 },
    { url = "https://files.pythonhosted.org/packages/9f/70/2d8bbdac28e869cebb8081a43f8b16c6dd2384f6aef28fcc6ec0693a7042/pymongo-4.13.2-cp310-cp310-win_amd64.whl", hash = "sha256:66f168f8c5b1e2e3d518507cf9f200f0c86ac79e2b2be9e7b6c8fd1e2f7d7824", size = 800198 },
    { url = "https://files.pythonhosted.org/packages/94/df/4c4ef17b48c70120f834ba7151860c300924915696c4a57170cb5b09787f/pymongo-4.13.2-cp311-cp311-macosx_10_9_x86_64.whl", hash = "sha256:7af8c56d0a7fcaf966d5292e951f308fb1f8bac080257349e14742725fd7990d", size = 857145 },
    { url = "https://files.pythonhosted.org/packages/e7/41/480ca82b3b3320fc70fe699a01df28db15a4ea154c8759ab4a437a74c808/pymongo-4.13.2-cp311-cp311-macosx_11_0_arm64.whl", hash = "sha256:ad24f5864706f052b05069a6bc59ff875026e28709548131448fe1e40fc5d80f", size = 857437 },
    { url = "https://files.pythonhosted.org/packages/50/d4/eb74e98ea980a5e1ec4f06f383ec6c52ab02076802de24268f477ef616d2/pymongo-4.13.2-cp311-cp311-manylinux_2_17_aarch64.manylinux2014_aarch64.whl", hash = "sha256:a10069454195d1d2dda98d681b1dbac9a425f4b0fe744aed5230c734021c1cb9", size = 1426516 },
    { url = "https://files.pythonhosted.org/packages/aa/fe/c5960c0e6438bd489367261e5ef1a5db01e34349f0dbf7529fb938d3d2ef/pymongo-4.13.2-cp311-cp311-manylinux_2_17_ppc64le.manylinux2014_ppc64le.whl", hash = "sha256:3e20862b81e3863bcd72334e3577a3107604553b614a8d25ee1bb2caaea4eb90", size = 1477477 },
    { url = "https://files.pythonhosted.org/packages/f6/9f/ef4395175fc97876978736c8493d8ffa4d13aa7a4e12269a2cb0d52a1246/pymongo-4.13.2-cp311-cp311-manylinux_2_17_s390x.manylinux2014_s390x.whl", hash = "sha256:6b4d5794ca408317c985d7acfb346a60f96f85a7c221d512ff0ecb3cce9d6110", size = 1451921 },
    { url = "https://files.pythonhosted.org/packages/2a/b9/397cb2a3ec03f880e882102eddcb46c3d516c6cf47a05f44db48067924d9/pymongo-4.13.2-cp311-cp311-manylinux_2_17_x86_64.manylinux2014_x86_64.whl", hash = "sha256:9c8e0420fb4901006ae7893e76108c2a36a343b4f8922466d51c45e9e2ceb717", size = 1431045 },
    { url = "https://files.pythonhosted.org/packages/f5/0d/e150a414e5cb07f2fefca817fa071a6da8d96308469a85a777244c8c4337/pymongo-4.13.2-cp311-cp311-manylinux_2_5_i686.manylinux1_i686.manylinux_2_17_i686.manylinux2014_i686.whl", hash = "sha256:239b5f83b83008471d54095e145d4c010f534af99e87cc8877fc6827736451a0", size = 1399697 },
    { url = "https://files.pythonhosted.org/packages/b8/29/5190eafb994721c30a38a8a62df225c47a9da364ab5c8cffe90aabf6a54e/pymongo-4.13.2-cp311-cp311-win32.whl", hash = "sha256:6bceb524110c32319eb7119422e400dbcafc5b21bcc430d2049a894f69b604e5", size = 836261 },
    { url = "https://files.pythonhosted.org/packages/d3/da/30bdcc83b23fc4f2996b39b41b2ff0ff2184230a78617c7b8636aac4d81d/pymongo-4.13.2-cp311-cp311-win_amd64.whl", hash = "sha256:ab87484c97ae837b0a7bbdaa978fa932fbb6acada3f42c3b2bee99121a594715", size = 851451 },
    { url = "https://files.pythonhosted.org/packages/03/e0/0e187750e23eed4227282fcf568fdb61f2b53bbcf8cbe3a71dde2a860d12/pymongo-4.13.2-cp312-cp312-macosx_10_13_x86_64.whl", hash = "sha256:ec89516622dfc8b0fdff499612c0bd235aa45eeb176c9e311bcc0af44bf952b6", size = 912004 },
    { url = "https://files.pythonhosted.org/packages/57/c2/9b79795382daaf41e5f7379bffdef1880d68160adea352b796d6948cb5be/pymongo-4.13.2-cp312-cp312-macosx_11_0_arm64.whl", hash = "sha256:f30eab4d4326df54fee54f31f93e532dc2918962f733ee8e115b33e6fe151d92", size = 911698 },
    { url = "https://files.pythonhosted.org/packages/6f/e4/f04dc9ed5d1d9dbc539dc2d8758dd359c5373b0e06fcf25418b2c366737c/pymongo-4.13.2-cp312-cp312-manylinux_2_17_aarch64.manylinux2014_aarch64.whl", hash = "sha256:0cce9428d12ba396ea245fc4c51f20228cead01119fcc959e1c80791ea45f820", size = 1690357 },
    { url = "https://files.pythonhosted.org/packages/bb/de/41478a7d527d38f1b98b084f4a78bbb805439a6ebd8689fbbee0a3dfacba/pymongo-4.13.2-cp312-cp312-manylinux_2_17_ppc64le.manylinux2014_ppc64le.whl", hash = "sha256:ac9241b727a69c39117c12ac1e52d817ea472260dadc66262c3fdca0bab0709b", size = 1754593 },
    { url = "https://files.pythonhosted.org/packages/df/d9/8fa2eb110291e154f4312779b1a5b815090b8b05a59ecb4f4a32427db1df/pymongo-4.13.2-cp312-cp312-manylinux_2_17_s390x.manylinux2014_s390x.whl", hash = "sha256:3efc4c515b371a9fa1d198b6e03340985bfe1a55ae2d2b599a714934e7bc61ab", size = 1723637 },
    { url = "https://files.pythonhosted.org/packages/27/7b/9863fa60a4a51ea09f5e3cd6ceb231af804e723671230f2daf3bd1b59c2b/pymongo-4.13.2-cp312-cp312-manylinux_2_17_x86_64.manylinux2014_x86_64.whl", hash = "sha256:f57a664aa74610eb7a52fa93f2cf794a1491f4f76098343485dd7da5b3bcff06", size = 1693613 },
    { url = "https://files.pythonhosted.org/packages/9b/89/a42efa07820a59089836f409a63c96e7a74e33313e50dc39c554db99ac42/pymongo-4.13.2-cp312-cp312-manylinux_2_5_i686.manylinux1_i686.manylinux_2_17_i686.manylinux2014_i686.whl", hash = "sha256:3dcb0b8cdd499636017a53f63ef64cf9b6bd3fd9355796c5a1d228e4be4a4c94", size = 1652745 },
    { url = "https://files.pythonhosted.org/packages/6a/cf/2c77d1acda61d281edd3e3f00d5017d3fac0c29042c769efd3b8018cb469/pymongo-4.13.2-cp312-cp312-win32.whl", hash = "sha256:bf43ae07804d7762b509f68e5ec73450bb8824e960b03b861143ce588b41f467", size = 883232 },
    { url = "https://files.pythonhosted.org/packages/d2/4f/727f59156e3798850c3c2901f106804053cb0e057ed1bd9883f5fa5aa8fa/pymongo-4.13.2-cp312-cp312-win_amd64.whl", hash = "sha256:812a473d584bcb02ab819d379cd5e752995026a2bb0d7713e78462b6650d3f3a", size = 903304 },
    { url = "https://files.pythonhosted.org/packages/e0/95/b44b8e24b161afe7b244f6d43c09a7a1f93308cad04198de1c14c67b24ce/pymongo-4.13.2-cp313-cp313-macosx_10_13_x86_64.whl", hash = "sha256:d6044ca0eb74d97f7d3415264de86a50a401b7b0b136d30705f022f9163c3124", size = 966232 },
    { url = "https://files.pythonhosted.org/packages/6d/fc/d4d59799a52033acb187f7bd1f09bc75bebb9fd12cef4ba2964d235ad3f9/pymongo-4.13.2-cp313-cp313-macosx_11_0_arm64.whl", hash = "sha256:dd326bcb92d28d28a3e7ef0121602bad78691b6d4d1f44b018a4616122f1ba8b", size = 965935 },
    { url = "https://files.pythonhosted.org/packages/07/a8/67502899d89b317ea9952e4769bc193ca15efee561b24b38a86c59edde6f/pymongo-4.13.2-cp313-cp313-manylinux_2_17_aarch64.manylinux2014_aarch64.whl", hash = "sha256:dfb0c21bdd58e58625c9cd8de13e859630c29c9537944ec0a14574fdf88c2ac4", size = 1954070 },
    { url = "https://files.pythonhosted.org/packages/da/3b/0dac5d81d1af1b96b3200da7ccc52fc261a35efb7d2ac493252eb40a2b11/pymongo-4.13.2-cp313-cp313-manylinux_2_17_ppc64le.manylinux2014_ppc64le.whl", hash = "sha256:c9c7d345d57f17b1361008aea78a37e8c139631a46aeb185dd2749850883c7ba", size = 2031424 },
    { url = "https://files.pythonhosted.org/packages/31/ed/7a5af49a153224ca7e31e9915703e612ad9c45808cc39540e9dd1a2a7537/pymongo-4.13.2-cp313-cp313-manylinux_2_17_s390x.manylinux2014_s390x.whl", hash = "sha256:8860445a8da1b1545406fab189dc20319aff5ce28e65442b2b4a8f4228a88478", size = 1995339 },
    { url = "https://files.pythonhosted.org/packages/f1/e9/9c72eceae8439c4f1bdebc4e6b290bf035e3f050a80eeb74abb5e12ef8e2/pymongo-4.13.2-cp313-cp313-manylinux_2_17_x86_64.manylinux2014_x86_64.whl", hash = "sha256:01c184b612f67d5a4c8f864ae7c40b6cc33c0e9bb05e39d08666f8831d120504", size = 1956066 },
    { url = "https://files.pythonhosted.org/packages/ac/79/9b019c47923395d5fced03856996465fb9340854b0f5a2ddf16d47e2437c/pymongo-4.13.2-cp313-cp313-manylinux_2_5_i686.manylinux1_i686.manylinux_2_17_i686.manylinux2014_i686.whl", hash = "sha256:ae2ea8c62d5f3c6529407c12471385d9a05f9fb890ce68d64976340c85cd661b", size = 1905642 },
    { url = "https://files.pythonhosted.org/packages/93/2f/ebf56c7fa9298fa2f9716e7b66cf62b29e7fc6e11774f3b87f55d214d466/pymongo-4.13.2-cp313-cp313-win32.whl", hash = "sha256:d13556e91c4a8cb07393b8c8be81e66a11ebc8335a40fa4af02f4d8d3b40c8a1", size = 930184 },
    { url = "https://files.pythonhosted.org/packages/76/2f/49c35464cbd5d116d950ff5d24b4b20491aaae115d35d40b945c33b29250/pymongo-4.13.2-cp313-cp313-win_amd64.whl", hash = "sha256:cfc69d7bc4d4d5872fd1e6de25e6a16e2372c7d5556b75c3b8e2204dce73e3fb", size = 955111 },
    { url = "https://files.pythonhosted.org/packages/57/56/b17c8b5329b1842b7847cf0fa224ef0a272bf2e5126360f4da8065c855a1/pymongo-4.13.2-cp313-cp313t-macosx_10_13_x86_64.whl", hash = "sha256:a457d2ac34c05e9e8a6bb724115b093300bf270f0655fb897df8d8604b2e3700", size = 1022735 },
    { url = "https://files.pythonhosted.org/packages/83/e6/66fec65a7919bf5f35be02e131b4dc4bf3152b5e8d78cd04b6d266a44514/pymongo-4.13.2-cp313-cp313t-macosx_11_0_arm64.whl", hash = "sha256:02f131a6e61559613b1171b53fbe21fed64e71b0cb4858c47fc9bc7c8e0e501c", size = 1022740 },
    { url = "https://files.pythonhosted.org/packages/17/92/cda7383df0d5e71dc007f172c1ecae6313d64ea05d82bbba06df7f6b3e49/pymongo-4.13.2-cp313-cp313t-manylinux_2_17_aarch64.manylinux2014_aarch64.whl", hash = "sha256:8c942d1c6334e894271489080404b1a2e3b8bd5de399f2a0c14a77d966be5bc9", size = 2282430 },
    { url = "https://files.pythonhosted.org/packages/84/da/285e05eb1d617b30dc7a7a98ebeb264353a8903e0e816a4eec6487c81f18/pymongo-4.13.2-cp313-cp313t-manylinux_2_17_ppc64le.manylinux2014_ppc64le.whl", hash = "sha256:850168d115680ab66a0931a6aa9dd98ed6aa5e9c3b9a6c12128049b9a5721bc5", size = 2369470 },
    { url = "https://files.pythonhosted.org/packages/89/c0/c0d5eae236de9ca293497dc58fc1e4872382223c28ec223f76afc701392c/pymongo-4.13.2-cp313-cp313t-manylinux_2_17_s390x.manylinux2014_s390x.whl", hash = "sha256:af7dfff90647ee77c53410f7fe8ca4fe343f8b768f40d2d0f71a5602f7b5a541", size = 2328857 },
    { url = "https://files.pythonhosted.org/packages/2b/5a/d8639fba60def128ce9848b99c56c54c8a4d0cd60342054cd576f0bfdf26/pymongo-4.13.2-cp313-cp313t-manylinux_2_17_x86_64.manylinux2014_x86_64.whl", hash = "sha256:f8057f9bc9c94a8fd54ee4f5e5106e445a8f406aff2df74746f21c8791ee2403", size = 2280053 },
    { url = "https://files.pythonhosted.org/packages/a1/69/d56f0897cc4932a336820c5d2470ffed50be04c624b07d1ad6ea75aaa975/pymongo-4.13.2-cp313-cp313t-manylinux_2_5_i686.manylinux1_i686.manylinux_2_17_i686.manylinux2014_i686.whl", hash = "sha256:51040e1ba78d6671f8c65b29e2864483451e789ce93b1536de9cc4456ede87fa", size = 2219378 },
    { url = "https://files.pythonhosted.org/packages/04/1e/427e7f99801ee318b6331062d682d3816d7e1d6b6013077636bd75d49c87/pymongo-4.13.2-cp313-cp313t-win32.whl", hash = "sha256:7ab86b98a18c8689514a9f8d0ec7d9ad23a949369b31c9a06ce4a45dcbffcc5e", size = 979460 },
    { url = "https://files.pythonhosted.org/packages/b5/9c/00301a6df26f0f8d5c5955192892241e803742e7c3da8c2c222efabc0df6/pymongo-4.13.2-cp313-cp313t-win_amd64.whl", hash = "sha256:c38168263ed94a250fc5cf9c6d33adea8ab11c9178994da1c3481c2a49d235f8", size = 1011057 },
    { url = "https://files.pythonhosted.org/packages/ab/08/e409aaf371d2aaf11ba2cb3a7a14dd5d3e8a78b8aa9d3472a198bf2d9179/pymongo-4.13.2-cp39-cp39-macosx_10_9_x86_64.whl", hash = "sha256:54a89739a86da31adcef41f6c3ae62b38a8bad156bba71fe5898871746c5af83", size = 748386 },
    { url = "https://files.pythonhosted.org/packages/13/f3/0a590c94291c9e4e88ff7e9ce51b16fbef82a362681f08e6f173b67b55df/pymongo-4.13.2-cp39-cp39-macosx_11_0_arm64.whl", hash = "sha256:de529aebd1ddae2de778d926b3e8e2e42a9b37b5c668396aad8f28af75e606f9", size = 748674 },
    { url = "https://files.pythonhosted.org/packages/76/fb/03e35ad0a23a6ed8a4707392ed6b25d145692191201940b9001ba627697b/pymongo-4.13.2-cp39-cp39-manylinux_2_17_aarch64.manylinux2014_aarch64.whl", hash = "sha256:34cc7d4cd7586c1c4f7af2b97447404046c2d8e7ed4c7214ed0e21dbeb17d57d", size = 936341 },
    { url = "https://files.pythonhosted.org/packages/0c/53/1e9c0d642268e641105e64bb7119e97ee213d4f17c376dc2dd29b24ac08b/pymongo-4.13.2-cp39-cp39-manylinux_2_17_ppc64le.manylinux2014_ppc64le.whl", hash = "sha256:884cb88a9d4c4c9810056b9c71817bd9714bbe58c461f32b65be60c56759823b", size = 953682 },
    { url = "https://files.pythonhosted.org/packages/4c/71/f195afd6e1cadbd5ff2abec451b2022f78e9486052388d8dc362a419466b/pymongo-4.13.2-cp39-cp39-manylinux_2_17_s390x.manylinux2014_s390x.whl", hash = "sha256:389cb6415ec341c73f81fbf54970ccd0cd5d3fa7c238dcdb072db051d24e2cb4", size = 945348 },
    { url = "https://files.pythonhosted.org/packages/7f/e1/c6ab4ee8d78447d6fb24a62f36234cd41476c94cf238a4c87a34ef7d68ba/pymongo-4.13.2-cp39-cp39-manylinux_2_17_x86_64.manylinux2014_x86_64.whl", hash = "sha256:49f9968ea7e6a86d4c9bd31d2095f0419efc498ea5e6067e75ade1f9e64aea3d", size = 938240 },
    { url = "https://files.pythonhosted.org/packages/d4/61/21628680899f2d72b617a49168b0b9a8c29c7a33e899296f5c71e39e3727/pymongo-4.13.2-cp39-cp39-manylinux_2_5_i686.manylinux1_i686.manylinux_2_17_i686.manylinux2014_i686.whl", hash = "sha256:ae07315bb106719c678477e61077cd28505bb7d3fd0a2341e75a9510118cb785", size = 927900 },
    { url = "https://files.pythonhosted.org/packages/27/3f/97d23f419a3ee72da3c29d9d41519e03bfcc619d8d2770630006138031be/pymongo-4.13.2-cp39-cp39-manylinux_2_5_i686.manylinux1_i686.whl", hash = "sha256:4dc60b3f5e1448fd011c729ad5d8735f603b0a08a8773ec8e34a876ccc7de45f", size = 911155 },
    { url = "https://files.pythonhosted.org/packages/65/a1/83990c9d6ea16937009b7af2ce705ee8c5d4f1e740c8ecd73ac8950e00bb/pymongo-4.13.2-cp39-cp39-manylinux_2_5_x86_64.manylinux1_x86_64.whl", hash = "sha256:75462d6ce34fb2dd98f8ac3732a7a1a1fbb2e293c4f6e615766731d044ad730e", size = 937562 },
    { url = "https://files.pythonhosted.org/packages/48/73/e93ce27900ebfb19ecd987eef9d8d56b86ce065002504fd0c6958af93197/pymongo-4.13.2-cp39-cp39-win32.whl", hash = "sha256:b7e04c45f6a7d5a13fe064f42130d29b0730cb83dd387a623563ff3b9bd2f4d1", size = 743873 },
    { url = "https://files.pythonhosted.org/packages/7e/a9/3abc30b68df1ea2e0ab5d5245039c0c062d0a411b0e327bd986370deff05/pymongo-4.13.2-cp39-cp39-win_amd64.whl", hash = "sha256:0603145c9be5e195ae61ba7a93eb283abafdbd87f6f30e6c2dfc242940fe280c", size = 748952 },
]

[[package]]
name = "pymysql"
version = "1.1.1"
source = { registry = "https://pypi.org/simple" }
sdist = { url = "https://files.pythonhosted.org/packages/b3/8f/ce59b5e5ed4ce8512f879ff1fa5ab699d211ae2495f1adaa5fbba2a1eada/pymysql-1.1.1.tar.gz", hash = "sha256:e127611aaf2b417403c60bf4dc570124aeb4a57f5f37b8e95ae399a42f904cd0", size = 47678 }
wheels = [
    { url = "https://files.pythonhosted.org/packages/0c/94/e4181a1f6286f545507528c78016e00065ea913276888db2262507693ce5/PyMySQL-1.1.1-py3-none-any.whl", hash = "sha256:4de15da4c61dc132f4fb9ab763063e693d521a80fd0e87943b9a453dd4c19d6c", size = 44972 },
]

[[package]]
name = "pyphen"
version = "0.17.2"
source = { registry = "https://pypi.org/simple" }
sdist = { url = "https://files.pythonhosted.org/packages/69/56/e4d7e1bd70d997713649c5ce530b2d15a5fc2245a74ca820fc2d51d89d4d/pyphen-0.17.2.tar.gz", hash = "sha256:f60647a9c9b30ec6c59910097af82bc5dd2d36576b918e44148d8b07ef3b4aa3", size = 2079470 }
wheels = [
    { url = "https://files.pythonhosted.org/packages/7b/1f/c2142d2edf833a90728e5cdeb10bdbdc094dde8dbac078cee0cf33f5e11b/pyphen-0.17.2-py3-none-any.whl", hash = "sha256:3a07fb017cb2341e1d9ff31b8634efb1ae4dc4b130468c7c39dd3d32e7c3affd", size = 2079358 },
]

[[package]]
name = "pyreadline3"
version = "3.5.4"
source = { registry = "https://pypi.org/simple" }
sdist = { url = "https://files.pythonhosted.org/packages/0f/49/4cea918a08f02817aabae639e3d0ac046fef9f9180518a3ad394e22da148/pyreadline3-3.5.4.tar.gz", hash = "sha256:8d57d53039a1c75adba8e50dd3d992b28143480816187ea5efbd5c78e6c885b7", size = 99839 }
wheels = [
    { url = "https://files.pythonhosted.org/packages/5a/dc/491b7661614ab97483abf2056be1deee4dc2490ecbf7bff9ab5cdbac86e1/pyreadline3-3.5.4-py3-none-any.whl", hash = "sha256:eaf8e6cc3c49bcccf145fc6067ba8643d1df34d604a1ec0eccbf7a18e6d3fae6", size = 83178 },
]

[[package]]
name = "pyscss"
version = "1.4.0"
source = { registry = "https://pypi.org/simple" }
dependencies = [
    { name = "six" },
]
sdist = { url = "https://files.pythonhosted.org/packages/92/30/64c818fd317e03138f98ca67800edb6a916f59fc07b3d7e535e84c3c333a/pyScss-1.4.0.tar.gz", hash = "sha256:8f35521ffe36afa8b34c7d6f3195088a7057c185c2b8f15ee459ab19748669ff", size = 122100 }

[[package]]
name = "pytest"
version = "8.4.1"
source = { registry = "https://pypi.org/simple" }
dependencies = [
    { name = "colorama", marker = "sys_platform == 'win32'" },
    { name = "exceptiongroup", marker = "python_full_version < '3.11'" },
    { name = "iniconfig" },
    { name = "packaging" },
    { name = "pluggy" },
    { name = "pygments" },
    { name = "tomli", marker = "python_full_version < '3.11'" },
]
sdist = { url = "https://files.pythonhosted.org/packages/08/ba/45911d754e8eba3d5a841a5ce61a65a685ff1798421ac054f85aa8747dfb/pytest-8.4.1.tar.gz", hash = "sha256:7c67fd69174877359ed9371ec3af8a3d2b04741818c51e5e99cc1742251fa93c", size = 1517714 }
wheels = [
    { url = "https://files.pythonhosted.org/packages/29/16/c8a903f4c4dffe7a12843191437d7cd8e32751d5de349d45d3fe69544e87/pytest-8.4.1-py3-none-any.whl", hash = "sha256:539c70ba6fcead8e78eebbf1115e8b589e7565830d7d006a8723f19ac8a0afb7", size = 365474 },
]

[[package]]
name = "pytest-cov"
version = "6.2.1"
source = { registry = "https://pypi.org/simple" }
dependencies = [
    { name = "coverage", extra = ["toml"] },
    { name = "pluggy" },
    { name = "pytest" },
]
sdist = { url = "https://files.pythonhosted.org/packages/18/99/668cade231f434aaa59bbfbf49469068d2ddd945000621d3d165d2e7dd7b/pytest_cov-6.2.1.tar.gz", hash = "sha256:25cc6cc0a5358204b8108ecedc51a9b57b34cc6b8c967cc2c01a4e00d8a67da2", size = 69432 }
wheels = [
    { url = "https://files.pythonhosted.org/packages/bc/16/4ea354101abb1287856baa4af2732be351c7bee728065aed451b678153fd/pytest_cov-6.2.1-py3-none-any.whl", hash = "sha256:f5bc4c23f42f1cdd23c70b1dab1bbaef4fc505ba950d53e0081d0730dd7e86d5", size = 24644 },
]

[[package]]
name = "pytest-flask"
version = "1.3.0"
source = { registry = "https://pypi.org/simple" }
dependencies = [
    { name = "flask" },
    { name = "pytest" },
    { name = "werkzeug" },
]
sdist = { url = "https://files.pythonhosted.org/packages/fb/23/32b36d2f769805c0f3069ca8d9eeee77b27fcf86d41d40c6061ddce51c7d/pytest-flask-1.3.0.tar.gz", hash = "sha256:58be1c97b21ba3c4d47e0a7691eb41007748506c36bf51004f78df10691fa95e", size = 35816 }
wheels = [
    { url = "https://files.pythonhosted.org/packages/de/03/7a917fda3d0e96b4e80ab1f83a6628ec4ee4a882523b49417d3891bacc9e/pytest_flask-1.3.0-py3-none-any.whl", hash = "sha256:c0e36e6b0fddc3b91c4362661db83fa694d1feb91fa505475be6732b5bc8c253", size = 13105 },
]

[[package]]
name = "pytest-mock"
version = "3.14.1"
source = { registry = "https://pypi.org/simple" }
dependencies = [
    { name = "pytest" },
]
sdist = { url = "https://files.pythonhosted.org/packages/71/28/67172c96ba684058a4d24ffe144d64783d2a270d0af0d9e792737bddc75c/pytest_mock-3.14.1.tar.gz", hash = "sha256:159e9edac4c451ce77a5cdb9fc5d1100708d2dd4ba3c3df572f14097351af80e", size = 33241 }
wheels = [
    { url = "https://files.pythonhosted.org/packages/b2/05/77b60e520511c53d1c1ca75f1930c7dd8e971d0c4379b7f4b3f9644685ba/pytest_mock-3.14.1-py3-none-any.whl", hash = "sha256:178aefcd11307d874b4cd3100344e7e2d888d9791a6a1d9bfe90fbc1b74fd1d0", size = 9923 },
]

[[package]]
name = "pytest-test-groups"
version = "1.2.1"
source = { registry = "https://pypi.org/simple" }
dependencies = [
    { name = "pytest" },
]
sdist = { url = "https://files.pythonhosted.org/packages/9f/5a/c7874fe15e03d86a1109a3274b57a2473edb8a1dda4a4d27f25d848b6ff5/pytest_test_groups-1.2.1.tar.gz", hash = "sha256:67576b295522fc144b3a42fa1801f50ae962389e984b48bab4336686d09032f1", size = 8137 }
wheels = [
    { url = "https://files.pythonhosted.org/packages/31/ff/7ff0ca5e8051931bf7fb65e31f085f7c0577615bf3a4776fb583cb471800/pytest_test_groups-1.2.1-py3-none-any.whl", hash = "sha256:8c7a016448f9ad347fb69a62f417f0a2358ecbf129fe44bc44ee991918a0bb73", size = 5278 },
]

[[package]]
name = "python-dateutil"
version = "2.9.0.post0"
source = { registry = "https://pypi.org/simple" }
dependencies = [
    { name = "six" },
]
sdist = { url = "https://files.pythonhosted.org/packages/66/c0/0c8b6ad9f17a802ee498c46e004a0eb49bc148f2fd230864601a86dcf6db/python-dateutil-2.9.0.post0.tar.gz", hash = "sha256:37dd54208da7e1cd875388217d5e00ebd4179249f90fb72437e91a35459a0ad3", size = 342432 }
wheels = [
    { url = "https://files.pythonhosted.org/packages/ec/57/56b9bcc3c9c6a792fcbaf139543cee77261f3651ca9da0c93f5c1221264b/python_dateutil-2.9.0.post0-py2.py3-none-any.whl", hash = "sha256:a8b2bc7bffae282281c8140a97d3aa9c14da0b136dfe83f850eea9a5f7470427", size = 229892 },
]

[[package]]
name = "pytz"
version = "2025.2"
source = { registry = "https://pypi.org/simple" }
sdist = { url = "https://files.pythonhosted.org/packages/f8/bf/abbd3cdfb8fbc7fb3d4d38d320f2441b1e7cbe29be4f23797b4a2b5d8aac/pytz-2025.2.tar.gz", hash = "sha256:360b9e3dbb49a209c21ad61809c7fb453643e048b38924c765813546746e81c3", size = 320884 }
wheels = [
    { url = "https://files.pythonhosted.org/packages/81/c4/34e93fe5f5429d7570ec1fa436f1986fb1f00c3e0f43a589fe2bbcd22c3f/pytz-2025.2-py2.py3-none-any.whl", hash = "sha256:5ddf76296dd8c44c26eb8f4b6f35488f3ccbf6fbbd7adee0b7262d43f0ec2f00", size = 509225 },
]

[[package]]
name = "pyyaml"
version = "6.0.2"
source = { registry = "https://pypi.org/simple" }
sdist = { url = "https://files.pythonhosted.org/packages/54/ed/79a089b6be93607fa5cdaedf301d7dfb23af5f25c398d5ead2525b063e17/pyyaml-6.0.2.tar.gz", hash = "sha256:d584d9ec91ad65861cc08d42e834324ef890a082e591037abe114850ff7bbc3e", size = 130631 }
wheels = [
    { url = "https://files.pythonhosted.org/packages/9b/95/a3fac87cb7158e231b5a6012e438c647e1a87f09f8e0d123acec8ab8bf71/PyYAML-6.0.2-cp310-cp310-macosx_10_9_x86_64.whl", hash = "sha256:0a9a2848a5b7feac301353437eb7d5957887edbf81d56e903999a75a3d743086", size = 184199 },
    { url = "https://files.pythonhosted.org/packages/c7/7a/68bd47624dab8fd4afbfd3c48e3b79efe09098ae941de5b58abcbadff5cb/PyYAML-6.0.2-cp310-cp310-macosx_11_0_arm64.whl", hash = "sha256:29717114e51c84ddfba879543fb232a6ed60086602313ca38cce623c1d62cfbf", size = 171758 },
    { url = "https://files.pythonhosted.org/packages/49/ee/14c54df452143b9ee9f0f29074d7ca5516a36edb0b4cc40c3f280131656f/PyYAML-6.0.2-cp310-cp310-manylinux_2_17_aarch64.manylinux2014_aarch64.whl", hash = "sha256:8824b5a04a04a047e72eea5cec3bc266db09e35de6bdfe34c9436ac5ee27d237", size = 718463 },
    { url = "https://files.pythonhosted.org/packages/4d/61/de363a97476e766574650d742205be468921a7b532aa2499fcd886b62530/PyYAML-6.0.2-cp310-cp310-manylinux_2_17_s390x.manylinux2014_s390x.whl", hash = "sha256:7c36280e6fb8385e520936c3cb3b8042851904eba0e58d277dca80a5cfed590b", size = 719280 },
    { url = "https://files.pythonhosted.org/packages/6b/4e/1523cb902fd98355e2e9ea5e5eb237cbc5f3ad5f3075fa65087aa0ecb669/PyYAML-6.0.2-cp310-cp310-manylinux_2_17_x86_64.manylinux2014_x86_64.whl", hash = "sha256:ec031d5d2feb36d1d1a24380e4db6d43695f3748343d99434e6f5f9156aaa2ed", size = 751239 },
    { url = "https://files.pythonhosted.org/packages/b7/33/5504b3a9a4464893c32f118a9cc045190a91637b119a9c881da1cf6b7a72/PyYAML-6.0.2-cp310-cp310-musllinux_1_1_aarch64.whl", hash = "sha256:936d68689298c36b53b29f23c6dbb74de12b4ac12ca6cfe0e047bedceea56180", size = 695802 },
    { url = "https://files.pythonhosted.org/packages/5c/20/8347dcabd41ef3a3cdc4f7b7a2aff3d06598c8779faa189cdbf878b626a4/PyYAML-6.0.2-cp310-cp310-musllinux_1_1_x86_64.whl", hash = "sha256:23502f431948090f597378482b4812b0caae32c22213aecf3b55325e049a6c68", size = 720527 },
    { url = "https://files.pythonhosted.org/packages/be/aa/5afe99233fb360d0ff37377145a949ae258aaab831bde4792b32650a4378/PyYAML-6.0.2-cp310-cp310-win32.whl", hash = "sha256:2e99c6826ffa974fe6e27cdb5ed0021786b03fc98e5ee3c5bfe1fd5015f42b99", size = 144052 },
    { url = "https://files.pythonhosted.org/packages/b5/84/0fa4b06f6d6c958d207620fc60005e241ecedceee58931bb20138e1e5776/PyYAML-6.0.2-cp310-cp310-win_amd64.whl", hash = "sha256:a4d3091415f010369ae4ed1fc6b79def9416358877534caf6a0fdd2146c87a3e", size = 161774 },
    { url = "https://files.pythonhosted.org/packages/f8/aa/7af4e81f7acba21a4c6be026da38fd2b872ca46226673c89a758ebdc4fd2/PyYAML-6.0.2-cp311-cp311-macosx_10_9_x86_64.whl", hash = "sha256:cc1c1159b3d456576af7a3e4d1ba7e6924cb39de8f67111c735f6fc832082774", size = 184612 },
    { url = "https://files.pythonhosted.org/packages/8b/62/b9faa998fd185f65c1371643678e4d58254add437edb764a08c5a98fb986/PyYAML-6.0.2-cp311-cp311-macosx_11_0_arm64.whl", hash = "sha256:1e2120ef853f59c7419231f3bf4e7021f1b936f6ebd222406c3b60212205d2ee", size = 172040 },
    { url = "https://files.pythonhosted.org/packages/ad/0c/c804f5f922a9a6563bab712d8dcc70251e8af811fce4524d57c2c0fd49a4/PyYAML-6.0.2-cp311-cp311-manylinux_2_17_aarch64.manylinux2014_aarch64.whl", hash = "sha256:5d225db5a45f21e78dd9358e58a98702a0302f2659a3c6cd320564b75b86f47c", size = 736829 },
    { url = "https://files.pythonhosted.org/packages/51/16/6af8d6a6b210c8e54f1406a6b9481febf9c64a3109c541567e35a49aa2e7/PyYAML-6.0.2-cp311-cp311-manylinux_2_17_s390x.manylinux2014_s390x.whl", hash = "sha256:5ac9328ec4831237bec75defaf839f7d4564be1e6b25ac710bd1a96321cc8317", size = 764167 },
    { url = "https://files.pythonhosted.org/packages/75/e4/2c27590dfc9992f73aabbeb9241ae20220bd9452df27483b6e56d3975cc5/PyYAML-6.0.2-cp311-cp311-manylinux_2_17_x86_64.manylinux2014_x86_64.whl", hash = "sha256:3ad2a3decf9aaba3d29c8f537ac4b243e36bef957511b4766cb0057d32b0be85", size = 762952 },
    { url = "https://files.pythonhosted.org/packages/9b/97/ecc1abf4a823f5ac61941a9c00fe501b02ac3ab0e373c3857f7d4b83e2b6/PyYAML-6.0.2-cp311-cp311-musllinux_1_1_aarch64.whl", hash = "sha256:ff3824dc5261f50c9b0dfb3be22b4567a6f938ccce4587b38952d85fd9e9afe4", size = 735301 },
    { url = "https://files.pythonhosted.org/packages/45/73/0f49dacd6e82c9430e46f4a027baa4ca205e8b0a9dce1397f44edc23559d/PyYAML-6.0.2-cp311-cp311-musllinux_1_1_x86_64.whl", hash = "sha256:797b4f722ffa07cc8d62053e4cff1486fa6dc094105d13fea7b1de7d8bf71c9e", size = 756638 },
    { url = "https://files.pythonhosted.org/packages/22/5f/956f0f9fc65223a58fbc14459bf34b4cc48dec52e00535c79b8db361aabd/PyYAML-6.0.2-cp311-cp311-win32.whl", hash = "sha256:11d8f3dd2b9c1207dcaf2ee0bbbfd5991f571186ec9cc78427ba5bd32afae4b5", size = 143850 },
    { url = "https://files.pythonhosted.org/packages/ed/23/8da0bbe2ab9dcdd11f4f4557ccaf95c10b9811b13ecced089d43ce59c3c8/PyYAML-6.0.2-cp311-cp311-win_amd64.whl", hash = "sha256:e10ce637b18caea04431ce14fabcf5c64a1c61ec9c56b071a4b7ca131ca52d44", size = 161980 },
    { url = "https://files.pythonhosted.org/packages/86/0c/c581167fc46d6d6d7ddcfb8c843a4de25bdd27e4466938109ca68492292c/PyYAML-6.0.2-cp312-cp312-macosx_10_9_x86_64.whl", hash = "sha256:c70c95198c015b85feafc136515252a261a84561b7b1d51e3384e0655ddf25ab", size = 183873 },
    { url = "https://files.pythonhosted.org/packages/a8/0c/38374f5bb272c051e2a69281d71cba6fdb983413e6758b84482905e29a5d/PyYAML-6.0.2-cp312-cp312-macosx_11_0_arm64.whl", hash = "sha256:ce826d6ef20b1bc864f0a68340c8b3287705cae2f8b4b1d932177dcc76721725", size = 173302 },
    { url = "https://files.pythonhosted.org/packages/c3/93/9916574aa8c00aa06bbac729972eb1071d002b8e158bd0e83a3b9a20a1f7/PyYAML-6.0.2-cp312-cp312-manylinux_2_17_aarch64.manylinux2014_aarch64.whl", hash = "sha256:1f71ea527786de97d1a0cc0eacd1defc0985dcf6b3f17bb77dcfc8c34bec4dc5", size = 739154 },
    { url = "https://files.pythonhosted.org/packages/95/0f/b8938f1cbd09739c6da569d172531567dbcc9789e0029aa070856f123984/PyYAML-6.0.2-cp312-cp312-manylinux_2_17_s390x.manylinux2014_s390x.whl", hash = "sha256:9b22676e8097e9e22e36d6b7bda33190d0d400f345f23d4065d48f4ca7ae0425", size = 766223 },
    { url = "https://files.pythonhosted.org/packages/b9/2b/614b4752f2e127db5cc206abc23a8c19678e92b23c3db30fc86ab731d3bd/PyYAML-6.0.2-cp312-cp312-manylinux_2_17_x86_64.manylinux2014_x86_64.whl", hash = "sha256:80bab7bfc629882493af4aa31a4cfa43a4c57c83813253626916b8c7ada83476", size = 767542 },
    { url = "https://files.pythonhosted.org/packages/d4/00/dd137d5bcc7efea1836d6264f049359861cf548469d18da90cd8216cf05f/PyYAML-6.0.2-cp312-cp312-musllinux_1_1_aarch64.whl", hash = "sha256:0833f8694549e586547b576dcfaba4a6b55b9e96098b36cdc7ebefe667dfed48", size = 731164 },
    { url = "https://files.pythonhosted.org/packages/c9/1f/4f998c900485e5c0ef43838363ba4a9723ac0ad73a9dc42068b12aaba4e4/PyYAML-6.0.2-cp312-cp312-musllinux_1_1_x86_64.whl", hash = "sha256:8b9c7197f7cb2738065c481a0461e50ad02f18c78cd75775628afb4d7137fb3b", size = 756611 },
    { url = "https://files.pythonhosted.org/packages/df/d1/f5a275fdb252768b7a11ec63585bc38d0e87c9e05668a139fea92b80634c/PyYAML-6.0.2-cp312-cp312-win32.whl", hash = "sha256:ef6107725bd54b262d6dedcc2af448a266975032bc85ef0172c5f059da6325b4", size = 140591 },
    { url = "https://files.pythonhosted.org/packages/0c/e8/4f648c598b17c3d06e8753d7d13d57542b30d56e6c2dedf9c331ae56312e/PyYAML-6.0.2-cp312-cp312-win_amd64.whl", hash = "sha256:7e7401d0de89a9a855c839bc697c079a4af81cf878373abd7dc625847d25cbd8", size = 156338 },
    { url = "https://files.pythonhosted.org/packages/ef/e3/3af305b830494fa85d95f6d95ef7fa73f2ee1cc8ef5b495c7c3269fb835f/PyYAML-6.0.2-cp313-cp313-macosx_10_13_x86_64.whl", hash = "sha256:efdca5630322a10774e8e98e1af481aad470dd62c3170801852d752aa7a783ba", size = 181309 },
    { url = "https://files.pythonhosted.org/packages/45/9f/3b1c20a0b7a3200524eb0076cc027a970d320bd3a6592873c85c92a08731/PyYAML-6.0.2-cp313-cp313-macosx_11_0_arm64.whl", hash = "sha256:50187695423ffe49e2deacb8cd10510bc361faac997de9efef88badc3bb9e2d1", size = 171679 },
    { url = "https://files.pythonhosted.org/packages/7c/9a/337322f27005c33bcb656c655fa78325b730324c78620e8328ae28b64d0c/PyYAML-6.0.2-cp313-cp313-manylinux_2_17_aarch64.manylinux2014_aarch64.whl", hash = "sha256:0ffe8360bab4910ef1b9e87fb812d8bc0a308b0d0eef8c8f44e0254ab3b07133", size = 733428 },
    { url = "https://files.pythonhosted.org/packages/a3/69/864fbe19e6c18ea3cc196cbe5d392175b4cf3d5d0ac1403ec3f2d237ebb5/PyYAML-6.0.2-cp313-cp313-manylinux_2_17_s390x.manylinux2014_s390x.whl", hash = "sha256:17e311b6c678207928d649faa7cb0d7b4c26a0ba73d41e99c4fff6b6c3276484", size = 763361 },
    { url = "https://files.pythonhosted.org/packages/04/24/b7721e4845c2f162d26f50521b825fb061bc0a5afcf9a386840f23ea19fa/PyYAML-6.0.2-cp313-cp313-manylinux_2_17_x86_64.manylinux2014_x86_64.whl", hash = "sha256:70b189594dbe54f75ab3a1acec5f1e3faa7e8cf2f1e08d9b561cb41b845f69d5", size = 759523 },
    { url = "https://files.pythonhosted.org/packages/2b/b2/e3234f59ba06559c6ff63c4e10baea10e5e7df868092bf9ab40e5b9c56b6/PyYAML-6.0.2-cp313-cp313-musllinux_1_1_aarch64.whl", hash = "sha256:41e4e3953a79407c794916fa277a82531dd93aad34e29c2a514c2c0c5fe971cc", size = 726660 },
    { url = "https://files.pythonhosted.org/packages/fe/0f/25911a9f080464c59fab9027482f822b86bf0608957a5fcc6eaac85aa515/PyYAML-6.0.2-cp313-cp313-musllinux_1_1_x86_64.whl", hash = "sha256:68ccc6023a3400877818152ad9a1033e3db8625d899c72eacb5a668902e4d652", size = 751597 },
    { url = "https://files.pythonhosted.org/packages/14/0d/e2c3b43bbce3cf6bd97c840b46088a3031085179e596d4929729d8d68270/PyYAML-6.0.2-cp313-cp313-win32.whl", hash = "sha256:bc2fa7c6b47d6bc618dd7fb02ef6fdedb1090ec036abab80d4681424b84c1183", size = 140527 },
    { url = "https://files.pythonhosted.org/packages/fa/de/02b54f42487e3d3c6efb3f89428677074ca7bf43aae402517bc7cca949f3/PyYAML-6.0.2-cp313-cp313-win_amd64.whl", hash = "sha256:8388ee1976c416731879ac16da0aff3f63b286ffdd57cdeb95f3f2e085687563", size = 156446 },
    { url = "https://files.pythonhosted.org/packages/65/d8/b7a1db13636d7fb7d4ff431593c510c8b8fca920ade06ca8ef20015493c5/PyYAML-6.0.2-cp39-cp39-macosx_10_9_x86_64.whl", hash = "sha256:688ba32a1cffef67fd2e9398a2efebaea461578b0923624778664cc1c914db5d", size = 184777 },
    { url = "https://files.pythonhosted.org/packages/0a/02/6ec546cd45143fdf9840b2c6be8d875116a64076218b61d68e12548e5839/PyYAML-6.0.2-cp39-cp39-macosx_11_0_arm64.whl", hash = "sha256:a8786accb172bd8afb8be14490a16625cbc387036876ab6ba70912730faf8e1f", size = 172318 },
    { url = "https://files.pythonhosted.org/packages/0e/9a/8cc68be846c972bda34f6c2a93abb644fb2476f4dcc924d52175786932c9/PyYAML-6.0.2-cp39-cp39-manylinux_2_17_aarch64.manylinux2014_aarch64.whl", hash = "sha256:d8e03406cac8513435335dbab54c0d385e4a49e4945d2909a581c83647ca0290", size = 720891 },
    { url = "https://files.pythonhosted.org/packages/e9/6c/6e1b7f40181bc4805e2e07f4abc10a88ce4648e7e95ff1abe4ae4014a9b2/PyYAML-6.0.2-cp39-cp39-manylinux_2_17_s390x.manylinux2014_s390x.whl", hash = "sha256:f753120cb8181e736c57ef7636e83f31b9c0d1722c516f7e86cf15b7aa57ff12", size = 722614 },
    { url = "https://files.pythonhosted.org/packages/3d/32/e7bd8535d22ea2874cef6a81021ba019474ace0d13a4819c2a4bce79bd6a/PyYAML-6.0.2-cp39-cp39-manylinux_2_17_x86_64.manylinux2014_x86_64.whl", hash = "sha256:3b1fdb9dc17f5a7677423d508ab4f243a726dea51fa5e70992e59a7411c89d19", size = 737360 },
    { url = "https://files.pythonhosted.org/packages/d7/12/7322c1e30b9be969670b672573d45479edef72c9a0deac3bb2868f5d7469/PyYAML-6.0.2-cp39-cp39-musllinux_1_1_aarch64.whl", hash = "sha256:0b69e4ce7a131fe56b7e4d770c67429700908fc0752af059838b1cfb41960e4e", size = 699006 },
    { url = "https://files.pythonhosted.org/packages/82/72/04fcad41ca56491995076630c3ec1e834be241664c0c09a64c9a2589b507/PyYAML-6.0.2-cp39-cp39-musllinux_1_1_x86_64.whl", hash = "sha256:a9f8c2e67970f13b16084e04f134610fd1d374bf477b17ec1599185cf611d725", size = 723577 },
    { url = "https://files.pythonhosted.org/packages/ed/5e/46168b1f2757f1fcd442bc3029cd8767d88a98c9c05770d8b420948743bb/PyYAML-6.0.2-cp39-cp39-win32.whl", hash = "sha256:6395c297d42274772abc367baaa79683958044e5d3835486c16da75d2a694631", size = 144593 },
    { url = "https://files.pythonhosted.org/packages/19/87/5124b1c1f2412bb95c59ec481eaf936cd32f0fe2a7b16b97b81c4c017a6a/PyYAML-6.0.2-cp39-cp39-win_amd64.whl", hash = "sha256:39693e1f8320ae4f43943590b49779ffb98acb81f788220ea932a6b6c51004d8", size = 162312 },
]

[[package]]
name = "pyyaml-env-tag"
version = "1.1"
source = { registry = "https://pypi.org/simple" }
dependencies = [
    { name = "pyyaml" },
]
sdist = { url = "https://files.pythonhosted.org/packages/eb/2e/79c822141bfd05a853236b504869ebc6b70159afc570e1d5a20641782eaa/pyyaml_env_tag-1.1.tar.gz", hash = "sha256:2eb38b75a2d21ee0475d6d97ec19c63287a7e140231e4214969d0eac923cd7ff", size = 5737 }
wheels = [
    { url = "https://files.pythonhosted.org/packages/04/11/432f32f8097b03e3cd5fe57e88efb685d964e2e5178a48ed61e841f7fdce/pyyaml_env_tag-1.1-py3-none-any.whl", hash = "sha256:17109e1a528561e32f026364712fee1264bc2ea6715120891174ed1b980d2e04", size = 4722 },
]

[[package]]
name = "query-phenomizer"
version = "1.2.1"
source = { registry = "https://pypi.org/simple" }
dependencies = [
    { name = "click", version = "8.1.8", source = { registry = "https://pypi.org/simple" }, marker = "python_full_version < '3.10'" },
    { name = "click", version = "8.2.1", source = { registry = "https://pypi.org/simple" }, marker = "python_full_version >= '3.10'" },
    { name = "pytest" },
    { name = "requests" },
]
sdist = { url = "https://files.pythonhosted.org/packages/02/21/0e62f38dcf337727a4d3b7d18dc55b090296f43ac95a070c2dbe3e5ef24f/query_phenomizer-1.2.1.tar.gz", hash = "sha256:fe673970e435bf49fd4d7f14283d8f4e11546fca597a39abf8ca87158da9ca20", size = 7325 }
wheels = [
    { url = "https://files.pythonhosted.org/packages/d6/79/408132ee652fa18b47d2b3252e0980d5b231b3397fc7397a40dfec2b91a2/query_phenomizer-1.2.1-py2.py3-none-any.whl", hash = "sha256:403d66f71c1cb345f61d52865637a91ac1348b7929422c0feb1fff32f163e11d", size = 7061 },
]

[[package]]
name = "reportlab"
version = "4.4.2"
source = { registry = "https://pypi.org/simple" }
dependencies = [
    { name = "charset-normalizer" },
    { name = "pillow" },
]
sdist = { url = "https://files.pythonhosted.org/packages/ec/9b/3483c7e4ad33d15f22d528872439e5bc92485814d7e7d10dbc3130368a83/reportlab-4.4.2.tar.gz", hash = "sha256:fc6283048ddd0781a9db1d671715990e6aa059c8d40ec9baf34294c4bd583a36", size = 3509063 }
wheels = [
    { url = "https://files.pythonhosted.org/packages/9f/74/ed990bc9586605d4e46f6b0e0b978a5b8e757aa599e39664bee26d6dc666/reportlab-4.4.2-py3-none-any.whl", hash = "sha256:58e11be387457928707c12153b7e41e52533a5da3f587b15ba8f8fd0805c6ee2", size = 1953624 },
]

[[package]]
name = "requests"
version = "2.32.4"
source = { registry = "https://pypi.org/simple" }
dependencies = [
    { name = "certifi" },
    { name = "charset-normalizer" },
    { name = "idna" },
    { name = "urllib3" },
]
sdist = { url = "https://files.pythonhosted.org/packages/e1/0a/929373653770d8a0d7ea76c37de6e41f11eb07559b103b1c02cafb3f7cf8/requests-2.32.4.tar.gz", hash = "sha256:27d0316682c8a29834d3264820024b62a36942083d52caf2f14c0591336d3422", size = 135258 }
wheels = [
    { url = "https://files.pythonhosted.org/packages/7c/e4/56027c4a6b4ae70ca9de302488c5ca95ad4a39e190093d6c1a8ace08341b/requests-2.32.4-py3-none-any.whl", hash = "sha256:27babd3cda2a6d50b30443204ee89830707d396671944c998b5975b031ac2b2c", size = 64847 },
]

[[package]]
name = "responses"
version = "0.25.7"
source = { registry = "https://pypi.org/simple" }
dependencies = [
    { name = "pyyaml" },
    { name = "requests" },
    { name = "urllib3" },
]
sdist = { url = "https://files.pythonhosted.org/packages/81/7e/2345ac3299bd62bd7163216702bbc88976c099cfceba5b889f2a457727a1/responses-0.25.7.tar.gz", hash = "sha256:8ebae11405d7a5df79ab6fd54277f6f2bc29b2d002d0dd2d5c632594d1ddcedb", size = 79203 }
wheels = [
    { url = "https://files.pythonhosted.org/packages/e4/fc/1d20b64fa90e81e4fa0a34c9b0240a6cfb1326b7e06d18a5432a9917c316/responses-0.25.7-py3-none-any.whl", hash = "sha256:92ca17416c90fe6b35921f52179bff29332076bb32694c0df02dcac2c6bc043c", size = 34732 },
]

[[package]]
name = "ruff"
version = "0.12.2"
source = { registry = "https://pypi.org/simple" }
sdist = { url = "https://files.pythonhosted.org/packages/6c/3d/d9a195676f25d00dbfcf3cf95fdd4c685c497fcfa7e862a44ac5e4e96480/ruff-0.12.2.tar.gz", hash = "sha256:d7b4f55cd6f325cb7621244f19c873c565a08aff5a4ba9c69aa7355f3f7afd3e", size = 4432239 }
wheels = [
    { url = "https://files.pythonhosted.org/packages/74/b6/2098d0126d2d3318fd5bec3ad40d06c25d377d95749f7a0c5af17129b3b1/ruff-0.12.2-py3-none-linux_armv6l.whl", hash = "sha256:093ea2b221df1d2b8e7ad92fc6ffdca40a2cb10d8564477a987b44fd4008a7be", size = 10369761 },
    { url = "https://files.pythonhosted.org/packages/b1/4b/5da0142033dbe155dc598cfb99262d8ee2449d76920ea92c4eeb9547c208/ruff-0.12.2-py3-none-macosx_10_12_x86_64.whl", hash = "sha256:09e4cf27cc10f96b1708100fa851e0daf21767e9709e1649175355280e0d950e", size = 11155659 },
    { url = "https://files.pythonhosted.org/packages/3e/21/967b82550a503d7c5c5c127d11c935344b35e8c521f52915fc858fb3e473/ruff-0.12.2-py3-none-macosx_11_0_arm64.whl", hash = "sha256:8ae64755b22f4ff85e9c52d1f82644abd0b6b6b6deedceb74bd71f35c24044cc", size = 10537769 },
    { url = "https://files.pythonhosted.org/packages/33/91/00cff7102e2ec71a4890fb7ba1803f2cdb122d82787c7d7cf8041fe8cbc1/ruff-0.12.2-py3-none-manylinux_2_17_aarch64.manylinux2014_aarch64.whl", hash = "sha256:3eb3a6b2db4d6e2c77e682f0b988d4d61aff06860158fdb413118ca133d57922", size = 10717602 },
    { url = "https://files.pythonhosted.org/packages/9b/eb/928814daec4e1ba9115858adcda44a637fb9010618721937491e4e2283b8/ruff-0.12.2-py3-none-manylinux_2_17_armv7l.manylinux2014_armv7l.whl", hash = "sha256:73448de992d05517170fc37169cbca857dfeaeaa8c2b9be494d7bcb0d36c8f4b", size = 10198772 },
    { url = "https://files.pythonhosted.org/packages/50/fa/f15089bc20c40f4f72334f9145dde55ab2b680e51afb3b55422effbf2fb6/ruff-0.12.2-py3-none-manylinux_2_17_i686.manylinux2014_i686.whl", hash = "sha256:3b8b94317cbc2ae4a2771af641739f933934b03555e51515e6e021c64441532d", size = 11845173 },
    { url = "https://files.pythonhosted.org/packages/43/9f/1f6f98f39f2b9302acc161a4a2187b1e3a97634fe918a8e731e591841cf4/ruff-0.12.2-py3-none-manylinux_2_17_ppc64.manylinux2014_ppc64.whl", hash = "sha256:45fc42c3bf1d30d2008023a0a9a0cfb06bf9835b147f11fe0679f21ae86d34b1", size = 12553002 },
    { url = "https://files.pythonhosted.org/packages/d8/70/08991ac46e38ddd231c8f4fd05ef189b1b94be8883e8c0c146a025c20a19/ruff-0.12.2-py3-none-manylinux_2_17_ppc64le.manylinux2014_ppc64le.whl", hash = "sha256:ce48f675c394c37e958bf229fb5c1e843e20945a6d962cf3ea20b7a107dcd9f4", size = 12171330 },
    { url = "https://files.pythonhosted.org/packages/88/a9/5a55266fec474acfd0a1c73285f19dd22461d95a538f29bba02edd07a5d9/ruff-0.12.2-py3-none-manylinux_2_17_s390x.manylinux2014_s390x.whl", hash = "sha256:793d8859445ea47591272021a81391350205a4af65a9392401f418a95dfb75c9", size = 11774717 },
    { url = "https://files.pythonhosted.org/packages/87/e5/0c270e458fc73c46c0d0f7cf970bb14786e5fdb88c87b5e423a4bd65232b/ruff-0.12.2-py3-none-manylinux_2_17_x86_64.manylinux2014_x86_64.whl", hash = "sha256:6932323db80484dda89153da3d8e58164d01d6da86857c79f1961934354992da", size = 11646659 },
    { url = "https://files.pythonhosted.org/packages/b7/b6/45ab96070c9752af37f0be364d849ed70e9ccede07675b0ec4e3ef76b63b/ruff-0.12.2-py3-none-musllinux_1_2_aarch64.whl", hash = "sha256:6aa7e623a3a11538108f61e859ebf016c4f14a7e6e4eba1980190cacb57714ce", size = 10604012 },
    { url = "https://files.pythonhosted.org/packages/86/91/26a6e6a424eb147cc7627eebae095cfa0b4b337a7c1c413c447c9ebb72fd/ruff-0.12.2-py3-none-musllinux_1_2_armv7l.whl", hash = "sha256:2a4a20aeed74671b2def096bdf2eac610c7d8ffcbf4fb0e627c06947a1d7078d", size = 10176799 },
    { url = "https://files.pythonhosted.org/packages/f5/0c/9f344583465a61c8918a7cda604226e77b2c548daf8ef7c2bfccf2b37200/ruff-0.12.2-py3-none-musllinux_1_2_i686.whl", hash = "sha256:71a4c550195612f486c9d1f2b045a600aeba851b298c667807ae933478fcef04", size = 11241507 },
    { url = "https://files.pythonhosted.org/packages/1c/b7/99c34ded8fb5f86c0280278fa89a0066c3760edc326e935ce0b1550d315d/ruff-0.12.2-py3-none-musllinux_1_2_x86_64.whl", hash = "sha256:4987b8f4ceadf597c927beee65a5eaf994c6e2b631df963f86d8ad1bdea99342", size = 11717609 },
    { url = "https://files.pythonhosted.org/packages/51/de/8589fa724590faa057e5a6d171e7f2f6cffe3287406ef40e49c682c07d89/ruff-0.12.2-py3-none-win32.whl", hash = "sha256:369ffb69b70cd55b6c3fc453b9492d98aed98062db9fec828cdfd069555f5f1a", size = 10523823 },
    { url = "https://files.pythonhosted.org/packages/94/47/8abf129102ae4c90cba0c2199a1a9b0fa896f6f806238d6f8c14448cc748/ruff-0.12.2-py3-none-win_amd64.whl", hash = "sha256:dca8a3b6d6dc9810ed8f328d406516bf4d660c00caeaef36eb831cf4871b0639", size = 11629831 },
    { url = "https://files.pythonhosted.org/packages/e2/1f/72d2946e3cc7456bb837e88000eb3437e55f80db339c840c04015a11115d/ruff-0.12.2-py3-none-win_arm64.whl", hash = "sha256:48d6c6bfb4761df68bc05ae630e24f506755e702d4fb08f08460be778c7ccb12", size = 10735334 },
]

[[package]]
name = "scout-browser"
version = "4.103.3"
source = { editable = "." }
dependencies = [
    { name = "anytree", version = "2.12.1", source = { registry = "https://pypi.org/simple" }, marker = "python_full_version < '3.9.2'" },
    { name = "anytree", version = "2.13.0", source = { registry = "https://pypi.org/simple" }, marker = "python_full_version >= '3.9.2'" },
    { name = "authlib" },
    { name = "cairosvg" },
    { name = "click", version = "8.1.8", source = { registry = "https://pypi.org/simple" }, marker = "python_full_version < '3.10'" },
    { name = "click", version = "8.2.1", source = { registry = "https://pypi.org/simple" }, marker = "python_full_version >= '3.10'" },
    { name = "coloredlogs" },
    { name = "configobj" },
    { name = "cryptography" },
    { name = "cyvcf2" },
    { name = "defusedxml" },
    { name = "flask" },
    { name = "flask-babel" },
    { name = "flask-bootstrap" },
    { name = "flask-cors" },
    { name = "flask-login" },
    { name = "flask-mail" },
    { name = "flask-wtf" },
    { name = "importlib-resources" },
    { name = "intervaltree" },
    { name = "ldap3" },
    { name = "livereload" },
    { name = "markdown" },
    { name = "path-py" },
    { name = "pathlib" },
    { name = "pdfkit" },
    { name = "ped-parser" },
    { name = "phenopackets" },
    { name = "pydantic" },
    { name = "pymongo" },
    { name = "python-dateutil" },
    { name = "pyyaml" },
    { name = "query-phenomizer" },
    { name = "svglib" },
    { name = "tabulate" },
    { name = "tornado" },
    { name = "werkzeug" },
    { name = "wtforms" },
    { name = "xlsxwriter" },
]

[package.optional-dependencies]
coverage = [
    { name = "chanjo-report" },
    { name = "pymysql" },
    { name = "python-dateutil" },
]

[package.dev-dependencies]
dev = [
    { name = "invoke" },
    { name = "mongomock" },
    { name = "pytest" },
    { name = "pytest-cov" },
    { name = "pytest-flask" },
    { name = "pytest-mock" },
    { name = "pytest-test-groups" },
    { name = "responses" },
]
docs = [
    { name = "markdown-include" },
    { name = "mkdocs" },
    { name = "mkdocs-material" },
]
lint = [
    { name = "black" },
    { name = "isort" },
    { name = "ruff" },
]

[package.metadata]
requires-dist = [
    { name = "anytree" },
    { name = "authlib" },
    { name = "cairosvg" },
    { name = "chanjo-report", marker = "extra == 'coverage'" },
    { name = "click" },
    { name = "coloredlogs" },
    { name = "configobj" },
    { name = "cryptography" },
    { name = "cyvcf2" },
    { name = "defusedxml" },
    { name = "flask", specifier = ">=2.0" },
    { name = "flask-babel", specifier = ">=3" },
    { name = "flask-bootstrap" },
    { name = "flask-cors" },
<<<<<<< HEAD
    { name = "flask-login" },
=======
    { name = "flask-ldapconn" },
    { name = "flask-login", git = "https://github.com/maxcountryman/flask-login.git?rev=main" },
>>>>>>> 8bc144e1
    { name = "flask-mail" },
    { name = "flask-wtf" },
    { name = "importlib-resources" },
    { name = "intervaltree", specifier = "==3.0.2" },
    { name = "ldap3", specifier = ">=2.9.1" },
    { name = "livereload", specifier = ">=2.7" },
    { name = "markdown" },
    { name = "path-py" },
    { name = "pathlib" },
    { name = "pdfkit" },
    { name = "ped-parser" },
    { name = "phenopackets" },
    { name = "pydantic", specifier = ">=2" },
    { name = "pymongo" },
    { name = "pymysql", marker = "extra == 'coverage'" },
    { name = "python-dateutil" },
    { name = "python-dateutil", marker = "extra == 'coverage'" },
    { name = "pyyaml", specifier = ">=5.1" },
    { name = "query-phenomizer" },
    { name = "svglib" },
    { name = "tabulate" },
    { name = "tornado", specifier = ">=6.4.1" },
    { name = "werkzeug" },
    { name = "wtforms" },
    { name = "xlsxwriter" },
]
provides-extras = ["coverage"]

[package.metadata.requires-dev]
dev = [
    { name = "invoke" },
    { name = "mongomock" },
    { name = "pytest", specifier = ">=5.2" },
    { name = "pytest", specifier = ">=7.4.4" },
    { name = "pytest-cov" },
    { name = "pytest-cov", specifier = ">=4.1.0" },
    { name = "pytest-flask" },
    { name = "pytest-mock" },
    { name = "pytest-test-groups" },
    { name = "responses" },
]
docs = [
    { name = "markdown-include" },
    { name = "mkdocs" },
    { name = "mkdocs-material" },
]
lint = [
    { name = "black", specifier = ">=23.3.0" },
    { name = "isort", specifier = ">=5.11.5" },
    { name = "ruff", specifier = ">=0.8.0" },
]

[[package]]
name = "sentinels"
version = "1.0.0"
source = { registry = "https://pypi.org/simple" }
sdist = { url = "https://files.pythonhosted.org/packages/ac/b7/1af07a98390aba07da31807f3723e7bbd003d6441b4b3d67b20d97702b23/sentinels-1.0.0.tar.gz", hash = "sha256:7be0704d7fe1925e397e92d18669ace2f619c92b5d4eb21a89f31e026f9ff4b1", size = 4074 }

[[package]]
name = "six"
version = "1.17.0"
source = { registry = "https://pypi.org/simple" }
sdist = { url = "https://files.pythonhosted.org/packages/94/e7/b2c673351809dca68a0e064b6af791aa332cf192da575fd474ed7d6f16a2/six-1.17.0.tar.gz", hash = "sha256:ff70335d468e7eb6ec65b95b99d3a2836546063f63acc5171de367e834932a81", size = 34031 }
wheels = [
    { url = "https://files.pythonhosted.org/packages/b7/ce/149a00dd41f10bc29e5921b496af8b574d8413afcd5e30dfa0ed46c2cc5e/six-1.17.0-py2.py3-none-any.whl", hash = "sha256:4721f391ed90541fddacab5acf947aa0d3dc7d27b2e1e8eda2be8970586c3274", size = 11050 },
]

[[package]]
name = "sortedcontainers"
version = "2.4.0"
source = { registry = "https://pypi.org/simple" }
sdist = { url = "https://files.pythonhosted.org/packages/e8/c4/ba2f8066cceb6f23394729afe52f3bf7adec04bf9ed2c820b39e19299111/sortedcontainers-2.4.0.tar.gz", hash = "sha256:25caa5a06cc30b6b83d11423433f65d1f9d76c4c6a0c90e3379eaa43b9bfdb88", size = 30594 }
wheels = [
    { url = "https://files.pythonhosted.org/packages/32/46/9cb0e58b2deb7f82b84065f37f3bffeb12413f947f9388e4cac22c4621ce/sortedcontainers-2.4.0-py2.py3-none-any.whl", hash = "sha256:a163dcaede0f1c021485e957a39245190e74249897e2ae4b2aa38595db237ee0", size = 29575 },
]

[[package]]
name = "sqlalchemy"
version = "2.0.41"
source = { registry = "https://pypi.org/simple" }
dependencies = [
    { name = "greenlet", marker = "(python_full_version < '3.14' and platform_machine == 'AMD64') or (python_full_version < '3.14' and platform_machine == 'WIN32') or (python_full_version < '3.14' and platform_machine == 'aarch64') or (python_full_version < '3.14' and platform_machine == 'amd64') or (python_full_version < '3.14' and platform_machine == 'ppc64le') or (python_full_version < '3.14' and platform_machine == 'win32') or (python_full_version < '3.14' and platform_machine == 'x86_64')" },
    { name = "typing-extensions" },
]
sdist = { url = "https://files.pythonhosted.org/packages/63/66/45b165c595ec89aa7dcc2c1cd222ab269bc753f1fc7a1e68f8481bd957bf/sqlalchemy-2.0.41.tar.gz", hash = "sha256:edba70118c4be3c2b1f90754d308d0b79c6fe2c0fdc52d8ddf603916f83f4db9", size = 9689424 }
wheels = [
    { url = "https://files.pythonhosted.org/packages/e9/12/d7c445b1940276a828efce7331cb0cb09d6e5f049651db22f4ebb0922b77/sqlalchemy-2.0.41-cp310-cp310-macosx_10_9_x86_64.whl", hash = "sha256:b1f09b6821406ea1f94053f346f28f8215e293344209129a9c0fcc3578598d7b", size = 2117967 },
    { url = "https://files.pythonhosted.org/packages/6f/b8/cb90f23157e28946b27eb01ef401af80a1fab7553762e87df51507eaed61/sqlalchemy-2.0.41-cp310-cp310-macosx_11_0_arm64.whl", hash = "sha256:1936af879e3db023601196a1684d28e12f19ccf93af01bf3280a3262c4b6b4e5", size = 2107583 },
    { url = "https://files.pythonhosted.org/packages/9e/c2/eef84283a1c8164a207d898e063edf193d36a24fb6a5bb3ce0634b92a1e8/sqlalchemy-2.0.41-cp310-cp310-manylinux_2_17_aarch64.manylinux2014_aarch64.whl", hash = "sha256:b2ac41acfc8d965fb0c464eb8f44995770239668956dc4cdf502d1b1ffe0d747", size = 3186025 },
    { url = "https://files.pythonhosted.org/packages/bd/72/49d52bd3c5e63a1d458fd6d289a1523a8015adedbddf2c07408ff556e772/sqlalchemy-2.0.41-cp310-cp310-manylinux_2_17_x86_64.manylinux2014_x86_64.whl", hash = "sha256:81c24e0c0fde47a9723c81d5806569cddef103aebbf79dbc9fcbb617153dea30", size = 3186259 },
    { url = "https://files.pythonhosted.org/packages/4f/9e/e3ffc37d29a3679a50b6bbbba94b115f90e565a2b4545abb17924b94c52d/sqlalchemy-2.0.41-cp310-cp310-musllinux_1_2_aarch64.whl", hash = "sha256:23a8825495d8b195c4aa9ff1c430c28f2c821e8c5e2d98089228af887e5d7e29", size = 3126803 },
    { url = "https://files.pythonhosted.org/packages/8a/76/56b21e363f6039978ae0b72690237b38383e4657281285a09456f313dd77/sqlalchemy-2.0.41-cp310-cp310-musllinux_1_2_x86_64.whl", hash = "sha256:60c578c45c949f909a4026b7807044e7e564adf793537fc762b2489d522f3d11", size = 3148566 },
    { url = "https://files.pythonhosted.org/packages/3b/92/11b8e1b69bf191bc69e300a99badbbb5f2f1102f2b08b39d9eee2e21f565/sqlalchemy-2.0.41-cp310-cp310-win32.whl", hash = "sha256:118c16cd3f1b00c76d69343e38602006c9cfb9998fa4f798606d28d63f23beda", size = 2086696 },
    { url = "https://files.pythonhosted.org/packages/5c/88/2d706c9cc4502654860f4576cd54f7db70487b66c3b619ba98e0be1a4642/sqlalchemy-2.0.41-cp310-cp310-win_amd64.whl", hash = "sha256:7492967c3386df69f80cf67efd665c0f667cee67032090fe01d7d74b0e19bb08", size = 2110200 },
    { url = "https://files.pythonhosted.org/packages/37/4e/b00e3ffae32b74b5180e15d2ab4040531ee1bef4c19755fe7926622dc958/sqlalchemy-2.0.41-cp311-cp311-macosx_10_9_x86_64.whl", hash = "sha256:6375cd674fe82d7aa9816d1cb96ec592bac1726c11e0cafbf40eeee9a4516b5f", size = 2121232 },
    { url = "https://files.pythonhosted.org/packages/ef/30/6547ebb10875302074a37e1970a5dce7985240665778cfdee2323709f749/sqlalchemy-2.0.41-cp311-cp311-macosx_11_0_arm64.whl", hash = "sha256:9f8c9fdd15a55d9465e590a402f42082705d66b05afc3ffd2d2eb3c6ba919560", size = 2110897 },
    { url = "https://files.pythonhosted.org/packages/9e/21/59df2b41b0f6c62da55cd64798232d7349a9378befa7f1bb18cf1dfd510a/sqlalchemy-2.0.41-cp311-cp311-manylinux_2_17_aarch64.manylinux2014_aarch64.whl", hash = "sha256:32f9dc8c44acdee06c8fc6440db9eae8b4af8b01e4b1aee7bdd7241c22edff4f", size = 3273313 },
    { url = "https://files.pythonhosted.org/packages/62/e4/b9a7a0e5c6f79d49bcd6efb6e90d7536dc604dab64582a9dec220dab54b6/sqlalchemy-2.0.41-cp311-cp311-manylinux_2_17_x86_64.manylinux2014_x86_64.whl", hash = "sha256:90c11ceb9a1f482c752a71f203a81858625d8df5746d787a4786bca4ffdf71c6", size = 3273807 },
    { url = "https://files.pythonhosted.org/packages/39/d8/79f2427251b44ddee18676c04eab038d043cff0e764d2d8bb08261d6135d/sqlalchemy-2.0.41-cp311-cp311-musllinux_1_2_aarch64.whl", hash = "sha256:911cc493ebd60de5f285bcae0491a60b4f2a9f0f5c270edd1c4dbaef7a38fc04", size = 3209632 },
    { url = "https://files.pythonhosted.org/packages/d4/16/730a82dda30765f63e0454918c982fb7193f6b398b31d63c7c3bd3652ae5/sqlalchemy-2.0.41-cp311-cp311-musllinux_1_2_x86_64.whl", hash = "sha256:03968a349db483936c249f4d9cd14ff2c296adfa1290b660ba6516f973139582", size = 3233642 },
    { url = "https://files.pythonhosted.org/packages/04/61/c0d4607f7799efa8b8ea3c49b4621e861c8f5c41fd4b5b636c534fcb7d73/sqlalchemy-2.0.41-cp311-cp311-win32.whl", hash = "sha256:293cd444d82b18da48c9f71cd7005844dbbd06ca19be1ccf6779154439eec0b8", size = 2086475 },
    { url = "https://files.pythonhosted.org/packages/9d/8e/8344f8ae1cb6a479d0741c02cd4f666925b2bf02e2468ddaf5ce44111f30/sqlalchemy-2.0.41-cp311-cp311-win_amd64.whl", hash = "sha256:3d3549fc3e40667ec7199033a4e40a2f669898a00a7b18a931d3efb4c7900504", size = 2110903 },
    { url = "https://files.pythonhosted.org/packages/3e/2a/f1f4e068b371154740dd10fb81afb5240d5af4aa0087b88d8b308b5429c2/sqlalchemy-2.0.41-cp312-cp312-macosx_10_13_x86_64.whl", hash = "sha256:81f413674d85cfd0dfcd6512e10e0f33c19c21860342a4890c3a2b59479929f9", size = 2119645 },
    { url = "https://files.pythonhosted.org/packages/9b/e8/c664a7e73d36fbfc4730f8cf2bf930444ea87270f2825efbe17bf808b998/sqlalchemy-2.0.41-cp312-cp312-macosx_11_0_arm64.whl", hash = "sha256:598d9ebc1e796431bbd068e41e4de4dc34312b7aa3292571bb3674a0cb415dd1", size = 2107399 },
    { url = "https://files.pythonhosted.org/packages/5c/78/8a9cf6c5e7135540cb682128d091d6afa1b9e48bd049b0d691bf54114f70/sqlalchemy-2.0.41-cp312-cp312-manylinux_2_17_aarch64.manylinux2014_aarch64.whl", hash = "sha256:a104c5694dfd2d864a6f91b0956eb5d5883234119cb40010115fd45a16da5e70", size = 3293269 },
    { url = "https://files.pythonhosted.org/packages/3c/35/f74add3978c20de6323fb11cb5162702670cc7a9420033befb43d8d5b7a4/sqlalchemy-2.0.41-cp312-cp312-manylinux_2_17_x86_64.manylinux2014_x86_64.whl", hash = "sha256:6145afea51ff0af7f2564a05fa95eb46f542919e6523729663a5d285ecb3cf5e", size = 3303364 },
    { url = "https://files.pythonhosted.org/packages/6a/d4/c990f37f52c3f7748ebe98883e2a0f7d038108c2c5a82468d1ff3eec50b7/sqlalchemy-2.0.41-cp312-cp312-musllinux_1_2_aarch64.whl", hash = "sha256:b46fa6eae1cd1c20e6e6f44e19984d438b6b2d8616d21d783d150df714f44078", size = 3229072 },
    { url = "https://files.pythonhosted.org/packages/15/69/cab11fecc7eb64bc561011be2bd03d065b762d87add52a4ca0aca2e12904/sqlalchemy-2.0.41-cp312-cp312-musllinux_1_2_x86_64.whl", hash = "sha256:41836fe661cc98abfae476e14ba1906220f92c4e528771a8a3ae6a151242d2ae", size = 3268074 },
    { url = "https://files.pythonhosted.org/packages/5c/ca/0c19ec16858585d37767b167fc9602593f98998a68a798450558239fb04a/sqlalchemy-2.0.41-cp312-cp312-win32.whl", hash = "sha256:a8808d5cf866c781150d36a3c8eb3adccfa41a8105d031bf27e92c251e3969d6", size = 2084514 },
    { url = "https://files.pythonhosted.org/packages/7f/23/4c2833d78ff3010a4e17f984c734f52b531a8c9060a50429c9d4b0211be6/sqlalchemy-2.0.41-cp312-cp312-win_amd64.whl", hash = "sha256:5b14e97886199c1f52c14629c11d90c11fbb09e9334fa7bb5f6d068d9ced0ce0", size = 2111557 },
    { url = "https://files.pythonhosted.org/packages/d3/ad/2e1c6d4f235a97eeef52d0200d8ddda16f6c4dd70ae5ad88c46963440480/sqlalchemy-2.0.41-cp313-cp313-macosx_10_13_x86_64.whl", hash = "sha256:4eeb195cdedaf17aab6b247894ff2734dcead6c08f748e617bfe05bd5a218443", size = 2115491 },
    { url = "https://files.pythonhosted.org/packages/cf/8d/be490e5db8400dacc89056f78a52d44b04fbf75e8439569d5b879623a53b/sqlalchemy-2.0.41-cp313-cp313-macosx_11_0_arm64.whl", hash = "sha256:d4ae769b9c1c7757e4ccce94b0641bc203bbdf43ba7a2413ab2523d8d047d8dc", size = 2102827 },
    { url = "https://files.pythonhosted.org/packages/a0/72/c97ad430f0b0e78efaf2791342e13ffeafcbb3c06242f01a3bb8fe44f65d/sqlalchemy-2.0.41-cp313-cp313-manylinux_2_17_aarch64.manylinux2014_aarch64.whl", hash = "sha256:a62448526dd9ed3e3beedc93df9bb6b55a436ed1474db31a2af13b313a70a7e1", size = 3225224 },
    { url = "https://files.pythonhosted.org/packages/5e/51/5ba9ea3246ea068630acf35a6ba0d181e99f1af1afd17e159eac7e8bc2b8/sqlalchemy-2.0.41-cp313-cp313-manylinux_2_17_x86_64.manylinux2014_x86_64.whl", hash = "sha256:dc56c9788617b8964ad02e8fcfeed4001c1f8ba91a9e1f31483c0dffb207002a", size = 3230045 },
    { url = "https://files.pythonhosted.org/packages/78/2f/8c14443b2acea700c62f9b4a8bad9e49fc1b65cfb260edead71fd38e9f19/sqlalchemy-2.0.41-cp313-cp313-musllinux_1_2_aarch64.whl", hash = "sha256:c153265408d18de4cc5ded1941dcd8315894572cddd3c58df5d5b5705b3fa28d", size = 3159357 },
    { url = "https://files.pythonhosted.org/packages/fc/b2/43eacbf6ccc5276d76cea18cb7c3d73e294d6fb21f9ff8b4eef9b42bbfd5/sqlalchemy-2.0.41-cp313-cp313-musllinux_1_2_x86_64.whl", hash = "sha256:4f67766965996e63bb46cfbf2ce5355fc32d9dd3b8ad7e536a920ff9ee422e23", size = 3197511 },
    { url = "https://files.pythonhosted.org/packages/fa/2e/677c17c5d6a004c3c45334ab1dbe7b7deb834430b282b8a0f75ae220c8eb/sqlalchemy-2.0.41-cp313-cp313-win32.whl", hash = "sha256:bfc9064f6658a3d1cadeaa0ba07570b83ce6801a1314985bf98ec9b95d74e15f", size = 2082420 },
    { url = "https://files.pythonhosted.org/packages/e9/61/e8c1b9b6307c57157d328dd8b8348ddc4c47ffdf1279365a13b2b98b8049/sqlalchemy-2.0.41-cp313-cp313-win_amd64.whl", hash = "sha256:82ca366a844eb551daff9d2e6e7a9e5e76d2612c8564f58db6c19a726869c1df", size = 2108329 },
    { url = "https://files.pythonhosted.org/packages/dd/1c/3d2a893c020fcc18463794e0a687de58044d1c8a9892d23548ca7e71274a/sqlalchemy-2.0.41-cp39-cp39-macosx_10_9_x86_64.whl", hash = "sha256:9a420a91913092d1e20c86a2f5f1fc85c1a8924dbcaf5e0586df8aceb09c9cc2", size = 2121327 },
    { url = "https://files.pythonhosted.org/packages/3e/84/389c8f7c7b465682c4e5ba97f6e7825149a6625c629e09b5e872ec3b378f/sqlalchemy-2.0.41-cp39-cp39-macosx_11_0_arm64.whl", hash = "sha256:906e6b0d7d452e9a98e5ab8507c0da791856b2380fdee61b765632bb8698026f", size = 2110739 },
    { url = "https://files.pythonhosted.org/packages/b2/3d/036e84ecb46d6687fa57dc25ab366dff50773a19364def210b8770fd1516/sqlalchemy-2.0.41-cp39-cp39-manylinux_2_17_aarch64.manylinux2014_aarch64.whl", hash = "sha256:a373a400f3e9bac95ba2a06372c4fd1412a7cee53c37fc6c05f829bf672b8769", size = 3198018 },
    { url = "https://files.pythonhosted.org/packages/8d/de/112e2142bf730a16a6cb43efc87e36dd62426e155727490c041130c6e852/sqlalchemy-2.0.41-cp39-cp39-manylinux_2_17_x86_64.manylinux2014_x86_64.whl", hash = "sha256:087b6b52de812741c27231b5a3586384d60c353fbd0e2f81405a814b5591dc8b", size = 3197074 },
    { url = "https://files.pythonhosted.org/packages/d4/be/a766c78ec3050cb5b734c3087cd20bafd7370b0ab0c8636a87652631af1f/sqlalchemy-2.0.41-cp39-cp39-musllinux_1_2_aarch64.whl", hash = "sha256:34ea30ab3ec98355235972dadc497bb659cc75f8292b760394824fab9cf39826", size = 3138698 },
    { url = "https://files.pythonhosted.org/packages/e5/c3/245e39ec45e1a8c86ff1ac3a88b13d0457307ac728eaeb217834a3ac6813/sqlalchemy-2.0.41-cp39-cp39-musllinux_1_2_x86_64.whl", hash = "sha256:8280856dd7c6a68ab3a164b4a4b1c51f7691f6d04af4d4ca23d6ecf2261b7923", size = 3160877 },
    { url = "https://files.pythonhosted.org/packages/d7/0c/cda8631405f6417208e160070b513bb752da0885e462fce42ac200c8262f/sqlalchemy-2.0.41-cp39-cp39-win32.whl", hash = "sha256:b50eab9994d64f4a823ff99a0ed28a6903224ddbe7fef56a6dd865eec9243440", size = 2089270 },
    { url = "https://files.pythonhosted.org/packages/b0/1f/f68c58970d80ea5a1868ca5dc965d154a3b711f9ab06376ad9840d1475b8/sqlalchemy-2.0.41-cp39-cp39-win_amd64.whl", hash = "sha256:5e22575d169529ac3e0a120cf050ec9daa94b6a9597993d1702884f6954a7d71", size = 2113134 },
    { url = "https://files.pythonhosted.org/packages/1c/fc/9ba22f01b5cdacc8f5ed0d22304718d2c758fce3fd49a5372b886a86f37c/sqlalchemy-2.0.41-py3-none-any.whl", hash = "sha256:57df5dc6fdb5ed1a88a1ed2195fd31927e705cad62dedd86b46972752a80f576", size = 1911224 },
]

[[package]]
name = "sqlservice"
version = "3.0.0"
source = { registry = "https://pypi.org/simple" }
dependencies = [
    { name = "sqlalchemy" },
]
sdist = { url = "https://files.pythonhosted.org/packages/0d/89/9752933056a5eb7a02f6412c6e18950bd862b2909d4c5e0cb2fd0b191b02/sqlservice-3.0.0.tar.gz", hash = "sha256:c42b978d0556f870f43de91928d1d17b95fed909d04c77b84d8b9d7894939023", size = 68570 }
wheels = [
    { url = "https://files.pythonhosted.org/packages/7e/fc/4f5b9662d12fbabb3da3b42eab01215428c6f0a0229f4a852c5cdda1af81/sqlservice-3.0.0-py3-none-any.whl", hash = "sha256:181e5287c62616000f163e9ec037c9b47e76a1422d00925c810eceb489b0214e", size = 31582 },
]

[[package]]
name = "svglib"
version = "1.5.1"
source = { registry = "https://pypi.org/simple" }
dependencies = [
    { name = "cssselect2" },
    { name = "lxml" },
    { name = "reportlab" },
    { name = "tinycss2" },
]
sdist = { url = "https://files.pythonhosted.org/packages/56/5b/53ca0fd447f73423c7dc59d34e523530ef434481a3d18808ff7537ad33ec/svglib-1.5.1.tar.gz", hash = "sha256:3ae765d3a9409ee60c0fb4d24c2deb6a80617aa927054f5bcd7fc98f0695e587", size = 913900 }

[[package]]
name = "tabulate"
version = "0.9.0"
source = { registry = "https://pypi.org/simple" }
sdist = { url = "https://files.pythonhosted.org/packages/ec/fe/802052aecb21e3797b8f7902564ab6ea0d60ff8ca23952079064155d1ae1/tabulate-0.9.0.tar.gz", hash = "sha256:0095b12bf5966de529c0feb1fa08671671b3368eec77d7ef7ab114be2c068b3c", size = 81090 }
wheels = [
    { url = "https://files.pythonhosted.org/packages/40/44/4a5f08c96eb108af5cb50b41f76142f0afa346dfa99d5296fe7202a11854/tabulate-0.9.0-py3-none-any.whl", hash = "sha256:024ca478df22e9340661486f85298cff5f6dcdba14f3813e8830015b9ed1948f", size = 35252 },
]

[[package]]
name = "tinycss2"
version = "1.4.0"
source = { registry = "https://pypi.org/simple" }
dependencies = [
    { name = "webencodings" },
]
sdist = { url = "https://files.pythonhosted.org/packages/7a/fd/7a5ee21fd08ff70d3d33a5781c255cbe779659bd03278feb98b19ee550f4/tinycss2-1.4.0.tar.gz", hash = "sha256:10c0972f6fc0fbee87c3edb76549357415e94548c1ae10ebccdea16fb404a9b7", size = 87085 }
wheels = [
    { url = "https://files.pythonhosted.org/packages/e6/34/ebdc18bae6aa14fbee1a08b63c015c72b64868ff7dae68808ab500c492e2/tinycss2-1.4.0-py3-none-any.whl", hash = "sha256:3a49cf47b7675da0b15d0c6e1df8df4ebd96e9394bb905a5775adb0d884c5289", size = 26610 },
]

[[package]]
name = "tinyhtml5"
version = "2.0.0"
source = { registry = "https://pypi.org/simple" }
dependencies = [
    { name = "webencodings" },
]
sdist = { url = "https://files.pythonhosted.org/packages/fd/03/6111ed99e9bf7dfa1c30baeef0e0fb7e0bd387bd07f8e5b270776fe1de3f/tinyhtml5-2.0.0.tar.gz", hash = "sha256:086f998833da24c300c414d9fe81d9b368fd04cb9d2596a008421cbc705fcfcc", size = 179507 }
wheels = [
    { url = "https://files.pythonhosted.org/packages/5c/de/27c57899297163a4a84104d5cec0af3b1ac5faf62f44667e506373c6b8ce/tinyhtml5-2.0.0-py3-none-any.whl", hash = "sha256:13683277c5b176d070f82d099d977194b7a1e26815b016114f581a74bbfbf47e", size = 39793 },
]

[[package]]
name = "toml"
version = "0.10.2"
source = { registry = "https://pypi.org/simple" }
sdist = { url = "https://files.pythonhosted.org/packages/be/ba/1f744cdc819428fc6b5084ec34d9b30660f6f9daaf70eead706e3203ec3c/toml-0.10.2.tar.gz", hash = "sha256:b3bda1d108d5dd99f4a20d24d9c348e91c4db7ab1b749200bded2f839ccbe68f", size = 22253 }
wheels = [
    { url = "https://files.pythonhosted.org/packages/44/6f/7120676b6d73228c96e17f1f794d8ab046fc910d781c8d151120c3f1569e/toml-0.10.2-py2.py3-none-any.whl", hash = "sha256:806143ae5bfb6a3c6e736a764057db0e6a0e05e338b5630894a5f779cabb4f9b", size = 16588 },
]

[[package]]
name = "tomli"
version = "2.2.1"
source = { registry = "https://pypi.org/simple" }
sdist = { url = "https://files.pythonhosted.org/packages/18/87/302344fed471e44a87289cf4967697d07e532f2421fdaf868a303cbae4ff/tomli-2.2.1.tar.gz", hash = "sha256:cd45e1dc79c835ce60f7404ec8119f2eb06d38b1deba146f07ced3bbc44505ff", size = 17175 }
wheels = [
    { url = "https://files.pythonhosted.org/packages/43/ca/75707e6efa2b37c77dadb324ae7d9571cb424e61ea73fad7c56c2d14527f/tomli-2.2.1-cp311-cp311-macosx_10_9_x86_64.whl", hash = "sha256:678e4fa69e4575eb77d103de3df8a895e1591b48e740211bd1067378c69e8249", size = 131077 },
    { url = "https://files.pythonhosted.org/packages/c7/16/51ae563a8615d472fdbffc43a3f3d46588c264ac4f024f63f01283becfbb/tomli-2.2.1-cp311-cp311-macosx_11_0_arm64.whl", hash = "sha256:023aa114dd824ade0100497eb2318602af309e5a55595f76b626d6d9f3b7b0a6", size = 123429 },
    { url = "https://files.pythonhosted.org/packages/f1/dd/4f6cd1e7b160041db83c694abc78e100473c15d54620083dbd5aae7b990e/tomli-2.2.1-cp311-cp311-manylinux_2_17_aarch64.manylinux2014_aarch64.whl", hash = "sha256:ece47d672db52ac607a3d9599a9d48dcb2f2f735c6c2d1f34130085bb12b112a", size = 226067 },
    { url = "https://files.pythonhosted.org/packages/a9/6b/c54ede5dc70d648cc6361eaf429304b02f2871a345bbdd51e993d6cdf550/tomli-2.2.1-cp311-cp311-manylinux_2_17_x86_64.manylinux2014_x86_64.whl", hash = "sha256:6972ca9c9cc9f0acaa56a8ca1ff51e7af152a9f87fb64623e31d5c83700080ee", size = 236030 },
    { url = "https://files.pythonhosted.org/packages/1f/47/999514fa49cfaf7a92c805a86c3c43f4215621855d151b61c602abb38091/tomli-2.2.1-cp311-cp311-manylinux_2_5_i686.manylinux1_i686.manylinux_2_17_i686.manylinux2014_i686.whl", hash = "sha256:c954d2250168d28797dd4e3ac5cf812a406cd5a92674ee4c8f123c889786aa8e", size = 240898 },
    { url = "https://files.pythonhosted.org/packages/73/41/0a01279a7ae09ee1573b423318e7934674ce06eb33f50936655071d81a24/tomli-2.2.1-cp311-cp311-musllinux_1_2_aarch64.whl", hash = "sha256:8dd28b3e155b80f4d54beb40a441d366adcfe740969820caf156c019fb5c7ec4", size = 229894 },
    { url = "https://files.pythonhosted.org/packages/55/18/5d8bc5b0a0362311ce4d18830a5d28943667599a60d20118074ea1b01bb7/tomli-2.2.1-cp311-cp311-musllinux_1_2_i686.whl", hash = "sha256:e59e304978767a54663af13c07b3d1af22ddee3bb2fb0618ca1593e4f593a106", size = 245319 },
    { url = "https://files.pythonhosted.org/packages/92/a3/7ade0576d17f3cdf5ff44d61390d4b3febb8a9fc2b480c75c47ea048c646/tomli-2.2.1-cp311-cp311-musllinux_1_2_x86_64.whl", hash = "sha256:33580bccab0338d00994d7f16f4c4ec25b776af3ffaac1ed74e0b3fc95e885a8", size = 238273 },
    { url = "https://files.pythonhosted.org/packages/72/6f/fa64ef058ac1446a1e51110c375339b3ec6be245af9d14c87c4a6412dd32/tomli-2.2.1-cp311-cp311-win32.whl", hash = "sha256:465af0e0875402f1d226519c9904f37254b3045fc5084697cefb9bdde1ff99ff", size = 98310 },
    { url = "https://files.pythonhosted.org/packages/6a/1c/4a2dcde4a51b81be3530565e92eda625d94dafb46dbeb15069df4caffc34/tomli-2.2.1-cp311-cp311-win_amd64.whl", hash = "sha256:2d0f2fdd22b02c6d81637a3c95f8cd77f995846af7414c5c4b8d0545afa1bc4b", size = 108309 },
    { url = "https://files.pythonhosted.org/packages/52/e1/f8af4c2fcde17500422858155aeb0d7e93477a0d59a98e56cbfe75070fd0/tomli-2.2.1-cp312-cp312-macosx_10_13_x86_64.whl", hash = "sha256:4a8f6e44de52d5e6c657c9fe83b562f5f4256d8ebbfe4ff922c495620a7f6cea", size = 132762 },
    { url = "https://files.pythonhosted.org/packages/03/b8/152c68bb84fc00396b83e7bbddd5ec0bd3dd409db4195e2a9b3e398ad2e3/tomli-2.2.1-cp312-cp312-macosx_11_0_arm64.whl", hash = "sha256:8d57ca8095a641b8237d5b079147646153d22552f1c637fd3ba7f4b0b29167a8", size = 123453 },
    { url = "https://files.pythonhosted.org/packages/c8/d6/fc9267af9166f79ac528ff7e8c55c8181ded34eb4b0e93daa767b8841573/tomli-2.2.1-cp312-cp312-manylinux_2_17_aarch64.manylinux2014_aarch64.whl", hash = "sha256:4e340144ad7ae1533cb897d406382b4b6fede8890a03738ff1683af800d54192", size = 233486 },
    { url = "https://files.pythonhosted.org/packages/5c/51/51c3f2884d7bab89af25f678447ea7d297b53b5a3b5730a7cb2ef6069f07/tomli-2.2.1-cp312-cp312-manylinux_2_17_x86_64.manylinux2014_x86_64.whl", hash = "sha256:db2b95f9de79181805df90bedc5a5ab4c165e6ec3fe99f970d0e302f384ad222", size = 242349 },
    { url = "https://files.pythonhosted.org/packages/ab/df/bfa89627d13a5cc22402e441e8a931ef2108403db390ff3345c05253935e/tomli-2.2.1-cp312-cp312-manylinux_2_5_i686.manylinux1_i686.manylinux_2_17_i686.manylinux2014_i686.whl", hash = "sha256:40741994320b232529c802f8bc86da4e1aa9f413db394617b9a256ae0f9a7f77", size = 252159 },
    { url = "https://files.pythonhosted.org/packages/9e/6e/fa2b916dced65763a5168c6ccb91066f7639bdc88b48adda990db10c8c0b/tomli-2.2.1-cp312-cp312-musllinux_1_2_aarch64.whl", hash = "sha256:400e720fe168c0f8521520190686ef8ef033fb19fc493da09779e592861b78c6", size = 237243 },
    { url = "https://files.pythonhosted.org/packages/b4/04/885d3b1f650e1153cbb93a6a9782c58a972b94ea4483ae4ac5cedd5e4a09/tomli-2.2.1-cp312-cp312-musllinux_1_2_i686.whl", hash = "sha256:02abe224de6ae62c19f090f68da4e27b10af2b93213d36cf44e6e1c5abd19fdd", size = 259645 },
    { url = "https://files.pythonhosted.org/packages/9c/de/6b432d66e986e501586da298e28ebeefd3edc2c780f3ad73d22566034239/tomli-2.2.1-cp312-cp312-musllinux_1_2_x86_64.whl", hash = "sha256:b82ebccc8c8a36f2094e969560a1b836758481f3dc360ce9a3277c65f374285e", size = 244584 },
    { url = "https://files.pythonhosted.org/packages/1c/9a/47c0449b98e6e7d1be6cbac02f93dd79003234ddc4aaab6ba07a9a7482e2/tomli-2.2.1-cp312-cp312-win32.whl", hash = "sha256:889f80ef92701b9dbb224e49ec87c645ce5df3fa2cc548664eb8a25e03127a98", size = 98875 },
    { url = "https://files.pythonhosted.org/packages/ef/60/9b9638f081c6f1261e2688bd487625cd1e660d0a85bd469e91d8db969734/tomli-2.2.1-cp312-cp312-win_amd64.whl", hash = "sha256:7fc04e92e1d624a4a63c76474610238576942d6b8950a2d7f908a340494e67e4", size = 109418 },
    { url = "https://files.pythonhosted.org/packages/04/90/2ee5f2e0362cb8a0b6499dc44f4d7d48f8fff06d28ba46e6f1eaa61a1388/tomli-2.2.1-cp313-cp313-macosx_10_13_x86_64.whl", hash = "sha256:f4039b9cbc3048b2416cc57ab3bda989a6fcf9b36cf8937f01a6e731b64f80d7", size = 132708 },
    { url = "https://files.pythonhosted.org/packages/c0/ec/46b4108816de6b385141f082ba99e315501ccd0a2ea23db4a100dd3990ea/tomli-2.2.1-cp313-cp313-macosx_11_0_arm64.whl", hash = "sha256:286f0ca2ffeeb5b9bd4fcc8d6c330534323ec51b2f52da063b11c502da16f30c", size = 123582 },
    { url = "https://files.pythonhosted.org/packages/a0/bd/b470466d0137b37b68d24556c38a0cc819e8febe392d5b199dcd7f578365/tomli-2.2.1-cp313-cp313-manylinux_2_17_aarch64.manylinux2014_aarch64.whl", hash = "sha256:a92ef1a44547e894e2a17d24e7557a5e85a9e1d0048b0b5e7541f76c5032cb13", size = 232543 },
    { url = "https://files.pythonhosted.org/packages/d9/e5/82e80ff3b751373f7cead2815bcbe2d51c895b3c990686741a8e56ec42ab/tomli-2.2.1-cp313-cp313-manylinux_2_17_x86_64.manylinux2014_x86_64.whl", hash = "sha256:9316dc65bed1684c9a98ee68759ceaed29d229e985297003e494aa825ebb0281", size = 241691 },
    { url = "https://files.pythonhosted.org/packages/05/7e/2a110bc2713557d6a1bfb06af23dd01e7dde52b6ee7dadc589868f9abfac/tomli-2.2.1-cp313-cp313-manylinux_2_5_i686.manylinux1_i686.manylinux_2_17_i686.manylinux2014_i686.whl", hash = "sha256:e85e99945e688e32d5a35c1ff38ed0b3f41f43fad8df0bdf79f72b2ba7bc5272", size = 251170 },
    { url = "https://files.pythonhosted.org/packages/64/7b/22d713946efe00e0adbcdfd6d1aa119ae03fd0b60ebed51ebb3fa9f5a2e5/tomli-2.2.1-cp313-cp313-musllinux_1_2_aarch64.whl", hash = "sha256:ac065718db92ca818f8d6141b5f66369833d4a80a9d74435a268c52bdfa73140", size = 236530 },
    { url = "https://files.pythonhosted.org/packages/38/31/3a76f67da4b0cf37b742ca76beaf819dca0ebef26d78fc794a576e08accf/tomli-2.2.1-cp313-cp313-musllinux_1_2_i686.whl", hash = "sha256:d920f33822747519673ee656a4b6ac33e382eca9d331c87770faa3eef562aeb2", size = 258666 },
    { url = "https://files.pythonhosted.org/packages/07/10/5af1293da642aded87e8a988753945d0cf7e00a9452d3911dd3bb354c9e2/tomli-2.2.1-cp313-cp313-musllinux_1_2_x86_64.whl", hash = "sha256:a198f10c4d1b1375d7687bc25294306e551bf1abfa4eace6650070a5c1ae2744", size = 243954 },
    { url = "https://files.pythonhosted.org/packages/5b/b9/1ed31d167be802da0fc95020d04cd27b7d7065cc6fbefdd2f9186f60d7bd/tomli-2.2.1-cp313-cp313-win32.whl", hash = "sha256:d3f5614314d758649ab2ab3a62d4f2004c825922f9e370b29416484086b264ec", size = 98724 },
    { url = "https://files.pythonhosted.org/packages/c7/32/b0963458706accd9afcfeb867c0f9175a741bf7b19cd424230714d722198/tomli-2.2.1-cp313-cp313-win_amd64.whl", hash = "sha256:a38aa0308e754b0e3c67e344754dff64999ff9b513e691d0e786265c93583c69", size = 109383 },
    { url = "https://files.pythonhosted.org/packages/6e/c2/61d3e0f47e2b74ef40a68b9e6ad5984f6241a942f7cd3bbfbdbd03861ea9/tomli-2.2.1-py3-none-any.whl", hash = "sha256:cb55c73c5f4408779d0cf3eef9f762b9c9f147a77de7b258bef0a5628adc85cc", size = 14257 },
]

[[package]]
name = "toolz"
version = "1.0.0"
source = { registry = "https://pypi.org/simple" }
sdist = { url = "https://files.pythonhosted.org/packages/8a/0b/d80dfa675bf592f636d1ea0b835eab4ec8df6e9415d8cfd766df54456123/toolz-1.0.0.tar.gz", hash = "sha256:2c86e3d9a04798ac556793bced838816296a2f085017664e4995cb40a1047a02", size = 66790 }
wheels = [
    { url = "https://files.pythonhosted.org/packages/03/98/eb27cc78ad3af8e302c9d8ff4977f5026676e130d28dd7578132a457170c/toolz-1.0.0-py3-none-any.whl", hash = "sha256:292c8f1c4e7516bf9086f8850935c799a874039c8bcf959d47b600e4c44a6236", size = 56383 },
]

[[package]]
name = "tornado"
version = "6.5.1"
source = { registry = "https://pypi.org/simple" }
sdist = { url = "https://files.pythonhosted.org/packages/51/89/c72771c81d25d53fe33e3dca61c233b665b2780f21820ba6fd2c6793c12b/tornado-6.5.1.tar.gz", hash = "sha256:84ceece391e8eb9b2b95578db65e920d2a61070260594819589609ba9bc6308c", size = 509934 }
wheels = [
    { url = "https://files.pythonhosted.org/packages/77/89/f4532dee6843c9e0ebc4e28d4be04c67f54f60813e4bf73d595fe7567452/tornado-6.5.1-cp39-abi3-macosx_10_9_universal2.whl", hash = "sha256:d50065ba7fd11d3bd41bcad0825227cc9a95154bad83239357094c36708001f7", size = 441948 },
    { url = "https://files.pythonhosted.org/packages/15/9a/557406b62cffa395d18772e0cdcf03bed2fff03b374677348eef9f6a3792/tornado-6.5.1-cp39-abi3-macosx_10_9_x86_64.whl", hash = "sha256:9e9ca370f717997cb85606d074b0e5b247282cf5e2e1611568b8821afe0342d6", size = 440112 },
    { url = "https://files.pythonhosted.org/packages/55/82/7721b7319013a3cf881f4dffa4f60ceff07b31b394e459984e7a36dc99ec/tornado-6.5.1-cp39-abi3-manylinux_2_17_aarch64.manylinux2014_aarch64.whl", hash = "sha256:b77e9dfa7ed69754a54c89d82ef746398be82f749df69c4d3abe75c4d1ff4888", size = 443672 },
    { url = "https://files.pythonhosted.org/packages/7d/42/d11c4376e7d101171b94e03cef0cbce43e823ed6567ceda571f54cf6e3ce/tornado-6.5.1-cp39-abi3-manylinux_2_5_i686.manylinux1_i686.manylinux_2_17_i686.manylinux2014_i686.whl", hash = "sha256:253b76040ee3bab8bcf7ba9feb136436a3787208717a1fb9f2c16b744fba7331", size = 443019 },
    { url = "https://files.pythonhosted.org/packages/7d/f7/0c48ba992d875521ac761e6e04b0a1750f8150ae42ea26df1852d6a98942/tornado-6.5.1-cp39-abi3-manylinux_2_5_x86_64.manylinux1_x86_64.manylinux_2_17_x86_64.manylinux2014_x86_64.whl", hash = "sha256:308473f4cc5a76227157cdf904de33ac268af770b2c5f05ca6c1161d82fdd95e", size = 443252 },
    { url = "https://files.pythonhosted.org/packages/89/46/d8d7413d11987e316df4ad42e16023cd62666a3c0dfa1518ffa30b8df06c/tornado-6.5.1-cp39-abi3-musllinux_1_2_aarch64.whl", hash = "sha256:caec6314ce8a81cf69bd89909f4b633b9f523834dc1a352021775d45e51d9401", size = 443930 },
    { url = "https://files.pythonhosted.org/packages/78/b2/f8049221c96a06df89bed68260e8ca94beca5ea532ffc63b1175ad31f9cc/tornado-6.5.1-cp39-abi3-musllinux_1_2_i686.whl", hash = "sha256:13ce6e3396c24e2808774741331638ee6c2f50b114b97a55c5b442df65fd9692", size = 443351 },
    { url = "https://files.pythonhosted.org/packages/76/ff/6a0079e65b326cc222a54720a748e04a4db246870c4da54ece4577bfa702/tornado-6.5.1-cp39-abi3-musllinux_1_2_x86_64.whl", hash = "sha256:5cae6145f4cdf5ab24744526cc0f55a17d76f02c98f4cff9daa08ae9a217448a", size = 443328 },
    { url = "https://files.pythonhosted.org/packages/49/18/e3f902a1d21f14035b5bc6246a8c0f51e0eef562ace3a2cea403c1fb7021/tornado-6.5.1-cp39-abi3-win32.whl", hash = "sha256:e0a36e1bc684dca10b1aa75a31df8bdfed656831489bc1e6a6ebed05dc1ec365", size = 444396 },
    { url = "https://files.pythonhosted.org/packages/7b/09/6526e32bf1049ee7de3bebba81572673b19a2a8541f795d887e92af1a8bc/tornado-6.5.1-cp39-abi3-win_amd64.whl", hash = "sha256:908e7d64567cecd4c2b458075589a775063453aeb1d2a1853eedb806922f568b", size = 444840 },
    { url = "https://files.pythonhosted.org/packages/55/a7/535c44c7bea4578e48281d83c615219f3ab19e6abc67625ef637c73987be/tornado-6.5.1-cp39-abi3-win_arm64.whl", hash = "sha256:02420a0eb7bf617257b9935e2b754d1b63897525d8a289c9d65690d580b4dcf7", size = 443596 },
]

[[package]]
name = "typing-extensions"
version = "4.14.1"
source = { registry = "https://pypi.org/simple" }
sdist = { url = "https://files.pythonhosted.org/packages/98/5a/da40306b885cc8c09109dc2e1abd358d5684b1425678151cdaed4731c822/typing_extensions-4.14.1.tar.gz", hash = "sha256:38b39f4aeeab64884ce9f74c94263ef78f3c22467c8724005483154c26648d36", size = 107673 }
wheels = [
    { url = "https://files.pythonhosted.org/packages/b5/00/d631e67a838026495268c2f6884f3711a15a9a2a96cd244fdaea53b823fb/typing_extensions-4.14.1-py3-none-any.whl", hash = "sha256:d1e1e3b58374dc93031d6eda2420a48ea44a36c2b4766a4fdeb3710755731d76", size = 43906 },
]

[[package]]
name = "typing-inspection"
version = "0.4.1"
source = { registry = "https://pypi.org/simple" }
dependencies = [
    { name = "typing-extensions" },
]
sdist = { url = "https://files.pythonhosted.org/packages/f8/b1/0c11f5058406b3af7609f121aaa6b609744687f1d158b3c3a5bf4cc94238/typing_inspection-0.4.1.tar.gz", hash = "sha256:6ae134cc0203c33377d43188d4064e9b357dba58cff3185f22924610e70a9d28", size = 75726 }
wheels = [
    { url = "https://files.pythonhosted.org/packages/17/69/cd203477f944c353c31bade965f880aa1061fd6bf05ded0726ca845b6ff7/typing_inspection-0.4.1-py3-none-any.whl", hash = "sha256:389055682238f53b04f7badcb49b989835495a96700ced5dab2d8feae4b26f51", size = 14552 },
]

[[package]]
name = "urllib3"
version = "2.5.0"
source = { registry = "https://pypi.org/simple" }
sdist = { url = "https://files.pythonhosted.org/packages/15/22/9ee70a2574a4f4599c47dd506532914ce044817c7752a79b6a51286319bc/urllib3-2.5.0.tar.gz", hash = "sha256:3fc47733c7e419d4bc3f6b3dc2b4f890bb743906a30d56ba4a5bfa4bbff92760", size = 393185 }
wheels = [
    { url = "https://files.pythonhosted.org/packages/a7/c2/fe1e52489ae3122415c51f387e221dd0773709bad6c6cdaa599e8a2c5185/urllib3-2.5.0-py3-none-any.whl", hash = "sha256:e6b01673c0fa6a13e374b50871808eb3bf7046c4b125b216f6bf1cc604cff0dc", size = 129795 },
]

[[package]]
name = "visitor"
version = "0.1.3"
source = { registry = "https://pypi.org/simple" }
sdist = { url = "https://files.pythonhosted.org/packages/d7/58/785fcd6de4210049da5fafe62301b197f044f3835393594be368547142b0/visitor-0.1.3.tar.gz", hash = "sha256:2c737903b2b6864ebc6167eef7cf3b997126f1aa94bdf590f90f1436d23e480a", size = 3260 }

[[package]]
name = "watchdog"
version = "6.0.0"
source = { registry = "https://pypi.org/simple" }
sdist = { url = "https://files.pythonhosted.org/packages/db/7d/7f3d619e951c88ed75c6037b246ddcf2d322812ee8ea189be89511721d54/watchdog-6.0.0.tar.gz", hash = "sha256:9ddf7c82fda3ae8e24decda1338ede66e1c99883db93711d8fb941eaa2d8c282", size = 131220 }
wheels = [
    { url = "https://files.pythonhosted.org/packages/0c/56/90994d789c61df619bfc5ce2ecdabd5eeff564e1eb47512bd01b5e019569/watchdog-6.0.0-cp310-cp310-macosx_10_9_universal2.whl", hash = "sha256:d1cdb490583ebd691c012b3d6dae011000fe42edb7a82ece80965b42abd61f26", size = 96390 },
    { url = "https://files.pythonhosted.org/packages/55/46/9a67ee697342ddf3c6daa97e3a587a56d6c4052f881ed926a849fcf7371c/watchdog-6.0.0-cp310-cp310-macosx_10_9_x86_64.whl", hash = "sha256:bc64ab3bdb6a04d69d4023b29422170b74681784ffb9463ed4870cf2f3e66112", size = 88389 },
    { url = "https://files.pythonhosted.org/packages/44/65/91b0985747c52064d8701e1075eb96f8c40a79df889e59a399453adfb882/watchdog-6.0.0-cp310-cp310-macosx_11_0_arm64.whl", hash = "sha256:c897ac1b55c5a1461e16dae288d22bb2e412ba9807df8397a635d88f671d36c3", size = 89020 },
    { url = "https://files.pythonhosted.org/packages/e0/24/d9be5cd6642a6aa68352ded4b4b10fb0d7889cb7f45814fb92cecd35f101/watchdog-6.0.0-cp311-cp311-macosx_10_9_universal2.whl", hash = "sha256:6eb11feb5a0d452ee41f824e271ca311a09e250441c262ca2fd7ebcf2461a06c", size = 96393 },
    { url = "https://files.pythonhosted.org/packages/63/7a/6013b0d8dbc56adca7fdd4f0beed381c59f6752341b12fa0886fa7afc78b/watchdog-6.0.0-cp311-cp311-macosx_10_9_x86_64.whl", hash = "sha256:ef810fbf7b781a5a593894e4f439773830bdecb885e6880d957d5b9382a960d2", size = 88392 },
    { url = "https://files.pythonhosted.org/packages/d1/40/b75381494851556de56281e053700e46bff5b37bf4c7267e858640af5a7f/watchdog-6.0.0-cp311-cp311-macosx_11_0_arm64.whl", hash = "sha256:afd0fe1b2270917c5e23c2a65ce50c2a4abb63daafb0d419fde368e272a76b7c", size = 89019 },
    { url = "https://files.pythonhosted.org/packages/39/ea/3930d07dafc9e286ed356a679aa02d777c06e9bfd1164fa7c19c288a5483/watchdog-6.0.0-cp312-cp312-macosx_10_13_universal2.whl", hash = "sha256:bdd4e6f14b8b18c334febb9c4425a878a2ac20efd1e0b231978e7b150f92a948", size = 96471 },
    { url = "https://files.pythonhosted.org/packages/12/87/48361531f70b1f87928b045df868a9fd4e253d9ae087fa4cf3f7113be363/watchdog-6.0.0-cp312-cp312-macosx_10_13_x86_64.whl", hash = "sha256:c7c15dda13c4eb00d6fb6fc508b3c0ed88b9d5d374056b239c4ad1611125c860", size = 88449 },
    { url = "https://files.pythonhosted.org/packages/5b/7e/8f322f5e600812e6f9a31b75d242631068ca8f4ef0582dd3ae6e72daecc8/watchdog-6.0.0-cp312-cp312-macosx_11_0_arm64.whl", hash = "sha256:6f10cb2d5902447c7d0da897e2c6768bca89174d0c6e1e30abec5421af97a5b0", size = 89054 },
    { url = "https://files.pythonhosted.org/packages/68/98/b0345cabdce2041a01293ba483333582891a3bd5769b08eceb0d406056ef/watchdog-6.0.0-cp313-cp313-macosx_10_13_universal2.whl", hash = "sha256:490ab2ef84f11129844c23fb14ecf30ef3d8a6abafd3754a6f75ca1e6654136c", size = 96480 },
    { url = "https://files.pythonhosted.org/packages/85/83/cdf13902c626b28eedef7ec4f10745c52aad8a8fe7eb04ed7b1f111ca20e/watchdog-6.0.0-cp313-cp313-macosx_10_13_x86_64.whl", hash = "sha256:76aae96b00ae814b181bb25b1b98076d5fc84e8a53cd8885a318b42b6d3a5134", size = 88451 },
    { url = "https://files.pythonhosted.org/packages/fe/c4/225c87bae08c8b9ec99030cd48ae9c4eca050a59bf5c2255853e18c87b50/watchdog-6.0.0-cp313-cp313-macosx_11_0_arm64.whl", hash = "sha256:a175f755fc2279e0b7312c0035d52e27211a5bc39719dd529625b1930917345b", size = 89057 },
    { url = "https://files.pythonhosted.org/packages/05/52/7223011bb760fce8ddc53416beb65b83a3ea6d7d13738dde75eeb2c89679/watchdog-6.0.0-cp39-cp39-macosx_10_9_universal2.whl", hash = "sha256:e6f0e77c9417e7cd62af82529b10563db3423625c5fce018430b249bf977f9e8", size = 96390 },
    { url = "https://files.pythonhosted.org/packages/9c/62/d2b21bc4e706d3a9d467561f487c2938cbd881c69f3808c43ac1ec242391/watchdog-6.0.0-cp39-cp39-macosx_10_9_x86_64.whl", hash = "sha256:90c8e78f3b94014f7aaae121e6b909674df5b46ec24d6bebc45c44c56729af2a", size = 88386 },
    { url = "https://files.pythonhosted.org/packages/ea/22/1c90b20eda9f4132e4603a26296108728a8bfe9584b006bd05dd94548853/watchdog-6.0.0-cp39-cp39-macosx_11_0_arm64.whl", hash = "sha256:e7631a77ffb1f7d2eefa4445ebbee491c720a5661ddf6df3498ebecae5ed375c", size = 89017 },
    { url = "https://files.pythonhosted.org/packages/30/ad/d17b5d42e28a8b91f8ed01cb949da092827afb9995d4559fd448d0472763/watchdog-6.0.0-pp310-pypy310_pp73-macosx_10_15_x86_64.whl", hash = "sha256:c7ac31a19f4545dd92fc25d200694098f42c9a8e391bc00bdd362c5736dbf881", size = 87902 },
    { url = "https://files.pythonhosted.org/packages/5c/ca/c3649991d140ff6ab67bfc85ab42b165ead119c9e12211e08089d763ece5/watchdog-6.0.0-pp310-pypy310_pp73-macosx_11_0_arm64.whl", hash = "sha256:9513f27a1a582d9808cf21a07dae516f0fab1cf2d7683a742c498b93eedabb11", size = 88380 },
    { url = "https://files.pythonhosted.org/packages/5b/79/69f2b0e8d3f2afd462029031baafb1b75d11bb62703f0e1022b2e54d49ee/watchdog-6.0.0-pp39-pypy39_pp73-macosx_10_15_x86_64.whl", hash = "sha256:7a0e56874cfbc4b9b05c60c8a1926fedf56324bb08cfbc188969777940aef3aa", size = 87903 },
    { url = "https://files.pythonhosted.org/packages/e2/2b/dc048dd71c2e5f0f7ebc04dd7912981ec45793a03c0dc462438e0591ba5d/watchdog-6.0.0-pp39-pypy39_pp73-macosx_11_0_arm64.whl", hash = "sha256:e6439e374fc012255b4ec786ae3c4bc838cd7309a540e5fe0952d03687d8804e", size = 88381 },
    { url = "https://files.pythonhosted.org/packages/a9/c7/ca4bf3e518cb57a686b2feb4f55a1892fd9a3dd13f470fca14e00f80ea36/watchdog-6.0.0-py3-none-manylinux2014_aarch64.whl", hash = "sha256:7607498efa04a3542ae3e05e64da8202e58159aa1fa4acddf7678d34a35d4f13", size = 79079 },
    { url = "https://files.pythonhosted.org/packages/5c/51/d46dc9332f9a647593c947b4b88e2381c8dfc0942d15b8edc0310fa4abb1/watchdog-6.0.0-py3-none-manylinux2014_armv7l.whl", hash = "sha256:9041567ee8953024c83343288ccc458fd0a2d811d6a0fd68c4c22609e3490379", size = 79078 },
    { url = "https://files.pythonhosted.org/packages/d4/57/04edbf5e169cd318d5f07b4766fee38e825d64b6913ca157ca32d1a42267/watchdog-6.0.0-py3-none-manylinux2014_i686.whl", hash = "sha256:82dc3e3143c7e38ec49d61af98d6558288c415eac98486a5c581726e0737c00e", size = 79076 },
    { url = "https://files.pythonhosted.org/packages/ab/cc/da8422b300e13cb187d2203f20b9253e91058aaf7db65b74142013478e66/watchdog-6.0.0-py3-none-manylinux2014_ppc64.whl", hash = "sha256:212ac9b8bf1161dc91bd09c048048a95ca3a4c4f5e5d4a7d1b1a7d5752a7f96f", size = 79077 },
    { url = "https://files.pythonhosted.org/packages/2c/3b/b8964e04ae1a025c44ba8e4291f86e97fac443bca31de8bd98d3263d2fcf/watchdog-6.0.0-py3-none-manylinux2014_ppc64le.whl", hash = "sha256:e3df4cbb9a450c6d49318f6d14f4bbc80d763fa587ba46ec86f99f9e6876bb26", size = 79078 },
    { url = "https://files.pythonhosted.org/packages/62/ae/a696eb424bedff7407801c257d4b1afda455fe40821a2be430e173660e81/watchdog-6.0.0-py3-none-manylinux2014_s390x.whl", hash = "sha256:2cce7cfc2008eb51feb6aab51251fd79b85d9894e98ba847408f662b3395ca3c", size = 79077 },
    { url = "https://files.pythonhosted.org/packages/b5/e8/dbf020b4d98251a9860752a094d09a65e1b436ad181faf929983f697048f/watchdog-6.0.0-py3-none-manylinux2014_x86_64.whl", hash = "sha256:20ffe5b202af80ab4266dcd3e91aae72bf2da48c0d33bdb15c66658e685e94e2", size = 79078 },
    { url = "https://files.pythonhosted.org/packages/07/f6/d0e5b343768e8bcb4cda79f0f2f55051bf26177ecd5651f84c07567461cf/watchdog-6.0.0-py3-none-win32.whl", hash = "sha256:07df1fdd701c5d4c8e55ef6cf55b8f0120fe1aef7ef39a1c6fc6bc2e606d517a", size = 79065 },
    { url = "https://files.pythonhosted.org/packages/db/d9/c495884c6e548fce18a8f40568ff120bc3a4b7b99813081c8ac0c936fa64/watchdog-6.0.0-py3-none-win_amd64.whl", hash = "sha256:cbafb470cf848d93b5d013e2ecb245d4aa1c8fd0504e863ccefa32445359d680", size = 79070 },
    { url = "https://files.pythonhosted.org/packages/33/e8/e40370e6d74ddba47f002a32919d91310d6074130fe4e17dabcafc15cbf1/watchdog-6.0.0-py3-none-win_ia64.whl", hash = "sha256:a1914259fa9e1454315171103c6a30961236f508b9b623eae470268bbcc6a22f", size = 79067 },
]

[[package]]
name = "weasyprint"
version = "65.1"
source = { registry = "https://pypi.org/simple" }
dependencies = [
    { name = "cffi" },
    { name = "cssselect2" },
    { name = "fonttools", extra = ["woff"] },
    { name = "pillow" },
    { name = "pydyf" },
    { name = "pyphen" },
    { name = "tinycss2" },
    { name = "tinyhtml5" },
]
sdist = { url = "https://files.pythonhosted.org/packages/38/76/7f865f0019120be20276813097b5729b8487b93dd4aff339aa77ed8c7ad2/weasyprint-65.1.tar.gz", hash = "sha256:120281bdbd42ffaa7d7e5cedbe3182a2cef36ea5ad97fe9f357e43be6a1e58ea", size = 499028 }
wheels = [
    { url = "https://files.pythonhosted.org/packages/fe/9a/14f4e5fd4bba988d3684602b72f04c0b299c0f368d26c11a79ceab97aa68/weasyprint-65.1-py3-none-any.whl", hash = "sha256:9baa54282dc86929f6b877034d06b0416e2a7cacb1af3f73d80960592fd0af89", size = 298040 },
]

[[package]]
name = "webassets"
version = "2.0"
source = { registry = "https://pypi.org/simple" }
sdist = { url = "https://files.pythonhosted.org/packages/c1/c4/2da869584205c064614535cc626defa493b98f0d114e8f4741c99800000e/webassets-2.0.tar.gz", hash = "sha256:167132337677c8cedc9705090f6d48da3fb262c8e0b2773b29f3352f050181cd", size = 288016 }
wheels = [
    { url = "https://files.pythonhosted.org/packages/ce/7c/be5d23512974c5843e94aacec163fc31539e91d1e740dd9b886f7714f9d1/webassets-2.0-py3-none-any.whl", hash = "sha256:a31a55147752ba1b3dc07dee0ad8c8efff274464e08bbdb88c1fd59ffd552724", size = 142873 },
]

[[package]]
name = "webencodings"
version = "0.5.1"
source = { registry = "https://pypi.org/simple" }
sdist = { url = "https://files.pythonhosted.org/packages/0b/02/ae6ceac1baeda530866a85075641cec12989bd8d31af6d5ab4a3e8c92f47/webencodings-0.5.1.tar.gz", hash = "sha256:b36a1c245f2d304965eb4e0a82848379241dc04b865afcc4aab16748587e1923", size = 9721 }
wheels = [
    { url = "https://files.pythonhosted.org/packages/f4/24/2a3e3df732393fed8b3ebf2ec078f05546de641fe1b667ee316ec1dcf3b7/webencodings-0.5.1-py2.py3-none-any.whl", hash = "sha256:a0af1213f3c2226497a97e2b3aa01a7e4bee4f403f95be16fc9acd2947514a78", size = 11774 },
]

[[package]]
name = "werkzeug"
version = "3.1.3"
source = { registry = "https://pypi.org/simple" }
dependencies = [
    { name = "markupsafe" },
]
sdist = { url = "https://files.pythonhosted.org/packages/9f/69/83029f1f6300c5fb2471d621ab06f6ec6b3324685a2ce0f9777fd4a8b71e/werkzeug-3.1.3.tar.gz", hash = "sha256:60723ce945c19328679790e3282cc758aa4a6040e4bb330f53d30fa546d44746", size = 806925 }
wheels = [
    { url = "https://files.pythonhosted.org/packages/52/24/ab44c871b0f07f491e5d2ad12c9bd7358e527510618cb1b803a88e986db1/werkzeug-3.1.3-py3-none-any.whl", hash = "sha256:54b78bf3716d19a65be4fceccc0d1d7b89e608834989dfae50ea87564639213e", size = 224498 },
]

[[package]]
name = "wtforms"
version = "3.2.1"
source = { registry = "https://pypi.org/simple" }
dependencies = [
    { name = "markupsafe" },
]
sdist = { url = "https://files.pythonhosted.org/packages/01/e4/633d080897e769ed5712dcfad626e55dbd6cf45db0ff4d9884315c6a82da/wtforms-3.2.1.tar.gz", hash = "sha256:df3e6b70f3192e92623128123ec8dca3067df9cfadd43d59681e210cfb8d4682", size = 137801 }
wheels = [
    { url = "https://files.pythonhosted.org/packages/08/c9/2088fb5645cd289c99ebe0d4cdcc723922a1d8e1beaefb0f6f76dff9b21c/wtforms-3.2.1-py3-none-any.whl", hash = "sha256:583bad77ba1dd7286463f21e11aa3043ca4869d03575921d1a1698d0715e0fd4", size = 152454 },
]

[[package]]
name = "xlsxwriter"
version = "3.2.5"
source = { registry = "https://pypi.org/simple" }
sdist = { url = "https://files.pythonhosted.org/packages/a7/47/7704bac42ac6fe1710ae099b70e6a1e68ed173ef14792b647808c357da43/xlsxwriter-3.2.5.tar.gz", hash = "sha256:7e88469d607cdc920151c0ab3ce9cf1a83992d4b7bc730c5ffdd1a12115a7dbe", size = 213306 }
wheels = [
    { url = "https://files.pythonhosted.org/packages/fa/34/a22e6664211f0c8879521328000bdcae9bf6dbafa94a923e531f6d5b3f73/xlsxwriter-3.2.5-py3-none-any.whl", hash = "sha256:4f4824234e1eaf9d95df9a8fe974585ff91d0f5e3d3f12ace5b71e443c1c6abd", size = 172347 },
]

[[package]]
name = "zipp"
version = "3.23.0"
source = { registry = "https://pypi.org/simple" }
sdist = { url = "https://files.pythonhosted.org/packages/e3/02/0f2892c661036d50ede074e376733dca2ae7c6eb617489437771209d4180/zipp-3.23.0.tar.gz", hash = "sha256:a07157588a12518c9d4034df3fbbee09c814741a33ff63c05fa29d26a2404166", size = 25547 }
wheels = [
    { url = "https://files.pythonhosted.org/packages/2e/54/647ade08bf0db230bfea292f893923872fd20be6ac6f53b2b936ba839d75/zipp-3.23.0-py3-none-any.whl", hash = "sha256:071652d6115ed432f5ce1d34c336c0adfd6a884660d1e9712a256d3d3bd4b14e", size = 10276 },
]

[[package]]
name = "zopfli"
version = "0.2.3.post1"
source = { registry = "https://pypi.org/simple" }
sdist = { url = "https://files.pythonhosted.org/packages/5e/7c/a8f6696e694709e2abcbccd27d05ef761e9b6efae217e11d977471555b62/zopfli-0.2.3.post1.tar.gz", hash = "sha256:96484dc0f48be1c5d7ae9f38ed1ce41e3675fd506b27c11a6607f14b49101e99", size = 175629 }
wheels = [
    { url = "https://files.pythonhosted.org/packages/95/5b/7f21751e0da525a78a0269600c1d45dee565f9f0a9f875e1374b00778a82/zopfli-0.2.3.post1-cp310-cp310-macosx_10_9_universal2.whl", hash = "sha256:e0137dd64a493ba6a4be37405cfd6febe650a98cc1e9dca8f6b8c63b1db11b41", size = 296334 },
    { url = "https://files.pythonhosted.org/packages/96/a9/b9bcac622a66ecfef22e2c735feefd3b9f31b8a45ca2ef8c1438604d2157/zopfli-0.2.3.post1-cp310-cp310-macosx_10_9_x86_64.whl", hash = "sha256:aa588b21044f8a74e423d8c8a4c7fc9988501878aacced793467010039c50734", size = 163885 },
    { url = "https://files.pythonhosted.org/packages/79/b6/02dcb076ceb3120dc7a7e1cb197add5189c265ef9424b595430f19583dad/zopfli-0.2.3.post1-cp310-cp310-manylinux_2_12_i686.manylinux2010_i686.whl", hash = "sha256:9f4a7ec2770e6af05f5a02733fd3900f30a9cd58e5d6d3727e14c5bcd6e7d587", size = 790653 },
    { url = "https://files.pythonhosted.org/packages/74/b5/720b8a6a0a103caee1c10deb52139ba25aa0b37263cd423521bc6c416ce2/zopfli-0.2.3.post1-cp310-cp310-manylinux_2_12_x86_64.manylinux2010_x86_64.whl", hash = "sha256:f7d69c1a7168ad0e9cb864e8663acb232986a0c9c9cb9801f56bf6214f53a54d", size = 849105 },
    { url = "https://files.pythonhosted.org/packages/e7/a6/74f03eb4c0243bc418634ebdceb4715a28db8ab281c89cde1b7d2c243c13/zopfli-0.2.3.post1-cp310-cp310-manylinux_2_17_aarch64.manylinux2014_aarch64.whl", hash = "sha256:6c2d2bc8129707e34c51f9352c4636ca313b52350bbb7e04637c46c1818a2a70", size = 825695 },
    { url = "https://files.pythonhosted.org/packages/f0/5c/eb1cb5a4e3c7becb5576944e225f3df05198c6d3ad20e4c762eb505c59b8/zopfli-0.2.3.post1-cp310-cp310-musllinux_1_2_aarch64.whl", hash = "sha256:39e576f93576c5c223b41d9c780bbb91fd6db4babf3223d2a4fe7bf568e2b5a8", size = 1753293 },
    { url = "https://files.pythonhosted.org/packages/57/15/04d1b212e8932acfb0ec3a513f13bfdc5cfb874ba2c23ee0771dffb1063d/zopfli-0.2.3.post1-cp310-cp310-musllinux_1_2_i686.whl", hash = "sha256:cbe6df25807227519debd1a57ab236f5f6bad441500e85b13903e51f93a43214", size = 1904912 },
    { url = "https://files.pythonhosted.org/packages/88/d5/dd458a9053129bc6cf6cd2554c595020f463ba7438f32313b70a697850f2/zopfli-0.2.3.post1-cp310-cp310-musllinux_1_2_x86_64.whl", hash = "sha256:7cce242b5df12b2b172489daf19c32e5577dd2fac659eb4b17f6a6efb446fd5c", size = 1834445 },
    { url = "https://files.pythonhosted.org/packages/a9/c2/f1ddc57f8458fae8c54df9acd079fbd3a7ebaa12d839576719262a942cba/zopfli-0.2.3.post1-cp310-cp310-win32.whl", hash = "sha256:f815fcc2b2a457977724bad97fb4854022980f51ce7b136925e336b530545ae1", size = 82633 },
    { url = "https://files.pythonhosted.org/packages/2c/f5/6b750c8326c00c46e486c180efb0f2d23cd0e43ecf8e0c9947586dda664a/zopfli-0.2.3.post1-cp310-cp310-win_amd64.whl", hash = "sha256:0cc20b02a9531559945324c38302fd4ba763311632d0ec8a1a0aa9c10ea363e6", size = 99343 },
    { url = "https://files.pythonhosted.org/packages/92/6d/c8224a8fc77c1dff6caaa2dc63794a40ea284c82ac20030fb2521092dca6/zopfli-0.2.3.post1-cp311-cp311-macosx_10_9_universal2.whl", hash = "sha256:518f1f4ed35dd69ce06b552f84e6d081f07c552b4c661c5312d950a0b764a58a", size = 296334 },
    { url = "https://files.pythonhosted.org/packages/f8/da/df0f87a489d223f184d69e9e88c80c1314be43b2361acffefdc09659e00d/zopfli-0.2.3.post1-cp311-cp311-macosx_10_9_x86_64.whl", hash = "sha256:615a8ac9dda265e9cc38b2a76c3142e4a9f30fea4a79c85f670850783bc6feb4", size = 163886 },
    { url = "https://files.pythonhosted.org/packages/39/b7/14529a7ae608cedddb2f791cbc13a392a246e2e6d9c9b4b8bcda707d08d8/zopfli-0.2.3.post1-cp311-cp311-manylinux_2_12_i686.manylinux2010_i686.manylinux_2_17_i686.manylinux2014_i686.whl", hash = "sha256:a82fc2dbebe6eb908b9c665e71496f8525c1bc4d2e3a7a7722ef2b128b6227c8", size = 823654 },
    { url = "https://files.pythonhosted.org/packages/57/48/217c7bd720553d9e68b96926c02820e8b6184ef6dbac937823abad85b154/zopfli-0.2.3.post1-cp311-cp311-manylinux_2_17_aarch64.manylinux2014_aarch64.whl", hash = "sha256:37d011e92f7b9622742c905fdbed9920a1d0361df84142807ea2a528419dea7f", size = 826188 },
    { url = "https://files.pythonhosted.org/packages/2f/8b/5ab8c4c6db2564a0c3369e584090c101ffad4f9d0a39396e0d3e80c98413/zopfli-0.2.3.post1-cp311-cp311-manylinux_2_17_x86_64.manylinux2014_x86_64.whl", hash = "sha256:e63d558847166543c2c9789e6f985400a520b7eacc4b99181668b2c3aeadd352", size = 850573 },
    { url = "https://files.pythonhosted.org/packages/33/f8/f52ec5c713f3325c852f19af7c8e3f98109ddcd1ce400dc39005072a2fea/zopfli-0.2.3.post1-cp311-cp311-musllinux_1_2_aarch64.whl", hash = "sha256:60db20f06c3d4c5934b16cfa62a2cc5c3f0686bffe0071ed7804d3c31ab1a04e", size = 1754164 },
    { url = "https://files.pythonhosted.org/packages/92/24/6a6018125e1cc6ee5880a0ae60456fdc8a2da43f2f14b487cf49439a3448/zopfli-0.2.3.post1-cp311-cp311-musllinux_1_2_i686.whl", hash = "sha256:716cdbfc57bfd3d3e31a58e6246e8190e6849b7dbb7c4ce39ef8bbf0edb8f6d5", size = 1906135 },
    { url = "https://files.pythonhosted.org/packages/87/ad/697521dac8b46f0e0d081a3da153687d7583f3a2cd5466af1ddb9928394f/zopfli-0.2.3.post1-cp311-cp311-musllinux_1_2_x86_64.whl", hash = "sha256:3a89277ed5f8c0fb2d0b46d669aa0633123aa7381f1f6118c12f15e0fb48f8ca", size = 1835047 },
    { url = "https://files.pythonhosted.org/packages/95/00/042c0cdba957343d7a83e572fc5ffe62de03d57c43075c8cf920b8b542e6/zopfli-0.2.3.post1-cp311-cp311-win32.whl", hash = "sha256:75a26a2307b10745a83b660c404416e984ee6fca515ec7f0765f69af3ce08072", size = 82635 },
    { url = "https://files.pythonhosted.org/packages/e6/cc/07119cba00db12d7ef0472637b7d71a95f2c8e9a20ed460d759acd274887/zopfli-0.2.3.post1-cp311-cp311-win_amd64.whl", hash = "sha256:81c341d9bb87a6dbbb0d45d6e272aca80c7c97b4b210f9b6e233bf8b87242f29", size = 99345 },
    { url = "https://files.pythonhosted.org/packages/3f/ce/b6441cc01881d06e0b5883f32c44e7cc9772e0d04e3e59277f59f80b9a19/zopfli-0.2.3.post1-cp312-cp312-macosx_10_13_universal2.whl", hash = "sha256:3f0197b6aa6eb3086ae9e66d6dd86c4d502b6c68b0ec490496348ae8c05ecaef", size = 295489 },
    { url = "https://files.pythonhosted.org/packages/93/f0/24dd708f00ae0a925bc5c9edae858641c80f6a81a516810dc4d21688a930/zopfli-0.2.3.post1-cp312-cp312-macosx_10_13_x86_64.whl", hash = "sha256:5fcfc0dc2761e4fcc15ad5d273b4d58c2e8e059d3214a7390d4d3c8e2aee644e", size = 163010 },
    { url = "https://files.pythonhosted.org/packages/65/57/0378eeeb5e3e1e83b1b0958616b2bf954f102ba5b0755b9747dafbd8cb72/zopfli-0.2.3.post1-cp312-cp312-manylinux_2_12_i686.manylinux2010_i686.manylinux_2_17_i686.manylinux2014_i686.whl", hash = "sha256:cac2b37ab21c2b36a10b685b1893ebd6b0f83ae26004838ac817680881576567", size = 823649 },
    { url = "https://files.pythonhosted.org/packages/ab/8a/3ab8a616d4655acf5cf63c40ca84e434289d7d95518a1a42d28b4a7228f8/zopfli-0.2.3.post1-cp312-cp312-manylinux_2_17_aarch64.manylinux2014_aarch64.whl", hash = "sha256:8d5ab297d660b75c159190ce6d73035502310e40fd35170aed7d1a1aea7ddd65", size = 826557 },
    { url = "https://files.pythonhosted.org/packages/ed/4d/7f6820af119c4fec6efaf007bffee7bc9052f695853a711a951be7afd26b/zopfli-0.2.3.post1-cp312-cp312-manylinux_2_17_x86_64.manylinux2014_x86_64.whl", hash = "sha256:9ba214f4f45bec195ee8559651154d3ac2932470b9d91c5715fc29c013349f8c", size = 851127 },
    { url = "https://files.pythonhosted.org/packages/e1/db/1ef5353ab06f9f2fb0c25ed0cddf1418fe275cc2ee548bc4a29340c44fe1/zopfli-0.2.3.post1-cp312-cp312-musllinux_1_2_aarch64.whl", hash = "sha256:c1e0ed5d84ffa2d677cc9582fc01e61dab2e7ef8b8996e055f0a76167b1b94df", size = 1754183 },
    { url = "https://files.pythonhosted.org/packages/39/03/44f8f39950354d330fa798e4bab1ac8e38ec787d3fde25d5b9c7770065a2/zopfli-0.2.3.post1-cp312-cp312-musllinux_1_2_i686.whl", hash = "sha256:bfa1eb759e07d8b7aa7a310a2bc535e127ee70addf90dc8d4b946b593c3e51a8", size = 1905945 },
    { url = "https://files.pythonhosted.org/packages/74/7b/94b920c33cc64255f59e3cfc77c829b5c6e60805d189baeada728854a342/zopfli-0.2.3.post1-cp312-cp312-musllinux_1_2_x86_64.whl", hash = "sha256:cd2c002f160502608dcc822ed2441a0f4509c52e86fcfd1a09e937278ed1ca14", size = 1835885 },
    { url = "https://files.pythonhosted.org/packages/ad/89/c869ac844351e285a6165e2da79b715b0619a122e3160d183805adf8ab45/zopfli-0.2.3.post1-cp312-cp312-win32.whl", hash = "sha256:7be5cc6732eb7b4df17305d8a7b293223f934a31783a874a01164703bc1be6cd", size = 82743 },
    { url = "https://files.pythonhosted.org/packages/29/e6/c98912fd3a589d8a7316c408fd91519f72c237805c4400b753e3942fda0b/zopfli-0.2.3.post1-cp312-cp312-win_amd64.whl", hash = "sha256:4e50ffac74842c1c1018b9b73875a0d0a877c066ab06bf7cccbaa84af97e754f", size = 99403 },
    { url = "https://files.pythonhosted.org/packages/2b/24/0e552e2efce9a20625b56e9609d1e33c2966be33fc008681121ec267daec/zopfli-0.2.3.post1-cp313-cp313-macosx_10_13_universal2.whl", hash = "sha256:ecb7572df5372abce8073df078207d9d1749f20b8b136089916a4a0868d56051", size = 295485 },
    { url = "https://files.pythonhosted.org/packages/08/83/b2564369fb98797a617fe2796097b1d719a4937234375757ad2a3febc04b/zopfli-0.2.3.post1-cp313-cp313-macosx_10_13_x86_64.whl", hash = "sha256:a1cf720896d2ce998bc8e051d4b4ce0d8bec007aab6243102e8e1d22a0b2fb3f", size = 163000 },
    { url = "https://files.pythonhosted.org/packages/3c/55/81d419739c2aab35e19b58bce5498dcb58e6446e5eb69f2d3c748b1c9151/zopfli-0.2.3.post1-cp313-cp313-manylinux_2_12_i686.manylinux2010_i686.manylinux_2_17_i686.manylinux2014_i686.whl", hash = "sha256:5aad740b4d4fcbaaae4887823925166ffd062db3b248b3f432198fc287381d1a", size = 823699 },
    { url = "https://files.pythonhosted.org/packages/9e/91/89f07c8ea3c9bc64099b3461627b07a8384302235ee0f357eaa86f98f509/zopfli-0.2.3.post1-cp313-cp313-manylinux_2_17_aarch64.manylinux2014_aarch64.whl", hash = "sha256:6617fb10f9e4393b331941861d73afb119cd847e88e4974bdbe8068ceef3f73f", size = 826612 },
    { url = "https://files.pythonhosted.org/packages/41/31/46670fc0c7805d42bc89702440fa9b73491d68abbc39e28d687180755178/zopfli-0.2.3.post1-cp313-cp313-manylinux_2_17_x86_64.manylinux2014_x86_64.whl", hash = "sha256:a53b18797cdef27e019db595d66c4b077325afe2fd62145953275f53d84ce40c", size = 851148 },
    { url = "https://files.pythonhosted.org/packages/22/00/71ad39277bbb88f9fd20fb786bd3ff2ea4025c53b31652a0da796fb546cd/zopfli-0.2.3.post1-cp313-cp313-musllinux_1_2_aarch64.whl", hash = "sha256:b78008a69300d929ca2efeffec951b64a312e9a811e265ea4a907ab546d79fa6", size = 1754215 },
    { url = "https://files.pythonhosted.org/packages/d0/4e/e542c508d20c3dfbef1b90fcf726f824f505e725747f777b0b7b7d1deb95/zopfli-0.2.3.post1-cp313-cp313-musllinux_1_2_i686.whl", hash = "sha256:0aa5f90d6298bda02a95bc8dc8c3c19004d5a4e44bda00b67ca7431d857b4b54", size = 1905988 },
    { url = "https://files.pythonhosted.org/packages/ba/a5/817ac1ecc888723e91dc172e8c6eeab9f48a1e52285803b965084e11bbd5/zopfli-0.2.3.post1-cp313-cp313-musllinux_1_2_x86_64.whl", hash = "sha256:2768c877f76c8a0e7519b1c86c93757f3c01492ddde55751e9988afb7eff64e1", size = 1835907 },
    { url = "https://files.pythonhosted.org/packages/cd/35/2525f90c972d8aafc39784a8c00244eeee8e8221b26cbc576748ee9dc1cd/zopfli-0.2.3.post1-cp313-cp313-win32.whl", hash = "sha256:71390dbd3fbf6ebea9a5d85ffed8c26ee1453ee09248e9b88486e30e0397b775", size = 82742 },
    { url = "https://files.pythonhosted.org/packages/2f/c6/49b27570923956d52d37363e8f5df3a31a61bd7719bb8718527a9df3ae5f/zopfli-0.2.3.post1-cp313-cp313-win_amd64.whl", hash = "sha256:a86eb88e06bd87e1fff31dac878965c26b0c26db59ddcf78bb0379a954b120de", size = 99408 },
    { url = "https://files.pythonhosted.org/packages/f9/cc/c3cc7e83396d3e864103a1ff0be68ee7033a4e50ac5c415df998d2134a7f/zopfli-0.2.3.post1-cp39-cp39-macosx_10_9_universal2.whl", hash = "sha256:b05296e8bc88c92e2b21e0a9bae4740c1551ee613c1d93a51fd28a7a0b2b6fbb", size = 296328 },
    { url = "https://files.pythonhosted.org/packages/2d/91/75e0b2a701a6fe816a4bcd9370a805e1f152c8a6b54269afa147b5085f77/zopfli-0.2.3.post1-cp39-cp39-macosx_10_9_x86_64.whl", hash = "sha256:f12000a6accdd4bf0a3fa6eaa1b1c7a7bc80af0a2edf3f89d770d3dcce1d0e22", size = 163880 },
    { url = "https://files.pythonhosted.org/packages/e8/61/dff95be9ebbf5bdd963774f8e5117f957274a8d8e081c58028fb7d624400/zopfli-0.2.3.post1-cp39-cp39-manylinux_2_17_aarch64.manylinux2014_aarch64.whl", hash = "sha256:a241a68581d34d67b40c425cce3d1fd211c092f99d9250947824ccba9f491949", size = 825513 },
    { url = "https://files.pythonhosted.org/packages/91/db/e3057bfdb21855e4db2821c39f67aaedcb39e8bf5c490985009acbaf3d5a/zopfli-0.2.3.post1-cp39-cp39-manylinux_2_5_i686.manylinux1_i686.whl", hash = "sha256:3657e416ffb8f31d9d3424af12122bb251befae109f2e271d87d825c92fc5b7b", size = 654716 },
    { url = "https://files.pythonhosted.org/packages/b9/e1/11ed92cf3043a2e89b4a0ffcdcf67084da0f84e7b3c927a862a1e2510546/zopfli-0.2.3.post1-cp39-cp39-manylinux_2_5_x86_64.manylinux1_x86_64.whl", hash = "sha256:4915a41375bdee4db749ecd07d985a0486eb688a6619f713b7bf6fbfd145e960", size = 704138 },
    { url = "https://files.pythonhosted.org/packages/a3/b4/48a44ab8a9e80a9c17527397852a6e1f5cc7f1a7d8dcc9d40d6912874ce3/zopfli-0.2.3.post1-cp39-cp39-musllinux_1_2_aarch64.whl", hash = "sha256:bbe429fc50686bb2a2608a30843e36fbaa123462a5284f136c7d9e0145220bfd", size = 1753103 },
    { url = "https://files.pythonhosted.org/packages/da/c1/fd0ebe0766854610f6d45679745af0220a33b4c478aa1333d48b060a108c/zopfli-0.2.3.post1-cp39-cp39-musllinux_1_2_i686.whl", hash = "sha256:2345e713260a350bea0b01a816a469ea356bc2d63d009a0d777691ecbbcf7493", size = 1904816 },
    { url = "https://files.pythonhosted.org/packages/40/b1/04262314c2c9a1f39f74b8a9d4ba4e31496041ce67e930e39fd5d1fbf798/zopfli-0.2.3.post1-cp39-cp39-musllinux_1_2_x86_64.whl", hash = "sha256:fc39f5c27f962ec8660d8d20c24762431131b5d8c672b44b0a54cf2b5bcde9b9", size = 1834332 },
    { url = "https://files.pythonhosted.org/packages/08/a6/e30077630b027e9ee84a765447f03c8b5c323a88da567fed0882e9fe4f09/zopfli-0.2.3.post1-cp39-cp39-win32.whl", hash = "sha256:9a6aec38a989bad7ddd1ef53f1265699e49e294d08231b5313d61293f3cd6237", size = 82630 },
    { url = "https://files.pythonhosted.org/packages/bd/c2/fa6c4498d16c09e4700e0e92865b4d42ec66c089ea57d92757ad0ebfc556/zopfli-0.2.3.post1-cp39-cp39-win_amd64.whl", hash = "sha256:b3df42f52502438ee973042cc551877d24619fa1cd38ef7b7e9ac74200daca8b", size = 99338 },
    { url = "https://files.pythonhosted.org/packages/da/92/62942d9b44b3d56e2d223924b759e2c2219f925da15a8acb103061e362ea/zopfli-0.2.3.post1-pp310-pypy310_pp73-macosx_10_15_x86_64.whl", hash = "sha256:4c1226a7e2c7105ac31503a9bb97454743f55d88164d6d46bc138051b77f609b", size = 155889 },
    { url = "https://files.pythonhosted.org/packages/61/db/9502c4256f126ccf0fc4686f1f59f2696cdaec079d7d57231bf120422ba6/zopfli-0.2.3.post1-pp310-pypy310_pp73-manylinux_2_12_i686.manylinux2010_i686.manylinux_2_17_i686.manylinux2014_i686.whl", hash = "sha256:48dba9251060289101343110ab47c0756f66f809bb4d1ddbb6d5c7e7752115c5", size = 130129 },
    { url = "https://files.pythonhosted.org/packages/a3/7d/1e8c36825798269a9271ac4477b592622fddc2948772fd2fcaceb54a7178/zopfli-0.2.3.post1-pp310-pypy310_pp73-manylinux_2_17_x86_64.manylinux2014_x86_64.whl", hash = "sha256:89899641d4de97dbad8e0cde690040d078b6aea04066dacaab98e0b5a23573f2", size = 126242 },
    { url = "https://files.pythonhosted.org/packages/7e/6a/2c1ae9972f2745c074938d6a610e71ed47c36f911220d592f1e403822084/zopfli-0.2.3.post1-pp310-pypy310_pp73-win_amd64.whl", hash = "sha256:3654bfc927bc478b1c3f3ff5056ed7b20a1a37fa108ca503256d0a699c03bbb1", size = 99378 },
    { url = "https://files.pythonhosted.org/packages/6a/18/5cb5ef140def15a833861139b72d9f1afb888132e6b09cb2f40c88935843/zopfli-0.2.3.post1-pp39-pypy39_pp73-macosx_10_15_x86_64.whl", hash = "sha256:1f990634fd5c5c8ced8edddd8bd45fab565123b4194d6841e01811292650acae", size = 155882 },
    { url = "https://files.pythonhosted.org/packages/73/7e/324c6232a425c514785bd5df6976c5a906c295d1cd854072e3204d4fbaec/zopfli-0.2.3.post1-pp39-pypy39_pp73-manylinux_2_12_i686.manylinux2010_i686.manylinux_2_17_i686.manylinux2014_i686.whl", hash = "sha256:91a2327a4d7e77471fa4fbb26991c6de4a738c6fc6a33e09bb25f56a870a4b7b", size = 130123 },
    { url = "https://files.pythonhosted.org/packages/f0/0d/df0fe119da7ac80a42ff8e9bb94701f5d7bb21067c38b20ee52d48e46d41/zopfli-0.2.3.post1-pp39-pypy39_pp73-manylinux_2_17_x86_64.manylinux2014_x86_64.whl", hash = "sha256:8fbe5bcf10d01aab3513550f284c09fef32f342b36f56bfae2120a9c4d12c130", size = 126239 },
    { url = "https://files.pythonhosted.org/packages/c3/93/b06e0b4a13c5e78d9cc3a7627b4133f72daf2dfa81b6d74f444220b01c62/zopfli-0.2.3.post1-pp39-pypy39_pp73-win_amd64.whl", hash = "sha256:34a99592f3d9eb6f737616b5bd74b48a589fdb3cb59a01a50d636ea81d6af272", size = 99367 },
]<|MERGE_RESOLUTION|>--- conflicted
+++ resolved
@@ -2473,12 +2473,7 @@
     { name = "flask-babel", specifier = ">=3" },
     { name = "flask-bootstrap" },
     { name = "flask-cors" },
-<<<<<<< HEAD
-    { name = "flask-login" },
-=======
-    { name = "flask-ldapconn" },
     { name = "flask-login", git = "https://github.com/maxcountryman/flask-login.git?rev=main" },
->>>>>>> 8bc144e1
     { name = "flask-mail" },
     { name = "flask-wtf" },
     { name = "importlib-resources" },
